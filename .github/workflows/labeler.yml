--- conflicted
+++ resolved
@@ -23,10 +23,7 @@
                   repo-token: ${{ secrets.GITHUB_TOKEN }}
                   configuration-path: .github/labeler.yml
                   sync-labels: true
-<<<<<<< HEAD
 
-=======
->>>>>>> cb595149
     pr-e2e-labels:
         # Job to assign e2e PR labels for cypress tags
         name: pr-e2e-labels
@@ -38,12 +35,6 @@
             - name: Assign e2e labels
               uses: actions/labeler@v4
               with:
-<<<<<<< HEAD
-                repo-token: ${{ secrets.GITHUB_TOKEN }}
-                configuration-path: .github/e2eLabeler.yml
-                sync-labels: true
-=======
                   repo-token: ${{ secrets.GITHUB_TOKEN }}
                   configuration-path: .github/e2eLabeler.yml
-                  sync-labels: true
->>>>>>> cb595149
+                  sync-labels: true