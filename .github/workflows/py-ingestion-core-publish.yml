--- conflicted
+++ resolved
@@ -17,11 +17,7 @@
 name: Publish openmetadata-ingestion-core packages
 
 on:
-<<<<<<< HEAD
-  pull_request_target:
-=======
   push:
->>>>>>> de3b3e4a
     branches:
       - main
     paths:
@@ -31,52 +27,25 @@
   py-core-build-and-push:
     runs-on: ubuntu-latest
     steps:
-      - name: Checkout
-        uses: actions/checkout@v2
-        with:
-          ref: ${{ github.event.pull_request.head.sha }}
-
+      - uses: actions/checkout@v2
       - name: Set up Python 3.9
         uses: actions/setup-python@v2
         with:
           python-version: 3.9
-
       - name: Install Ubuntu related dependencies
         run: |
           sudo apt-get install -y libsasl2-dev unixodbc-dev python3-venv
-
       - name: Generate models
         working-directory: ingestion-core
         run: |
           python3 -m venv env
           source env/bin/activate
           make generate
-<<<<<<< HEAD
-
-      - name: Bump Version
-        working-directory: ingestion-core
-        run: |
-          source env/bin/activate
-          make bump-version-dev
-
-      - name: Publish PyPi packages
-=======
       - name: Publish Test PyPi packages
->>>>>>> de3b3e4a
         working-directory: ingestion-core
         env:
           TWINE_USERNAME: ${{ secrets.TWINE_USERNAME_TEST }}
           TWINE_PASSWORD: ${{ secrets.TWINE_PASSWORD_TEST }}
         run: |
           source env/bin/activate
-<<<<<<< HEAD
-          make publish
-
-      - name: Commit and Push New Version
-        uses: EndBug/add-and-commit@v7
-        with:
-          message: openmetadata-ingestion-core version bumped
-          add: ./ingestion-core/src/metadata/_version.py
-=======
-          make publish
->>>>>>> de3b3e4a
+          make publish