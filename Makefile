--- conflicted
+++ resolved
@@ -97,14 +97,10 @@
 .PHONY: coverage
 coverage:  ## Run all Python tests and generate the coverage XML report
 	$(MAKE) run_python_tests
-<<<<<<< HEAD
-	coverage xml --rcfile ingestion/.coveragerc -o ingestion/coverage.xml
+	coverage xml --rcfile ingestion/.coveragerc -o ingestion/coverage.xml || true
 	cat ingestion/coverage.xml
-	sed -e 's/$(shell python -c "import site; import os; from pathlib import Path; print(os.path.relpath(site.getsitepackages()[0], str(Path.cwd())).replace('/','\/'))")/g' ingestion/coverage.xml >> ingestion/ci-coverage.xml
-=======
-	coverage xml --rcfile ingestion/.coveragerc -o ingestion/coverage.xml || true
-	sed -e 's/$(shell python -c "import site; import os; from pathlib import Path; print(os.path.relpath(site.getsitepackages()[0], str(Path.cwd())).replace('/','\/'))")/src/g' ingestion/coverage.xml >> ingestion/ci-coverage.xml || true
->>>>>>> 78712a1f
+	sed -e 's/$(shell python -c "import site; import os; from pathlib import Path; print(os.path.relpath(site.getsitepackages()[0], str(Path.cwd())).replace('/','\/'))")/g' ingestion/coverage.xml >> ingestion/ci-coverage.xml || true
+
 
 .PHONY: sonar_ingestion
 sonar_ingestion:  ## Run the Sonar analysis based on the tests results and push it to SonarCloud
