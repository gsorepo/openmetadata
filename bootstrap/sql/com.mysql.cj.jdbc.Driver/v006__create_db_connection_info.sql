CREATE TABLE IF NOT EXISTS web_analytic_event (
    id VARCHAR(36) GENERATED ALWAYS AS (json ->> '$.id') NOT NULL,
    name VARCHAR(256) GENERATED ALWAYS AS (json ->> '$.name') NOT NULL,
    fullyQualifiedName VARCHAR(256) GENERATED ALWAYS AS (json ->> '$.fullyQualifiedName') NOT NULL,
    eventType VARCHAR(256) GENERATED ALWAYS AS (json ->> '$.eventType') NOT NULL,
    json JSON NOT NULL,
    updatedAt BIGINT UNSIGNED GENERATED ALWAYS AS (json ->> '$.updatedAt') NOT NULL,
    updatedBy VARCHAR(256) GENERATED ALWAYS AS (json ->> '$.updatedBy') NOT NULL,
    deleted BOOLEAN GENERATED ALWAYS AS (json -> '$.deleted'),
    UNIQUE(name),
    INDEX name_index (name)
);

UPDATE bot_entity
SET json = JSON_INSERT(JSON_REMOVE(json, '$.botType'), '$.provider', 'system');

<<<<<<< HEAD

CREATE TABLE IF NOT EXISTS data_insight_chart (
    id VARCHAR(36) GENERATED ALWAYS AS (json ->> '$.id') NOT NULL,
    name VARCHAR(256) GENERATED ALWAYS AS (json ->> '$.name') NOT NULL,
    fullyQualifiedName VARCHAR(256) GENERATED ALWAYS AS (json ->> '$.fullyQualifiedName') NOT NULL,
    dataIndexType VARCHAR(256) GENERATED ALWAYS AS (json ->> '$.dataIndexType') NOT NULL,
    json JSON NOT NULL,
    updatedAt BIGINT UNSIGNED GENERATED ALWAYS AS (json ->> '$.updatedAt') NOT NULL,
    updatedBy VARCHAR(256) GENERATED ALWAYS AS (json ->> '$.updatedBy') NOT NULL,
    deleted BOOLEAN GENERATED ALWAYS AS (json -> '$.deleted'),
    UNIQUE(name),
    INDEX name_index (name)
);
=======
UPDATE role_entity
SET json = JSON_INSERT(json, '$.provider', 'system')
WHERE name in ('DataConsumer', 'DataSteward');

UPDATE policy_entity
SET json = JSON_INSERT(json, '$.provider', 'system')
WHERE fullyQualifiedName in (json, 'DataConsumerPolicy', 'DataStewardPolicy', 'OrganizationPolicy', 'TeamOnlyPolicy');

UPDATE tag_category
SET json = JSON_INSERT(json, '$.provider', 'system')
WHERE name in ('PersonalData', 'PII', 'Tier');

UPDATE tag
SET json = JSON_INSERT(json, '$.provider', 'system')
WHERE fullyQualifiedName in ('PersonalData.Personal', 'PersonalData.SpecialCategory',
'PII.None', 'PII.NonSensitive', 'PII.Sensitive',
'Tier.Tier1', 'Tier.Tier2', 'Tier.Tier3', 'Tier.Tier4', 'Tier.Tier5');
>>>>>>> 63ceeb2a
<|MERGE_RESOLUTION|>--- conflicted
+++ resolved
@@ -14,8 +14,6 @@
 UPDATE bot_entity
 SET json = JSON_INSERT(JSON_REMOVE(json, '$.botType'), '$.provider', 'system');
 
-<<<<<<< HEAD
-
 CREATE TABLE IF NOT EXISTS data_insight_chart (
     id VARCHAR(36) GENERATED ALWAYS AS (json ->> '$.id') NOT NULL,
     name VARCHAR(256) GENERATED ALWAYS AS (json ->> '$.name') NOT NULL,
@@ -28,7 +26,7 @@
     UNIQUE(name),
     INDEX name_index (name)
 );
-=======
+
 UPDATE role_entity
 SET json = JSON_INSERT(json, '$.provider', 'system')
 WHERE name in ('DataConsumer', 'DataSteward');
@@ -45,5 +43,4 @@
 SET json = JSON_INSERT(json, '$.provider', 'system')
 WHERE fullyQualifiedName in ('PersonalData.Personal', 'PersonalData.SpecialCategory',
 'PII.None', 'PII.NonSensitive', 'PII.Sensitive',
-'Tier.Tier1', 'Tier.Tier2', 'Tier.Tier3', 'Tier.Tier4', 'Tier.Tier5');
->>>>>>> 63ceeb2a
+'Tier.Tier1', 'Tier.Tier2', 'Tier.Tier3', 'Tier.Tier4', 'Tier.Tier5');