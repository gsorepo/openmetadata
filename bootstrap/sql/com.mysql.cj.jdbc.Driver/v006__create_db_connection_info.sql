--- conflicted
+++ resolved
@@ -53,16 +53,21 @@
 SET json = JSON_REMOVE(json ,'$.connection.config.hostPort', '$.connection.config.numberOfStatus')
 WHERE serviceType = 'Dagster';
 
-<<<<<<< HEAD
+CREATE TABLE IF NOT EXISTS kpi_entity (
+    id VARCHAR(36) GENERATED ALWAYS AS (json ->> '$.id') STORED NOT NULL,
+    name VARCHAR(256) GENERATED ALWAYS AS (json ->> '$.name') NOT NULL,
+    json JSON NOT NULL,
+    updatedAt BIGINT UNSIGNED GENERATED ALWAYS AS (json ->> '$.updatedAt') NOT NULL,
+    updatedBy VARCHAR(256) GENERATED ALWAYS AS (json ->> '$.updatedBy') NOT NULL,
+    deleted BOOLEAN GENERATED ALWAYS AS (json -> '$.deleted'),
+    PRIMARY KEY (id),
+    UNIQUE (name)
+);
+
 CREATE TABLE IF NOT EXISTS metadata_service_entity (
     id VARCHAR(36) GENERATED ALWAYS AS (json ->> '$.id') STORED NOT NULL,
     name VARCHAR(256) GENERATED ALWAYS AS (json ->> '$.name') NOT NULL,
     serviceType VARCHAR(256) GENERATED ALWAYS AS (json ->> '$.serviceType') NOT NULL,
-=======
-CREATE TABLE IF NOT EXISTS kpi_entity (
-    id VARCHAR(36) GENERATED ALWAYS AS (json ->> '$.id') STORED NOT NULL,
-    name VARCHAR(256) GENERATED ALWAYS AS (json ->> '$.name') NOT NULL,
->>>>>>> 5bd4e56b
     json JSON NOT NULL,
     updatedAt BIGINT UNSIGNED GENERATED ALWAYS AS (json ->> '$.updatedAt') NOT NULL,
     updatedBy VARCHAR(256) GENERATED ALWAYS AS (json ->> '$.updatedBy') NOT NULL,
