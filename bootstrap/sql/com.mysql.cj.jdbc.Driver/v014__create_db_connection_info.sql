--- conflicted
+++ resolved
@@ -22,7 +22,6 @@
     UNIQUE (fqnHash)
 );
 
-<<<<<<< HEAD
 --Rename includeTempTables with includeTransTables
 UPDATE dbservice_entity
 SET json = JSON_REMOVE(
@@ -34,8 +33,7 @@
     '$.connection.config.includeTempTables'
 )
 WHERE serviceType in ('Snowflake');
-=======
+
 UPDATE dbservice_entity
 SET json = JSON_REPLACE(json, '$.connection.config.scheme', 'hive')
-WHERE JSON_EXTRACT(json, '$.connection.config.scheme') IN ('impala', 'impala4');
->>>>>>> a3bff293
+WHERE JSON_EXTRACT(json, '$.connection.config.scheme') IN ('impala', 'impala4');