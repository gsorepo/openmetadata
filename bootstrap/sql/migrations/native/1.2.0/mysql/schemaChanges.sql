--- conflicted
+++ resolved
@@ -186,7 +186,6 @@
     INDEX doc_store_name_index(name)
 );
 
-<<<<<<< HEAD
 CREATE TABLE IF NOT EXISTS installed_application (
     id VARCHAR(36) GENERATED ALWAYS AS (json ->> '$.id') STORED NOT NULL,
     nameHash VARCHAR(256)  NOT NULL COLLATE ascii_bin,
@@ -219,11 +218,9 @@
 	timestamp BIGINT UNSIGNED GENERATED ALWAYS AS (json ->> '$.timestamp') NOT NULL
 );  
 
-=======
 
 
 -- Remove Mark All Deleted Field
 UPDATE ingestion_pipeline_entity
 SET json = JSON_REMOVE(json, '$.sourceConfig.config.markAllDeletedTables')
-WHERE JSON_EXTRACT(json, '$.pipelineType') = 'metadata';
->>>>>>> d0f3ee6a
+WHERE JSON_EXTRACT(json, '$.pipelineType') = 'metadata';