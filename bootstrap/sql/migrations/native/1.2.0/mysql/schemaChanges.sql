-- column deleted not needed for entities that don't support soft delete
ALTER TABLE query_entity DROP COLUMN deleted;
ALTER TABLE event_subscription_entity DROP COLUMN deleted;

-- create domain entity table
CREATE TABLE IF NOT EXISTS domain_entity (
    id VARCHAR(36) GENERATED ALWAYS AS (json ->> '$.id') STORED NOT NULL,
    name VARCHAR(256) GENERATED ALWAYS AS (json ->> '$.name') NOT NULL,
    fqnHash VARCHAR(256) NOT NULL COLLATE ascii_bin,
    json JSON NOT NULL,
    updatedAt BIGINT UNSIGNED GENERATED ALWAYS AS (json ->> '$.updatedAt') NOT NULL,
    updatedBy VARCHAR(256) GENERATED ALWAYS AS (json ->> '$.updatedBy') NOT NULL,
    PRIMARY KEY (id),
    UNIQUE (fqnHash)
    );

-- create data product entity table
CREATE TABLE IF NOT EXISTS data_product_entity (
    id VARCHAR(36) GENERATED ALWAYS AS (json ->> '$.id') STORED NOT NULL,
    name VARCHAR(256) GENERATED ALWAYS AS (json ->> '$.name') NOT NULL,
    fqnHash VARCHAR(256) NOT NULL COLLATE ascii_bin,
    json JSON NOT NULL,
    updatedAt BIGINT UNSIGNED GENERATED ALWAYS AS (json ->> '$.updatedAt') NOT NULL,
    updatedBy VARCHAR(256) GENERATED ALWAYS AS (json ->> '$.updatedBy') NOT NULL,
    PRIMARY KEY (id),
    UNIQUE (fqnHash)
    );

-- create search service entity
CREATE TABLE IF NOT EXISTS search_service_entity (
    id VARCHAR(36) GENERATED ALWAYS AS (json ->> '$.id') STORED NOT NULL,
    nameHash VARCHAR(256)  NOT NULL COLLATE ascii_bin,
    name VARCHAR(256) GENERATED ALWAYS AS (json ->> '$.name') NOT NULL,
    serviceType VARCHAR(256) GENERATED ALWAYS AS (json ->> '$.serviceType') NOT NULL,
    json JSON NOT NULL,
    updatedAt BIGINT UNSIGNED GENERATED ALWAYS AS (json ->> '$.updatedAt') NOT NULL,
    updatedBy VARCHAR(256) GENERATED ALWAYS AS (json ->> '$.updatedBy') NOT NULL,
    deleted BOOLEAN GENERATED ALWAYS AS (json -> '$.deleted'),
    PRIMARY KEY (id),
    UNIQUE (nameHash)
    );

-- create search index entity
CREATE TABLE IF NOT EXISTS search_index_entity (
    id VARCHAR(36) GENERATED ALWAYS AS (json ->> '$.id') STORED NOT NULL,
    name VARCHAR(256) GENERATED ALWAYS AS (json ->> '$.name') NOT NULL,
    fqnHash VARCHAR(256) NOT NULL COLLATE ascii_bin,
    json JSON NOT NULL,
    updatedAt BIGINT UNSIGNED GENERATED ALWAYS AS (json ->> '$.updatedAt') NOT NULL,
    updatedBy VARCHAR(256) GENERATED ALWAYS AS (json ->> '$.updatedBy') NOT NULL,
    deleted BOOLEAN GENERATED ALWAYS AS (json -> '$.deleted'),
    PRIMARY KEY (id),
    UNIQUE (fqnHash)
    );

-- We were hardcoding retries to 0. Since we are now using the IngestionPipeline to set them, keep existing ones to 0.
UPDATE ingestion_pipeline_entity
SET json = JSON_REPLACE(json, '$.airflowConfig.retries', 0)
WHERE JSON_EXTRACT(json, '$.airflowConfig.retries') IS NOT NULL;


-- create stored procedure entity
CREATE TABLE IF NOT EXISTS stored_procedure_entity (
    id VARCHAR(36) GENERATED ALWAYS AS (json ->> '$.id') STORED NOT NULL,
    name VARCHAR(256) GENERATED ALWAYS AS (json ->> '$.name') NOT NULL,
    fqnHash VARCHAR(256) NOT NULL COLLATE ascii_bin,
    json JSON NOT NULL,
    updatedAt BIGINT UNSIGNED GENERATED ALWAYS AS (json ->> '$.updatedAt') NOT NULL,
    updatedBy VARCHAR(256) GENERATED ALWAYS AS (json ->> '$.updatedBy') NOT NULL,
    deleted BOOLEAN GENERATED ALWAYS AS (json -> '$.deleted'),
    PRIMARY KEY (id),
    UNIQUE (fqnHash)
);

-- create entity extension table for table entity
CREATE TABLE IF NOT EXISTS table_entity_extension (
    id VARCHAR(36) NOT NULL,                    -- ID of the from entity
    extension VARCHAR(256) NOT NULL,            -- Extension name same as entity.fieldName
    jsonSchema VARCHAR(256) NOT NULL,           -- Schema used for generating JSON
    json JSON NOT NULL,
    PRIMARY KEY (id, extension)
);

ALTER TABLE entity_relationship ADD INDEX from_entity_type_index(fromId, fromEntity), ADD INDEX to_entity_type_index(toId, toEntity);
ALTER TABLE tag DROP CONSTRAINT fqnHash, ADD CONSTRAINT UNIQUE(fqnHash), ADD PRIMARY KEY(id);


-- rename viewParsingTimeoutLimit for queryParsingTimeoutLimit
UPDATE ingestion_pipeline_entity
SET json = JSON_INSERT(
    JSON_REMOVE(json, '$.sourceConfig.config.viewParsingTimeoutLimit'),
    '$.sourceConfig.config.queryParsingTimeoutLimit',
    JSON_EXTRACT(json, '$.sourceConfig.config.viewParsingTimeoutLimit')
)
WHERE JSON_EXTRACT(json, '$.pipelineType') = 'metadata';

<<<<<<< HEAD
-- Rename sandboxDomain for instanceDomain
UPDATE dbservice_entity
SET json = JSON_INSERT(
    JSON_REMOVE(json, '$.connection.config.sandboxDomain'),
    '$.connection.config.instanceDomain',
    JSON_EXTRACT(json, '$.connection.config.sandboxDomain')
)
WHERE serviceType = 'DomoDatabase';

UPDATE dashboard_service_entity
SET json = JSON_INSERT(
    JSON_REMOVE(json, '$.connection.config.sandboxDomain'),
    '$.connection.config.instanceDomain',
    JSON_EXTRACT(json, '$.connection.config.sandboxDomain')
)
WHERE serviceType = 'DomoDashboard';

UPDATE pipeline_service_entity
SET json = JSON_INSERT(
    JSON_REMOVE(json, '$.connection.config.sandboxDomain'),
    '$.connection.config.instanceDomain',
    JSON_EXTRACT(json, '$.connection.config.sandboxDomain')
)
WHERE serviceType = 'DomoPipeline';
=======
-- Query Entity supports service, which requires FQN for name
ALTER TABLE query_entity CHANGE COLUMN nameHash fqnHash VARCHAR(256);
>>>>>>> 22b0f44e
<|MERGE_RESOLUTION|>--- conflicted
+++ resolved
@@ -94,7 +94,6 @@
 )
 WHERE JSON_EXTRACT(json, '$.pipelineType') = 'metadata';
 
-<<<<<<< HEAD
 -- Rename sandboxDomain for instanceDomain
 UPDATE dbservice_entity
 SET json = JSON_INSERT(
@@ -119,7 +118,6 @@
     JSON_EXTRACT(json, '$.connection.config.sandboxDomain')
 )
 WHERE serviceType = 'DomoPipeline';
-=======
+
 -- Query Entity supports service, which requires FQN for name
-ALTER TABLE query_entity CHANGE COLUMN nameHash fqnHash VARCHAR(256);
->>>>>>> 22b0f44e
+ALTER TABLE query_entity CHANGE COLUMN nameHash fqnHash VARCHAR(256);