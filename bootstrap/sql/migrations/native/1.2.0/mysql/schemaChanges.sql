-- column deleted not needed for entities that don't support soft delete
ALTER TABLE query_entity DROP COLUMN deleted;
ALTER TABLE event_subscription_entity DROP COLUMN deleted;

-- create domain entity table
CREATE TABLE IF NOT EXISTS domain_entity (
    id VARCHAR(36) GENERATED ALWAYS AS (json ->> '$.id') STORED NOT NULL,
    name VARCHAR(256) GENERATED ALWAYS AS (json ->> '$.name') NOT NULL,
    fqnHash VARCHAR(256) NOT NULL COLLATE ascii_bin,
    json JSON NOT NULL,
    updatedAt BIGINT UNSIGNED GENERATED ALWAYS AS (json ->> '$.updatedAt') NOT NULL,
    updatedBy VARCHAR(256) GENERATED ALWAYS AS (json ->> '$.updatedBy') NOT NULL,
    PRIMARY KEY (id),
    UNIQUE (fqnHash)
    );

-- create data product entity table
CREATE TABLE IF NOT EXISTS data_product_entity (
    id VARCHAR(36) GENERATED ALWAYS AS (json ->> '$.id') STORED NOT NULL,
    name VARCHAR(256) GENERATED ALWAYS AS (json ->> '$.name') NOT NULL,
    fqnHash VARCHAR(256) NOT NULL COLLATE ascii_bin,
    json JSON NOT NULL,
    updatedAt BIGINT UNSIGNED GENERATED ALWAYS AS (json ->> '$.updatedAt') NOT NULL,
    updatedBy VARCHAR(256) GENERATED ALWAYS AS (json ->> '$.updatedBy') NOT NULL,
    PRIMARY KEY (id),
    UNIQUE (fqnHash)
    );

-- create search service entity
CREATE TABLE IF NOT EXISTS search_service_entity (
    id VARCHAR(36) GENERATED ALWAYS AS (json ->> '$.id') STORED NOT NULL,
    nameHash VARCHAR(256)  NOT NULL COLLATE ascii_bin,
    name VARCHAR(256) GENERATED ALWAYS AS (json ->> '$.name') NOT NULL,
    serviceType VARCHAR(256) GENERATED ALWAYS AS (json ->> '$.serviceType') NOT NULL,
    json JSON NOT NULL,
    updatedAt BIGINT UNSIGNED GENERATED ALWAYS AS (json ->> '$.updatedAt') NOT NULL,
    updatedBy VARCHAR(256) GENERATED ALWAYS AS (json ->> '$.updatedBy') NOT NULL,
    deleted BOOLEAN GENERATED ALWAYS AS (json -> '$.deleted'),
    PRIMARY KEY (id),
    UNIQUE (nameHash)
    );

-- create search index entity
CREATE TABLE IF NOT EXISTS search_index_entity (
    id VARCHAR(36) GENERATED ALWAYS AS (json ->> '$.id') STORED NOT NULL,
    name VARCHAR(256) GENERATED ALWAYS AS (json ->> '$.name') NOT NULL,
    fqnHash VARCHAR(256) NOT NULL COLLATE ascii_bin,
    json JSON NOT NULL,
    updatedAt BIGINT UNSIGNED GENERATED ALWAYS AS (json ->> '$.updatedAt') NOT NULL,
    updatedBy VARCHAR(256) GENERATED ALWAYS AS (json ->> '$.updatedBy') NOT NULL,
    deleted BOOLEAN GENERATED ALWAYS AS (json -> '$.deleted'),
    PRIMARY KEY (id),
    UNIQUE (fqnHash)
    );

-- We were hardcoding retries to 0. Since we are now using the IngestionPipeline to set them, keep existing ones to 0.
UPDATE ingestion_pipeline_entity
SET json = JSON_REPLACE(json, '$.airflowConfig.retries', 0)
WHERE JSON_EXTRACT(json, '$.airflowConfig.retries') IS NOT NULL;


-- create stored procedure entity
CREATE TABLE IF NOT EXISTS stored_procedure_entity (
    id VARCHAR(36) GENERATED ALWAYS AS (json ->> '$.id') STORED NOT NULL,
    name VARCHAR(256) GENERATED ALWAYS AS (json ->> '$.name') NOT NULL,
    fqnHash VARCHAR(256) NOT NULL COLLATE ascii_bin,
    json JSON NOT NULL,
    updatedAt BIGINT UNSIGNED GENERATED ALWAYS AS (json ->> '$.updatedAt') NOT NULL,
    updatedBy VARCHAR(256) GENERATED ALWAYS AS (json ->> '$.updatedBy') NOT NULL,
    deleted BOOLEAN GENERATED ALWAYS AS (json -> '$.deleted'),
    PRIMARY KEY (id),
    UNIQUE (fqnHash)
);

-- create entity extension table for table entity
CREATE TABLE IF NOT EXISTS table_entity_extension (
    id VARCHAR(36) NOT NULL,                    -- ID of the from entity
    extension VARCHAR(256) NOT NULL,            -- Extension name same as entity.fieldName
    jsonSchema VARCHAR(256) NOT NULL,           -- Schema used for generating JSON
    json JSON NOT NULL,
    PRIMARY KEY (id, extension)
);

<<<<<<< HEAD
-- rename viewParsingTimeoutLimit for queryParsingTimeoutLimit
UPDATE ingestion_pipeline_entity
SET json = JSON_INSERT(
    JSON_REMOVE(json, '$.sourceConfig.config.viewParsingTimeoutLimit'),
    '$.sourceConfig.config.queryParsingTimeoutLimit',
    JSON_EXTRACT(json, '$.sourceConfig.config.viewParsingTimeoutLimit')
)
WHERE JSON_EXTRACT(json, '$.pipelineType') = 'metadata';
=======
ALTER TABLE entity_relationship ADD INDEX from_entity_type_index(fromId, fromEntity), ADD INDEX to_entity_type_index(toId, toEntity);
ALTER TABLE tag DROP CONSTRAINT fqnHash, ADD CONSTRAINT UNIQUE(fqnHash), ADD PRIMARY KEY(id);
>>>>>>> e98cb244
<|MERGE_RESOLUTION|>--- conflicted
+++ resolved
@@ -81,7 +81,10 @@
     PRIMARY KEY (id, extension)
 );
 
-<<<<<<< HEAD
+ALTER TABLE entity_relationship ADD INDEX from_entity_type_index(fromId, fromEntity), ADD INDEX to_entity_type_index(toId, toEntity);
+ALTER TABLE tag DROP CONSTRAINT fqnHash, ADD CONSTRAINT UNIQUE(fqnHash), ADD PRIMARY KEY(id);
+
+
 -- rename viewParsingTimeoutLimit for queryParsingTimeoutLimit
 UPDATE ingestion_pipeline_entity
 SET json = JSON_INSERT(
@@ -89,8 +92,4 @@
     '$.sourceConfig.config.queryParsingTimeoutLimit',
     JSON_EXTRACT(json, '$.sourceConfig.config.viewParsingTimeoutLimit')
 )
-WHERE JSON_EXTRACT(json, '$.pipelineType') = 'metadata';
-=======
-ALTER TABLE entity_relationship ADD INDEX from_entity_type_index(fromId, fromEntity), ADD INDEX to_entity_type_index(toId, toEntity);
-ALTER TABLE tag DROP CONSTRAINT fqnHash, ADD CONSTRAINT UNIQUE(fqnHash), ADD PRIMARY KEY(id);
->>>>>>> e98cb244
+WHERE JSON_EXTRACT(json, '$.pipelineType') = 'metadata';