-- noinspection SqlNoDataSourceInspectionForFile

-- column deleted not needed for entities that don't support soft delete
ALTER TABLE query_entity DROP COLUMN deleted;
ALTER TABLE event_subscription_entity DROP COLUMN deleted;

-- create domain entity table
CREATE TABLE IF NOT EXISTS domain_entity (
    id VARCHAR(36) GENERATED ALWAYS AS (json ->> '$.id') STORED NOT NULL,
    name VARCHAR(256) GENERATED ALWAYS AS (json ->> '$.name') NOT NULL,
    fqnHash VARCHAR(256) NOT NULL COLLATE ascii_bin,
    json JSON NOT NULL,
    updatedAt BIGINT UNSIGNED GENERATED ALWAYS AS (json ->> '$.updatedAt') NOT NULL,
    updatedBy VARCHAR(256) GENERATED ALWAYS AS (json ->> '$.updatedBy') NOT NULL,
    PRIMARY KEY (id),
    UNIQUE (fqnHash),
    INDEX (name)
    );

-- create data product entity table
CREATE TABLE IF NOT EXISTS data_product_entity (
    id VARCHAR(36) GENERATED ALWAYS AS (json ->> '$.id') STORED NOT NULL,
    name VARCHAR(256) GENERATED ALWAYS AS (json ->> '$.name') NOT NULL,
    fqnHash VARCHAR(256) NOT NULL COLLATE ascii_bin,
    json JSON NOT NULL,
    updatedAt BIGINT UNSIGNED GENERATED ALWAYS AS (json ->> '$.updatedAt') NOT NULL,
    updatedBy VARCHAR(256) GENERATED ALWAYS AS (json ->> '$.updatedBy') NOT NULL,
    PRIMARY KEY (id),
    UNIQUE (fqnHash),
    INDEX (name)
    );

-- create search service entity
CREATE TABLE IF NOT EXISTS search_service_entity (
    id VARCHAR(36) GENERATED ALWAYS AS (json ->> '$.id') STORED NOT NULL,
    nameHash VARCHAR(256)  NOT NULL COLLATE ascii_bin,
    name VARCHAR(256) GENERATED ALWAYS AS (json ->> '$.name') NOT NULL,
    serviceType VARCHAR(256) GENERATED ALWAYS AS (json ->> '$.serviceType') NOT NULL,
    json JSON NOT NULL,
    updatedAt BIGINT UNSIGNED GENERATED ALWAYS AS (json ->> '$.updatedAt') NOT NULL,
    updatedBy VARCHAR(256) GENERATED ALWAYS AS (json ->> '$.updatedBy') NOT NULL,
    deleted BOOLEAN GENERATED ALWAYS AS (json -> '$.deleted'),
    PRIMARY KEY (id),
    UNIQUE (nameHash),
    INDEX (name)
    );

-- create search index entity
CREATE TABLE IF NOT EXISTS search_index_entity (
    id VARCHAR(36) GENERATED ALWAYS AS (json ->> '$.id') STORED NOT NULL,
    name VARCHAR(256) GENERATED ALWAYS AS (json ->> '$.name') NOT NULL,
    fqnHash VARCHAR(256) NOT NULL COLLATE ascii_bin,
    json JSON NOT NULL,
    updatedAt BIGINT UNSIGNED GENERATED ALWAYS AS (json ->> '$.updatedAt') NOT NULL,
    updatedBy VARCHAR(256) GENERATED ALWAYS AS (json ->> '$.updatedBy') NOT NULL,
    deleted BOOLEAN GENERATED ALWAYS AS (json -> '$.deleted'),
    PRIMARY KEY (id),
    UNIQUE (fqnHash),
    INDEX (name)
    );

-- We were hardcoding retries to 0. Since we are now using the IngestionPipeline to set them, keep existing ones to 0.
UPDATE ingestion_pipeline_entity
SET json = JSON_REPLACE(json, '$.airflowConfig.retries', 0)
WHERE JSON_EXTRACT(json, '$.airflowConfig.retries') IS NOT NULL;


-- create stored procedure entity
CREATE TABLE IF NOT EXISTS stored_procedure_entity (
    id VARCHAR(36) GENERATED ALWAYS AS (json ->> '$.id') STORED NOT NULL,
    name VARCHAR(256) GENERATED ALWAYS AS (json ->> '$.name') NOT NULL,
    fqnHash VARCHAR(256) NOT NULL COLLATE ascii_bin,
    json JSON NOT NULL,
    updatedAt BIGINT UNSIGNED GENERATED ALWAYS AS (json ->> '$.updatedAt') NOT NULL,
    updatedBy VARCHAR(256) GENERATED ALWAYS AS (json ->> '$.updatedBy') NOT NULL,
    deleted BOOLEAN GENERATED ALWAYS AS (json -> '$.deleted'),
    PRIMARY KEY (id),
    UNIQUE (fqnHash),
    INDEX (name)
);

ALTER TABLE entity_relationship ADD INDEX from_entity_type_index(fromId, fromEntity), ADD INDEX to_entity_type_index(toId, toEntity);
ALTER TABLE tag DROP CONSTRAINT fqnHash, ADD CONSTRAINT UNIQUE(fqnHash), ADD PRIMARY KEY(id);


-- rename viewParsingTimeoutLimit for queryParsingTimeoutLimit
UPDATE ingestion_pipeline_entity
SET json = JSON_INSERT(
    JSON_REMOVE(json, '$.sourceConfig.config.viewParsingTimeoutLimit'),
    '$.sourceConfig.config.queryParsingTimeoutLimit',
    JSON_EXTRACT(json, '$.sourceConfig.config.viewParsingTimeoutLimit')
)
WHERE JSON_EXTRACT(json, '$.pipelineType') = 'metadata';

-- Rename sandboxDomain for instanceDomain
UPDATE dbservice_entity
SET json = JSON_INSERT(
    JSON_REMOVE(json, '$.connection.config.sandboxDomain'),
    '$.connection.config.instanceDomain',
    JSON_EXTRACT(json, '$.connection.config.sandboxDomain')
)
WHERE serviceType = 'DomoDatabase';

UPDATE dashboard_service_entity
SET json = JSON_INSERT(
    JSON_REMOVE(json, '$.connection.config.sandboxDomain'),
    '$.connection.config.instanceDomain',
    JSON_EXTRACT(json, '$.connection.config.sandboxDomain')
)
WHERE serviceType = 'DomoDashboard';

UPDATE pipeline_service_entity
SET json = JSON_INSERT(
    JSON_REMOVE(json, '$.connection.config.sandboxDomain'),
    '$.connection.config.instanceDomain',
    JSON_EXTRACT(json, '$.connection.config.sandboxDomain')
)
WHERE serviceType = 'DomoPipeline';

-- Query Entity supports service, which requires FQN for name
ALTER TABLE query_entity CHANGE COLUMN nameHash fqnHash VARCHAR(256);
ALTER TABLE bot_entity add index bot_entity_name_index(name);
ALTER TABLE chart_entity add index chart_entity_name_index(name);
ALTER TABLE classification  add index classification_entity_name_index(name);
ALTER TABLE storage_container_entity add index storage_container_entity_name_index(name);
ALTER TABLE dashboard_data_model_entity add index dashboard_data_model_entity_name_index(name);
ALTER TABLE dashboard_entity add index dashboard_entity_name_index(name);
ALTER TABLE dashboard_service_entity add index dashboard_service_entity_name_index(name);
ALTER TABLE data_insight_chart add index data_insight_name_index(name);
ALTER TABLE database_entity  add index database_entity_name_index(name);
ALTER TABLE database_schema_entity  add index database_schema_entity_name_index(name);
ALTER TABLE dbservice_entity add index dbservice_entity_name_index(name);
ALTER TABLE event_subscription_entity add index event_subscription_entity_name_index(name);
ALTER TABLE glossary_entity add index glossary_entity_name_index(name);
ALTER TABLE glossary_term_entity add index glossary_term_entity_name_index(name);
ALTER TABLE ingestion_pipeline_entity add index ingestion_pipeline_entity_name_index(name);
ALTER TABLE kpi_entity   add index  kpi_entity_name_index(name);
ALTER TABLE messaging_service_entity add index  messaing_service_entity_name_index(name);
ALTER TABLE metadata_service_entity add index  metadata_service_entity_name_index(name);
ALTER TABLE metric_entity add index  metric_entity_name_index(name);

ALTER TABLE ml_model_entity add index  ml_model_entity_name_index(name);
ALTER TABLE mlmodel_service_entity add index  mlmodel_service_entity_name_index(name);
ALTER TABLE pipeline_entity add index  pipeline_entity_name_index(name);
ALTER TABLE pipeline_service_entity add index  pipeline_service_entity_name_index(name);
ALTER TABLE policy_entity add index  policy_entity_name_index(name);
ALTER TABLE query_entity add index  query_entity_name_index(name);
ALTER TABLE report_entity add index  report_entity_name_index(name);
ALTER TABLE role_entity add index  role_entity_name_index(name);
ALTER TABLE storage_service_entity add index  storage_service_entity_name_index(name);
ALTER TABLE table_entity add index table_entity_name_index(name);
ALTER TABLE tag add index tag_entity_name_index(name);
ALTER TABLE team_entity add index team_entity_name_index(name);
ALTER TABLE test_case  add index test_case_name_index(name);
ALTER TABLE test_connection_definition add index test_connection_definition_name_index(name);
ALTER TABLE test_definition add index test_definition_name_index(name);
ALTER TABLE test_suite add index test_suite_name_index(name);
ALTER TABLE topic_entity  add index topic_entity_name_index(name);
ALTER TABLE type_entity add index type_entity_name_index(name);
ALTER TABLE user_entity add index user_entity_name_index(name);
ALTER TABLE web_analytic_event add index web_analytic_event_name_index(name);
ALTER TABLE automations_workflow add index automations_workflow_name_index(name);

CREATE TABLE IF NOT EXISTS persona_entity (
    id VARCHAR(36) GENERATED ALWAYS AS (json ->> '$.id') STORED NOT NULL,
    name VARCHAR(256) GENERATED ALWAYS AS (json ->> '$.name') NOT NULL,
    nameHash VARCHAR(256) NOT NULL COLLATE ascii_bin,
    json JSON NOT NULL,
    updatedAt BIGINT UNSIGNED GENERATED ALWAYS AS (json ->> '$.updatedAt') NOT NULL,
    updatedBy VARCHAR(256) GENERATED ALWAYS AS (json ->> '$.updatedBy') NOT NULL,
    PRIMARY KEY (id),
    UNIQUE (nameHash),
    INDEX persona_name_index(name)
);

CREATE TABLE IF NOT EXISTS doc_store (
    id VARCHAR(36) GENERATED ALWAYS AS (json ->> '$.id') STORED NOT NULL,
    name VARCHAR(256) GENERATED ALWAYS AS (json ->> '$.name') NOT NULL,
    entityType VARCHAR(256) GENERATED ALWAYS AS (json ->> '$.entityType') NOT NULL,
    fqnHash VARCHAR(256) NOT NULL COLLATE ascii_bin,
    json JSON NOT NULL,
    updatedAt BIGINT UNSIGNED GENERATED ALWAYS AS (json ->> '$.updatedAt') NOT NULL,
    updatedBy VARCHAR(256) GENERATED ALWAYS AS (json ->> '$.updatedBy') NOT NULL,
    PRIMARY KEY (id),
    UNIQUE (fqnHash),
    INDEX doc_store_name_index(name)
);

-- Remove Mark All Deleted Field
UPDATE ingestion_pipeline_entity
SET json = JSON_REMOVE(json, '$.sourceConfig.config.markAllDeletedTables')
WHERE JSON_EXTRACT(json, '$.pipelineType') = 'metadata';

<<<<<<< HEAD

-- update entityReportData from pascale to camel case
UPDATE report_data_time_series
SET json = JSON_INSERT(
    JSON_REMOVE(json, '$.reportDataType'),
    '$.reportDataType',
    'entityReportData'),
    entityFQNHash = MD5('entityReportData')
WHERE JSON_EXTRACT(json, '$.reportDataType') = 'EntityReportData';

-- update webAnalyticEntityViewReportData from pascale to camel case
UPDATE report_data_time_series
SET json = JSON_INSERT(
    JSON_REMOVE(json, '$.reportDataType'),
    '$.reportDataType',
    'webAnalyticEntityViewReportData'),
    entityFQNHash = MD5('webAnalyticEntityViewReportData')
WHERE JSON_EXTRACT(json, '$.reportDataType') = 'WebAnalyticEntityViewReportData';

-- update webAnalyticUserActivityReportData from pascale to camel case
UPDATE report_data_time_series
SET json = JSON_INSERT(
    JSON_REMOVE(json, '$.reportDataType'),
    '$.reportDataType',
    'webAnalyticUserActivityReportData'),
    entityFQNHash = MD5('webAnalyticUserActivityReportData')
WHERE JSON_EXTRACT(json, '$.reportDataType') = 'WebAnalyticUserActivityReportData';
=======
CREATE TABLE IF NOT EXISTS installed_apps (
    id VARCHAR(36) GENERATED ALWAYS AS (json ->> '$.id') STORED NOT NULL,
    nameHash VARCHAR(256)  NOT NULL COLLATE ascii_bin,
    name VARCHAR(256) GENERATED ALWAYS AS (json ->> '$.name') NOT NULL,
    json JSON NOT NULL,
    updatedAt BIGINT UNSIGNED GENERATED ALWAYS AS (json ->> '$.updatedAt') NOT NULL,
    updatedBy VARCHAR(256) GENERATED ALWAYS AS (json ->> '$.updatedBy') NOT NULL,
    deleted BOOLEAN GENERATED ALWAYS AS (json -> '$.deleted'),
    PRIMARY KEY (id),
    UNIQUE (nameHash)
    );
   
CREATE TABLE IF NOT EXISTS apps_marketplace (
    id VARCHAR(36) GENERATED ALWAYS AS (json ->> '$.id') STORED NOT NULL,
    nameHash VARCHAR(256)  NOT NULL COLLATE ascii_bin,
    name VARCHAR(256) GENERATED ALWAYS AS (json ->> '$.name') NOT NULL,
    json JSON NOT NULL,
    updatedAt BIGINT UNSIGNED GENERATED ALWAYS AS (json ->> '$.updatedAt') NOT NULL,
    updatedBy VARCHAR(256) GENERATED ALWAYS AS (json ->> '$.updatedBy') NOT NULL,
    deleted BOOLEAN GENERATED ALWAYS AS (json -> '$.deleted'),
    PRIMARY KEY (id),
    UNIQUE (nameHash)
    );
   
CREATE TABLE IF NOT EXISTS apps_extension_time_series (
    appId VARCHAR(36) GENERATED ALWAYS AS (json ->> '$.appId') STORED NOT NULL,      
    extension VARCHAR(256) NOT NULL,          
    jsonSchema VARCHAR(256) NOT NULL, 
    json JSON NOT NULL,
	timestamp BIGINT UNSIGNED GENERATED ALWAYS AS (json ->> '$.timestamp') NOT NULL
);  
>>>>>>> f69cd9f5
<|MERGE_RESOLUTION|>--- conflicted
+++ resolved
@@ -191,7 +191,6 @@
 SET json = JSON_REMOVE(json, '$.sourceConfig.config.markAllDeletedTables')
 WHERE JSON_EXTRACT(json, '$.pipelineType') = 'metadata';
 
-<<<<<<< HEAD
 
 -- update entityReportData from pascale to camel case
 UPDATE report_data_time_series
@@ -219,7 +218,7 @@
     'webAnalyticUserActivityReportData'),
     entityFQNHash = MD5('webAnalyticUserActivityReportData')
 WHERE JSON_EXTRACT(json, '$.reportDataType') = 'WebAnalyticUserActivityReportData';
-=======
+
 CREATE TABLE IF NOT EXISTS installed_apps (
     id VARCHAR(36) GENERATED ALWAYS AS (json ->> '$.id') STORED NOT NULL,
     nameHash VARCHAR(256)  NOT NULL COLLATE ascii_bin,
@@ -250,5 +249,4 @@
     jsonSchema VARCHAR(256) NOT NULL, 
     json JSON NOT NULL,
 	timestamp BIGINT UNSIGNED GENERATED ALWAYS AS (json ->> '$.timestamp') NOT NULL
-);  
->>>>>>> f69cd9f5
+);  