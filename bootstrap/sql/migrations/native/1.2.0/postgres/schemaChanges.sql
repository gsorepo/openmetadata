-- column deleted not needed for entities that don't support soft delete
ALTER TABLE query_entity DROP COLUMN deleted;
ALTER TABLE event_subscription_entity DROP COLUMN deleted;

-- create domain entity table
CREATE TABLE IF NOT EXISTS domain_entity (
    id VARCHAR(36) GENERATED ALWAYS AS (json ->> 'id') STORED NOT NULL,
    name VARCHAR(256) GENERATED ALWAYS AS (json ->> 'name') STORED NOT NULL,
    fqnHash VARCHAR(256) NOT NULL,
    json JSONB NOT NULL,
    updatedAt BIGINT GENERATED ALWAYS AS ((json ->> 'updatedAt')::bigint) STORED NOT NULL,
    updatedBy VARCHAR(256) GENERATED ALWAYS AS (json ->> 'updatedBy') STORED NOT NULL,
    PRIMARY KEY (id),
    UNIQUE (fqnHash)
    );

-- create data product entity table
CREATE TABLE IF NOT EXISTS data_product_entity (
    id VARCHAR(36) GENERATED ALWAYS AS (json ->> 'id') STORED NOT NULL,
    name VARCHAR(256) GENERATED ALWAYS AS (json ->> 'name') STORED NOT NULL,
    fqnHash VARCHAR(256) NOT NULL,
    json JSONB NOT NULL,
    updatedAt BIGINT GENERATED ALWAYS AS ((json ->> 'updatedAt')::bigint) STORED NOT NULL,
    updatedBy VARCHAR(256) GENERATED ALWAYS AS (json ->> 'updatedBy') STORED NOT NULL,
    PRIMARY KEY (id),
    UNIQUE (fqnHash)
    );

-- create search service entity
CREATE TABLE IF NOT EXISTS search_service_entity (
    id VARCHAR(36) GENERATED ALWAYS AS (json ->> 'id') STORED NOT NULL,
    nameHash VARCHAR(256)  NOT NULL,
    name VARCHAR(256) GENERATED ALWAYS AS (json ->> 'name') STORED NOT NULL,
    serviceType VARCHAR(256) GENERATED ALWAYS AS (json ->> 'serviceType') STORED NOT NULL,
    json JSONB NOT NULL,
    updatedAt BIGINT GENERATED ALWAYS AS ((json ->> 'updatedAt')::bigint) STORED NOT NULL,
    updatedBy VARCHAR(256) GENERATED ALWAYS AS (json ->> 'updatedBy') STORED NOT NULL,
    deleted BOOLEAN GENERATED ALWAYS AS ((json ->> 'deleted')::boolean) STORED,
    PRIMARY KEY (id),
    UNIQUE (nameHash)
    );

-- create search index entity
CREATE TABLE IF NOT EXISTS search_index_entity (
    id VARCHAR(36) GENERATED ALWAYS AS (json ->> 'id') STORED NOT NULL,
    name VARCHAR(256) GENERATED ALWAYS AS (json ->> 'name') STORED NOT NULL,
    fqnHash VARCHAR(256) NOT NULL,
    json JSONB NOT NULL,
    updatedAt BIGINT GENERATED ALWAYS AS ((json ->> 'updatedAt')::bigint) STORED NOT NULL,
    updatedBy VARCHAR(256) GENERATED ALWAYS AS (json ->> 'updatedBy') STORED NOT NULL,
    deleted BOOLEAN GENERATED ALWAYS AS ((json ->> 'deleted')::boolean) STORED,
    PRIMARY KEY (id),
    UNIQUE (fqnHash)
    );

-- We were hardcoding retries to 0. Since we are now using the IngestionPipeline to set them, keep existing ones to 0.
UPDATE ingestion_pipeline_entity
SET json = jsonb_set(json::jsonb, '{airflowConfig,retries}', '0', true);

-- create stored procedure entity
CREATE TABLE IF NOT EXISTS stored_procedure_entity (
    id VARCHAR(36) GENERATED ALWAYS AS (json ->> 'id') STORED NOT NULL,
    name VARCHAR(256) GENERATED ALWAYS AS (json ->> 'name') STORED NOT NULL,
    fqnHash VARCHAR(256) NOT NULL,
    json JSONB NOT NULL,
    updatedAt BIGINT GENERATED ALWAYS AS ((json ->> 'updatedAt')::bigint) STORED NOT NULL,
    updatedBy VARCHAR(256) GENERATED ALWAYS AS (json ->> 'updatedBy') STORED NOT NULL,
    deleted BOOLEAN GENERATED ALWAYS AS ((json ->> 'deleted')::boolean) STORED,
    PRIMARY KEY (id),
    UNIQUE (fqnHash)
    );

-- Add index on fromId and fromEntity columns
CREATE INDEX from_entity_type_index ON entity_relationship (fromId, fromEntity);

-- Add index on toId and toEntity columns
CREATE INDEX to_entity_type_index ON entity_relationship (toId, toEntity);

ALTER TABLE tag DROP CONSTRAINT IF EXISTS tag_fqnhash_key;

ALTER TABLE tag ADD CONSTRAINT unique_fqnHash UNIQUE (fqnHash);

ALTER TABLE tag ADD CONSTRAINT tag_pk PRIMARY KEY (id);


-- rename viewParsingTimeoutLimit for queryParsingTimeoutLimit
UPDATE ingestion_pipeline_entity
SET json = jsonb_set(
  json::jsonb #- '{sourceConfig,config,viewParsingTimeoutLimit}',
  '{sourceConfig,config,queryParsingTimeoutLimit}',
  (json #> '{sourceConfig,config,viewParsingTimeoutLimit}')::jsonb,
  true
)
WHERE json #>> '{pipelineType}' = 'metadata';

-- Rename sandboxDomain for instanceDomain
UPDATE dbservice_entity
SET json = jsonb_set(
  json::jsonb #- '{connection,config,sandboxDomain}',
  '{connection,config,instanceDomain}',
  (json #> '{connection,config,sandboxDomain}')::jsonb,
  true
)
WHERE serviceType = 'DomoDatabase';

UPDATE dashboard_service_entity
SET json = jsonb_set(
  json::jsonb #- '{connection,config,sandboxDomain}',
  '{connection,config,instanceDomain}',
    json JSONB NOT NULL,
  (json #> '{connection,config,sandboxDomain}')::jsonb,
  true
)
WHERE serviceType = 'DomoDashboard';

UPDATE pipeline_service_entity
SET json = jsonb_set(
  json::jsonb #- '{connection,config,sandboxDomain}',
  '{connection,config,instanceDomain}',
  (json #> '{connection,config,sandboxDomain}')::jsonb,
  true
)
WHERE serviceType = 'DomoPipeline';

-- Query Entity supports service, which requires FQN for name
ALTER TABLE query_entity RENAME COLUMN nameHash TO fqnHash;

<<<<<<< HEAD
CREATE TABLE IF NOT EXISTS persona_entity (
  id VARCHAR(36) GENERATED ALWAYS AS (json ->> 'id') STORED NOT NULL,
  name VARCHAR(256) GENERATED ALWAYS AS (json ->> 'name') STORED NOT NULL,
  nameHash VARCHAR(256) NOT NULL,
  json JSONB NOT NULL,
  updatedAt BIGINT GENERATED ALWAYS AS ((json ->> 'updatedAt')::bigint) STORED NOT NULL,
  updatedBy VARCHAR(256) GENERATED ALWAYS AS (json ->> 'updatedBy') STORED NOT NULL,
  PRIMARY KEY (id),
  UNIQUE (nameHash)
);
CREATE INDEX persona_name_index ON persona_entity USING btree (name);


CREATE TABLE IF NOT EXISTS doc_store (
  id VARCHAR(36) GENERATED ALWAYS AS (json ->> 'id') STORED NOT NULL,
  name VARCHAR(256) GENERATED ALWAYS AS (json ->> 'name') STORED NOT NULL,
  entityType VARCHAR(256) GENERATED ALWAYS AS (json ->> 'entityType') STORED NOT NULL,
  fqnHash VARCHAR(256) NOT NULL,
  json JSONB NOT NULL,
  updatedAt BIGINT GENERATED ALWAYS AS ((json ->> 'updatedAt')::bigint) STORED NOT NULL,
  updatedBy VARCHAR(256) GENERATED ALWAYS AS (json ->> 'updatedBy') STORED NOT NULL,
  PRIMARY KEY (id),
  UNIQUE (fqnHash)
);
CREATE INDEX page_name_index ON doc_store USING btree (name);
=======
CREATE INDEX idx_name_query_entity ON query_entity (name);
CREATE INDEX idx_name_bot_entity ON bot_entity (name);
CREATE INDEX idx_name_chart_entity ON chart_entity (name);
CREATE INDEX idx_name_classification_entity ON classification (name);
CREATE INDEX idx_name_storage_container_entity ON storage_container_entity (name);
CREATE INDEX idx_name_dashboard_data_model_entity ON dashboard_data_model_entity (name);
CREATE INDEX idx_name_dashboard_entity ON dashboard_entity (name);
CREATE INDEX idx_name_dashboard_service_entity ON dashboard_service_entity (name);
CREATE INDEX idx_name_dashboard_insight_chart ON data_insight_chart (name);
CREATE INDEX idx_name_database_entity ON database_entity (name);
CREATE INDEX idx_name_database_schema_entity ON database_schema_entity  (name);
CREATE INDEX idx_name_db_service_entity ON dbservice_entity (name);
CREATE INDEX idx_name_event_subscription_entity ON event_subscription_entity (name);
CREATE INDEX idx_name_glossary_entity ON glossary_entity (name);
CREATE INDEX idx_name_glossary_term_entity ON glossary_term_entity (name);
CREATE INDEX idx_name_ingestion_pipeline_entity ON ingestion_pipeline_entity (name);
CREATE INDEX idx_name_kpi_entity ON kpi_entity  (name);
CREATE INDEX idx_messaging_service_name_entity ON messaging_service_entity (name);
CREATE INDEX idx_metadata_service_name_entity  ON metadata_service_entity (name);
CREATE INDEX idx_metric_name_entity ON metric_entity (name);
CREATE INDEX idx_ml_model_name_entity ON ml_model_entity (name);
CREATE INDEX idx_ml_model_service_name_entity ON mlmodel_service_entity (name);
CREATE INDEX idx_pipeline_name_entity ON pipeline_entity (name);
CREATE INDEX idx_pipeline_service_name_entity ON pipeline_service_entity (name);
CREATE INDEX idx_name_policy_entity ON policy_entity (name);
CREATE INDEX idx_name_query_entity ON query_entity (name);
CREATE INDEX idx_name_report_entity ON reprot_entity (name);
CREATE INDEX idx_name_role_entity ON role_entity (name);
CREATE INDEX idx_name_storage_service_entity ON storage_service_entity (name);
CREATE INDEX idx_name_table_entity ON table_entity (name);
CREATE INDEX idx_name_tag_entity ON tag (name);
CREATE INDEX idx_name_team_entity ON team_entity (name);
CREATE INDEX idx_name_test_case ON test_case (name);
CREATE INDEX idx_name_test_connection_definition ON test_connection_definition (name);
CREATE INDEX idx_name_test_definition ON test_definition (name);
CREATE INDEX idx_name_test_suite ON test_suite (name);
CREATE INDEX idx_name_topic_entity ON topic_entity (name);
CREATE INDEX idx_name_type_entity ON type_entity (name);
CREATE INDEX idx_name_user_entity ON user_entity (name);
CREATE INDEX idx_name_web_analytic_event ON web_analytic_event (name);
CREATE INDEX idx_name_automations_workflow ON automations_workflow (name);
CREATE INDEX idx_name_domain_entity ON domain_entity (name);
CREATE INDEX idx_name_data_product_entity ON data_product_entity (name);
CREATE INDEX idx_name_data_search_service_entity ON search_service_entity (name);
CREATE INDEX idx_name_data_search_index_entity ON search_index_entity (name);
CREATE INDEX idx_name_data_stored_procedure_entity ON stored_procedure_entity (name);
>>>>>>> 3a7f7486
<|MERGE_RESOLUTION|>--- conflicted
+++ resolved
@@ -125,33 +125,6 @@
 -- Query Entity supports service, which requires FQN for name
 ALTER TABLE query_entity RENAME COLUMN nameHash TO fqnHash;
 
-<<<<<<< HEAD
-CREATE TABLE IF NOT EXISTS persona_entity (
-  id VARCHAR(36) GENERATED ALWAYS AS (json ->> 'id') STORED NOT NULL,
-  name VARCHAR(256) GENERATED ALWAYS AS (json ->> 'name') STORED NOT NULL,
-  nameHash VARCHAR(256) NOT NULL,
-  json JSONB NOT NULL,
-  updatedAt BIGINT GENERATED ALWAYS AS ((json ->> 'updatedAt')::bigint) STORED NOT NULL,
-  updatedBy VARCHAR(256) GENERATED ALWAYS AS (json ->> 'updatedBy') STORED NOT NULL,
-  PRIMARY KEY (id),
-  UNIQUE (nameHash)
-);
-CREATE INDEX persona_name_index ON persona_entity USING btree (name);
-
-
-CREATE TABLE IF NOT EXISTS doc_store (
-  id VARCHAR(36) GENERATED ALWAYS AS (json ->> 'id') STORED NOT NULL,
-  name VARCHAR(256) GENERATED ALWAYS AS (json ->> 'name') STORED NOT NULL,
-  entityType VARCHAR(256) GENERATED ALWAYS AS (json ->> 'entityType') STORED NOT NULL,
-  fqnHash VARCHAR(256) NOT NULL,
-  json JSONB NOT NULL,
-  updatedAt BIGINT GENERATED ALWAYS AS ((json ->> 'updatedAt')::bigint) STORED NOT NULL,
-  updatedBy VARCHAR(256) GENERATED ALWAYS AS (json ->> 'updatedBy') STORED NOT NULL,
-  PRIMARY KEY (id),
-  UNIQUE (fqnHash)
-);
-CREATE INDEX page_name_index ON doc_store USING btree (name);
-=======
 CREATE INDEX idx_name_query_entity ON query_entity (name);
 CREATE INDEX idx_name_bot_entity ON bot_entity (name);
 CREATE INDEX idx_name_chart_entity ON chart_entity (name);
@@ -198,4 +171,28 @@
 CREATE INDEX idx_name_data_search_service_entity ON search_service_entity (name);
 CREATE INDEX idx_name_data_search_index_entity ON search_index_entity (name);
 CREATE INDEX idx_name_data_stored_procedure_entity ON stored_procedure_entity (name);
->>>>>>> 3a7f7486
+
+CREATE TABLE IF NOT EXISTS persona_entity (
+  id VARCHAR(36) GENERATED ALWAYS AS (json ->> 'id') STORED NOT NULL,
+  name VARCHAR(256) GENERATED ALWAYS AS (json ->> 'name') STORED NOT NULL,
+  nameHash VARCHAR(256) NOT NULL,
+  json JSONB NOT NULL,
+  updatedAt BIGINT GENERATED ALWAYS AS ((json ->> 'updatedAt')::bigint) STORED NOT NULL,
+  updatedBy VARCHAR(256) GENERATED ALWAYS AS (json ->> 'updatedBy') STORED NOT NULL,
+  PRIMARY KEY (id),
+  UNIQUE (nameHash)
+);
+CREATE INDEX persona_name_index ON persona_entity USING btree (name);
+
+CREATE TABLE IF NOT EXISTS doc_store (
+  id VARCHAR(36) GENERATED ALWAYS AS (json ->> 'id') STORED NOT NULL,
+  name VARCHAR(256) GENERATED ALWAYS AS (json ->> 'name') STORED NOT NULL,
+  entityType VARCHAR(256) GENERATED ALWAYS AS (json ->> 'entityType') STORED NOT NULL,
+  fqnHash VARCHAR(256) NOT NULL,
+  json JSONB NOT NULL,
+  updatedAt BIGINT GENERATED ALWAYS AS ((json ->> 'updatedAt')::bigint) STORED NOT NULL,
+  updatedBy VARCHAR(256) GENERATED ALWAYS AS (json ->> 'updatedBy') STORED NOT NULL,
+  PRIMARY KEY (id),
+  UNIQUE (fqnHash)
+);
+CREATE INDEX page_name_index ON doc_store USING btree (name);