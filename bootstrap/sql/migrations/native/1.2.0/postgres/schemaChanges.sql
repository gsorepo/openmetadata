-- column deleted not needed for entities that don't support soft delete
ALTER TABLE query_entity DROP COLUMN deleted;
ALTER TABLE event_subscription_entity DROP COLUMN deleted;

-- create domain entity table
CREATE TABLE IF NOT EXISTS domain_entity (
    id VARCHAR(36) GENERATED ALWAYS AS (json ->> 'id') STORED NOT NULL,
    name VARCHAR(256) GENERATED ALWAYS AS (json ->> 'name') STORED NOT NULL,
    fqnHash VARCHAR(256) NOT NULL,
    json JSONB NOT NULL,
    updatedAt BIGINT GENERATED ALWAYS AS ((json ->> 'updatedAt')::bigint) STORED NOT NULL,
    updatedBy VARCHAR(256) GENERATED ALWAYS AS (json ->> 'updatedBy') STORED NOT NULL,
    PRIMARY KEY (id),
    UNIQUE (fqnHash)
    );

-- create data product entity table
CREATE TABLE IF NOT EXISTS data_product_entity (
    id VARCHAR(36) GENERATED ALWAYS AS (json ->> 'id') STORED NOT NULL,
    name VARCHAR(256) GENERATED ALWAYS AS (json ->> 'name') STORED NOT NULL,
    fqnHash VARCHAR(256) NOT NULL,
    json JSONB NOT NULL,
    updatedAt BIGINT GENERATED ALWAYS AS ((json ->> 'updatedAt')::bigint) STORED NOT NULL,
    updatedBy VARCHAR(256) GENERATED ALWAYS AS (json ->> 'updatedBy') STORED NOT NULL,
    PRIMARY KEY (id),
    UNIQUE (fqnHash)
    );

-- create search service entity
CREATE TABLE IF NOT EXISTS search_service_entity (
    id VARCHAR(36) GENERATED ALWAYS AS (json ->> 'id') STORED NOT NULL,
    nameHash VARCHAR(256)  NOT NULL,
    name VARCHAR(256) GENERATED ALWAYS AS (json ->> 'name') STORED NOT NULL,
    serviceType VARCHAR(256) GENERATED ALWAYS AS (json ->> 'serviceType') STORED NOT NULL,
    json JSONB NOT NULL,
    updatedAt BIGINT GENERATED ALWAYS AS ((json ->> 'updatedAt')::bigint) STORED NOT NULL,
    updatedBy VARCHAR(256) GENERATED ALWAYS AS (json ->> 'updatedBy') STORED NOT NULL,
    deleted BOOLEAN GENERATED ALWAYS AS ((json ->> 'deleted')::boolean) STORED,
    PRIMARY KEY (id),
    UNIQUE (nameHash)
    );

-- create search index entity
CREATE TABLE IF NOT EXISTS search_index_entity (
    id VARCHAR(36) GENERATED ALWAYS AS (json ->> 'id') STORED NOT NULL,
    name VARCHAR(256) GENERATED ALWAYS AS (json ->> 'name') STORED NOT NULL,
    fqnHash VARCHAR(256) NOT NULL,
    json JSONB NOT NULL,
    updatedAt BIGINT GENERATED ALWAYS AS ((json ->> 'updatedAt')::bigint) STORED NOT NULL,
    updatedBy VARCHAR(256) GENERATED ALWAYS AS (json ->> 'updatedBy') STORED NOT NULL,
    deleted BOOLEAN GENERATED ALWAYS AS ((json ->> 'deleted')::boolean) STORED,
    PRIMARY KEY (id),
    UNIQUE (fqnHash)
    );

-- We were hardcoding retries to 0. Since we are now using the IngestionPipeline to set them, keep existing ones to 0.
UPDATE ingestion_pipeline_entity
SET json = jsonb_set(json::jsonb, '{airflowConfig,retries}', '0', true);

-- create stored procedure entity
CREATE TABLE IF NOT EXISTS stored_procedure_entity (
    id VARCHAR(36) GENERATED ALWAYS AS (json ->> 'id') STORED NOT NULL,
    name VARCHAR(256) GENERATED ALWAYS AS (json ->> 'name') STORED NOT NULL,
    fqnHash VARCHAR(256) NOT NULL,
    json JSONB NOT NULL,
    updatedAt BIGINT GENERATED ALWAYS AS ((json ->> 'updatedAt')::bigint) STORED NOT NULL,
    updatedBy VARCHAR(256) GENERATED ALWAYS AS (json ->> 'updatedBy') STORED NOT NULL,
    deleted BOOLEAN GENERATED ALWAYS AS ((json ->> 'deleted')::boolean) STORED,
    PRIMARY KEY (id),
    UNIQUE (fqnHash)
    );

-- Add index on fromId and fromEntity columns
CREATE INDEX from_entity_type_index ON entity_relationship (fromId, fromEntity);

-- Add index on toId and toEntity columns
CREATE INDEX to_entity_type_index ON entity_relationship (toId, toEntity);

ALTER TABLE tag DROP CONSTRAINT IF EXISTS tag_fqnhash_key;

ALTER TABLE tag ADD CONSTRAINT unique_fqnHash UNIQUE (fqnHash);

ALTER TABLE tag ADD CONSTRAINT tag_pk PRIMARY KEY (id);


-- rename viewParsingTimeoutLimit for queryParsingTimeoutLimit
UPDATE ingestion_pipeline_entity
SET json = jsonb_set(
  json::jsonb #- '{sourceConfig,config,viewParsingTimeoutLimit}',
  '{sourceConfig,config,queryParsingTimeoutLimit}',
  (json #> '{sourceConfig,config,viewParsingTimeoutLimit}')::jsonb,
  true
)
WHERE json #>> '{pipelineType}' = 'metadata';

-- Rename sandboxDomain for instanceDomain
UPDATE dbservice_entity
SET json = jsonb_set(
  json::jsonb #- '{connection,config,sandboxDomain}',
  '{connection,config,instanceDomain}',
  (json #> '{connection,config,sandboxDomain}')::jsonb,
  true
)
WHERE serviceType = 'DomoDatabase';

UPDATE dashboard_service_entity
SET json = jsonb_set(
  json::jsonb #- '{connection,config,sandboxDomain}',
  '{connection,config,instanceDomain}',
    json JSONB NOT NULL,
  (json #> '{connection,config,sandboxDomain}')::jsonb,
  true
)
WHERE serviceType = 'DomoDashboard';

UPDATE pipeline_service_entity
SET json = jsonb_set(
  json::jsonb #- '{connection,config,sandboxDomain}',
  '{connection,config,instanceDomain}',
  (json #> '{connection,config,sandboxDomain}')::jsonb,
  true
)
WHERE serviceType = 'DomoPipeline';

-- Query Entity supports service, which requires FQN for name
ALTER TABLE query_entity RENAME COLUMN nameHash TO fqnHash;

<<<<<<< HEAD
=======
CREATE INDEX idx_name_query_entity ON query_entity (name);
CREATE INDEX idx_name_bot_entity ON bot_entity (name);
CREATE INDEX idx_name_chart_entity ON chart_entity (name);
CREATE INDEX idx_name_classification_entity ON classification (name);
CREATE INDEX idx_name_storage_container_entity ON storage_container_entity (name);
CREATE INDEX idx_name_dashboard_data_model_entity ON dashboard_data_model_entity (name);
CREATE INDEX idx_name_dashboard_entity ON dashboard_entity (name);
CREATE INDEX idx_name_dashboard_service_entity ON dashboard_service_entity (name);
CREATE INDEX idx_name_dashboard_insight_chart ON data_insight_chart (name);
CREATE INDEX idx_name_database_entity ON database_entity (name);
CREATE INDEX idx_name_database_schema_entity ON database_schema_entity  (name);
CREATE INDEX idx_name_db_service_entity ON dbservice_entity (name);
CREATE INDEX idx_name_event_subscription_entity ON event_subscription_entity (name);
CREATE INDEX idx_name_glossary_entity ON glossary_entity (name);
CREATE INDEX idx_name_glossary_term_entity ON glossary_term_entity (name);
CREATE INDEX idx_name_ingestion_pipeline_entity ON ingestion_pipeline_entity (name);
CREATE INDEX idx_name_kpi_entity ON kpi_entity  (name);
CREATE INDEX idx_messaging_service_name_entity ON messaging_service_entity (name);
CREATE INDEX idx_metadata_service_name_entity  ON metadata_service_entity (name);
CREATE INDEX idx_metric_name_entity ON metric_entity (name);
CREATE INDEX idx_ml_model_name_entity ON ml_model_entity (name);
CREATE INDEX idx_ml_model_service_name_entity ON mlmodel_service_entity (name);
CREATE INDEX idx_pipeline_name_entity ON pipeline_entity (name);
CREATE INDEX idx_pipeline_service_name_entity ON pipeline_service_entity (name);
CREATE INDEX idx_name_policy_entity ON policy_entity (name);
CREATE INDEX idx_name_query_entity ON query_entity (name);
CREATE INDEX idx_name_report_entity ON reprot_entity (name);
CREATE INDEX idx_name_role_entity ON role_entity (name);
CREATE INDEX idx_name_storage_service_entity ON storage_service_entity (name);
CREATE INDEX idx_name_table_entity ON table_entity (name);
CREATE INDEX idx_name_tag_entity ON tag (name);
CREATE INDEX idx_name_team_entity ON team_entity (name);
CREATE INDEX idx_name_test_case ON test_case (name);
CREATE INDEX idx_name_test_connection_definition ON test_connection_definition (name);
CREATE INDEX idx_name_test_definition ON test_definition (name);
CREATE INDEX idx_name_test_suite ON test_suite (name);
CREATE INDEX idx_name_topic_entity ON topic_entity (name);
CREATE INDEX idx_name_type_entity ON type_entity (name);
CREATE INDEX idx_name_user_entity ON user_entity (name);
CREATE INDEX idx_name_web_analytic_event ON web_analytic_event (name);
CREATE INDEX idx_name_automations_workflow ON automations_workflow (name);
CREATE INDEX idx_name_domain_entity ON domain_entity (name);
CREATE INDEX idx_name_data_product_entity ON data_product_entity (name);
CREATE INDEX idx_name_data_search_service_entity ON search_service_entity (name);
CREATE INDEX idx_name_data_search_index_entity ON search_index_entity (name);
CREATE INDEX idx_name_data_stored_procedure_entity ON stored_procedure_entity (name);

>>>>>>> 11f1df43
CREATE TABLE IF NOT EXISTS persona_entity (
  id VARCHAR(36) GENERATED ALWAYS AS (json ->> 'id') STORED NOT NULL,
  name VARCHAR(256) GENERATED ALWAYS AS (json ->> 'name') STORED NOT NULL,
  nameHash VARCHAR(256) NOT NULL,
  json JSONB NOT NULL,
  updatedAt BIGINT GENERATED ALWAYS AS ((json ->> 'updatedAt')::bigint) STORED NOT NULL,
  updatedBy VARCHAR(256) GENERATED ALWAYS AS (json ->> 'updatedBy') STORED NOT NULL,
  PRIMARY KEY (id),
  UNIQUE (nameHash)
);
CREATE INDEX persona_name_index ON persona_entity USING btree (name);

<<<<<<< HEAD

=======
>>>>>>> 11f1df43
CREATE TABLE IF NOT EXISTS doc_store (
  id VARCHAR(36) GENERATED ALWAYS AS (json ->> 'id') STORED NOT NULL,
  name VARCHAR(256) GENERATED ALWAYS AS (json ->> 'name') STORED NOT NULL,
  entityType VARCHAR(256) GENERATED ALWAYS AS (json ->> 'entityType') STORED NOT NULL,
  fqnHash VARCHAR(256) NOT NULL,
  json JSONB NOT NULL,
  updatedAt BIGINT GENERATED ALWAYS AS ((json ->> 'updatedAt')::bigint) STORED NOT NULL,
  updatedBy VARCHAR(256) GENERATED ALWAYS AS (json ->> 'updatedBy') STORED NOT NULL,
  PRIMARY KEY (id),
  UNIQUE (fqnHash)
);
CREATE INDEX page_name_index ON doc_store USING btree (name);<|MERGE_RESOLUTION|>--- conflicted
+++ resolved
@@ -125,8 +125,6 @@
 -- Query Entity supports service, which requires FQN for name
 ALTER TABLE query_entity RENAME COLUMN nameHash TO fqnHash;
 
-<<<<<<< HEAD
-=======
 CREATE INDEX idx_name_query_entity ON query_entity (name);
 CREATE INDEX idx_name_bot_entity ON bot_entity (name);
 CREATE INDEX idx_name_chart_entity ON chart_entity (name);
@@ -174,7 +172,6 @@
 CREATE INDEX idx_name_data_search_index_entity ON search_index_entity (name);
 CREATE INDEX idx_name_data_stored_procedure_entity ON stored_procedure_entity (name);
 
->>>>>>> 11f1df43
 CREATE TABLE IF NOT EXISTS persona_entity (
   id VARCHAR(36) GENERATED ALWAYS AS (json ->> 'id') STORED NOT NULL,
   name VARCHAR(256) GENERATED ALWAYS AS (json ->> 'name') STORED NOT NULL,
@@ -187,10 +184,6 @@
 );
 CREATE INDEX persona_name_index ON persona_entity USING btree (name);
 
-<<<<<<< HEAD
-
-=======
->>>>>>> 11f1df43
 CREATE TABLE IF NOT EXISTS doc_store (
   id VARCHAR(36) GENERATED ALWAYS AS (json ->> 'id') STORED NOT NULL,
   name VARCHAR(256) GENERATED ALWAYS AS (json ->> 'name') STORED NOT NULL,
