--- conflicted
+++ resolved
@@ -172,13 +172,11 @@
     UNIQUE(id, extension)
 );
 
-<<<<<<< HEAD
-DELETE FROM event_subscription_entity;
-DELETE FROM change_event_consumers
-DELETE FROM consumers_dlq;
-=======
 -- Add supportsQueryComment to MSSQL
 update dbservice_entity
 set json = jsonb_set(json::jsonb, '{connection,config,supportsQueryComment}', 'true', true)
 where serviceType = 'Mssql';
->>>>>>> 70b74d7d
+
+DELETE FROM event_subscription_entity;
+DELETE FROM change_event_consumers
+DELETE FROM consumers_dlq;