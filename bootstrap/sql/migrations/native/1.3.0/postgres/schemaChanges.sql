-- Data quality failure status extension time series
CREATE TABLE test_case_resolution_status_time_series (
  id varchar(36) GENERATED ALWAYS AS (json ->> 'id') STORED NOT NULL,
  stateId varchar(36) GENERATED ALWAYS AS (json ->> 'stateId') STORED NOT NULL,
  assignee varchar(256) GENERATED ALWAYS AS (
      CASE
          WHEN json->'testCaseResolutionStatusDetails' IS NOT NULL AND
               json->'testCaseResolutionStatusDetails'->'assignee' IS NOT NULL AND
               json->'testCaseResolutionStatusDetails'->'assignee'->>'name' IS NOT NULL
          THEN json->'testCaseResolutionStatusDetails'->'assignee'->>'name'
          ELSE NULL
      END
  ) STORED NULL,
  timestamp bigint GENERATED ALWAYS AS ((json ->> 'timestamp')::bigint) STORED NOT NULL,
  testCaseResolutionStatusType varchar(36) GENERATED ALWAYS AS (json ->> 'testCaseResolutionStatusType') STORED NOT NULL,
  jsonSchema varchar(256) NOT NULL,
  json jsonb NOT NULL,
  entityFQNHash varchar(768) COLLATE "C" DEFAULT NULL,
  CONSTRAINT test_case_resolution_status_unique_constraint UNIQUE (id, timestamp, entityFQNHash)
);
create index test_case_resolution_status_time_series_id on test_case_resolution_status_time_series (id);
create index test_case_resolution_status_time_series_status_type on test_case_resolution_status_time_series  (testCaseResolutionStatusType);
create index test_case_resolution_status_time_series_id_status_type  on test_case_resolution_status_time_series  (id, testCaseResolutionStatusType);

-- DataInsightsApplication should not allow configuration
UPDATE apps_marketplace
SET json = jsonb_set(
	json::jsonb,
	'{allowConfiguration}',
	to_jsonb(false)
)
where name = 'DataInsightsApplication';

UPDATE installed_apps
SET json = jsonb_set(
	json::jsonb,
	'{allowConfiguration}',
	to_jsonb(false)
)
where name = 'DataInsightsApplication';

-- Remove mssql connection from airflow db
UPDATE pipeline_service_entity pse
SET json = jsonb_set(
    json,
    '{connection, config}',
    json->'connection'->'config' #- '{connection}'
)
WHERE serviceType = 'Airflow'
AND json #>> '{connection,config,connection,type}' = 'Mssql';

-- Rename NOOP Secret Manager to DB
update metadata_service_entity
set json = jsonb_set(
  json #- '{connection,config,secretsManagerProvider}',
  '{connection,config,secretsManagerProvider}',
  '"db"',
  true
)
where name = 'OpenMetadata'
  and json #>> '{connection,config,secretsManagerProvider}' = 'noop';

-- Clean old test connections
TRUNCATE automations_workflow;

-- update service type to UnityCatalog - update database entity
UPDATE database_entity de
SET json = jsonb_set(
    json #- '{serviceType}',
    '{serviceType}',
    '"UnityCatalog"',
    true
 )
where id in (
select toId from entity_relationship er 
where 
  fromEntity = 'databaseService'
  and toEntity = 'database'
  and fromId in (
    select id from dbservice_entity dbe 
    where 
      serviceType = 'Databricks' 
      and (dbe.json #>> '{connection,config,useUnityCatalog}')::bool = true
  ));
 

-- update service type to UnityCatalog - update database schema entity
UPDATE database_schema_entity dse
SET json = jsonb_set(
    json #- '{serviceType}',
    '{serviceType}',
    '"UnityCatalog"',
    true
 )
where json #>> '{database,id}' in (
select toId from entity_relationship er 
where 
  fromEntity = 'databaseService'
  and toEntity = 'database'
  and fromId in (
    select id from dbservice_entity dbe 
    where 
      serviceType = 'Databricks' 
      and (dbe.json #>> '{connection,config,useUnityCatalog}')::bool = true
  ));

-- update service type to UnityCatalog - update table entity
UPDATE table_entity te
SET json = jsonb_set(
    json #- '{serviceType}',
    '{serviceType}',
    '"UnityCatalog"',
    true
 )
where json #>> '{database,id}' in (
select toId from entity_relationship er 
where 
  fromEntity = 'databaseService'
  and toEntity = 'database'
  and fromId in (
    select id from dbservice_entity dbe 
    where 
      serviceType = 'Databricks' 
      and (dbe.json #>> '{connection,config,useUnityCatalog}')::bool = true
  ));


-- update service type to UnityCatalog - update db service entity
UPDATE dbservice_entity de
SET json = jsonb_set(
    jsonb_set(
    de.json #- '{serviceType}',
    '{serviceType}',
    '"UnityCatalog"'
 ) #- '{connection,config,type}',
    '{connection,config,type}',
    '"UnityCatalog"'
 )
WHERE de.serviceType = 'Databricks'
  AND (de.json #>> '{connection,config,useUnityCatalog}')::bool = True
;

-- remove `useUnityCatalog` flag from service connection details of databricks
UPDATE dbservice_entity de 
SET json = json #- '{connection,config,useUnityCatalog}'
WHERE de.serviceType IN ('Databricks','UnityCatalog');

<<<<<<< HEAD
-- Add new table for event subscription extensions
CREATE TABLE IF NOT EXISTS change_event_consumers (
    id VARCHAR(36) NOT NULL,
    extension VARCHAR(256) NOT NULL,
    jsonSchema VARCHAR(256) NOT NULL,
    json jsonb NOT NULL,
    timestamp BIGINT GENERATED ALWAYS AS ((json ->> 'timestamp')::bigint) STORED NOT NULL,
    UNIQUE(id, extension)
);

DELETE FROM event_subscription_entity ese where name = 'DataInsightReport';

-- Update Change Event Table
ALTER TABLE change_event ADD COLUMN "offset" SERIAL PRIMARY KEY;

CREATE TABLE IF NOT EXISTS consumers_dlq (
    id VARCHAR(36) NOT NULL,
    extension VARCHAR(256) NOT NULL,
    json jsonb NOT NULL,
    timestamp BIGINT GENERATED ALWAYS AS ((json ->> 'timestamp')::bigint) STORED NOT NULL,
    UNIQUE(id, extension)
);
=======
-- Add Incident ID for test case results
ALTER TABLE data_quality_data_time_series ADD COLUMN incidentId varchar(36);
CREATE INDEX IF NOT EXISTS data_quality_data_time_series_incidentId ON data_quality_data_time_series(incidentId);
>>>>>>> 2c539f91
<|MERGE_RESOLUTION|>--- conflicted
+++ resolved
@@ -145,7 +145,10 @@
 SET json = json #- '{connection,config,useUnityCatalog}'
 WHERE de.serviceType IN ('Databricks','UnityCatalog');
 
-<<<<<<< HEAD
+-- Add Incident ID for test case results
+ALTER TABLE data_quality_data_time_series ADD COLUMN incidentId varchar(36);
+CREATE INDEX IF NOT EXISTS data_quality_data_time_series_incidentId ON data_quality_data_time_series(incidentId);
+
 -- Add new table for event subscription extensions
 CREATE TABLE IF NOT EXISTS change_event_consumers (
     id VARCHAR(36) NOT NULL,
@@ -168,8 +171,3 @@
     timestamp BIGINT GENERATED ALWAYS AS ((json ->> 'timestamp')::bigint) STORED NOT NULL,
     UNIQUE(id, extension)
 );
-=======
--- Add Incident ID for test case results
-ALTER TABLE data_quality_data_time_series ADD COLUMN incidentId varchar(36);
-CREATE INDEX IF NOT EXISTS data_quality_data_time_series_incidentId ON data_quality_data_time_series(incidentId);
->>>>>>> 2c539f91
