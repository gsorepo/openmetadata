--- conflicted
+++ resolved
@@ -50,9 +50,5 @@
 where name = 'OpenMetadata'
   and json #>> '{connection,config,secretsManagerProvider}' = 'noop';
 
-<<<<<<< HEAD
-TRUNCATE TABLE automations_workflow;
-=======
 -- Clean old test connections
-TRUNCATE automations_workflow;
->>>>>>> ffe4aa31
+TRUNCATE automations_workflow;