-- Add the supportsProfiler field to the MongoDB connection configuration
UPDATE dbservice_entity
SET json = JSON_INSERT(json, '$.connection.config.supportsProfiler', TRUE)
WHERE serviceType = 'MongoDB';

ALTER TABLE query_entity ADD COLUMN checksum VARCHAR
(32) GENERATED ALWAYS AS
(json ->> '$.checksum') NOT NULL UNIQUE;

UPDATE query_entity SET json = JSON_INSERT(json, '$.checksum', MD5(JSON_UNQUOTE(JSON_EXTRACT(json, '$.checksum'))));

-- Restructure dbServiceNames in ingestion_pipeline_entity
update ingestion_pipeline_entity set json = 
  JSON_INSERT(
    JSON_REMOVE(json, '$.sourceConfig.config.dbServiceNames'), 
    '$.sourceConfig.config.lineageInformation', 
    JSON_OBJECT(
      'dbServiceNames', 
      JSON_EXTRACT(json, '$.sourceConfig.config.dbServiceNames')
    )
  )
where 	
  JSON_EXTRACT(json, '$.sourceConfig.config.type') in ('DashboardMetadata', 'PipelineMetadata')
  AND JSON_EXTRACT(json, '$.sourceConfig.config.dbServiceNames') is not null;


ALTER TABLE chart_entity ADD INDEX index_chart_entity_deleted(fqnHash, deleted);
ALTER TABLE dashboard_data_model_entity ADD INDEX index_dashboard_data_model_entity_deleted(fqnHash, deleted);
ALTER TABLE dashboard_entity ADD INDEX index_dashboard_entity_deleted(fqnHash, deleted);
ALTER TABLE data_insight_chart ADD INDEX index_data_insight_chart_deleted(fqnHash, deleted);
ALTER TABLE database_entity ADD INDEX index_database_entity_deleted(fqnHash, deleted);
ALTER TABLE database_schema_entity ADD INDEX index_database_schema_entity_deleted(fqnHash, deleted);
ALTER TABLE glossary_term_entity ADD INDEX index_glossary_term_entity_deleted(fqnHash, deleted);
ALTER TABLE ingestion_pipeline_entity ADD INDEX index_ingestion_pipeline_entity_deleted(fqnHash, deleted);
ALTER TABLE metric_entity ADD INDEX index_metric_entity_deleted(fqnHash, deleted);
ALTER TABLE ml_model_entity ADD INDEX index_ml_model_entity_deleted(fqnHash, deleted);
ALTER TABLE pipeline_entity ADD INDEX index_pipeline_entity_deleted(fqnHash, deleted);
ALTER TABLE policy_entity ADD INDEX index_policy_entity_deleted(fqnHash, deleted);
ALTER TABLE report_entity ADD INDEX index_report_entity_deleted(fqnHash, deleted);
ALTER TABLE search_index_entity ADD INDEX index_search_index_entity_deleted(fqnHash, deleted);
ALTER TABLE storage_container_entity ADD INDEX index_storage_container_entity_deleted(fqnHash, deleted);
ALTER TABLE stored_procedure_entity ADD INDEX index_stored_procedure_entity_deleted(fqnHash, deleted);
ALTER TABLE table_entity ADD INDEX index_table_entity_deleted(fqnHash, deleted);
ALTER TABLE tag ADD INDEX index_tag_deleted(fqnHash, deleted);
ALTER TABLE test_case ADD INDEX index_test_case_deleted(fqnHash, deleted);
ALTER TABLE test_suite ADD INDEX index_test_suite_deleted(fqnHash, deleted);
ALTER TABLE topic_entity ADD INDEX index_topic_entity_deleted(fqnHash, deleted);
ALTER TABLE web_analytic_event ADD INDEX index_web_analytic_event_deleted(fqnHash, deleted);

ALTER TABLE apps_marketplace ADD INDEX index_apps_marketplace_deleted(nameHash, deleted);
ALTER TABLE bot_entity ADD INDEX index_bot_entity_deleted(nameHash, deleted);
ALTER TABLE classification ADD INDEX index_classification_deleted(nameHash, deleted);
ALTER TABLE dashboard_service_entity ADD INDEX index_dashboard_service_entity_deleted(nameHash, deleted);
ALTER TABLE dbservice_entity ADD INDEX index_dbservice_entity_deleted(nameHash, deleted);
ALTER TABLE glossary_entity ADD INDEX index_glossary_entity_deleted(nameHash, deleted);
ALTER TABLE installed_apps ADD INDEX index_installed_apps_deleted(nameHash, deleted);
ALTER TABLE kpi_entity ADD INDEX index_kpi_entity_deleted(nameHash, deleted);
ALTER TABLE messaging_service_entity ADD INDEX index_messaging_service_entity_deleted(nameHash, deleted);
ALTER TABLE metadata_service_entity ADD INDEX index_metadata_service_entity_deleted(nameHash, deleted);
ALTER TABLE mlmodel_service_entity ADD INDEX index_mlmodel_service_entity_deleted(nameHash, deleted);
ALTER TABLE pipeline_service_entity ADD INDEX index_pipeline_service_entity_deleted(nameHash, deleted);
ALTER TABLE role_entity ADD INDEX index_role_entity_deleted(nameHash, deleted);
ALTER TABLE search_service_entity ADD INDEX index_search_service_entity_deleted(nameHash, deleted);
ALTER TABLE storage_service_entity ADD INDEX index_storage_service_entity_deleted(nameHash, deleted);
ALTER TABLE team_entity ADD INDEX index_team_entity_deleted(nameHash, deleted);
ALTER TABLE user_entity ADD INDEX index_user_entity_deleted(nameHash, deleted);

ALTER TABLE apps_extension_time_series ADD INDEX apps_extension_time_series_index(appId);
ALTER TABLE suggestions ADD INDEX index_suggestions_type(suggestionType);
ALTER TABLE suggestions ADD INDEX index_suggestions_status(status);


-- Add the supportsProfiler field to the DynamoDB connection configuration
UPDATE dbservice_entity
SET json = JSON_INSERT(json, '$.connection.config.supportsProfiler', TRUE)
WHERE serviceType = 'DynamoDB';

-- Migrate 'QlikSenseDataModel' & 'QlikCloudDataModel' into single entity 'QlikDataModel'
UPDATE dashboard_data_model_entity
SET json = JSON_SET(json, '$.dataModelType', 'QlikDataModel')
WHERE JSON_EXTRACT(json, '$.dataModelType') in ('QlikSenseDataModel', 'QlikCloudDataModel');

-- clean ES pipelines
DELETE FROM ingestion_pipeline_entity
WHERE LOWER(JSON_EXTRACT(json, '$.pipelineType')) = 'elasticsearchreindex';


UPDATE dbservice_entity
SET json = JSON_INSERT(
    JSON_REMOVE(json, '$.connection.config.sslCA'),
    '$.connection.config.sslConfig',
    JSON_OBJECT(),
    '$.connection.config.sslConfig.caCertificate',
    JSON_EXTRACT(json, '$.connection.config.sslCA')), json = JSON_INSERT(
    JSON_REMOVE(json, '$.connection.config.sslKey'),
    '$.connection.config.sslConfig',
    JSON_OBJECT(),
    '$.connection.config.sslConfig.sslKey',
    JSON_EXTRACT(json, '$.connection.config.sslKey')), json = JSON_INSERT(
    JSON_REMOVE(json, '$.connection.config.sslCert'),
    '$.connection.config.sslConfig',
    JSON_OBJECT(),
    '$.connection.config.sslConfig.sslCertificate',
    JSON_EXTRACT(json, '$.connection.config.sslCert'))
where serviceType in ('Mysql', 'Doris') AND JSON_EXTRACT(json, '$.connection.config.sslCA') IS NOT NULL;

UPDATE dbservice_entity
SET json = JSON_INSERT(
JSON_REMOVE(json, '$.connection.config.sslConfig.certificatePath'), 
                           '$.connection.config.sslConfig.caCertificate', 
                           JSON_EXTRACT(json, '$.connection.config.sslConfig.certificatePath')
                          ) where serviceType in ('Redshift', 'Postgres', 'Greenplum') and JSON_EXTRACT(json, '$.connection.config.sslConfig.certificatePath') is not null;


UPDATE dbservice_entity 
SET json = JSON_INSERT(
    JSON_REMOVE(json, '$.connection.config.metastoreConnection.sslCA'),
    '$.connection.config.metastoreConnection.sslConfig',
    JSON_OBJECT(),
    '$.connection.config.metastoreConnection.sslConfig.caCertificate',
    JSON_EXTRACT(json, '$.connection.config.metastoreConnection.sslCA')), json = JSON_INSERT(
    JSON_REMOVE(json, '$.connection.config.metastoreConnection.sslKey'),
    '$.connection.config.metastoreConnection.sslConfig',
    JSON_OBJECT(),
    '$.connection.config.metastoreConnection.sslConfig.sslKey',
    JSON_EXTRACT(json, '$.connection.config.metastoreConnection.sslKey')), json = JSON_INSERT(
    JSON_REMOVE(json, '$.connection.config.metastoreConnection.sslCert'),
    '$.connection.config.metastoreConnection.sslConfig',
    JSON_OBJECT(),
    '$.connection.config.metastoreConnection.sslConfig.sslCertificate',
    JSON_EXTRACT(json, '$.connection.config.metastoreConnection.sslCert'))
    
where serviceType = 'Hive'
  AND JSON_EXTRACT(json, '$.connection.config.metastoreConnection.type') = 'Mysql'
  AND JSON_EXTRACT(json, '$.connection.config.metastoreConnection.sslCA') IS NOT NULL;

UPDATE dbservice_entity 
SET json = JSON_INSERT(
JSON_REMOVE(json, '$.connection.config.metastoreConnection.sslConfig.certificatePath'), 
                           '$.connection.config.metastoreConnection.sslConfig.caCertificate', 
                           JSON_EXTRACT(json, '$.connection.config.metastoreConnection.sslConfig.certificatePath'))
where serviceType = 'Hive'
  AND JSON_EXTRACT(json, '$.connection.config.metastoreConnection.type') = 'Postgres'
  AND JSON_EXTRACT(json, '$.connection.config.metastoreConnection.sslConfig.certificatePath') IS NOT NULL;

UPDATE dashboard_service_entity  
SET json = JSON_INSERT(
    JSON_REMOVE(json, '$.connection.config.connection.sslCA'),
    '$.connection.config.connection.sslConfig',
    JSON_OBJECT(),
    '$.connection.config.connection.sslConfig.caCertificate',
    JSON_EXTRACT(json, '$.connection.config.connection.sslCA')), json = JSON_INSERT(
    JSON_REMOVE(json, '$.connection.config.connection.sslKey'),
    '$.connection.config.connection.sslConfig',
    JSON_OBJECT(),
    '$.connection.config.connection.sslConfig.sslKey',
    JSON_EXTRACT(json, '$.connection.config.connection.sslKey')), json = JSON_INSERT(
    JSON_REMOVE(json, '$.connection.config.connection.sslCert'),
    '$.connection.config.connection.sslConfig',
    JSON_OBJECT(),
    '$.connection.config.connection.sslConfig.sslCertificate',
    JSON_EXTRACT(json, '$.connection.config.connection.sslCert'))
    
where serviceType = 'Superset'
  AND JSON_EXTRACT(json, '$.connection.config.connection.type') = 'Mysql'
  AND JSON_EXTRACT(json, '$.connection.config.connection.sslCA') IS NOT NULL;

UPDATE dashboard_service_entity 
SET json = JSON_INSERT(
JSON_REMOVE(json, '$.connection.config.connection.sslConfig.certificatePath'), 
                           '$.connection.config.connection.sslConfig.caCertificate', 
                           JSON_EXTRACT(json, '$.connection.config.connection.sslConfig.certificatePath'))
where serviceType = 'Superset'
  AND JSON_EXTRACT(json, '$.connection.config.connection.type') = 'Postgres'
  AND JSON_EXTRACT(json, '$.connection.config.connection.sslConfig.certificatePath') IS NOT NULL;


UPDATE metadata_service_entity  
SET json = JSON_INSERT(
    JSON_REMOVE(json, '$.connection.config.connection.sslCA'),
    '$.connection.config.connection.sslConfig',
    JSON_OBJECT(),
    '$.connection.config.connection.sslConfig.caCertificate',
    JSON_EXTRACT(json, '$.connection.config.connection.sslCA')), json = JSON_INSERT(
    JSON_REMOVE(json, '$.connection.config.connection.sslKey'),
    '$.connection.config.connection.sslConfig',
    JSON_OBJECT(),
    '$.connection.config.connection.sslConfig.sslKey',
    JSON_EXTRACT(json, '$.connection.config.connection.sslKey')), json = JSON_INSERT(
    JSON_REMOVE(json, '$.connection.config.connection.sslCert'),
    '$.connection.config.connection.sslConfig',
    JSON_OBJECT(),
    '$.connection.config.connection.sslConfig.sslCertificate',
    JSON_EXTRACT(json, '$.connection.config.connection.sslCert'))
    
where serviceType = 'Alation'
  AND JSON_EXTRACT(json, '$.connection.config.connection.type') = 'Mysql'
  AND JSON_EXTRACT(json, '$.connection.config.connection.sslCA') IS NOT NULL;


UPDATE metadata_service_entity  
SET json = JSON_INSERT(
    JSON_REMOVE(json, '$.connection.config.connection.sslConfig.certificatePath'),
    '$.connection.config.connection.sslConfig',
    JSON_OBJECT(),
    '$.connection.config.connection.sslConfig.caCertificate',
    JSON_EXTRACT(json, '$.connection.config.connection.sslConfig.certificatePath'))
where serviceType = 'Alation'
  AND JSON_EXTRACT(json, '$.connection.config.connection.type') = 'Postgres'
  AND JSON_EXTRACT(json, '$.connection.config.connection.sslConfig.certificatePath') IS NOT NULL;


UPDATE dashboard_service_entity
SET json = JSON_REMOVE(json,'$.connection.config.certificates.stagingDir'), json = JSON_INSERT(JSON_REMOVE(json,'$.connection.config.certificates.rootCertificateData'), '$.connection.config.certificates.sslConfig',
    JSON_OBJECT(),
    '$.connection.config.certificates.sslConfig.caCertificate',
    JSON_EXTRACT(json, '$.connection.config.certificates.rootCertificateData')), json = JSON_INSERT(JSON_REMOVE(json,'$.connection.config.certificates.clientCertificateData'), '$.connection.config.certificates.sslConfig',
    JSON_OBJECT(),
    '$.connection.config.certificates.sslConfig.sslCertificate',
    JSON_EXTRACT(json, '$.connection.config.certificates.clientCertificateData')),
    json = JSON_INSERT(JSON_REMOVE(json,'$.connection.config.certificates.clientKeyCertificateData'), '$.connection.config.certificates.sslConfig',
    JSON_OBJECT(),
    '$.connection.config.certificates.sslConfig.sslKey',
    JSON_EXTRACT(json, '$.connection.config.certificates.clientKeyCertificateData'))  

where lower(serviceType) = 'qliksense'
  and JSON_EXTRACT(json, '$.connection.config.certificates.rootCertificateData') is not null;



UPDATE pipeline_service_entity  
SET json = JSON_INSERT(
    JSON_REMOVE(json, '$.connection.config.connection.sslCA'),
    '$.connection.config.connection.sslConfig',
    JSON_OBJECT(),
    '$.connection.config.connection.sslConfig.caCertificate',
    JSON_EXTRACT(json, '$.connection.config.connection.sslCA')), json = JSON_INSERT(
    JSON_REMOVE(json, '$.connection.config.connection.sslKey'),
    '$.connection.config.connection.sslConfig',
    JSON_OBJECT(),
    '$.connection.config.connection.sslConfig.sslKey',
    JSON_EXTRACT(json, '$.connection.config.connection.sslKey')), json = JSON_INSERT(
    JSON_REMOVE(json, '$.connection.config.connection.sslCert'),
    '$.connection.config.connection.sslConfig',
    JSON_OBJECT(),
    '$.connection.config.connection.sslConfig.sslCertificate',
    JSON_EXTRACT(json, '$.connection.config.connection.sslCert'))
    
where serviceType = 'Airflow'
  AND JSON_EXTRACT(json, '$.connection.config.connection.type') = 'Mysql'
  AND JSON_EXTRACT(json, '$.connection.config.connection.sslCA') IS NOT NULL;



UPDATE pipeline_service_entity  
SET json = JSON_INSERT(
    JSON_REMOVE(json, '$.connection.config.SSLCALocation'),
    '$.connection.config.sslConfig',
    JSON_OBJECT(),
    '$.connection.config.sslConfig.caCertificate',
    JSON_EXTRACT(json, '$.connection.config.SSLCALocation')), json = JSON_INSERT(
    JSON_REMOVE(json, '$.connection.config.SSLKeyLocation'),
    '$.connection.config.sslConfig',
    JSON_OBJECT(),
    '$.connection.config.sslConfig.sslKey',
    JSON_EXTRACT(json, '$.connection.config.SSLKeyLocation')), json = JSON_INSERT(
    JSON_REMOVE(json, '$.connection.config.SSLCertificateLocation'),
    '$.connection.config.sslConfig',
    JSON_OBJECT(),
    '$.connection.config.sslConfig.sslCertificate',
    JSON_EXTRACT(json, '$.connection.config.SSLCertificateLocation'))
    
where serviceType = 'OpenLineage'
  AND JSON_EXTRACT(json, '$.connection.config.SSLCALocation') IS NOT NULL;

-- Change viewDefinition to schemaDefinition
UPDATE table_entity
SET json = JSON_INSERT(
    JSON_REMOVE(json, '$.viewDefinition'),
    '$.schemaDefinition',
    JSON_EXTRACT(json, '$.viewDefinition')
);

UPDATE table_entity SET json = JSON_REMOVE(json, '$.testSuite');

<<<<<<< HEAD
DELETE from event_subscription_entity where name = 'ActivityFeedAlert';
=======
-- Clean up QRTZ tables
delete from QRTZ_SIMPLE_TRIGGERS;
delete from QRTZ_CRON_TRIGGERS;
delete from QRTZ_TRIGGERS;
delete from QRTZ_LOCKS;
delete from QRTZ_SCHEDULER_STATE;
delete from QRTZ_JOB_DETAILS;
delete from QRTZ_FIRED_TRIGGERS;
>>>>>>> f6062124
<|MERGE_RESOLUTION|>--- conflicted
+++ resolved
@@ -283,9 +283,6 @@
 
 UPDATE table_entity SET json = JSON_REMOVE(json, '$.testSuite');
 
-<<<<<<< HEAD
-DELETE from event_subscription_entity where name = 'ActivityFeedAlert';
-=======
 -- Clean up QRTZ tables
 delete from QRTZ_SIMPLE_TRIGGERS;
 delete from QRTZ_CRON_TRIGGERS;
@@ -294,4 +291,5 @@
 delete from QRTZ_SCHEDULER_STATE;
 delete from QRTZ_JOB_DETAILS;
 delete from QRTZ_FIRED_TRIGGERS;
->>>>>>> f6062124
+
+DELETE from event_subscription_entity where name = 'ActivityFeedAlert';