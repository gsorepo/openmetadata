--- conflicted
+++ resolved
@@ -84,9 +84,6 @@
 -- clean ES pipelines
 DELETE FROM ingestion_pipeline_entity
 WHERE LOWER(JSON_EXTRACT(json, '$.pipelineType')) = 'elasticsearchreindex';
-<<<<<<< HEAD
-=======
-
 
 UPDATE dbservice_entity
 SET json = JSON_INSERT(
@@ -274,5 +271,4 @@
     JSON_EXTRACT(json, '$.connection.config.SSLCertificateLocation'))
     
 where serviceType = 'OpenLineage'
-  AND JSON_EXTRACT(json, '$.connection.config.SSLCALocation') IS NOT NULL;
->>>>>>> 701e2885
+  AND JSON_EXTRACT(json, '$.connection.config.SSLCALocation') IS NOT NULL;