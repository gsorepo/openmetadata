-- matchEnum Test Definition Parameter for columnValuesToBeInSet
UPDATE test_definition
set json = JSON_MERGE_PRESERVE(
	json,
    '{"parameterDefinition": ['
    '{"name": "matchEnum", "displayName": "Match enum", "description": "If enabled, validate that each value independently matches the enum.", "dataType": "BOOLEAN", "required": false, "optionValues": []}'
    ']}'
)
WHERE name = 'columnValuesToBeInSet'
AND JSON_LENGTH(json, '$.parameterDefinition') < 2;

-- Test Case dyanic test migration
UPDATE test_definition
SET json = JSON_SET(json, '$.supportsDynamicAssertion', true)
WHERE name IN (
	'columnValueMaxToBeBetween',
    'columnValueMeanToBeBetween',
    'columnValueMedianToBeBetween',
    'columnValueMinToBeBetween',
    'columnValueStdDevToBeBetween',
    'columnValuesLengthsToBeBetween',
    'columnValuesSumToBeBetween',
    'columnValuesToBeBetween',
    'tableRowCountToBeBetween'
);

<<<<<<< HEAD
-- DROP entityId column from thread_entity table
ALTER table thread_entity DROP COLUMN entityId;

-- Add entityRef column to thread_entity table
UPDATE thread_entity
SET json = JSON_SET(
    JSON_REMOVE(
        JSON_REMOVE(json, '$.entityId'),
        '$.entityType'
    ),
    '$.entityRef',
    JSON_OBJECT(
        'id', JSON_UNQUOTE(JSON_EXTRACT(json, '$.entityId')),
        'type', JSON_UNQUOTE(JSON_EXTRACT(json, '$.entityType'))
    )
)
WHERE JSON_CONTAINS_PATH(json, 'one', '$.entityId') OR JSON_CONTAINS_PATH(json, 'one', '$.entityType');

-- Add entityId and type column to thread_entity table
ALTER table thread_entity ADD COLUMN entityId VARCHAR(36) GENERATED ALWAYS AS (json ->> '$.entityRef.id');
ALTER table thread_entity ADD COLUMN entityType VARCHAR(36) GENERATED ALWAYS AS (json ->> '$.entityRef.type');
=======
-- Remove Duplicate Usernames and Lowercase Them
WITH cte AS (
    SELECT 
        id,
        ROW_NUMBER() OVER (PARTITION BY LOWER(JSON_UNQUOTE(JSON_EXTRACT(json, '$.name'))) ORDER BY id) as rn
    FROM 
        user_entity
)
DELETE FROM user_entity
WHERE id IN (
    SELECT id
    FROM cte
    WHERE rn > 1
);

UPDATE user_entity
SET json = JSON_SET(
    json,
    '$.name',
    LOWER(JSON_UNQUOTE(JSON_EXTRACT(json, '$.name')))
);

-- Remove Duplicate Emails and Lowercase Them
WITH cte AS (
    SELECT 
        id,
        ROW_NUMBER() OVER (PARTITION BY LOWER(JSON_UNQUOTE(JSON_EXTRACT(json, '$.email'))) ORDER BY id) as rn
    FROM 
        user_entity
)
DELETE FROM user_entity
WHERE id IN (
    SELECT id
    FROM cte
    WHERE rn > 1
);

UPDATE user_entity
SET json = JSON_SET(
    json,
    '$.email',
    LOWER(JSON_UNQUOTE(JSON_EXTRACT(json, '$.email')))
);
>>>>>>> 13daa366
<|MERGE_RESOLUTION|>--- conflicted
+++ resolved
@@ -24,30 +24,6 @@
     'tableRowCountToBeBetween'
 );
 
-<<<<<<< HEAD
--- DROP entityId column from thread_entity table
-ALTER table thread_entity DROP COLUMN entityId;
-
--- Add entityRef column to thread_entity table
-UPDATE thread_entity
-SET json = JSON_SET(
-    JSON_REMOVE(
-        JSON_REMOVE(json, '$.entityId'),
-        '$.entityType'
-    ),
-    '$.entityRef',
-    JSON_OBJECT(
-        'id', JSON_UNQUOTE(JSON_EXTRACT(json, '$.entityId')),
-        'type', JSON_UNQUOTE(JSON_EXTRACT(json, '$.entityType'))
-    )
-)
-WHERE JSON_CONTAINS_PATH(json, 'one', '$.entityId') OR JSON_CONTAINS_PATH(json, 'one', '$.entityType');
-
--- Add entityId and type column to thread_entity table
-ALTER table thread_entity ADD COLUMN entityId VARCHAR(36) GENERATED ALWAYS AS (json ->> '$.entityRef.id');
-ALTER table thread_entity ADD COLUMN entityType VARCHAR(36) GENERATED ALWAYS AS (json ->> '$.entityRef.type');
-=======
--- Remove Duplicate Usernames and Lowercase Them
 WITH cte AS (
     SELECT 
         id,
@@ -90,4 +66,25 @@
     '$.email',
     LOWER(JSON_UNQUOTE(JSON_EXTRACT(json, '$.email')))
 );
->>>>>>> 13daa366
+
+-- DROP entityId column from thread_entity table
+ALTER table thread_entity DROP COLUMN entityId;
+
+-- Add entityRef column to thread_entity table
+UPDATE thread_entity
+SET json = JSON_SET(
+    JSON_REMOVE(
+        JSON_REMOVE(json, '$.entityId'),
+        '$.entityType'
+    ),
+    '$.entityRef',
+    JSON_OBJECT(
+        'id', JSON_UNQUOTE(JSON_EXTRACT(json, '$.entityId')),
+        'type', JSON_UNQUOTE(JSON_EXTRACT(json, '$.entityType'))
+    )
+)
+WHERE JSON_CONTAINS_PATH(json, 'one', '$.entityId') OR JSON_CONTAINS_PATH(json, 'one', '$.entityType');
+
+-- Add entityId and type column to thread_entity table
+ALTER table thread_entity ADD COLUMN entityId VARCHAR(36) GENERATED ALWAYS AS (json ->> '$.entityRef.id');
+ALTER table thread_entity ADD COLUMN entityType VARCHAR(36) GENERATED ALWAYS AS (json ->> '$.entityRef.type');