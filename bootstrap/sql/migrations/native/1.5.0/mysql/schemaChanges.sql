-- Add a new table di_chart_entity
CREATE TABLE IF NOT EXISTS di_chart_entity (
    id VARCHAR(36) GENERATED ALWAYS AS (json ->> '$.id') NOT NULL,
    name VARCHAR(256) GENERATED ALWAYS AS (json ->> '$.name') NOT NULL,
    fullyQualifiedName VARCHAR(256) GENERATED ALWAYS AS (json ->> '$.fullyQualifiedName') NOT NULL,
    json JSON NOT NULL,
    updatedAt BIGINT UNSIGNED GENERATED ALWAYS AS (json ->> '$.updatedAt') NOT NULL,
    updatedBy VARCHAR(256) GENERATED ALWAYS AS (json ->> '$.updatedBy') NOT NULL,
    fqnHash varchar(768) CHARACTER SET ascii COLLATE ascii_bin DEFAULT NULL,
    deleted BOOLEAN GENERATED ALWAYS AS (json -> '$.deleted'),
    UNIQUE(name),
    INDEX name_index (name)
);

-- Update the KPI entity to remove the targetDefinition and set the targetValue to the value of the targetDefinition
UPDATE kpi_entity
SET json = JSON_REMOVE(
                    JSON_SET(json, 
                             '$.targetValue', 
                             CAST(JSON_UNQUOTE(JSON_EXTRACT(json, '$.targetDefinition[0].value')) AS DECIMAL) * 100 
                            ),
                    '$.targetDefinition'
                )
WHERE JSON_UNQUOTE(JSON_EXTRACT(json, '$.metricType')) = 'PERCENTAGE';

UPDATE kpi_entity
SET json = JSON_REMOVE(
                    JSON_SET(json, 
                             '$.targetValue', 
                             CAST(JSON_UNQUOTE(JSON_EXTRACT(json, '$.targetDefinition[0].value')) AS DECIMAL) 
                            ),
                    '$.targetDefinition'
                )
WHERE JSON_UNQUOTE(JSON_EXTRACT(json, '$.metricType')) = 'NUMBER';
-- Update DeltaLake service due to connection schema changes to enable DeltaLake ingestion from Storage
UPDATE dbservice_entity dbse
SET
  dbse.json = JSON_REMOVE(JSON_REMOVE(
  JSON_MERGE_PATCH(
    dbse.json,
    JSON_OBJECT(
      'connection', JSON_OBJECT(
        'config', JSON_OBJECT(
          'configSource', JSON_OBJECT(
            'connection', JSON_EXTRACT(dbse.json, '$.connection.config.metastoreConnection'),
            'appName', JSON_UNQUOTE(JSON_EXTRACT(dbse.json, '$.connection.config.appName'))
          )
        )
      )
    )
  )
  , '$.connection.config.appName'), '$.connection.config.metastoreConnection')
WHERE dbse.serviceType = 'DeltaLake';

-- Allow all bots to update the ingestion pipeline status
UPDATE policy_entity
SET json = JSON_ARRAY_APPEND(
    json,
    '$.rules',
    CAST('{
      "name": "BotRule-IngestionPipeline",
      "description": "A bot can Edit ingestion pipelines to pass the status",
      "resources": ["ingestionPipeline"],
      "operations": ["ViewAll","EditIngestionPipelineStatus"],
      "effect": "allow"
    }' AS JSON)
  )
WHERE name = 'DefaultBotPolicy';

-- create API service entity
CREATE TABLE IF NOT EXISTS api_service_entity (
    id VARCHAR(36) GENERATED ALWAYS AS (json ->> '$.id') STORED NOT NULL,
    nameHash VARCHAR(256)  NOT NULL COLLATE ascii_bin,
    name VARCHAR(256) GENERATED ALWAYS AS (json ->> '$.name') NOT NULL,
    serviceType VARCHAR(256) GENERATED ALWAYS AS (json ->> '$.serviceType') NOT NULL,
    json JSON NOT NULL,
    updatedAt BIGINT UNSIGNED GENERATED ALWAYS AS (json ->> '$.updatedAt') NOT NULL,
    updatedBy VARCHAR(256) GENERATED ALWAYS AS (json ->> '$.updatedBy') NOT NULL,
    deleted BOOLEAN GENERATED ALWAYS AS (json -> '$.deleted'),
    PRIMARY KEY (id),
    UNIQUE (nameHash),
    INDEX (name)
);

-- create API collection entity
CREATE TABLE IF NOT EXISTS api_collection_entity (
    id VARCHAR(36) GENERATED ALWAYS AS (json ->> '$.id') STORED NOT NULL,
    name VARCHAR(256) GENERATED ALWAYS AS (json ->> '$.name') NOT NULL,
    fqnHash VARCHAR(256) NOT NULL COLLATE ascii_bin,
    json JSON NOT NULL,
    updatedAt BIGINT UNSIGNED GENERATED ALWAYS AS (json ->> '$.updatedAt') NOT NULL,
    updatedBy VARCHAR(256) GENERATED ALWAYS AS (json ->> '$.updatedBy') NOT NULL,
    deleted BOOLEAN GENERATED ALWAYS AS (json -> '$.deleted'),
    PRIMARY KEY (id),
    UNIQUE (fqnHash),
    INDEX (name)
);

-- create API Endpoint entity
CREATE TABLE IF NOT EXISTS api_endpoint_entity (
    id VARCHAR(36) GENERATED ALWAYS AS (json ->> '$.id') STORED NOT NULL,
    name VARCHAR(256) GENERATED ALWAYS AS (json ->> '$.name') NOT NULL,
    fqnHash VARCHAR(256) NOT NULL COLLATE ascii_bin,
    json JSON NOT NULL,
    updatedAt BIGINT UNSIGNED GENERATED ALWAYS AS (json ->> '$.updatedAt') NOT NULL,
    updatedBy VARCHAR(256) GENERATED ALWAYS AS (json ->> '$.updatedBy') NOT NULL,
    deleted BOOLEAN GENERATED ALWAYS AS (json -> '$.deleted'),
    PRIMARY KEY (id),
    UNIQUE (fqnHash),
    INDEX (name)
);


-- Clean dangling workflows not removed after test connection
truncate automations_workflow;

-- Remove date, dateTime, time from type_entity, as they are no more om-field-types, instead we have date-cp, time-cp, dateTime-cp as om-field-types
DELETE FROM type_entity
WHERE name IN ('date', 'dateTime', 'time');

-- Update BigQuery,Bigtable & Datalake model for gcpCredentials to move `gcpConfig` value to `gcpConfig.path`
UPDATE dbservice_entity
SET json = JSON_INSERT(
    JSON_REMOVE(json, '$.connection.config.credentials.gcpConfig'),
    '$.connection.config.credentials.gcpConfig',
    JSON_OBJECT(),
    '$.connection.config.credentials.gcpConfig.path',
    JSON_EXTRACT(json, '$.connection.config.credentials.gcpConfig')
) where serviceType in ('BigQuery', 'BigTable') and 
(JSON_EXTRACT(json, '$.connection.config.credentials.gcpConfig.type') OR 
JSON_EXTRACT(json, '$.connection.config.credentials.gcpConfig.externalType') OR 
JSON_EXTRACT(json, '$.connection.config.credentials.gcpConfig.path')) is NULL;

UPDATE dbservice_entity
SET json = JSON_INSERT(
    JSON_REMOVE(json, '$.connection.config.configSource.securityConfig.gcpConfig'),
    '$.connection.config.configSource.securityConfig.gcpConfig',
    JSON_OBJECT(),
    '$.connection.config.configSource.securityConfig.gcpConfig.path',
    JSON_EXTRACT(json, '$.connection.config.configSource.securityConfig.gcpConfig')
) where serviceType in ('Datalake') and 
(JSON_EXTRACT(json, '$.connection.config.configSource.securityConfig.gcpConfig.type') OR 
JSON_EXTRACT(json, '$.connection.config.configSource.securityConfig.gcpConfig.externalType') OR 
JSON_EXTRACT(json, '$.connection.config.configSource.securityConfig.gcpConfig.path')) is NULL and 
JSON_EXTRACT(json, '$.connection.config.configSource.securityConfig.gcpConfig') is NOT NULL;

-- Update Powerbi model for pbitFilesSource to move `gcpConfig` value to `gcpConfig.path`
UPDATE dashboard_service_entity 
SET json = JSON_INSERT(
    JSON_REMOVE(json, '$.connection.config.pbitFilesSource.securityConfig.gcpConfig'),
    '$.connection.config.pbitFilesSource.securityConfig.gcpConfig',
    JSON_OBJECT(),
    '$.connection.config.pbitFilesSource.securityConfig.gcpConfig.path',
    JSON_EXTRACT(json, '$.connection.config.pbitFilesSource.securityConfig.gcpConfig')
) where serviceType in ('PowerBI') and 
(JSON_EXTRACT(json, '$.connection.config.pbitFilesSource.securityConfig.gcpConfig.type') OR 
JSON_EXTRACT(json, '$.connection.config.pbitFilesSource.securityConfig.gcpConfig.externalType') OR 
JSON_EXTRACT(json, '$.connection.config.pbitFilesSource.securityConfig.gcpConfig.path')) is NULL AND 
JSON_EXTRACT(json, '$.connection.config.pbitFilesSource.securityConfig.gcpConfig') is not null;

UPDATE storage_service_entity
SET json = JSON_INSERT(
    JSON_REMOVE(json, '$.connection.config.credentials.gcpConfig'),
    '$.connection.config.credentials.gcpConfig',
    JSON_OBJECT(),
    '$.connection.config.credentials.gcpConfig.path',
    JSON_EXTRACT(json, '$.connection.config.credentials.gcpConfig')
) where serviceType in ('GCS') and 
(JSON_EXTRACT(json, '$.connection.config.credentials.gcpConfig.type') OR 
JSON_EXTRACT(json, '$.connection.config.credentials.gcpConfig.externalType') OR 
JSON_EXTRACT(json, '$.connection.config.credentials.gcpConfig.path')) is NULL;

UPDATE ingestion_pipeline_entity
SET json = JSON_INSERT(
    JSON_REMOVE(json, '$.sourceConfig.config.dbtConfigSource.dbtSecurityConfig.gcpConfig'),
    '$.sourceConfig.config.dbtConfigSource.dbtSecurityConfig.gcpConfig',
    JSON_OBJECT(),
    '$.sourceConfig.config.dbtConfigSource.dbtSecurityConfig.gcpConfig.path',
    JSON_EXTRACT(json, '$.sourceConfig.config.dbtConfigSource.dbtSecurityConfig.gcpConfig')
) where JSON_EXTRACT(json, '$.sourceConfig.config.type') = 'DBT' and (
JSON_EXTRACT(json, '$.sourceConfig.config.dbtConfigSource.dbtSecurityConfig.gcpConfig.type') OR 
JSON_EXTRACT(json, '$.sourceConfig.config.dbtConfigSource.dbtSecurityConfig.gcpConfig.externalType') OR 
JSON_EXTRACT(json, '$.sourceConfig.config.dbtConfigSource.dbtSecurityConfig.gcpConfig.path')
) is NULL AND JSON_EXTRACT(json, '$.sourceConfig.config.dbtConfigSource.dbtSecurityConfig.gcpConfig') is not null;

-- Update Owner Field to Owners
DELETE from event_subscription_entity where name = 'ActivityFeedAlert';

-- Update thread_entity to move previousOwner and updatedOwner to array
UPDATE thread_entity
SET json = JSON_SET(
    json,
    '$.feedInfo.entitySpecificInfo.previousOwner',
    JSON_ARRAY(
        JSON_EXTRACT(json, '$.feedInfo.entitySpecificInfo.previousOwner')
    )
)
WHERE JSON_CONTAINS_PATH(json, 'one', '$.feedInfo.entitySpecificInfo.previousOwner')
AND JSON_TYPE(JSON_EXTRACT(json, '$.feedInfo.entitySpecificInfo.previousOwner')) <> 'ARRAY';

UPDATE thread_entity
SET json = JSON_SET(
    json,
    '$.feedInfo.entitySpecificInfo.updatedOwner',
    JSON_ARRAY(
        JSON_EXTRACT(json, '$.feedInfo.entitySpecificInfo.updatedOwner')
    )
)
WHERE JSON_CONTAINS_PATH(json, 'one', '$.feedInfo.entitySpecificInfo.updatedOwner')
AND JSON_TYPE(JSON_EXTRACT(json, '$.feedInfo.entitySpecificInfo.updatedOwner')) <> 'ARRAY';

-- Update entity_extension to move owner to array
UPDATE entity_extension
SET json = JSON_SET(
    json,
    '$.owner',
    JSON_ARRAY(
        JSON_EXTRACT(json, '$.owner')
    )
)
WHERE JSON_CONTAINS_PATH(json, 'one', '$.owner')
AND JSON_TYPE(JSON_EXTRACT(json, '$.owner')) <> 'ARRAY';

<<<<<<< HEAD
ALTER TABLE test_case MODIFY COLUMN `name` VARCHAR(512) GENERATED ALWAYS AS (json ->> '$.name') NOT NULL;
=======
-- set templates to fetch emailTemplates
UPDATE openmetadata_settings
SET json = JSON_SET(json, '$.templates', 'openmetadata')
WHERE configType = 'emailConfiguration';
>>>>>>> 5784f54a
<|MERGE_RESOLUTION|>--- conflicted
+++ resolved
@@ -221,11 +221,9 @@
 WHERE JSON_CONTAINS_PATH(json, 'one', '$.owner')
 AND JSON_TYPE(JSON_EXTRACT(json, '$.owner')) <> 'ARRAY';
 
-<<<<<<< HEAD
 ALTER TABLE test_case MODIFY COLUMN `name` VARCHAR(512) GENERATED ALWAYS AS (json ->> '$.name') NOT NULL;
-=======
+
 -- set templates to fetch emailTemplates
 UPDATE openmetadata_settings
 SET json = JSON_SET(json, '$.templates', 'openmetadata')
-WHERE configType = 'emailConfiguration';
->>>>>>> 5784f54a
+WHERE configType = 'emailConfiguration';