-- Add a new table di_chart_entity
CREATE TABLE IF NOT EXISTS di_chart_entity (
    id VARCHAR(36) GENERATED ALWAYS AS (json ->> '$.id') NOT NULL,
    name VARCHAR(256) GENERATED ALWAYS AS (json ->> '$.name') NOT NULL,
    fullyQualifiedName VARCHAR(256) GENERATED ALWAYS AS (json ->> '$.fullyQualifiedName') NOT NULL,
    json JSON NOT NULL,
    updatedAt BIGINT UNSIGNED GENERATED ALWAYS AS (json ->> '$.updatedAt') NOT NULL,
    updatedBy VARCHAR(256) GENERATED ALWAYS AS (json ->> '$.updatedBy') NOT NULL,
    fqnHash varchar(768) CHARACTER SET ascii COLLATE ascii_bin DEFAULT NULL,
    deleted BOOLEAN GENERATED ALWAYS AS (json -> '$.deleted'),
    UNIQUE(name),
    INDEX name_index (name)
);

-- Update the KPI entity to remove the targetDefinition and set the targetValue to the value of the targetDefinition
UPDATE kpi_entity
SET json = JSON_REMOVE(
                    JSON_SET(json, 
                             '$.targetValue', 
                             CAST(JSON_UNQUOTE(JSON_EXTRACT(json, '$.targetDefinition[0].value')) AS DECIMAL) * 100 
                            ),
                    '$.targetDefinition'
                )
WHERE JSON_UNQUOTE(JSON_EXTRACT(json, '$.metricType')) = 'PERCENTAGE';

UPDATE kpi_entity
SET json = JSON_REMOVE(
                    JSON_SET(json, 
                             '$.targetValue', 
                             CAST(JSON_UNQUOTE(JSON_EXTRACT(json, '$.targetDefinition[0].value')) AS DECIMAL) 
                            ),
                    '$.targetDefinition'
                )
WHERE JSON_UNQUOTE(JSON_EXTRACT(json, '$.metricType')) = 'NUMBER';
-- Update DeltaLake service due to connection schema changes to enable DeltaLake ingestion from Storage
UPDATE dbservice_entity dbse
SET
  dbse.json = JSON_REMOVE(JSON_REMOVE(
  JSON_MERGE_PATCH(
    dbse.json,
    JSON_OBJECT(
      'connection', JSON_OBJECT(
        'config', JSON_OBJECT(
          'configSource', JSON_OBJECT(
            'connection', JSON_EXTRACT(dbse.json, '$.connection.config.metastoreConnection'),
            'appName', JSON_UNQUOTE(JSON_EXTRACT(dbse.json, '$.connection.config.appName'))
          )
        )
      )
    )
  )
  , '$.connection.config.appName'), '$.connection.config.metastoreConnection')
WHERE dbse.serviceType = 'DeltaLake';

-- Allow all bots to update the ingestion pipeline status
UPDATE policy_entity
SET json = JSON_ARRAY_APPEND(
    json,
    '$.rules',
    CAST('{
      "name": "BotRule-IngestionPipeline",
      "description": "A bot can Edit ingestion pipelines to pass the status",
      "resources": ["ingestionPipeline"],
      "operations": ["ViewAll","EditIngestionPipelineStatus"],
      "effect": "allow"
    }' AS JSON)
  )
WHERE name = 'DefaultBotPolicy';

-- create API service entity
CREATE TABLE IF NOT EXISTS api_service_entity (
    id VARCHAR(36) GENERATED ALWAYS AS (json ->> '$.id') STORED NOT NULL,
    nameHash VARCHAR(256)  NOT NULL COLLATE ascii_bin,
    name VARCHAR(256) GENERATED ALWAYS AS (json ->> '$.name') NOT NULL,
    serviceType VARCHAR(256) GENERATED ALWAYS AS (json ->> '$.serviceType') NOT NULL,
    json JSON NOT NULL,
    updatedAt BIGINT UNSIGNED GENERATED ALWAYS AS (json ->> '$.updatedAt') NOT NULL,
    updatedBy VARCHAR(256) GENERATED ALWAYS AS (json ->> '$.updatedBy') NOT NULL,
    deleted BOOLEAN GENERATED ALWAYS AS (json -> '$.deleted'),
    PRIMARY KEY (id),
    UNIQUE (nameHash),
    INDEX (name)
);

-- create API collection entity
CREATE TABLE IF NOT EXISTS api_collection_entity (
    id VARCHAR(36) GENERATED ALWAYS AS (json ->> '$.id') STORED NOT NULL,
    name VARCHAR(256) GENERATED ALWAYS AS (json ->> '$.name') NOT NULL,
    fqnHash VARCHAR(256) NOT NULL COLLATE ascii_bin,
    json JSON NOT NULL,
    updatedAt BIGINT UNSIGNED GENERATED ALWAYS AS (json ->> '$.updatedAt') NOT NULL,
    updatedBy VARCHAR(256) GENERATED ALWAYS AS (json ->> '$.updatedBy') NOT NULL,
    deleted BOOLEAN GENERATED ALWAYS AS (json -> '$.deleted'),
    PRIMARY KEY (id),
    UNIQUE (fqnHash),
    INDEX (name)
);

-- create API Endpoint entity
CREATE TABLE IF NOT EXISTS api_endpoint_entity (
    id VARCHAR(36) GENERATED ALWAYS AS (json ->> '$.id') STORED NOT NULL,
    name VARCHAR(256) GENERATED ALWAYS AS (json ->> '$.name') NOT NULL,
    fqnHash VARCHAR(256) NOT NULL COLLATE ascii_bin,
    json JSON NOT NULL,
    updatedAt BIGINT UNSIGNED GENERATED ALWAYS AS (json ->> '$.updatedAt') NOT NULL,
    updatedBy VARCHAR(256) GENERATED ALWAYS AS (json ->> '$.updatedBy') NOT NULL,
    deleted BOOLEAN GENERATED ALWAYS AS (json -> '$.deleted'),
    PRIMARY KEY (id),
    UNIQUE (fqnHash),
    INDEX (name)
);

-- Clean dangling workflows not removed after test connection
truncate automations_workflow;

-- Remove date, dateTime, time from type_entity, as they are no more om-field-types, instead we have date-cp, time-cp, dateTime-cp as om-field-types
DELETE FROM type_entity
WHERE name IN ('date', 'dateTime', 'time');

-- Update BigQuery,Bigtable & Datalake model for gcpCredentials to move `gcpConfig` value to `gcpConfig.path`
UPDATE dbservice_entity
SET json = JSON_INSERT(
    JSON_REMOVE(json, '$.connection.config.credentials.gcpConfig'),
    '$.connection.config.credentials.gcpConfig',
    JSON_OBJECT(),
    '$.connection.config.credentials.gcpConfig.path',
    JSON_EXTRACT(json, '$.connection.config.credentials.gcpConfig')
) where serviceType in ('BigQuery', 'BigTable') and 
(JSON_EXTRACT(json, '$.connection.config.credentials.gcpConfig.type') OR 
JSON_EXTRACT(json, '$.connection.config.credentials.gcpConfig.externalType') OR 
JSON_EXTRACT(json, '$.connection.config.credentials.gcpConfig.path')) is NULL;

UPDATE dbservice_entity
SET json = JSON_INSERT(
    JSON_REMOVE(json, '$.connection.config.configSource.securityConfig.gcpConfig'),
    '$.connection.config.configSource.securityConfig.gcpConfig',
    JSON_OBJECT(),
    '$.connection.config.configSource.securityConfig.gcpConfig.path',
    JSON_EXTRACT(json, '$.connection.config.configSource.securityConfig.gcpConfig')
) where serviceType in ('Datalake') and 
(JSON_EXTRACT(json, '$.connection.config.configSource.securityConfig.gcpConfig.type') OR 
JSON_EXTRACT(json, '$.connection.config.configSource.securityConfig.gcpConfig.externalType') OR 
JSON_EXTRACT(json, '$.connection.config.configSource.securityConfig.gcpConfig.path')) is NULL and 
JSON_EXTRACT(json, '$.connection.config.configSource.securityConfig.gcpConfig') is NOT NULL;

-- Update Powerbi model for pbitFilesSource to move `gcpConfig` value to `gcpConfig.path`
UPDATE dashboard_service_entity 
SET json = JSON_INSERT(
    JSON_REMOVE(json, '$.connection.config.pbitFilesSource.securityConfig.gcpConfig'),
    '$.connection.config.pbitFilesSource.securityConfig.gcpConfig',
    JSON_OBJECT(),
    '$.connection.config.pbitFilesSource.securityConfig.gcpConfig.path',
    JSON_EXTRACT(json, '$.connection.config.pbitFilesSource.securityConfig.gcpConfig')
) where serviceType in ('PowerBI') and 
(JSON_EXTRACT(json, '$.connection.config.pbitFilesSource.securityConfig.gcpConfig.type') OR 
JSON_EXTRACT(json, '$.connection.config.pbitFilesSource.securityConfig.gcpConfig.externalType') OR 
JSON_EXTRACT(json, '$.connection.config.pbitFilesSource.securityConfig.gcpConfig.path')) is NULL AND 
JSON_EXTRACT(json, '$.connection.config.pbitFilesSource.securityConfig.gcpConfig') is not null;

UPDATE storage_service_entity
SET json = JSON_INSERT(
    JSON_REMOVE(json, '$.connection.config.credentials.gcpConfig'),
    '$.connection.config.credentials.gcpConfig',
    JSON_OBJECT(),
    '$.connection.config.credentials.gcpConfig.path',
    JSON_EXTRACT(json, '$.connection.config.credentials.gcpConfig')
) where serviceType in ('GCS') and 
(JSON_EXTRACT(json, '$.connection.config.credentials.gcpConfig.type') OR 
JSON_EXTRACT(json, '$.connection.config.credentials.gcpConfig.externalType') OR 
JSON_EXTRACT(json, '$.connection.config.credentials.gcpConfig.path')) is NULL;

UPDATE ingestion_pipeline_entity
SET json = JSON_INSERT(
    JSON_REMOVE(json, '$.sourceConfig.config.dbtConfigSource.dbtSecurityConfig.gcpConfig'),
    '$.sourceConfig.config.dbtConfigSource.dbtSecurityConfig.gcpConfig',
    JSON_OBJECT(),
    '$.sourceConfig.config.dbtConfigSource.dbtSecurityConfig.gcpConfig.path',
    JSON_EXTRACT(json, '$.sourceConfig.config.dbtConfigSource.dbtSecurityConfig.gcpConfig')
) where JSON_EXTRACT(json, '$.sourceConfig.config.type') = 'DBT' and (
JSON_EXTRACT(json, '$.sourceConfig.config.dbtConfigSource.dbtSecurityConfig.gcpConfig.type') OR 
JSON_EXTRACT(json, '$.sourceConfig.config.dbtConfigSource.dbtSecurityConfig.gcpConfig.externalType') OR 
JSON_EXTRACT(json, '$.sourceConfig.config.dbtConfigSource.dbtSecurityConfig.gcpConfig.path')
) is NULL AND JSON_EXTRACT(json, '$.sourceConfig.config.dbtConfigSource.dbtSecurityConfig.gcpConfig') is not null;

-- Update Owner Field to Owners
DELETE from event_subscription_entity where name = 'ActivityFeedAlert';

-- Update thread_entity to move previousOwner and updatedOwner to array
UPDATE thread_entity
SET json = JSON_SET(
    json,
    '$.feedInfo.entitySpecificInfo.previousOwner',
    JSON_ARRAY(
        JSON_EXTRACT(json, '$.feedInfo.entitySpecificInfo.previousOwner')
    )
)
WHERE JSON_CONTAINS_PATH(json, 'one', '$.feedInfo.entitySpecificInfo.previousOwner')
AND JSON_TYPE(JSON_EXTRACT(json, '$.feedInfo.entitySpecificInfo.previousOwner')) <> 'ARRAY';

UPDATE thread_entity
SET json = JSON_SET(
    json,
    '$.feedInfo.entitySpecificInfo.updatedOwner',
    JSON_ARRAY(
        JSON_EXTRACT(json, '$.feedInfo.entitySpecificInfo.updatedOwner')
    )
)
WHERE JSON_CONTAINS_PATH(json, 'one', '$.feedInfo.entitySpecificInfo.updatedOwner')
AND JSON_TYPE(JSON_EXTRACT(json, '$.feedInfo.entitySpecificInfo.updatedOwner')) <> 'ARRAY';

-- Update entity_extension to move owner to array
update entity_extension set json = JSON_SET(
    JSON_REMOVE(json, '$.owner'),
    '$.owners',
    JSON_ARRAY(
        JSON_EXTRACT(json, '$.owner')
    )
) where json -> '$.owner' is not null;

ALTER TABLE test_case MODIFY COLUMN `name` VARCHAR(512) GENERATED ALWAYS AS (json ->> '$.name') NOT NULL;

-- set templates to fetch emailTemplates
UPDATE openmetadata_settings
SET json = JSON_SET(json, '$.templates', 'openmetadata')
WHERE configType = 'emailConfiguration';

-- remove dangling owner and service from ingestion pipelines. This info is in entity_relationship
UPDATE ingestion_pipeline_entity
SET json = JSON_REMOVE(json, '$.owner', '$.service');

ALTER TABLE thread_entity ADD COLUMN domain VARCHAR(256) GENERATED ALWAYS AS (json ->> '$.domain');

-- Remove owner from json from all entities
update api_collection_entity set json = JSON_REMOVE(json, '$.owner') where json -> '$.owner' is not null;
update api_endpoint_entity set json = JSON_REMOVE(json, '$.owner') where json -> '$.owner' is not null;
update api_service_entity set json = JSON_REMOVE(json, '$.owner') where json -> '$.owner' is not null;
update bot_entity set json = JSON_REMOVE(json, '$.owner') where json -> '$.owner' is not null;
update chart_entity set json = JSON_REMOVE(json, '$.owner') where json -> '$.owner' is not null;
update dashboard_data_model_entity set json = JSON_REMOVE(json, '$.owner') where json -> '$.owner' is not null;
update dashboard_entity set json = JSON_REMOVE(json, '$.owner') where json -> '$.owner' is not null;
update dashboard_service_entity set json = JSON_REMOVE(json, '$.owner') where json -> '$.owner' is not null;
update data_product_entity set json = JSON_REMOVE(json, '$.owner') where json -> '$.owner' is not null;
update database_entity set json = JSON_REMOVE(json, '$.owner') where json -> '$.owner' is not null;
update database_schema_entity set json = JSON_REMOVE(json, '$.owner') where json -> '$.owner' is not null;
update dbservice_entity set json = JSON_REMOVE(json, '$.owner') where json -> '$.owner' is not null;
update di_chart_entity set json = JSON_REMOVE(json, '$.owner') where json -> '$.owner' is not null;
update domain_entity set json = JSON_REMOVE(json, '$.owner') where json -> '$.owner' is not null;
update event_subscription_entity set json = JSON_REMOVE(json, '$.owner') where json -> '$.owner' is not null;
update glossary_entity set json = JSON_REMOVE(json, '$.owner') where json -> '$.owner' is not null;
update glossary_term_entity set json = JSON_REMOVE(json, '$.owner') where json -> '$.owner' is not null;
update ingestion_pipeline_entity set json = JSON_REMOVE(json, '$.owner') where json -> '$.owner' is not null;
update kpi_entity set json = JSON_REMOVE(json, '$.owner') where json -> '$.owner' is not null;
update messaging_service_entity set json = JSON_REMOVE(json, '$.owner') where json -> '$.owner' is not null;
update metadata_service_entity set json = JSON_REMOVE(json, '$.owner') where json -> '$.owner' is not null;
update metric_entity set json = JSON_REMOVE(json, '$.owner') where json -> '$.owner' is not null;
update ml_model_entity set json = JSON_REMOVE(json, '$.owner') where json -> '$.owner' is not null;
update mlmodel_service_entity set json = JSON_REMOVE(json, '$.owner') where json -> '$.owner' is not null;
update persona_entity set json = JSON_REMOVE(json, '$.owner') where json -> '$.owner' is not null;
update pipeline_entity set json = JSON_REMOVE(json, '$.owner') where json -> '$.owner' is not null;
update pipeline_service_entity set json = JSON_REMOVE(json, '$.owner') where json -> '$.owner' is not null;
update policy_entity set json = JSON_REMOVE(json, '$.owner') where json -> '$.owner' is not null;
update query_entity set json = JSON_REMOVE(json, '$.owner') where json -> '$.owner' is not null;
update report_entity set json = JSON_REMOVE(json, '$.owner') where json -> '$.owner' is not null;
update role_entity set json = JSON_REMOVE(json, '$.owner') where json -> '$.owner' is not null;
update search_index_entity set json = JSON_REMOVE(json, '$.owner') where json -> '$.owner' is not null;
update search_service_entity set json = JSON_REMOVE(json, '$.owner') where json -> '$.owner' is not null;
update storage_container_entity set json = JSON_REMOVE(json, '$.owner') where json -> '$.owner' is not null;
update storage_service_entity set json = JSON_REMOVE(json, '$.owner') where json -> '$.owner' is not null;
update stored_procedure_entity set json = JSON_REMOVE(json, '$.owner') where json -> '$.owner' is not null;
update table_entity set json = JSON_REMOVE(json, '$.owner') where json -> '$.owner' is not null;
update team_entity set json = JSON_REMOVE(json, '$.owner') where json -> '$.owner' is not null;
update thread_entity set json = JSON_REMOVE(json, '$.owner') where json -> '$.owner' is not null;
update topic_entity set json = JSON_REMOVE(json, '$.owner') where json -> '$.owner' is not null;
update type_entity set json = JSON_REMOVE(json, '$.owner') where json -> '$.owner' is not null;
update user_entity set json = JSON_REMOVE(json, '$.owner') where json -> '$.owner' is not null;
update test_case set json = JSON_REMOVE(json, '$.owner') where json -> '$.owner' is not null;
update installed_apps set json = JSON_REMOVE(json, '$.owner') where json -> '$.owner' is not null;
update apps_marketplace set json = JSON_REMOVE(json, '$.owner') where json -> '$.owner' is not null;
update classification set json = JSON_REMOVE(json, '$.owner') where json -> '$.owner' is not null;
update storage_container_entity set json = JSON_REMOVE(json, '$.owner') where json -> '$.owner' is not null;
update data_insight_chart set json = JSON_REMOVE(json, '$.owner') where json -> '$.owner' is not null;
update doc_store set json = JSON_REMOVE(json, '$.owner') where json -> '$.owner' is not null;
update tag set json = JSON_REMOVE(json, '$.owner') where json -> '$.owner' is not null;
update test_connection_definition set json = JSON_REMOVE(json, '$.owner') where json -> '$.owner' is not null;
update test_definition set json = JSON_REMOVE(json, '$.owner') where json -> '$.owner' is not null;
update test_suite set json = JSON_REMOVE(json, '$.owner') where json -> '$.owner' is not null;
update topic_entity set json = JSON_REMOVE(json, '$.owner') where json -> '$.owner' is not null;
update web_analytic_event set json = JSON_REMOVE(json, '$.owner') where json -> '$.owner' is not null;
update automations_workflow set json = JSON_REMOVE(json, '$.owner') where json -> '$.owner' is not null;

update table_entity set json = JSON_SET(
    JSON_REMOVE(json, '$.dataModel.owner'),
    '$.dataModel.owners',
    JSON_ARRAY(
        JSON_EXTRACT(json, '$.dataModel.owner')
    )
) where json -> '$.dataModel.owner' is not null;


ALTER TABLE automations_workflow DROP COLUMN status, DROP COLUMN workflowType;
ALTER TABLE automations_workflow
  ADD COLUMN status VARCHAR(256) GENERATED ALWAYS AS (json ->> '$.status') STORED,
  ADD COLUMN workflowType VARCHAR(256) GENERATED ALWAYS AS (json ->> '$.workflowType') STORED NOT NULL;

ALTER TABLE entity_extension ADD INDEX extension_index(extension);

<<<<<<< HEAD
ALTER TABLE test_definition MODIFY COLUMN `name` VARCHAR(512) GENERATED ALWAYS AS (json ->> '$.name') NOT NULL;
=======
-- Remove SearchIndexing for api Service, collection and endpoint
DELETE er FROM entity_relationship er JOIN installed_apps ia ON er.fromId = ia.id OR er.toId = ia.id WHERE ia.name = 'SearchIndexingApplication';
DELETE er FROM entity_relationship er JOIN apps_marketplace ia ON er.fromId = ia.id OR er.toId = ia.id WHERE ia.name = 'SearchIndexingApplication';
DELETE from installed_apps where name = 'SearchIndexingApplication';
DELETE from apps_marketplace where name = 'SearchIndexingApplication';
>>>>>>> c08b83f4
<|MERGE_RESOLUTION|>--- conflicted
+++ resolved
@@ -304,12 +304,10 @@
 
 ALTER TABLE entity_extension ADD INDEX extension_index(extension);
 
-<<<<<<< HEAD
 ALTER TABLE test_definition MODIFY COLUMN `name` VARCHAR(512) GENERATED ALWAYS AS (json ->> '$.name') NOT NULL;
-=======
+
 -- Remove SearchIndexing for api Service, collection and endpoint
 DELETE er FROM entity_relationship er JOIN installed_apps ia ON er.fromId = ia.id OR er.toId = ia.id WHERE ia.name = 'SearchIndexingApplication';
 DELETE er FROM entity_relationship er JOIN apps_marketplace ia ON er.fromId = ia.id OR er.toId = ia.id WHERE ia.name = 'SearchIndexingApplication';
 DELETE from installed_apps where name = 'SearchIndexingApplication';
-DELETE from apps_marketplace where name = 'SearchIndexingApplication';
->>>>>>> c08b83f4
+DELETE from apps_marketplace where name = 'SearchIndexingApplication';