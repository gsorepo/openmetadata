--- conflicted
+++ resolved
@@ -220,11 +220,9 @@
 WHERE JSON_CONTAINS_PATH(json, 'one', '$.owner')
 AND JSON_TYPE(JSON_EXTRACT(json, '$.owner')) <> 'ARRAY';
 
-<<<<<<< HEAD
-ALTER TABLE thread_entity ADD COLUMN entityDomain VARCHAR(256) GENERATED ALWAYS AS (json ->> '$.entityDomain');
-=======
 -- set templates to fetch emailTemplates
 UPDATE openmetadata_settings
 SET json = JSON_SET(json, '$.templates', 'openmetadata')
 WHERE configType = 'emailConfiguration';
->>>>>>> 0ca3d7af
+
+ALTER TABLE thread_entity ADD COLUMN entityDomain VARCHAR(256) GENERATED ALWAYS AS (json ->> '$.entityDomain');
