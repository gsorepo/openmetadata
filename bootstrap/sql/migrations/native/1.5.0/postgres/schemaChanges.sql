-- Update DeltaLake service due to connection schema changes to enable DeltaLake ingestion from Storage
UPDATE dbservice_entity
SET json = JSONB_SET(
  JSONB_SET(
    json,
    '{connection,config,configSource}',
    JSONB_BUILD_OBJECT('connection', json->'connection'->'config'->'metastoreConnection')
  ),
  '{connection,config,configSource,appName}',
  json->'connection'->'config'->'appName'
) #- '{connection,config,metastoreConnection}' #- '{connection,config,appName}'
WHERE serviceType = 'DeltaLake';


-- Allow all bots to update the ingestion pipeline status
UPDATE policy_entity
SET json = jsonb_set(
  json,
  '{rules}',
  (json->'rules')::jsonb || to_jsonb(ARRAY[
    jsonb_build_object(
      'name', 'BotRule-IngestionPipeline',
      'description', 'A bot can Edit ingestion pipelines to pass the status',
      'resources', jsonb_build_array('ingestionPipeline'),
      'operations', jsonb_build_array('ViewAll', 'EditIngestionPipelineStatus'),
      'effect', 'allow'
    )
  ]),
  true
)
WHERE json->>'name' = 'DefaultBotPolicy';

-- create API service entity
CREATE TABLE IF NOT EXISTS api_service_entity (
    id VARCHAR(36) GENERATED ALWAYS AS (json ->> 'id') STORED NOT NULL,
    nameHash VARCHAR(256)  NOT NULL,
    name VARCHAR(256) GENERATED ALWAYS AS (json ->> 'name') STORED NOT NULL,
    serviceType VARCHAR(256) GENERATED ALWAYS AS (json ->> 'serviceType') STORED NOT NULL,
    json JSONB NOT NULL,
    updatedAt BIGINT GENERATED ALWAYS AS ((json ->> 'updatedAt')::bigint) STORED NOT NULL,
    updatedBy VARCHAR(256) GENERATED ALWAYS AS (json ->> 'updatedBy') STORED NOT NULL,
    deleted BOOLEAN GENERATED ALWAYS AS ((json ->> 'deleted')::boolean) STORED,
    PRIMARY KEY (id),
    UNIQUE (nameHash)
);

-- create API collection entity
CREATE TABLE IF NOT EXISTS api_collection_entity (
    id VARCHAR(36) GENERATED ALWAYS AS (json ->> 'id') STORED NOT NULL,
    name VARCHAR(256) GENERATED ALWAYS AS (json ->> 'name') STORED NOT NULL,
    fqnHash VARCHAR(256) NOT NULL,
    json JSONB NOT NULL,
    updatedAt BIGINT GENERATED ALWAYS AS ((json ->> 'updatedAt')::bigint) STORED NOT NULL,
    updatedBy VARCHAR(256) GENERATED ALWAYS AS (json ->> 'updatedBy') STORED NOT NULL,
    deleted BOOLEAN GENERATED ALWAYS AS ((json ->> 'deleted')::boolean) STORED,
    PRIMARY KEY (id),
    UNIQUE (fqnHash)
);

-- create API Endpoint entity
CREATE TABLE IF NOT EXISTS api_endpoint_entity (
    id VARCHAR(36) GENERATED ALWAYS AS (json ->> 'id') STORED NOT NULL,
    name VARCHAR(256) GENERATED ALWAYS AS (json ->> 'name') STORED NOT NULL,
    fqnHash VARCHAR(256) NOT NULL,
    json JSONB NOT NULL,
    updatedAt BIGINT GENERATED ALWAYS AS ((json ->> 'updatedAt')::bigint) STORED NOT NULL,
    updatedBy VARCHAR(256) GENERATED ALWAYS AS (json ->> 'updatedBy') STORED NOT NULL,
    deleted BOOLEAN GENERATED ALWAYS AS ((json ->> 'deleted')::boolean) STORED,
    PRIMARY KEY (id),
    UNIQUE (fqnHash)
);

<<<<<<< HEAD
ALTER TABLE thread_entity ADD COLUMN entityDomain VARCHAR(256) GENERATED ALWAYS AS (json ->> 'entityDomain') STORED;
=======

-- Clean dangling workflows not removed after test connection
truncate automations_workflow;

-- Remove date, dateTime, time from type_entity, as they are no more om-field-types, instead we have date-cp, time-cp, dateTime-cp as om-field-types
DELETE FROM type_entity
WHERE name IN ('date', 'dateTime', 'time');

-- Update BigQuery,Bigtable & Datalake model for gcpCredentials to move `gcpConfig` value to `gcpConfig.path`
UPDATE dbservice_entity
SET json = jsonb_set(
  json #-'{connection,config,credentials,gcpConfig}',
  '{connection,config,credentials,gcpConfig}',
  jsonb_build_object('path', json#>'{connection,config,credentials,gcpConfig}')
)
WHERE serviceType IN ('BigQuery', 'BigTable') and json#>>'{connection,config,credentials,gcpConfig}' is not null 
and json#>>'{connection,config,credentials,gcpConfig,type}' is null 
and json#>>'{connection,config,credentials,gcpConfig,externalType}' is null 
and json#>>'{connection,config,credentials,gcpConfig,path}' is null;

UPDATE dbservice_entity
SET json = jsonb_set(
  json #-'{connection,config,configSource,securityConfig,gcpConfig}',
  '{connection,config,configSource,securityConfig,gcpConfig}',
  jsonb_build_object('path', json#>'{connection,config,configSource,securityConfig,gcpConfig}')
)
WHERE serviceType IN ('Datalake') and json#>>'{connection,config,configSource,securityConfig,gcpConfig}' is not null 
and json#>>'{connection,config,configSource,securityConfig,gcpConfig,type}' is null 
and json#>>'{connection,config,configSource,securityConfig,gcpConfig,externalType}' is null 
and json#>>'{connection,config,configSource,securityConfig,gcpConfig,path}' is null;


-- Update Powerbi model for pbitFilesSource to move `gcpConfig` value to `gcpConfig.path`

UPDATE dashboard_service_entity
SET json = jsonb_set(
  json #-'{connection,config,pbitFilesSource,securityConfig,gcpConfig}',
  '{connection,config,pbitFilesSource,securityConfig,gcpConfig}',
  jsonb_build_object('path', json#>'{connection,config,pbitFilesSource,securityConfig,gcpConfig}')
)
WHERE serviceType IN ('PowerBI') and 
json#>>'{connection,config,pbitFilesSource,securityConfig,gcpConfig}' is not null 
and json#>>'{connection,config,pbitFilesSource,securityConfig,gcpConfig,type}' is null 
and json#>>'{connection,config,pbitFilesSource,securityConfig,gcpConfig,externalType}' is null 
and json#>>'{connection,config,pbitFilesSource,securityConfig,gcpConfig,path}' is null;

UPDATE storage_service_entity
SET json = jsonb_set(
  json #-'{connection,config,credentials,gcpConfig}',
  '{connection,config,credentials,gcpConfig}',
  jsonb_build_object('path', json#>'{connection,config,credentials,gcpConfig}')
) where serviceType = 'GCS' and
json#>>'{connection,config,credentials,gcpConfig}' is not null 
and json#>>'{connection,config,credentials,gcpConfig,type}' is null 
and json#>>'{connection,config,credentials,gcpConfig,externalType}' is null 
and json#>>'{connection,config,credentials,gcpConfig,path}' is null;

UPDATE ingestion_pipeline_entity 
SET json = jsonb_set(
  json::jsonb #- '{sourceConfig,config,dbtConfigSource,dbtSecurityConfig,gcpConfig}'::text[],
  '{sourceConfig,config,dbtConfigSource,dbtSecurityConfig,gcpConfig}',
  jsonb_build_object('path', json#>'{sourceConfig,config,dbtConfigSource,dbtSecurityConfig,gcpConfig}')
)  
 WHERE json#>>'{sourceConfig,config,type}' = 'DBT' 
  AND json#>>'{sourceConfig,config,dbtConfigSource,dbtSecurityConfig,gcpConfig}' IS NOT NULL 
  AND json#>>'{sourceConfig,config,dbtConfigSource,dbtSecurityConfig,gcpConfig,type}' IS NULL 
  AND json#>>'{sourceConfig,config,dbtConfigSource,dbtSecurityConfig,gcpConfig,externalType}' IS NULL 
  AND json#>>'{sourceConfig,config,dbtConfigSource,dbtSecurityConfig,gcpConfig,path}' IS NULL;
>>>>>>> 3df3e6ef
<|MERGE_RESOLUTION|>--- conflicted
+++ resolved
@@ -70,10 +70,6 @@
     UNIQUE (fqnHash)
 );
 
-<<<<<<< HEAD
-ALTER TABLE thread_entity ADD COLUMN entityDomain VARCHAR(256) GENERATED ALWAYS AS (json ->> 'entityDomain') STORED;
-=======
-
 -- Clean dangling workflows not removed after test connection
 truncate automations_workflow;
 
@@ -141,4 +137,5 @@
   AND json#>>'{sourceConfig,config,dbtConfigSource,dbtSecurityConfig,gcpConfig,type}' IS NULL 
   AND json#>>'{sourceConfig,config,dbtConfigSource,dbtSecurityConfig,gcpConfig,externalType}' IS NULL 
   AND json#>>'{sourceConfig,config,dbtConfigSource,dbtSecurityConfig,gcpConfig,path}' IS NULL;
->>>>>>> 3df3e6ef
+
+ALTER TABLE thread_entity ADD COLUMN entityDomain VARCHAR(256) GENERATED ALWAYS AS (json ->> 'entityDomain') STORED;