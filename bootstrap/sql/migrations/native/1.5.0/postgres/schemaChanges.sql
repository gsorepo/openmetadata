-- Add a new table di_chart_entity
CREATE TABLE IF NOT EXISTS di_chart_entity (
    id VARCHAR(36) GENERATED ALWAYS AS (json ->> 'id') STORED NOT NULL,
    name VARCHAR(256) GENERATED ALWAYS AS (json ->> 'name') STORED NOT NULL,
    fullyQualifiedName VARCHAR(256) GENERATED ALWAYS AS (json ->> 'fullyQualifiedName') STORED NOT NULL,
    json JSONB NOT NULL,
    updatedAt BIGINT GENERATED ALWAYS AS ((json ->> 'updatedAt')::bigint) STORED NOT NULL,
    updatedBy VARCHAR(256) GENERATED ALWAYS AS (json ->> 'updatedBy') STORED NOT NULL,
    fqnHash VARCHAR(768) DEFAULT NULL,
    deleted BOOLEAN GENERATED ALWAYS AS ((json ->> 'deleted')::bool) STORED,
    UNIQUE(name)
);

UPDATE kpi_entity
SET json = jsonb_set(
        json,
        '{targetValue}',
        to_jsonb((json->'targetDefinition'->0->>'value')::numeric * 100)
       ) #- '{targetDefinition}'
WHERE json->>'metricType' = 'PERCENTAGE';

UPDATE kpi_entity
SET json = jsonb_set(
        json,
        '{targetValue}',
        to_jsonb((json->'targetDefinition'->0->>'value')::numeric)
       ) #- '{targetDefinition}'
WHERE json->>'metricType' = 'NUMBER';

UPDATE dbservice_entity
SET json = JSONB_SET(
  JSONB_SET(
    json,
    '{connection,config,configSource}',
    JSONB_BUILD_OBJECT('connection', json->'connection'->'config'->'metastoreConnection')
  ),
  '{connection,config,configSource,appName}',
  json->'connection'->'config'->'appName'
) #- '{connection,config,metastoreConnection}' #- '{connection,config,appName}'
WHERE serviceType = 'DeltaLake';


-- Allow all bots to update the ingestion pipeline status
UPDATE policy_entity
SET json = jsonb_set(
  json,
  '{rules}',
  (json->'rules')::jsonb || to_jsonb(ARRAY[
    jsonb_build_object(
      'name', 'BotRule-IngestionPipeline',
      'description', 'A bot can Edit ingestion pipelines to pass the status',
      'resources', jsonb_build_array('ingestionPipeline'),
      'operations', jsonb_build_array('ViewAll', 'EditIngestionPipelineStatus'),
      'effect', 'allow'
    )
  ]),
  true
)
WHERE json->>'name' = 'DefaultBotPolicy';

-- create API service entity
CREATE TABLE IF NOT EXISTS api_service_entity (
    id VARCHAR(36) GENERATED ALWAYS AS (json ->> 'id') STORED NOT NULL,
    nameHash VARCHAR(256)  NOT NULL,
    name VARCHAR(256) GENERATED ALWAYS AS (json ->> 'name') STORED NOT NULL,
    serviceType VARCHAR(256) GENERATED ALWAYS AS (json ->> 'serviceType') STORED NOT NULL,
    json JSONB NOT NULL,
    updatedAt BIGINT GENERATED ALWAYS AS ((json ->> 'updatedAt')::bigint) STORED NOT NULL,
    updatedBy VARCHAR(256) GENERATED ALWAYS AS (json ->> 'updatedBy') STORED NOT NULL,
    deleted BOOLEAN GENERATED ALWAYS AS ((json ->> 'deleted')::boolean) STORED,
    PRIMARY KEY (id),
    UNIQUE (nameHash)
);

-- create API collection entity
CREATE TABLE IF NOT EXISTS api_collection_entity (
    id VARCHAR(36) GENERATED ALWAYS AS (json ->> 'id') STORED NOT NULL,
    name VARCHAR(256) GENERATED ALWAYS AS (json ->> 'name') STORED NOT NULL,
    fqnHash VARCHAR(256) NOT NULL,
    json JSONB NOT NULL,
    updatedAt BIGINT GENERATED ALWAYS AS ((json ->> 'updatedAt')::bigint) STORED NOT NULL,
    updatedBy VARCHAR(256) GENERATED ALWAYS AS (json ->> 'updatedBy') STORED NOT NULL,
    deleted BOOLEAN GENERATED ALWAYS AS ((json ->> 'deleted')::boolean) STORED,
    PRIMARY KEY (id),
    UNIQUE (fqnHash)
);

-- create API Endpoint entity
CREATE TABLE IF NOT EXISTS api_endpoint_entity (
    id VARCHAR(36) GENERATED ALWAYS AS (json ->> 'id') STORED NOT NULL,
    name VARCHAR(256) GENERATED ALWAYS AS (json ->> 'name') STORED NOT NULL,
    fqnHash VARCHAR(256) NOT NULL,
    json JSONB NOT NULL,
    updatedAt BIGINT GENERATED ALWAYS AS ((json ->> 'updatedAt')::bigint) STORED NOT NULL,
    updatedBy VARCHAR(256) GENERATED ALWAYS AS (json ->> 'updatedBy') STORED NOT NULL,
    deleted BOOLEAN GENERATED ALWAYS AS ((json ->> 'deleted')::boolean) STORED,
    PRIMARY KEY (id),
    UNIQUE (fqnHash)
);

-- Clean dangling workflows not removed after test connection
truncate automations_workflow;

-- Remove date, dateTime, time from type_entity, as they are no more om-field-types, instead we have date-cp, time-cp, dateTime-cp as om-field-types
DELETE FROM type_entity
WHERE name IN ('date', 'dateTime', 'time');

-- Update BigQuery,Bigtable & Datalake model for gcpCredentials to move `gcpConfig` value to `gcpConfig.path`
UPDATE dbservice_entity
SET json = jsonb_set(
  json #-'{connection,config,credentials,gcpConfig}',
  '{connection,config,credentials,gcpConfig}',
  jsonb_build_object('path', json#>'{connection,config,credentials,gcpConfig}')
)
WHERE serviceType IN ('BigQuery', 'BigTable') and json#>>'{connection,config,credentials,gcpConfig}' is not null 
and json#>>'{connection,config,credentials,gcpConfig,type}' is null 
and json#>>'{connection,config,credentials,gcpConfig,externalType}' is null 
and json#>>'{connection,config,credentials,gcpConfig,path}' is null;

UPDATE dbservice_entity
SET json = jsonb_set(
  json #-'{connection,config,configSource,securityConfig,gcpConfig}',
  '{connection,config,configSource,securityConfig,gcpConfig}',
  jsonb_build_object('path', json#>'{connection,config,configSource,securityConfig,gcpConfig}')
)
WHERE serviceType IN ('Datalake') and json#>>'{connection,config,configSource,securityConfig,gcpConfig}' is not null 
and json#>>'{connection,config,configSource,securityConfig,gcpConfig,type}' is null 
and json#>>'{connection,config,configSource,securityConfig,gcpConfig,externalType}' is null 
and json#>>'{connection,config,configSource,securityConfig,gcpConfig,path}' is null;


-- Update Powerbi model for pbitFilesSource to move `gcpConfig` value to `gcpConfig.path`

UPDATE dashboard_service_entity
SET json = jsonb_set(
  json #-'{connection,config,pbitFilesSource,securityConfig,gcpConfig}',
  '{connection,config,pbitFilesSource,securityConfig,gcpConfig}',
  jsonb_build_object('path', json#>'{connection,config,pbitFilesSource,securityConfig,gcpConfig}')
)
WHERE serviceType IN ('PowerBI') and 
json#>>'{connection,config,pbitFilesSource,securityConfig,gcpConfig}' is not null 
and json#>>'{connection,config,pbitFilesSource,securityConfig,gcpConfig,type}' is null 
and json#>>'{connection,config,pbitFilesSource,securityConfig,gcpConfig,externalType}' is null 
and json#>>'{connection,config,pbitFilesSource,securityConfig,gcpConfig,path}' is null;

UPDATE storage_service_entity
SET json = jsonb_set(
  json #-'{connection,config,credentials,gcpConfig}',
  '{connection,config,credentials,gcpConfig}',
  jsonb_build_object('path', json#>'{connection,config,credentials,gcpConfig}')
) where serviceType = 'GCS' and
json#>>'{connection,config,credentials,gcpConfig}' is not null 
and json#>>'{connection,config,credentials,gcpConfig,type}' is null 
and json#>>'{connection,config,credentials,gcpConfig,externalType}' is null 
and json#>>'{connection,config,credentials,gcpConfig,path}' is null;

UPDATE ingestion_pipeline_entity 
SET json = jsonb_set(
  json::jsonb #- '{sourceConfig,config,dbtConfigSource,dbtSecurityConfig,gcpConfig}'::text[],
  '{sourceConfig,config,dbtConfigSource,dbtSecurityConfig,gcpConfig}',
  jsonb_build_object('path', json#>'{sourceConfig,config,dbtConfigSource,dbtSecurityConfig,gcpConfig}')
)  
 WHERE json#>>'{sourceConfig,config,type}' = 'DBT' 
  AND json#>>'{sourceConfig,config,dbtConfigSource,dbtSecurityConfig,gcpConfig}' IS NOT NULL 
  AND json#>>'{sourceConfig,config,dbtConfigSource,dbtSecurityConfig,gcpConfig,type}' IS NULL 
  AND json#>>'{sourceConfig,config,dbtConfigSource,dbtSecurityConfig,gcpConfig,externalType}' IS NULL 
  AND json#>>'{sourceConfig,config,dbtConfigSource,dbtSecurityConfig,gcpConfig,path}' IS NULL;

-- Update Owner Field to Owners
DELETE from event_subscription_entity where name = 'ActivityFeedAlert';

-- Update thread_entity to move previousOwner and updatedOwner to array
UPDATE thread_entity
SET json = jsonb_set(
    json,
    '{feedInfo,entitySpecificInfo,previousOwner}',
    to_jsonb(ARRAY[json->'feedInfo'->'entitySpecificInfo'->'previousOwner'])
)
WHERE jsonb_path_exists(json, '$.feedInfo.entitySpecificInfo.previousOwner')
  AND jsonb_path_query_first(json, '$.feedInfo.entitySpecificInfo.previousOwner ? (@ != null)') IS NOT null
  AND jsonb_typeof(json->'feedInfo'->'entitySpecificInfo'->'updatedOwner') <> 'array';

UPDATE thread_entity
SET json = jsonb_set(
    json,
    '{feedInfo,entitySpecificInfo,updatedOwner}',
    to_jsonb(ARRAY[json->'feedInfo'->'entitySpecificInfo'->'updatedOwner'])
)
WHERE jsonb_path_exists(json, '$.feedInfo.entitySpecificInfo.updatedOwner')
  AND jsonb_path_query_first(json, '$.feedInfo.entitySpecificInfo.updatedOwner ? (@ != null)') IS NOT null
  AND jsonb_typeof(json->'feedInfo'->'entitySpecificInfo'->'updatedOwner') <> 'array';

-- Update entity_extension to move owner to array
UPDATE entity_extension
SET json = jsonb_set(
    json,
    '{owner}',
    to_jsonb(ARRAY[jsonb_path_query_first(json, '$.owner')])
)
WHERE jsonb_path_exists(json, '$.owner')
  AND jsonb_path_query_first(json, '$.owner ? (@ != null)') IS NOT null
  AND jsonb_typeof(json->'owner') <> 'array';

-- set templates to fetch emailTemplates
UPDATE openmetadata_settings
SET json = jsonb_set(json, '{templates}', '"openmetadata"')
WHERE configType = 'emailConfiguration';

<<<<<<< HEAD
-- remove dangling owner and service from ingestion pipelines. This info is in entity_relationship
UPDATE ingestion_pipeline_entity
SET json = json::jsonb #- '{owner}'
WHERE json #> '{owner}' IS NOT NULL;

UPDATE ingestion_pipeline_entity
SET json = json::jsonb #- '{service}'
WHERE json #> '{service}' IS NOT NULL;
=======
ALTER TABLE thread_entity ADD COLUMN domain VARCHAR(256) GENERATED ALWAYS AS (json ->> 'domain') STORED;
>>>>>>> f07daae1
<|MERGE_RESOLUTION|>--- conflicted
+++ resolved
@@ -206,7 +206,7 @@
 SET json = jsonb_set(json, '{templates}', '"openmetadata"')
 WHERE configType = 'emailConfiguration';
 
-<<<<<<< HEAD
+
 -- remove dangling owner and service from ingestion pipelines. This info is in entity_relationship
 UPDATE ingestion_pipeline_entity
 SET json = json::jsonb #- '{owner}'
@@ -215,6 +215,5 @@
 UPDATE ingestion_pipeline_entity
 SET json = json::jsonb #- '{service}'
 WHERE json #> '{service}' IS NOT NULL;
-=======
-ALTER TABLE thread_entity ADD COLUMN domain VARCHAR(256) GENERATED ALWAYS AS (json ->> 'domain') STORED;
->>>>>>> f07daae1
+
+ALTER TABLE thread_entity ADD COLUMN domain VARCHAR(256) GENERATED ALWAYS AS (json ->> 'domain') STORED;