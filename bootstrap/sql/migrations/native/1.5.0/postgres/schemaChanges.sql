--- conflicted
+++ resolved
@@ -11,7 +11,7 @@
 ) #- '{connection,config,metastoreConnection}' #- '{connection,config,appName}'
 WHERE serviceType = 'DeltaLake';
 
-<<<<<<< HEAD
+
 -- Allow all bots to update the ingestion pipeline status
 UPDATE policy_entity
 SET json = jsonb_set(
@@ -29,7 +29,6 @@
   true
 )
 WHERE json->>'name' = 'DefaultBotPolicy';
-=======
 
 -- create API service entity
 CREATE TABLE IF NOT EXISTS api_service_entity (
@@ -69,5 +68,4 @@
     deleted BOOLEAN GENERATED ALWAYS AS ((json ->> 'deleted')::boolean) STORED,
     PRIMARY KEY (id),
     UNIQUE (fqnHash)
-);
->>>>>>> b55d5be3
+);