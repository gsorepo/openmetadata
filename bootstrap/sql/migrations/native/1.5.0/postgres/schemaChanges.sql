--- conflicted
+++ resolved
@@ -276,12 +276,10 @@
 
 CREATE INDEX IF NOT EXISTS  extension_index  ON entity_extension (extension);
 
-<<<<<<< HEAD
 ALTER TABLE test_definition ALTER COLUMN name TYPE VARCHAR(512);
-=======
+
 -- Remove SearchIndexing for api Service, collection and endpoint
 DELETE FROM entity_relationship er USING installed_apps ia WHERE (er.fromId = ia.id OR er.toId = ia.id) AND ia.name = 'SearchIndexingApplication';
 DELETE FROM entity_relationship er USING apps_marketplace ia WHERE (er.fromId = ia.id OR er.toId = ia.id) AND ia.name = 'SearchIndexingApplication';
 DELETE from installed_apps where name = 'SearchIndexingApplication';
-DELETE from apps_marketplace where name = 'SearchIndexingApplication';
->>>>>>> c08b83f4
+DELETE from apps_marketplace where name = 'SearchIndexingApplication';