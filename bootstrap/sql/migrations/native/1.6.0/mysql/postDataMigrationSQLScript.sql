--- conflicted
+++ resolved
@@ -6,12 +6,6 @@
 	'$.id', (SELECT UUID())
 );
 
-<<<<<<< HEAD
--- Remove VIRTUAL status column from test_case table and remove
-ALTER TABLE test_case DROP COLUMN status;
-UPDATE test_case SET json = JSON_SET(json, '$.testCaseStatus', JSON_EXTRACT(json, '$.testCaseResult.testCaseStatus'));
-ALTER TABLE test_case ADD COLUMN status VARCHAR(56) GENERATED ALWAYS AS (JSON_UNQUOTE(JSON_EXTRACT(json, '$.testCaseStatus'))) STORED;
-=======
 -- Add id column to data_quality_data_time_series table
 -- after we have added the id values to the records
 ALTER TABLE data_quality_data_time_series
@@ -20,4 +14,9 @@
 
 -- Create index on id column
 CREATE INDEX data_quality_data_time_series_id_index ON data_quality_data_time_series (id);
->>>>>>> c0a01159
+
+-- Remove VIRTUAL status column from test_case table and remove
+-- testCaseResult state from testCase; fetch from search repo.
+ALTER TABLE test_case DROP COLUMN status;
+UPDATE test_case SET json = JSON_SET(json, '$.testCaseStatus', JSON_EXTRACT(json, '$.testCaseResult.testCaseStatus'));
+ALTER TABLE test_case ADD COLUMN status VARCHAR(56) GENERATED ALWAYS AS (JSON_UNQUOTE(JSON_EXTRACT(json, '$.testCaseStatus'))) STORED;