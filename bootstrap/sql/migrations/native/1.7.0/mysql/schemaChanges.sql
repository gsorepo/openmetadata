UPDATE workflow_definition_entity
SET json = JSON_REMOVE(json, '$.type')
WHERE JSON_EXTRACT(json, '$.type') IS NOT NULL;

<<<<<<< HEAD
-- Add status column to WorkflowInstances and WorkflowInstanceStates
ALTER TABLE workflow_instance_time_series ADD COLUMN status VARCHAR(20) GENERATED ALWAYS AS (json ->> '$.status') NOT NULL;
ALTER TABLE workflow_instance_time_series ADD COLUMN entityLink VARCHAR(255) GENERATED ALWAYS AS (json ->> '$.variables.global_relatedEntity');

ALTER TABLE workflow_instance_state_time_series ADD COLUMN status VARCHAR(20) GENERATED ALWAYS AS (json ->> '$.status') NOT NULL;
=======
-- Query Cost History Time Series
CREATE TABLE query_cost_time_series (
  id varchar(36) GENERATED ALWAYS AS (json_unquote(json_extract(json,'$.id'))) VIRTUAL NOT NULL,
  cost float GENERATED ALWAYS AS (json_unquote(json_extract(json,'$.cost'))) VIRTUAL NOT NULL,
  count int GENERATED ALWAYS AS (json_unquote(json_extract(json,'$.count'))) VIRTUAL NULL,
  timestamp bigint unsigned GENERATED ALWAYS AS (json_unquote(json_extract(json,'$.timestamp'))) VIRTUAL NOT NULL,
  jsonSchema varchar(256) NOT NULL,
  json json NOT NULL,
  entityFQNHash varchar(768) CHARACTER SET ascii COLLATE ascii_bin DEFAULT NULL,
  CONSTRAINT query_cost_unique_constraint UNIQUE (timestamp,entityFQNHash),
  INDEX (id),
  INDEX (id, timestamp)

) DEFAULT CHARSET=utf8mb4 COLLATE=utf8mb4_0900_ai_ci;
>>>>>>> adc50de9
<|MERGE_RESOLUTION|>--- conflicted
+++ resolved
@@ -2,13 +2,12 @@
 SET json = JSON_REMOVE(json, '$.type')
 WHERE JSON_EXTRACT(json, '$.type') IS NOT NULL;
 
-<<<<<<< HEAD
 -- Add status column to WorkflowInstances and WorkflowInstanceStates
 ALTER TABLE workflow_instance_time_series ADD COLUMN status VARCHAR(20) GENERATED ALWAYS AS (json ->> '$.status') NOT NULL;
 ALTER TABLE workflow_instance_time_series ADD COLUMN entityLink VARCHAR(255) GENERATED ALWAYS AS (json ->> '$.variables.global_relatedEntity');
 
 ALTER TABLE workflow_instance_state_time_series ADD COLUMN status VARCHAR(20) GENERATED ALWAYS AS (json ->> '$.status') NOT NULL;
-=======
+
 -- Query Cost History Time Series
 CREATE TABLE query_cost_time_series (
   id varchar(36) GENERATED ALWAYS AS (json_unquote(json_extract(json,'$.id'))) VIRTUAL NOT NULL,
@@ -22,5 +21,4 @@
   INDEX (id),
   INDEX (id, timestamp)
 
-) DEFAULT CHARSET=utf8mb4 COLLATE=utf8mb4_0900_ai_ci;
->>>>>>> adc50de9
+) DEFAULT CHARSET=utf8mb4 COLLATE=utf8mb4_0900_ai_ci;