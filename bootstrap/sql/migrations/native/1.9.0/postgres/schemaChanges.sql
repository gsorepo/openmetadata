-- Create Drive Service entity table
CREATE TABLE IF NOT EXISTS drive_service_entity (
    id VARCHAR(36) GENERATED ALWAYS AS (json ->> 'id') STORED NOT NULL,
    nameHash VARCHAR(256) NOT NULL,
    name VARCHAR(256) GENERATED ALWAYS AS (json ->> 'name') STORED NOT NULL,
    serviceType VARCHAR(256) GENERATED ALWAYS AS (json ->> 'serviceType') STORED NOT NULL,
    json JSONB NOT NULL,
    updatedAt BIGINT GENERATED ALWAYS AS ((json ->> 'updatedAt')::bigint) STORED NOT NULL,
    updatedBy VARCHAR(256) GENERATED ALWAYS AS (json ->> 'updatedBy') STORED NOT NULL,
    deleted BOOLEAN GENERATED ALWAYS AS ((json ->> 'deleted')::boolean) STORED,
    PRIMARY KEY (id),
    UNIQUE (nameHash)
);

CREATE INDEX IF NOT EXISTS idx_drive_service_name ON drive_service_entity (name);
-- Migrate domain to domains in all entity tables that had singular domain
-- Using the correct table names from existing migrations and proper PostgreSQL JSON syntax
UPDATE api_collection_entity SET json = jsonb_set(json::jsonb #- '{domain}', '{domains}', jsonb_build_array(json#>'{domain}')) WHERE json #> '{domain}' IS NOT NULL;
UPDATE api_endpoint_entity SET json = jsonb_set(json::jsonb #- '{domain}', '{domains}', jsonb_build_array(json#>'{domain}')) WHERE json #> '{domain}' IS NOT NULL;
UPDATE api_service_entity SET json = jsonb_set(json::jsonb #- '{domain}', '{domains}', jsonb_build_array(json#>'{domain}')) WHERE json #> '{domain}' IS NOT NULL;
UPDATE chart_entity SET json = jsonb_set(json::jsonb #- '{domain}', '{domains}', jsonb_build_array(json#>'{domain}')) WHERE json #> '{domain}' IS NOT NULL;
UPDATE dashboard_data_model_entity SET json = jsonb_set(json::jsonb #- '{domain}', '{domains}', jsonb_build_array(json#>'{domain}')) WHERE json #> '{domain}' IS NOT NULL;
UPDATE dashboard_entity SET json = jsonb_set(json::jsonb #- '{domain}', '{domains}', jsonb_build_array(json#>'{domain}')) WHERE json #> '{domain}' IS NOT NULL;
UPDATE dashboard_service_entity SET json = jsonb_set(json::jsonb #- '{domain}', '{domains}', jsonb_build_array(json#>'{domain}')) WHERE json #> '{domain}' IS NOT NULL;
UPDATE database_entity SET json = jsonb_set(json::jsonb #- '{domain}', '{domains}', jsonb_build_array(json#>'{domain}')) WHERE json #> '{domain}' IS NOT NULL;
UPDATE database_schema_entity SET json = jsonb_set(json::jsonb #- '{domain}', '{domains}', jsonb_build_array(json#>'{domain}')) WHERE json #> '{domain}' IS NOT NULL;
UPDATE dbservice_entity SET json = jsonb_set(json::jsonb #- '{domain}', '{domains}', jsonb_build_array(json#>'{domain}')) WHERE json #> '{domain}' IS NOT NULL;
UPDATE glossary_entity SET json = jsonb_set(json::jsonb #- '{domain}', '{domains}', jsonb_build_array(json#>'{domain}')) WHERE json #> '{domain}' IS NOT NULL;
UPDATE glossary_term_entity SET json = jsonb_set(json::jsonb #- '{domain}', '{domains}', jsonb_build_array(json#>'{domain}')) WHERE json #> '{domain}' IS NOT NULL;
UPDATE ingestion_pipeline_entity SET json = jsonb_set(json::jsonb #- '{domain}', '{domains}', jsonb_build_array(json#>'{domain}')) WHERE json #> '{domain}' IS NOT NULL;
UPDATE messaging_service_entity SET json = jsonb_set(json::jsonb #- '{domain}', '{domains}', jsonb_build_array(json#>'{domain}')) WHERE json #> '{domain}' IS NOT NULL;
UPDATE metadata_service_entity SET json = jsonb_set(json::jsonb #- '{domain}', '{domains}', jsonb_build_array(json#>'{domain}')) WHERE json #> '{domain}' IS NOT NULL;
UPDATE metric_entity SET json = jsonb_set(json::jsonb #- '{domain}', '{domains}', jsonb_build_array(json#>'{domain}')) WHERE json #> '{domain}' IS NOT NULL;
UPDATE ml_model_entity SET json = jsonb_set(json::jsonb #- '{domain}', '{domains}', jsonb_build_array(json#>'{domain}')) WHERE json #> '{domain}' IS NOT NULL;
UPDATE mlmodel_service_entity SET json = jsonb_set(json::jsonb #- '{domain}', '{domains}', jsonb_build_array(json#>'{domain}')) WHERE json #> '{domain}' IS NOT NULL;
UPDATE persona_entity SET json = jsonb_set(json::jsonb #- '{domain}', '{domains}', jsonb_build_array(json#>'{domain}')) WHERE json #> '{domain}' IS NOT NULL;
UPDATE pipeline_entity SET json = jsonb_set(json::jsonb #- '{domain}', '{domains}', jsonb_build_array(json#>'{domain}')) WHERE json #> '{domain}' IS NOT NULL;
UPDATE pipeline_service_entity SET json = jsonb_set(json::jsonb #- '{domain}', '{domains}', jsonb_build_array(json#>'{domain}')) WHERE json #> '{domain}' IS NOT NULL;
UPDATE query_entity SET json = jsonb_set(json::jsonb #- '{domain}', '{domains}', jsonb_build_array(json#>'{domain}')) WHERE json #> '{domain}' IS NOT NULL;
UPDATE report_entity SET json = jsonb_set(json::jsonb #- '{domain}', '{domains}', jsonb_build_array(json#>'{domain}')) WHERE json #> '{domain}' IS NOT NULL;
UPDATE search_index_entity SET json = jsonb_set(json::jsonb #- '{domain}', '{domains}', jsonb_build_array(json#>'{domain}')) WHERE json #> '{domain}' IS NOT NULL;
UPDATE search_service_entity SET json = jsonb_set(json::jsonb #- '{domain}', '{domains}', jsonb_build_array(json#>'{domain}')) WHERE json #> '{domain}' IS NOT NULL;
UPDATE storage_container_entity SET json = jsonb_set(json::jsonb #- '{domain}', '{domains}', jsonb_build_array(json#>'{domain}')) WHERE json #> '{domain}' IS NOT NULL;
UPDATE storage_service_entity SET json = jsonb_set(json::jsonb #- '{domain}', '{domains}', jsonb_build_array(json#>'{domain}')) WHERE json #> '{domain}' IS NOT NULL;
UPDATE stored_procedure_entity SET json = jsonb_set(json::jsonb #- '{domain}', '{domains}', jsonb_build_array(json#>'{domain}')) WHERE json #> '{domain}' IS NOT NULL;
UPDATE table_entity SET json = jsonb_set(json::jsonb #- '{domain}', '{domains}', jsonb_build_array(json#>'{domain}')) WHERE json #> '{domain}' IS NOT NULL;
UPDATE topic_entity SET json = jsonb_set(json::jsonb #- '{domain}', '{domains}', jsonb_build_array(json#>'{domain}')) WHERE json #> '{domain}' IS NOT NULL;

-- Create Directory entity table
CREATE TABLE IF NOT EXISTS directory_entity (
    id VARCHAR(36) GENERATED ALWAYS AS (json ->> 'id') STORED NOT NULL,
    name VARCHAR(256) GENERATED ALWAYS AS (json ->> 'name') STORED NOT NULL,
    fqnHash VARCHAR(768) NOT NULL,
    fullyQualifiedName VARCHAR(768) GENERATED ALWAYS AS (json ->> 'fullyQualifiedName') STORED NOT NULL,
    json JSONB NOT NULL,
    updatedAt BIGINT GENERATED ALWAYS AS ((json ->> 'updatedAt')::bigint) STORED NOT NULL,
    updatedBy VARCHAR(256) GENERATED ALWAYS AS (json ->> 'updatedBy') STORED NOT NULL,
    deleted BOOLEAN GENERATED ALWAYS AS ((json ->> 'deleted')::boolean) STORED,
    PRIMARY KEY (id),
    UNIQUE (fqnHash)
);

CREATE INDEX IF NOT EXISTS idx_directory_name ON directory_entity (name);
CREATE INDEX IF NOT EXISTS idx_directory_fqn ON directory_entity (fullyQualifiedName);
CREATE INDEX IF NOT EXISTS idx_directory_deleted ON directory_entity (deleted);

-- Create File entity table
CREATE TABLE IF NOT EXISTS file_entity (
    id VARCHAR(36) GENERATED ALWAYS AS (json ->> 'id') STORED NOT NULL,
    name VARCHAR(256) GENERATED ALWAYS AS (json ->> 'name') STORED NOT NULL,
    fqnHash VARCHAR(768) NOT NULL,
    fullyQualifiedName VARCHAR(768) GENERATED ALWAYS AS (json ->> 'fullyQualifiedName') STORED NOT NULL,
    fileType VARCHAR(256) GENERATED ALWAYS AS (json ->> 'fileType') STORED,
    directoryFqn VARCHAR(768) GENERATED ALWAYS AS (json -> 'directory' ->> 'fullyQualifiedName') STORED,
    json JSONB NOT NULL,
    updatedAt BIGINT GENERATED ALWAYS AS ((json ->> 'updatedAt')::bigint) STORED NOT NULL,
    updatedBy VARCHAR(256) GENERATED ALWAYS AS (json ->> 'updatedBy') STORED NOT NULL,
    deleted BOOLEAN GENERATED ALWAYS AS ((json ->> 'deleted')::boolean) STORED,
    PRIMARY KEY (id),
    UNIQUE (fqnHash)
);

CREATE INDEX IF NOT EXISTS idx_file_name ON file_entity (name);
CREATE INDEX IF NOT EXISTS idx_file_fqn ON file_entity (fullyQualifiedName);
CREATE INDEX IF NOT EXISTS idx_file_deleted ON file_entity (deleted);
CREATE INDEX IF NOT EXISTS idx_file_filetype ON file_entity (fileType);
CREATE INDEX IF NOT EXISTS idx_file_directory_fqn ON file_entity (directoryFqn);

-- Create Spreadsheet entity table
CREATE TABLE IF NOT EXISTS spreadsheet_entity (
    id VARCHAR(36) GENERATED ALWAYS AS (json ->> 'id') STORED NOT NULL,
    name VARCHAR(256) GENERATED ALWAYS AS (json ->> 'name') STORED NOT NULL,
    fqnHash VARCHAR(768) NOT NULL,
    fullyQualifiedName VARCHAR(768) GENERATED ALWAYS AS (json ->> 'fullyQualifiedName') STORED NOT NULL,
    directoryFqn VARCHAR(768) GENERATED ALWAYS AS (json -> 'directory' ->> 'fullyQualifiedName') STORED,
    json JSONB NOT NULL,
    updatedAt BIGINT GENERATED ALWAYS AS ((json ->> 'updatedAt')::bigint) STORED NOT NULL,
    updatedBy VARCHAR(256) GENERATED ALWAYS AS (json ->> 'updatedBy') STORED NOT NULL,
    deleted BOOLEAN GENERATED ALWAYS AS ((json ->> 'deleted')::boolean) STORED,
    PRIMARY KEY (id),
    UNIQUE (fqnHash)
);

CREATE INDEX IF NOT EXISTS idx_spreadsheet_name ON spreadsheet_entity (name);
CREATE INDEX IF NOT EXISTS idx_spreadsheet_fqn ON spreadsheet_entity (fullyQualifiedName);
CREATE INDEX IF NOT EXISTS idx_spreadsheet_deleted ON spreadsheet_entity (deleted);
CREATE INDEX IF NOT EXISTS idx_spreadsheet_directory_fqn ON spreadsheet_entity (directoryFqn);

-- Create Worksheet entity table
CREATE TABLE IF NOT EXISTS worksheet_entity (
    id VARCHAR(36) GENERATED ALWAYS AS (json ->> 'id') STORED NOT NULL,
    name VARCHAR(256) GENERATED ALWAYS AS (json ->> 'name') STORED NOT NULL,
    fqnHash VARCHAR(768) NOT NULL,
    fullyQualifiedName VARCHAR(768) GENERATED ALWAYS AS (json ->> 'fullyQualifiedName') STORED NOT NULL,
    spreadsheetFqn VARCHAR(768) GENERATED ALWAYS AS (json -> 'spreadsheet' ->> 'fullyQualifiedName') STORED,
    json JSONB NOT NULL,
    updatedAt BIGINT GENERATED ALWAYS AS ((json ->> 'updatedAt')::bigint) STORED NOT NULL,
    updatedBy VARCHAR(256) GENERATED ALWAYS AS (json ->> 'updatedBy') STORED NOT NULL,
    deleted BOOLEAN GENERATED ALWAYS AS ((json ->> 'deleted')::boolean) STORED,
    PRIMARY KEY (id),
    UNIQUE (fqnHash)
);

CREATE INDEX IF NOT EXISTS idx_worksheet_name ON worksheet_entity (name);
CREATE INDEX IF NOT EXISTS idx_worksheet_fqn ON worksheet_entity (fullyQualifiedName);
CREATE INDEX IF NOT EXISTS idx_worksheet_deleted ON worksheet_entity (deleted);
CREATE INDEX IF NOT EXISTS idx_worksheet_spreadsheet_fqn ON worksheet_entity (spreadsheetFqn);

-- Add performance indexes for common queries
CREATE INDEX IF NOT EXISTS idx_directory_service ON directory_entity ((json -> 'service' ->> 'id'));
CREATE INDEX IF NOT EXISTS idx_file_directory ON file_entity ((json -> 'directory' ->> 'id'));
CREATE INDEX IF NOT EXISTS idx_spreadsheet_directory ON spreadsheet_entity ((json -> 'directory' ->> 'id'));
CREATE INDEX IF NOT EXISTS idx_worksheet_spreadsheet ON worksheet_entity ((json -> 'spreadsheet' ->> 'id'));
-- Note: user_entity and team_entity already had domains array, so they are not migrated

-- Clean old test connections
TRUNCATE automations_workflow;

-- Performance optimization indexes for entity_relationship table
-- These indexes improve cascade deletion performance
CREATE INDEX IF NOT EXISTS idx_entity_rel_from_delete 
ON entity_relationship(fromid, fromentity, toid, toentity, relation);

CREATE INDEX IF NOT EXISTS idx_entity_rel_to_delete 
ON entity_relationship(toid, toentity, fromid, fromentity, relation);

-- Index for cascade queries (CONTAINS and PARENT_OF relationships only)
-- PostgreSQL supports partial indexes
CREATE INDEX IF NOT EXISTS idx_entity_rel_cascade 
ON entity_relationship(fromid, relation, toentity, toid)
WHERE relation IN (0, 8);

-- Entity deletion lock table for preventing orphaned entities during cascade deletion
CREATE TABLE IF NOT EXISTS entity_deletion_lock (
    id UUID NOT NULL DEFAULT gen_random_uuid(),
    entityId UUID NOT NULL,
    entityType VARCHAR(256) NOT NULL,
    entityFqn VARCHAR(2048) NOT NULL,
    lockType VARCHAR(50) NOT NULL, -- 'DELETE_IN_PROGRESS', 'DELETE_SCHEDULED'
    lockedBy VARCHAR(256) NOT NULL,
    lockedAt TIMESTAMP NOT NULL DEFAULT CURRENT_TIMESTAMP,
    expectedCompletion TIMESTAMP NULL,
    deletionScope VARCHAR(50), -- 'ENTITY_ONLY', 'CASCADE'
    metadata JSONB,
    PRIMARY KEY (id),
    UNIQUE (entityId, entityType)
);

-- Create indexes for deletion lock table
-- Use btree index for entityFqn prefix matching
CREATE INDEX IF NOT EXISTS idx_deletion_lock_fqn ON entity_deletion_lock(entityFqn);
CREATE INDEX IF NOT EXISTS idx_deletion_lock_time ON entity_deletion_lock(lockedAt);

<<<<<<< HEAD
-- Update columnValuesToBeInSet test definition to include BOOLEAN in supportedDataTypes and update parameterDefinition
UPDATE test_definition
  SET json = jsonb_set(json, '{supportedDataTypes}', '["NUMBER", "INT", "FLOAT", "DOUBLE", "DECIMAL", "TINYINT", "SMALLINT", "BIGINT", "BYTEINT", "BYTES", "STRING", "MEDIUMTEXT", "TEXT", "CHAR", "VARCHAR", "BOOLEAN"]'::jsonb)
WHERE name in ('columnValuesToBeInSet', 'columnValuesToBeNotInSet');
=======
-- 1. Add classificationHash column to support fast lookup and grouping by classification fqnHash
ALTER TABLE tag
  ADD COLUMN classificationHash TEXT
  GENERATED ALWAYS AS (SPLIT_PART(fqnhash, '.', 1)) STORED;

-- 2. Create index on classificationHash + deleted
CREATE INDEX idx_tag_classification_hash_deleted
  ON tag (classificationHash, deleted);
>>>>>>> a86857b5
<|MERGE_RESOLUTION|>--- conflicted
+++ resolved
@@ -171,12 +171,11 @@
 CREATE INDEX IF NOT EXISTS idx_deletion_lock_fqn ON entity_deletion_lock(entityFqn);
 CREATE INDEX IF NOT EXISTS idx_deletion_lock_time ON entity_deletion_lock(lockedAt);
 
-<<<<<<< HEAD
 -- Update columnValuesToBeInSet test definition to include BOOLEAN in supportedDataTypes and update parameterDefinition
 UPDATE test_definition
   SET json = jsonb_set(json, '{supportedDataTypes}', '["NUMBER", "INT", "FLOAT", "DOUBLE", "DECIMAL", "TINYINT", "SMALLINT", "BIGINT", "BYTEINT", "BYTES", "STRING", "MEDIUMTEXT", "TEXT", "CHAR", "VARCHAR", "BOOLEAN"]'::jsonb)
 WHERE name in ('columnValuesToBeInSet', 'columnValuesToBeNotInSet');
-=======
+
 -- 1. Add classificationHash column to support fast lookup and grouping by classification fqnHash
 ALTER TABLE tag
   ADD COLUMN classificationHash TEXT
@@ -184,5 +183,4 @@
 
 -- 2. Create index on classificationHash + deleted
 CREATE INDEX idx_tag_classification_hash_deleted
-  ON tag (classificationHash, deleted);
->>>>>>> a86857b5
+  ON tag (classificationHash, deleted);