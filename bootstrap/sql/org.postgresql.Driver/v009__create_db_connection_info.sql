-- Unique constraint for user email address
ALTER TABLE user_entity
ADD UNIQUE (email);


-- Remove classificationName in BigQuery
UPDATE dbservice_entity SET json = json #- '{connection,config,classificationName}' where serviceType in ('BigQuery');

-- migrate ingestAllDatabases in postgres 
UPDATE dbservice_entity de2 
SET json = JSONB_SET(
    json || JSONB_SET(json,'{connection,config}', json#>'{connection,config}'|| 
    jsonb_build_object('database',
    (SELECT json->>'name' 
        FROM database_entity de 
        WHERE id = (SELECT er.toId 
                    FROM entity_relationship er 
                    WHERE er.fromId = de2.id 
                    AND er.toEntity = 'database' 
                    LIMIT 1)
    )
    )), 
    '{connection,config,ingestAllDatabases}', 
    'true'::jsonb
)
WHERE de2.serviceType = 'Postgres' 
AND json->>'{connection,config,database}' IS NULL;

CREATE TABLE IF NOT EXISTS storage_container_entity (
    id VARCHAR(36) GENERATED ALWAYS AS (json ->> 'id') STORED NOT NULL,
    fullyQualifiedName VARCHAR(256) GENERATED ALWAYS AS (json ->> 'fullyQualifiedName') STORED NOT NULL,
    json JSONB NOT NULL,
    updatedAt BIGINT GENERATED ALWAYS AS ((json ->> 'updatedAt')::bigint) STORED NOT NULL,
    updatedBy VARCHAR(256) GENERATED ALWAYS AS (json ->> 'updatedBy') STORED NOT NULL,
    deleted BOOLEAN GENERATED ALWAYS AS ((json ->> 'deleted')::boolean) STORED,
    PRIMARY KEY (id),
    UNIQUE (fullyQualifiedName)
);

CREATE TABLE IF NOT EXISTS test_connection_definition (
    id VARCHAR(36) GENERATED ALWAYS AS (json ->> 'id') STORED NOT NULL,
    name VARCHAR(256) GENERATED ALWAYS AS (json ->> 'name') STORED NOT NULL,
    json JSONB NOT NULL,
    updatedAt BIGINT GENERATED ALWAYS AS ((json ->> 'updatedAt')::bigint) STORED NOT NULL,
    updatedBy VARCHAR(256) GENERATED ALWAYS AS (json ->> 'updatedBy') STORED NOT NULL,
    deleted BOOLEAN GENERATED ALWAYS AS ((json ->> 'deleted')::boolean) STORED,
    UNIQUE (name)
);

CREATE TABLE IF NOT EXISTS automations_workflow (
    id VARCHAR(36) GENERATED ALWAYS AS (json ->> 'id') STORED NOT NULL,
    name VARCHAR(256) GENERATED ALWAYS AS (json ->> 'name') STORED NOT NULL,
    workflowType VARCHAR(256) GENERATED ALWAYS AS (json ->> 'workflowType') STORED NOT NULL,
    status VARCHAR(256) GENERATED ALWAYS AS (json ->> 'status') STORED,
    json JSONB NOT NULL,
    updatedAt BIGINT GENERATED ALWAYS AS ((json ->> 'updatedAt')::bigint) STORED NOT NULL,
    updatedBy VARCHAR(256) GENERATED ALWAYS AS (json ->> 'updatedBy') STORED NOT NULL,
    deleted BOOLEAN GENERATED ALWAYS AS ((json ->> 'deleted')::boolean) STORED,
    PRIMARY KEY (id),
    UNIQUE (name)
);

-- Do not store OM server connection, we'll set it dynamically on the resource
UPDATE ingestion_pipeline_entity
SET json = json::jsonb #- '{openMetadataServerConnection}';

CREATE TABLE IF NOT EXISTS query_entity (
    id VARCHAR(36) GENERATED ALWAYS AS (json ->> 'id') STORED NOT NULL,
    name VARCHAR(256) GENERATED ALWAYS AS (json ->> 'name') STORED NOT NULL,
    json JSONB NOT NULL,
    updatedAt BIGINT GENERATED ALWAYS AS ((json ->> 'updatedAt')::bigint) STORED NOT NULL,
    updatedBy VARCHAR(256) GENERATED ALWAYS AS (json ->> 'updatedBy') STORED NOT NULL,
    deleted BOOLEAN GENERATED ALWAYS AS ((json ->> 'deleted')::boolean) STORED,
    UNIQUE (name)
);

CREATE TABLE IF NOT EXISTS temp_query_migration (
    tableId VARCHAR(36) NOT NULL,
    queryId VARCHAR(36) GENERATED ALWAYS AS (json ->> 'id') STORED NOT NULL,
    json JSONB NOT NULL
);

CREATE EXTENSION pgcrypto;

INSERT INTO temp_query_migration(tableId,json)
SELECT id,json_build_object('id',gen_random_uuid(),'vote',vote,'query',query,'users',users,'checksum',checksum,'duration',duration,'name','table','name',checksum,'updatedAt',
floor(EXTRACT(EPOCH FROM NOW())),'updatedBy','admin','deleted',false) AS json FROM entity_extension AS ee , jsonb_to_recordset(ee.json) AS x (vote decimal,query varchar,users json,
checksum varchar,duration decimal,queryDate varchar)
WHERE ee.extension = 'table.tableQueries';

INSERT INTO query_entity(json)
SELECT json FROM temp_query_migration;

INSERT INTO entity_relationship(fromId,toId,fromEntity,toEntity,relation)
SELECT tableId,queryId,'table','query',10 FROM temp_query_migration;

DELETE FROM entity_extension WHERE id in
(SELECT DISTINCT tableId FROM temp_query_migration) AND extension = 'table.tableQueries';

DROP TABLE temp_query_migration;

-- remove the audience if it was wrongfully sent from the UI after editing the OM service
UPDATE metadata_service_entity
SET json = json::jsonb #- '{connection,config,securityConfig,audience}'
WHERE name = 'OpenMetadata'
    AND json#>'{connection,config,authProvider}' IS NOT NULL
    AND json -> 'connection' -> 'config' ->> 'authProvider' != 'google';

ALTER TABLE user_tokens ALTER COLUMN expiryDate DROP NOT NULL;

DELETE FROM alert_entity;
drop table alert_action_def;

ALTER TABLE alert_entity RENAME TO event_subscription_entity;

-- create data model table
CREATE TABLE IF NOT EXISTS dashboard_data_model_entity (
    id VARCHAR(36) GENERATED ALWAYS AS (json ->> 'id') STORED NOT NULL,
    json JSONB NOT NULL,
    updatedAt BIGINT GENERATED ALWAYS AS ((json ->> 'updatedAt')::bigint) STORED NOT NULL,
    updatedBy VARCHAR(256) GENERATED ALWAYS AS (json ->> 'updatedBy') STORED NOT NULL,
    deleted BOOLEAN GENERATED ALWAYS AS ((json ->> 'deleted')::boolean) STORED,
    fullyQualifiedName VARCHAR(256) GENERATED ALWAYS AS (json ->> 'fullyQualifiedName') STORED NOT NULL,
    PRIMARY KEY (id),
    UNIQUE (fullyQualifiedName)
);

UPDATE dbservice_entity
SET json = jsonb_set(json::jsonb #- '{connection,config,database}', '{connection,config,databaseName}', json#> '{connection,config,database}', true)
WHERE servicetype = 'Druid' and json #>'{connection,config,database}' is not null;

-- We were using the same jsonSchema for Pipeline Services and Ingestion Pipeline status
-- Also, we relied on the extension to store the run id
UPDATE entity_extension_time_series
SET jsonSchema = 'ingestionPipelineStatus', extension = 'ingestionPipeline.pipelineStatus'
WHERE jsonSchema = 'pipelineStatus' AND extension <> 'pipeline.PipelineStatus';

<<<<<<< HEAD
-- We are refactoring the storage service with containers. We'll remove the locations
DROP TABLE location_entity;

UPDATE dbservice_entity
SET json = json::jsonb #- '{connection,config,storageServiceName}'
WHERE servicetype = 'Glue'
=======
UPDATE chart_entity
SET json = json::jsonb #- '{tables}';
>>>>>>> 147b7c55
<|MERGE_RESOLUTION|>--- conflicted
+++ resolved
@@ -135,14 +135,12 @@
 SET jsonSchema = 'ingestionPipelineStatus', extension = 'ingestionPipeline.pipelineStatus'
 WHERE jsonSchema = 'pipelineStatus' AND extension <> 'pipeline.PipelineStatus';
 
-<<<<<<< HEAD
 -- We are refactoring the storage service with containers. We'll remove the locations
 DROP TABLE location_entity;
 
 UPDATE dbservice_entity
 SET json = json::jsonb #- '{connection,config,storageServiceName}'
-WHERE servicetype = 'Glue'
-=======
+WHERE servicetype = 'Glue';
+
 UPDATE chart_entity
-SET json = json::jsonb #- '{tables}';
->>>>>>> 147b7c55
+SET json = json::jsonb #- '{tables}';