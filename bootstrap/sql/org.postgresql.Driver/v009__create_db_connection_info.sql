--- conflicted
+++ resolved
@@ -11,33 +11,18 @@
 SET json = JSONB_SET(
     json || JSONB_SET(json,'{connection,config}', json#>'{connection,config}'||
     jsonb_build_object('database',
-    (SELECT json->>'name'
-        FROM database_entity de
-        WHERE id = (SELECT er.toId
-                    FROM entity_relationship er
-                    WHERE er.fromId = de2.id
-                    AND er.toEntity = 'database'
+    (SELECT json->>'name' 
+        FROM database_entity de 
+        WHERE id = (SELECT er.toId 
+                    FROM entity_relationship er 
+                    WHERE er.fromId = de2.id 
+                    AND er.toEntity = 'database' 
                     LIMIT 1)
     )
-    )),
-    '{connection,config,ingestAllDatabases}',
+    )), 
+    '{connection,config,ingestAllDatabases}', 
     'true'::jsonb
 )
-<<<<<<< HEAD
-WHERE de2.serviceType = 'Postgres'
-AND json->>'{connection,config,database}' IS NULL;
-
-drop table alert_entity;
-drop table alert_action_def;
-
-CREATE TABLE IF NOT EXISTS event_subscription_entity (
-    id VARCHAR(36) GENERATED ALWAYS AS (json ->> 'id') STORED NOT NULL,
-    name VARCHAR(256) GENERATED ALWAYS AS (json ->> 'name') STORED NOT NULL,
-    deleted BOOLEAN GENERATED ALWAYS AS ((json ->> 'deleted')::boolean) STORED,
-    json JSONB NOT NULL,
-    PRIMARY KEY (id),
-    UNIQUE (name)
-=======
 WHERE de2.serviceType = 'Postgres' 
 AND json->>'{connection,config,database}' IS NULL;
 
@@ -64,5 +49,16 @@
     deleted BOOLEAN GENERATED ALWAYS AS ((json ->> 'deleted')::boolean) STORED,
     PRIMARY KEY (id),
     UNIQUE (fullyQualifiedName)
->>>>>>> 3f61c3e0
+);
+
+drop table alert_entity;
+drop table alert_action_def;
+
+CREATE TABLE IF NOT EXISTS event_subscription_entity (
+    id VARCHAR(36) GENERATED ALWAYS AS (json ->> 'id') STORED NOT NULL,
+    name VARCHAR(256) GENERATED ALWAYS AS (json ->> 'name') STORED NOT NULL,
+    deleted BOOLEAN GENERATED ALWAYS AS ((json ->> 'deleted')::boolean) STORED,
+    json JSONB NOT NULL,
+    PRIMARY KEY (id),
+    UNIQUE (name)
 );