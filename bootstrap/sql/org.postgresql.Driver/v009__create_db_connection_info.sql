--- conflicted
+++ resolved
@@ -139,15 +139,12 @@
     UNIQUE (fullyQualifiedName)
 );
 
-<<<<<<< HEAD
+UPDATE dbservice_entity
+SET json = jsonb_set(json::jsonb #- '{connection,config,database}', '{connection,config,databaseName}', json#> '{connection,config,database}', true)
+WHERE servicetype = 'Druid' and json #>'{connection,config,database}' is not null;
 
 -- We were using the same jsonSchema for Pipeline Services and Ingestion Pipeline status
 -- Also, we relied on the extension to store the run id
 UPDATE entity_extension_time_series
 SET jsonSchema = 'ingestionPipelineStatus', extension = 'ingestionPipeline.pipelineStatus'
-WHERE jsonSchema = 'pipelineStatus' AND extension <> 'pipeline.PipelineStatus';
-=======
-UPDATE dbservice_entity
-SET json = jsonb_set(json::jsonb #- '{connection,config,database}', '{connection,config,databaseName}', json#> '{connection,config,database}', true)
-WHERE servicetype = 'Druid' and json #>'{connection,config,database}' is not null;
->>>>>>> 0206af03
+WHERE jsonSchema = 'pipelineStatus' AND extension <> 'pipeline.PipelineStatus';