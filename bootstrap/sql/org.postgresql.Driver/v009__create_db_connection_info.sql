--- conflicted
+++ resolved
@@ -216,16 +216,14 @@
 SET json = json::jsonb #- '{connection,config,supportsQueryComment}' #- '{connection,config,scheme}' #- '{connection,config,hostPort}' #- '{connection,config,supportsProfiler}'
 WHERE serviceType = 'Salesforce';
 
-<<<<<<< HEAD
 CREATE TABLE IF NOT EXISTS email_template (
     emailType VARCHAR(256) NOT NULL,
     emailContent TEXT NOT NULL,
     json JSONB NOT NULL,
     PRIMARY KEY (emailType)
 );
-=======
+
 -- Delete supportsProfiler from DynamoDB
 UPDATE dbservice_entity
 SET json = json::jsonb #- '{connection,config,supportsProfiler}'
-WHERE serviceType = 'DynamoDB';
->>>>>>> 7405ac74
+WHERE serviceType = 'DynamoDB';