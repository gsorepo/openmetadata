--- conflicted
+++ resolved
@@ -29,17 +29,6 @@
 WHERE json#>>'{sourceConfig,config,dbtConfigSource,dbtSecurityConfig}' is not null and json#>>'{sourceConfig,config,dbtConfigSource,dbtSecurityConfig,gcsConfig}' is not null;
 
 
-<<<<<<< HEAD
--- Modify migrations for service connection of postgres and mysql to move password under authType
-UPDATE dbservice_entity
-SET json =  jsonb_set(
-json #-'{connection,config,password}',
-'{connection,config,authType}',
-jsonb_build_object('password',json#>'{connection,config,password}')
-) 
-WHERE serviceType IN ('Postgres', 'Mysql')
-  and json#>'{connection,config,password}' is not null;
-=======
 -- Rename dashboardUrl in dashboard_entity to sourceUrl
 UPDATE dashboard_entity
 SET json = jsonb_set(json::jsonb #- '{dashboardUrl}' , '{sourceUrl}',
@@ -83,4 +72,14 @@
         FROM jsonb_array_elements(json->'tasks') AS t
     )
 );
->>>>>>> 3f01ee93
+
+
+-- Modify migrations for service connection of postgres and mysql to move password under authType
+UPDATE dbservice_entity
+SET json =  jsonb_set(
+json #-'{connection,config,password}',
+'{connection,config,authType}',
+jsonb_build_object('password',json#>'{connection,config,password}')
+) 
+WHERE serviceType IN ('Postgres', 'Mysql')
+  and json#>'{connection,config,password}' is not null;
