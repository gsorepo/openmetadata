/*
 *  Copyright 2021 Collate
 *  Licensed under the Apache License, Version 2.0 (the "License");
 *  you may not use this file except in compliance with the License.
 *  You may obtain a copy of the License at
 *  http://www.apache.org/licenses/LICENSE-2.0
 *  Unless required by applicable law or agreed to in writing, software
 *  distributed under the License is distributed on an "AS IS" BASIS,
 *  WITHOUT WARRANTIES OR CONDITIONS OF ANY KIND, either express or implied.
 *  See the License for the specific language governing permissions and
 *  limitations under the License.
 */

package org.openmetadata.catalog;

import com.fasterxml.jackson.annotation.JsonProperty;
import io.dropwizard.Configuration;
import io.dropwizard.db.DataSourceFactory;
import io.dropwizard.health.conf.HealthConfiguration;
import io.federecio.dropwizard.swagger.SwaggerBundleConfiguration;
import java.util.List;
import javax.validation.Valid;
import javax.validation.constraints.NotNull;
import lombok.Getter;
import lombok.Setter;
import org.jdbi.v3.core.Jdbi;
import org.jdbi.v3.core.statement.StatementException;
import org.openmetadata.catalog.airflow.AirflowConfiguration;
import org.openmetadata.catalog.elasticsearch.ElasticSearchConfiguration;
import org.openmetadata.catalog.events.EventHandlerConfiguration;
import org.openmetadata.catalog.fernet.FernetConfiguration;
import org.openmetadata.catalog.filter.EntityFilter;
import org.openmetadata.catalog.filter.FilterRegistry;
import org.openmetadata.catalog.jdbi3.CollectionDAO;
import org.openmetadata.catalog.jdbi3.SettingsRepository;
import org.openmetadata.catalog.migration.MigrationConfiguration;
import org.openmetadata.catalog.secrets.SecretsManagerConfiguration;
import org.openmetadata.catalog.security.AuthenticationConfiguration;
import org.openmetadata.catalog.security.AuthorizerConfiguration;
import org.openmetadata.catalog.security.jwt.JWTTokenConfiguration;
import org.openmetadata.catalog.settings.Settings;
import org.openmetadata.catalog.settings.SettingsType;
import org.openmetadata.catalog.slackChat.SlackChatConfiguration;
import org.openmetadata.catalog.util.ResultList;
import org.openmetadata.catalog.validators.AirflowConfigValidation;

@Getter
@Setter
public class CatalogApplicationConfig extends Configuration {
  @JsonProperty("database")
  @NotNull
  @Valid
  private DataSourceFactory dataSourceFactory;

  @JsonProperty("swagger")
  private SwaggerBundleConfiguration swaggerBundleConfig;

  @JsonProperty("authorizerConfiguration")
  private AuthorizerConfiguration authorizerConfiguration;

  @JsonProperty("authenticationConfiguration")
  private AuthenticationConfiguration authenticationConfiguration;

  @JsonProperty("jwtTokenConfiguration")
  private JWTTokenConfiguration jwtTokenConfiguration;

  @JsonProperty("elasticsearch")
  private ElasticSearchConfiguration elasticSearchConfiguration;

  @JsonProperty("eventHandlerConfiguration")
  private EventHandlerConfiguration eventHandlerConfiguration;

  @AirflowConfigValidation
  @NotNull
  @Valid
  @JsonProperty("airflowConfiguration")
  private AirflowConfiguration airflowConfiguration;

  @JsonProperty("migrationConfiguration")
  @NotNull
  private MigrationConfiguration migrationConfiguration;

  @JsonProperty("fernetConfiguration")
  private FernetConfiguration fernetConfiguration;

  @JsonProperty("health")
  @NotNull
  @Valid
  private HealthConfiguration healthConfiguration = new HealthConfiguration();

  @JsonProperty("sandboxModeEnabled")
  private boolean sandboxModeEnabled;

  @JsonProperty("slackChat")
  private SlackChatConfiguration slackChatConfiguration = new SlackChatConfiguration();

  @JsonProperty("secretsManagerConfiguration")
  private SecretsManagerConfiguration secretsManagerConfiguration;

<<<<<<< HEAD
  public void fetchActivityFeedConfigurationFromDB(Jdbi jdbi) {
    try {
      CollectionDAO dao = jdbi.onDemand(CollectionDAO.class);
      SettingsRepository repository = new SettingsRepository(dao);
      ResultList<Settings> settings = repository.listAllConfigs();
      if (settings.getData() != null) {
        settings
            .getData()
            .forEach(
                (setting) -> {
                  if (setting.getConfigType().equals(SettingsType.ACTIVITY_FEED_FILTER_SETTING)) {
                    List<EntityFilter> filters = (List<EntityFilter>) setting.getConfigValue();
                    // if we have the filters on server startup , populate the config to Filter Registry
                    FilterRegistry.add(filters);
                  }
                });
      }
    } catch (StatementException e) {
      throw new IllegalArgumentException("Exception encountered when trying to obtain configuration from Database.", e);
    }
  }

  public void setConfigFromDB(List<Settings> dbConfig) {
    dbConfig.forEach(
        (config) -> {
          switch (config.getConfigType()) {
            case ACTIVITY_FEED_FILTER_SETTING:
              List<EntityFilter> filter = (List<EntityFilter>) config.getConfigValue();
              FilterRegistry.add(filter);
          }
        });
  }
=======
  @JsonProperty("clusterName")
  private String clusterName;
>>>>>>> c38ab8c8

  @Override
  public String toString() {
    return "catalogConfig{"
        + ", dataSourceFactory="
        + dataSourceFactory
        + ", swaggerBundleConfig="
        + swaggerBundleConfig
        + ", authorizerConfiguration="
        + authorizerConfiguration
        + '}';
  }
}<|MERGE_RESOLUTION|>--- conflicted
+++ resolved
@@ -41,7 +41,6 @@
 import org.openmetadata.catalog.settings.Settings;
 import org.openmetadata.catalog.settings.SettingsType;
 import org.openmetadata.catalog.slackChat.SlackChatConfiguration;
-import org.openmetadata.catalog.util.ResultList;
 import org.openmetadata.catalog.validators.AirflowConfigValidation;
 
 @Getter
@@ -97,7 +96,6 @@
   @JsonProperty("secretsManagerConfiguration")
   private SecretsManagerConfiguration secretsManagerConfiguration;
 
-<<<<<<< HEAD
   public void fetchActivityFeedConfigurationFromDB(Jdbi jdbi) {
     try {
       CollectionDAO dao = jdbi.onDemand(CollectionDAO.class);
@@ -130,10 +128,9 @@
           }
         });
   }
-=======
+
   @JsonProperty("clusterName")
   private String clusterName;
->>>>>>> c38ab8c8
 
   @Override
   public String toString() {
