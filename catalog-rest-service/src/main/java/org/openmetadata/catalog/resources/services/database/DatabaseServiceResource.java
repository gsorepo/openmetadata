/*
 *  Copyright 2021 Collate
 *  Licensed under the Apache License, Version 2.0 (the "License");
 *  you may not use this file except in compliance with the License.
 *  You may obtain a copy of the License at
 *  http://www.apache.org/licenses/LICENSE-2.0
 *  Unless required by applicable law or agreed to in writing, software
 *  distributed under the License is distributed on an "AS IS" BASIS,
 *  WITHOUT WARRANTIES OR CONDITIONS OF ANY KIND, either express or implied.
 *  See the License for the specific language governing permissions and
 *  limitations under the License.
 */

package org.openmetadata.catalog.resources.services.database;

import io.swagger.annotations.Api;
import io.swagger.v3.oas.annotations.Operation;
import io.swagger.v3.oas.annotations.Parameter;
import io.swagger.v3.oas.annotations.media.Content;
import io.swagger.v3.oas.annotations.media.Schema;
import io.swagger.v3.oas.annotations.responses.ApiResponse;
import java.io.IOException;
import java.util.List;
import java.util.stream.Collectors;
import javax.validation.Valid;
import javax.validation.constraints.Max;
import javax.validation.constraints.Min;
import javax.ws.rs.Consumes;
import javax.ws.rs.DELETE;
import javax.ws.rs.DefaultValue;
import javax.ws.rs.GET;
import javax.ws.rs.POST;
import javax.ws.rs.PUT;
import javax.ws.rs.Path;
import javax.ws.rs.PathParam;
import javax.ws.rs.Produces;
import javax.ws.rs.QueryParam;
import javax.ws.rs.core.Context;
import javax.ws.rs.core.MediaType;
import javax.ws.rs.core.Response;
import javax.ws.rs.core.SecurityContext;
import javax.ws.rs.core.UriInfo;
import lombok.extern.slf4j.Slf4j;
import org.openmetadata.catalog.Entity;
import org.openmetadata.catalog.api.services.CreateDatabaseService;
import org.openmetadata.catalog.api.services.DatabaseConnection;
import org.openmetadata.catalog.entity.services.DatabaseService;
import org.openmetadata.catalog.jdbi3.CollectionDAO;
import org.openmetadata.catalog.jdbi3.DatabaseServiceRepository;
import org.openmetadata.catalog.jdbi3.ListFilter;
import org.openmetadata.catalog.resources.Collection;
import org.openmetadata.catalog.resources.services.ServiceEntityResource;
import org.openmetadata.catalog.secrets.SecretsManager;
import org.openmetadata.catalog.security.Authorizer;
import org.openmetadata.catalog.type.EntityHistory;
import org.openmetadata.catalog.type.Include;
import org.openmetadata.catalog.util.EntityUtil;
import org.openmetadata.catalog.util.JsonUtils;
import org.openmetadata.catalog.util.RestUtil;
import org.openmetadata.catalog.util.ResultList;

@Slf4j
@Path("/v1/services/databaseServices")
@Api(value = "Database service collection", tags = "Services -> Database service collection")
@Produces(MediaType.APPLICATION_JSON)
@Consumes(MediaType.APPLICATION_JSON)
@Collection(name = "databaseServices")
public class DatabaseServiceResource
    extends ServiceEntityResource<DatabaseService, DatabaseServiceRepository, DatabaseConnection> {
  public static final String COLLECTION_PATH = "v1/services/databaseServices/";
  static final String FIELDS = "pipelines,owner";

  @Override
  public DatabaseService addHref(UriInfo uriInfo, DatabaseService service) {
    service.setHref(RestUtil.getHref(uriInfo, COLLECTION_PATH, service.getId()));
    Entity.withHref(uriInfo, service.getOwner());
    Entity.withHref(uriInfo, service.getPipelines());
    return service;
  }

  public DatabaseServiceResource(CollectionDAO dao, Authorizer authorizer, SecretsManager secretsManager) {
    super(DatabaseService.class, new DatabaseServiceRepository(dao, secretsManager), authorizer, secretsManager);
  }

  public static class DatabaseServiceList extends ResultList<DatabaseService> {
    @SuppressWarnings("unused") /* Required for tests */
    public DatabaseServiceList() {}

    public DatabaseServiceList(List<DatabaseService> data, String beforeCursor, String afterCursor, int total) {
      super(data, beforeCursor, afterCursor, total);
    }
  }

  @GET
  @Operation(
      operationId = "listDatabaseServices",
      summary = "List database services",
      tags = "databaseService",
      description = "Get a list of database services.",
      responses = {
        @ApiResponse(
            responseCode = "200",
            description = "List of database service instances",
            content =
                @Content(mediaType = "application/json", schema = @Schema(implementation = DatabaseServiceList.class)))
      })
  public ResultList<DatabaseService> list(
      @Context UriInfo uriInfo,
      @Context SecurityContext securityContext,
      @Parameter(
              description = "Fields requested in the returned resource",
              schema = @Schema(type = "string", example = FIELDS))
          @QueryParam("fields")
          String fieldsParam,
      @DefaultValue("10") @Min(0) @Max(1000000) @QueryParam("limit") int limitParam,
      @Parameter(
              description = "Returns list of database services before this cursor",
              schema = @Schema(type = "string"))
          @QueryParam("before")
          String before,
      @Parameter(description = "Returns list of database services after this cursor", schema = @Schema(type = "string"))
          @QueryParam("after")
          String after,
      @Parameter(
              description = "Include all, deleted, or non-deleted entities.",
              schema = @Schema(implementation = Include.class))
          @QueryParam("include")
          @DefaultValue("non-deleted")
          Include include)
      throws IOException {
    RestUtil.validateCursors(before, after);
    EntityUtil.Fields fields = getFields(fieldsParam);
    ResultList<DatabaseService> dbServices;

    ListFilter filter = new ListFilter(include);
    if (before != null) {
      dbServices = dao.listBefore(uriInfo, fields, filter, limitParam, before);
    } else {
      dbServices = dao.listAfter(uriInfo, fields, filter, limitParam, after);
    }
    return addHref(uriInfo, decryptOrNullify(securityContext, dbServices));
  }

  @GET
  @Path("/{id}")
  @Operation(
      operationId = "getDatabaseServiceByID",
      summary = "Get a database service",
      tags = "databaseService",
      description = "Get a database service by `id`.",
      responses = {
        @ApiResponse(
            responseCode = "200",
            description = "Database service instance",
            content =
                @Content(mediaType = "application/json", schema = @Schema(implementation = DatabaseService.class))),
        @ApiResponse(responseCode = "404", description = "Database service for instance {id} is not found")
      })
  public DatabaseService get(
      @Context UriInfo uriInfo,
      @Context SecurityContext securityContext,
      @PathParam("id") String id,
      @Parameter(
              description = "Fields requested in the returned resource",
              schema = @Schema(type = "string", example = FIELDS))
          @QueryParam("fields")
          String fieldsParam,
      @Parameter(
              description = "Include all, deleted, or non-deleted entities.",
              schema = @Schema(implementation = Include.class))
          @QueryParam("include")
          @DefaultValue("non-deleted")
          Include include)
      throws IOException {
    DatabaseService databaseService = getInternal(uriInfo, securityContext, id, fieldsParam, include);
    return decryptOrNullify(securityContext, databaseService);
  }

  @GET
  @Path("/name/{name}")
  @Operation(
      operationId = "getDatabaseServiceByFQN",
      summary = "Get database service by name",
      tags = "databaseService",
      description = "Get a database service by the service `name`.",
      responses = {
        @ApiResponse(
            responseCode = "200",
            description = "Database service instance",
            content =
                @Content(mediaType = "application/json", schema = @Schema(implementation = DatabaseService.class))),
        @ApiResponse(responseCode = "404", description = "Database service for instance {id} is not found")
      })
  public DatabaseService getByName(
      @Context UriInfo uriInfo,
      @Context SecurityContext securityContext,
      @PathParam("name") String name,
      @Parameter(
              description = "Fields requested in the returned resource",
              schema = @Schema(type = "string", example = FIELDS))
          @QueryParam("fields")
          String fieldsParam,
      @Parameter(
              description = "Include all, deleted, or non-deleted entities.",
              schema = @Schema(implementation = Include.class))
          @QueryParam("include")
          @DefaultValue("non-deleted")
          Include include)
      throws IOException {
    DatabaseService databaseService = getByNameInternal(uriInfo, securityContext, name, fieldsParam, include);
    return decryptOrNullify(securityContext, databaseService);
  }

  @GET
  @Path("/{id}/versions")
  @Operation(
      operationId = "listAllDatabaseServiceVersion",
      summary = "List database service versions",
      tags = "databaseService",
      description = "Get a list of all the versions of a database service identified by `id`",
      responses = {
        @ApiResponse(
            responseCode = "200",
            description = "List of database service versions",
            content = @Content(mediaType = "application/json", schema = @Schema(implementation = EntityHistory.class)))
      })
  public EntityHistory listVersions(
      @Context UriInfo uriInfo,
      @Context SecurityContext securityContext,
      @Parameter(description = "database service Id", schema = @Schema(type = "string")) @PathParam("id") String id)
      throws IOException {
    EntityHistory entityHistory = dao.listVersions(id);
    List<Object> versions =
        entityHistory.getVersions().stream()
            .map(
                json -> {
                  try {
                    DatabaseService databaseService = JsonUtils.readValue((String) json, DatabaseService.class);
                    return JsonUtils.pojoToJson(decryptOrNullify(securityContext, databaseService));
                  } catch (IOException e) {
                    return json;
                  }
                })
            .collect(Collectors.toList());
    entityHistory.setVersions(versions);
    return entityHistory;
  }

  @GET
  @Path("/{id}/versions/{version}")
  @Operation(
      operationId = "getSpecificDatabaseServiceVersion",
      summary = "Get a version of the database service",
      tags = "databaseService",
      description = "Get a version of the database service by given `id`",
      responses = {
        @ApiResponse(
            responseCode = "200",
            description = "database service",
            content =
                @Content(mediaType = "application/json", schema = @Schema(implementation = DatabaseService.class))),
        @ApiResponse(
            responseCode = "404",
            description = "Database service for instance {id} and version " + "{version} is not found")
      })
  public DatabaseService getVersion(
      @Context UriInfo uriInfo,
      @Context SecurityContext securityContext,
      @Parameter(description = "database service Id", schema = @Schema(type = "string")) @PathParam("id") String id,
      @Parameter(
              description = "database service version number in the form `major`" + ".`minor`",
              schema = @Schema(type = "string", example = "0.1 or 1.1"))
          @PathParam("version")
          String version)
      throws IOException {
    DatabaseService databaseService = dao.getVersion(id, version);
    return decryptOrNullify(securityContext, databaseService);
  }

  @POST
  @Operation(
      operationId = "createDatabaseService",
      summary = "Create database service",
      tags = "databaseService",
      description = "Create a new database service.",
      responses = {
        @ApiResponse(
            responseCode = "200",
            description = "Database service instance",
            content =
                @Content(mediaType = "application/json", schema = @Schema(implementation = DatabaseService.class))),
        @ApiResponse(responseCode = "400", description = "Bad request")
      })
  public Response create(
      @Context UriInfo uriInfo, @Context SecurityContext securityContext, @Valid CreateDatabaseService create)
      throws IOException {
    DatabaseService service = getService(create, securityContext.getUserPrincipal().getName());
    Response response = create(uriInfo, securityContext, service, true);
    decryptOrNullify(securityContext, (DatabaseService) response.getEntity());
    return response;
  }

  @PUT
  @Operation(
      operationId = "createOrUpdateDatabaseService",
      summary = "Update database service",
      tags = "databaseService",
      description = "Update an existing or create a new database service.",
      responses = {
        @ApiResponse(
            responseCode = "200",
            description = "Database service instance",
            content =
                @Content(mediaType = "application/json", schema = @Schema(implementation = DatabaseService.class))),
        @ApiResponse(responseCode = "400", description = "Bad request")
      })
  public Response createOrUpdate(
      @Context UriInfo uriInfo, @Context SecurityContext securityContext, @Valid CreateDatabaseService update)
      throws IOException {
    DatabaseService service = getService(update, securityContext.getUserPrincipal().getName());
    Response response = createOrUpdate(uriInfo, securityContext, service, true);
    decryptOrNullify(securityContext, (DatabaseService) response.getEntity());
    return response;
  }

  @DELETE
  @Path("/{id}")
  @Operation(
      operationId = "deleteDatabaseService",
      summary = "Delete a database service",
      tags = "databaseService",
      description =
          "Delete a database services. If databases (and tables) belong the service, it can't be " + "deleted.",
      responses = {
        @ApiResponse(responseCode = "200", description = "OK"),
        @ApiResponse(responseCode = "404", description = "DatabaseService service for instance {id} " + "is not found")
      })
  public Response delete(
      @Context UriInfo uriInfo,
      @Context SecurityContext securityContext,
      @Parameter(description = "Recursively delete this entity and it's children. (Default `false`)")
          @DefaultValue("false")
          @QueryParam("recursive")
          boolean recursive,
      @Parameter(description = "Hard delete the entity. (Default = `false`)")
          @QueryParam("hardDelete")
          @DefaultValue("false")
          boolean hardDelete,
      @Parameter(description = "Id of the database service", schema = @Schema(type = "string")) @PathParam("id")
          String id)
      throws IOException {
    return delete(uriInfo, securityContext, id, recursive, hardDelete, true);
  }

  private DatabaseService getService(CreateDatabaseService create, String user) {
    return copy(new DatabaseService(), create, user)
        .withServiceType(create.getServiceType())
        .withConnection(create.getConnection());
  }

  @Override
  protected DatabaseService nullifyConnection(DatabaseService service) {
    return service.withConnection(null);
  }

<<<<<<< HEAD
  @Override
  protected String extractServiceType(DatabaseService service) {
    return service.getServiceType().value();
=======
  private DatabaseService decryptOrNullify(SecurityContext securityContext, DatabaseService databaseService) {
    try {
      authorizer.authorizeAdmin(securityContext, true);
    } catch (AuthorizationException e) {
      return databaseService.withConnection(null);
    }
    secretsManager.encryptOrDecryptServiceConnection(
        databaseService.getConnection(), databaseService.getServiceType().value(), databaseService.getName(), false);
    return databaseService;
>>>>>>> ba94121f
  }
}<|MERGE_RESOLUTION|>--- conflicted
+++ resolved
@@ -363,20 +363,8 @@
     return service.withConnection(null);
   }
 
-<<<<<<< HEAD
   @Override
   protected String extractServiceType(DatabaseService service) {
     return service.getServiceType().value();
-=======
-  private DatabaseService decryptOrNullify(SecurityContext securityContext, DatabaseService databaseService) {
-    try {
-      authorizer.authorizeAdmin(securityContext, true);
-    } catch (AuthorizationException e) {
-      return databaseService.withConnection(null);
-    }
-    secretsManager.encryptOrDecryptServiceConnection(
-        databaseService.getConnection(), databaseService.getServiceType().value(), databaseService.getName(), false);
-    return databaseService;
->>>>>>> ba94121f
   }
 }