--- conflicted
+++ resolved
@@ -19,20 +19,12 @@
         "UpdateLineage"
       ],
       "javaEnums": [
-<<<<<<< HEAD
-        { "name": "SuggestDescription" },
-        { "name": "SuggestTags" },
-        { "name": "UpdateDescription" },
-        { "name": "UpdateOwner" },
-        { "name": "UpdateTags" }
-=======
         {"name":"SuggestDescription"},
         {"name":"SuggestTags"},
         {"name":"UpdateDescription"},
         {"name":"UpdateOwner"},
         {"name":"UpdateTags"},
         {"name":"UpdateLineage"}
->>>>>>> edea57b4
       ]
     }
   },
