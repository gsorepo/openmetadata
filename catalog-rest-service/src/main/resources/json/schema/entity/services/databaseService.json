{
  "$id": "https://open-metadata.org/schema/entity/services/databaseService.json",
  "$schema": "http://json-schema.org/draft-07/schema#",
  "title": "Database Service",
  "description": "This schema defines the Database Service entity, such as MySQL, BigQuery, Redshift, Postgres, or Snowflake. Alternative terms such as Database Cluster, Database Server instance are also used for database service.",
  "type": "object",
  "definitions": {
    "databaseServiceType": {
      "description": "Type of database service such as MySQL, BigQuery, Snowflake, Redshift, Postgres...",
      "type": "string",
      "enum": [
        "BigQuery",
        "MySQL",
        "Redshift",
        "Snowflake",
        "Postgres",
        "MSSQL",
        "Hive",
        "Oracle",
        "Athena",
        "Presto",
        "Trino",
        "Vertica",
        "Glue",
        "MariaDB",
        "Druid",
        "Db2",
        "ClickHouse",
        "Databricks",
        "DynamoDB",
        "AzureSQL",
        "SingleStore"
      ],
      "javaEnums": [
        {
          "name": "BigQuery"
        },
        {
          "name": "MySQL"
        },
        {
          "name": "Redshift"
        },
        {
          "name": "Snowflake"
        },
        {
          "name": "Postgres"
        },
        {
          "name": "MSSQL"
        },
        {
          "name": "Oracle"
        },
        {
          "name": "Athena"
        },
        {
          "name": "Hive"
        },
        {
          "name": "Presto"
        },
        {
          "name": "Trino"
        },
        {
          "name": "Vertica"
        },
        {
          "name": "Glue"
        },
        {
          "name": "MariaDB"
        },
        {
          "name": "Druid"
        },
        {
          "name": "Db2"
        },
        {
          "name": "ClickHouse"
        },
        {
<<<<<<< HEAD
          "name": "Databricks"
=======
          "name": "AzureSQL"
>>>>>>> 50799227
        },
        {
          "name": "DynamoDB"
        },
        {
          "name": "SingleStore"
        }
      ]
    },
    "databaseConnection": {
      "type": "object",
      "javaType": "org.openmetadata.catalog.type.DatabaseConnection",
      "description": "Database Connection.",
      "properties": {
        "username": {
          "description": "username to connect  to the data source.",
          "type": "string"
        },
        "password": {
          "description": "password to connect  to the data source.",
          "type": "string"
        },
        "hostPort": {
          "description": "Host and port of the data source.",
          "type": "string"
        },
        "database": {
          "description": "Database of the data source.",
          "type": "string"
        },
        "connectionOptions": {
          "description": "Additional connection options that can be sent to service during the connection.",
          "type": "object"
        },
        "connectionArguments": {
          "description": "Additional connection arguments such as security or protocol configs that can be sent to service during connection.",
          "type": "object"
        }
      },
      "additionalProperties": false
    }
  },
  "properties": {
    "id": {
      "description": "Unique identifier of this database service instance.",
      "$ref": "../../type/basic.json#/definitions/uuid"
    },
    "name": {
      "description": "Name that identifies this database service.",
      "type": "string",
      "minLength": 1,
      "maxLength": 128
    },
    "displayName": {
      "description": "Display Name that identifies this database service.",
      "type": "string"
    },
    "serviceType": {
      "description": "Type of database service such as MySQL, BigQuery, Snowflake, Redshift, Postgres...",
      "$ref": "#/definitions/databaseServiceType"
    },
    "description": {
      "description": "Description of a database service instance.",
      "type": "string"
    },
    "databaseConnection": {
      "$ref": "#/definitions/databaseConnection"
    },
    "airflowPipelines": {
      "description": "References to airflow pipelines deployed for this database service.",
      "$ref": "../../type/entityReference.json#/definitions/entityReferenceList"
    },
    "version": {
      "description": "Metadata version of the entity.",
      "$ref": "../../type/entityHistory.json#/definitions/entityVersion"
    },
    "updatedAt": {
      "description": "Last update time corresponding to the new version of the entity in Unix epoch time milliseconds.",
      "$ref": "../../type/basic.json#/definitions/timestamp"
    },
    "updatedBy": {
      "description": "User who made the update.",
      "type": "string"
    },
    "owner": {
      "description": "Owner of this database service.",
      "$ref": "../../type/entityReference.json"
    },
    "href": {
      "description": "Link to the resource corresponding to this database service.",
      "$ref": "../../type/basic.json#/definitions/href"
    },
    "changeDescription": {
      "description": "Change that lead to this version of the entity.",
      "$ref": "../../type/entityHistory.json#/definitions/changeDescription"
    },
    "deleted": {
      "description": "When `true` indicates the entity has been soft deleted.",
      "type": "boolean",
      "default": false
    }
  },
  "required": [
    "id",
    "name",
    "serviceType",
    "href",
    "databaseConnection"
  ],
  "additionalProperties": false
}<|MERGE_RESOLUTION|>--- conflicted
+++ resolved
@@ -84,11 +84,10 @@
           "name": "ClickHouse"
         },
         {
-<<<<<<< HEAD
           "name": "Databricks"
-=======
+        },
+        }
           "name": "AzureSQL"
->>>>>>> 50799227
         },
         {
           "name": "DynamoDB"
