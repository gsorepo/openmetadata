--- conflicted
+++ resolved
@@ -26,11 +26,8 @@
         "Druid",
         "Db2",
         "ClickHouse",
-<<<<<<< HEAD
-        "DynamoDB"
-=======
+        "DynamoDB",
         "SingleStore"
->>>>>>> f1c62a70
       ],
       "javaEnums": [
         {
@@ -85,11 +82,10 @@
           "name": "ClickHouse"
         },
         {
-<<<<<<< HEAD
           "name": "DynamoDB"
-=======
+        },
+        {
           "name": "SingleStore"
->>>>>>> f1c62a70
         }
       ]
     },
@@ -186,6 +182,12 @@
       "default": false
     }
   },
-  "required": ["id", "name", "serviceType", "href", "databaseConnection"],
+  "required": [
+    "id",
+    "name",
+    "serviceType",
+    "href",
+    "databaseConnection"
+  ],
   "additionalProperties": false
 }