--- conflicted
+++ resolved
@@ -16,12 +16,8 @@
 */
 
 import classNames from 'classnames';
-<<<<<<< HEAD
-import React, { FunctionComponent, useState } from 'react';
+import React, { FunctionComponent, useRef, useState } from 'react';
 import { fromISOString } from '../../../utils/ServiceUtils';
-=======
-import React, { FunctionComponent, useRef, useState } from 'react';
->>>>>>> be64ebff
 import { Button } from '../../buttons/Button/Button';
 import MarkdownWithPreview from '../../common/editor/MarkdownWithPreview';
 // import { serviceType } from '../../../constants/services.const';
