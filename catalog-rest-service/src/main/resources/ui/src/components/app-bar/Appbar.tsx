/*
  * Licensed to the Apache Software Foundation (ASF) under one or more
  * contributor license agreements. See the NOTICE file distributed with
  * this work for additional information regarding copyright ownership.
  * The ASF licenses this file to You under the Apache License, Version 2.0
  * (the "License"); you may not use this file except in compliance with
  * the License. You may obtain a copy of the License at

  * http://www.apache.org/licenses/LICENSE-2.0

  * Unless required by applicable law or agreed to in writing, software
  * distributed under the License is distributed on an "AS IS" BASIS,
  * WITHOUT WARRANTIES OR CONDITIONS OF ANY KIND, either express or implied.
  * See the License for the specific language governing permissions and
  * limitations under the License.
*/

import { observer } from 'mobx-react';
import { Match } from 'Models';
import React, { useEffect, useState } from 'react';
import {
  NavLink,
  useHistory,
  useLocation,
  useRouteMatch,
} from 'react-router-dom';
import appState from '../../AppState';
import {
  getExplorePathWithSearch,
  // navLinkDevelop,
  navLinkSettings,
  ROUTES,
} from '../../constants/constants';
import { useAuth } from '../../hooks/authHooks';
import { userSignOut } from '../../utils/AuthUtils';
import {
  inPageSearchOptions,
  isInPageSearchAllowed,
} from '../../utils/RouterUtils';
import { activeLink, normalLink } from '../../utils/styleconstant';
import SVGIcons, { Icons } from '../../utils/SvgUtils';
import DropDown from '../dropdown/DropDown';
import { WhatsNewModal } from '../Modals/WhatsNewModal';
import { ReactComponent as IconDefaultUserProfile } from './../../assets/svg/ic-default-profile.svg';
import SearchOptions from './SearchOptions';
import Suggestions from './Suggestions';

const Appbar: React.FC = (): JSX.Element => {
  const location = useLocation();
  const history = useHistory();
  const { isAuthenticatedRoute, isSignedIn } = useAuth(location.pathname);
  const match: Match | null = useRouteMatch({
    path: ROUTES.EXPLORE_WITH_SEARCH,
  });
  const searchQuery = match?.params?.searchQuery;
  const [searchValue, setSearchValue] = useState(searchQuery);
  const [isOpen, setIsOpen] = useState<boolean>(true);
  const [isFeatureModalOpen, setIsFeatureModalOpen] = useState<boolean>(false);
  const navStyle = (value: boolean) => {
    if (value) return { color: activeLink };

    return { color: normalLink };
  };

  const openModal = () => {
    setIsFeatureModalOpen(true);
  };
  useEffect(() => {
    setSearchValue(searchQuery);
  }, [searchQuery]);

  const supportLinks = [
    {
      name: `Docs`,
      to: 'https://docs.open-metadata.org/',
      isOpenNewTab: true,
      disabled: false,
      icon: (
        <SVGIcons
          alt="Doc icon"
          className="tw-align-middle tw--mt-0.5 tw-mr-0.5"
          icon="doc"
          width="12"
        />
      ),
    },
    {
      name: `API`,
      to: '/docs',
      disabled: false,
      icon: (
        <SVGIcons
          alt="API icon"
          className="tw-align-middle tw--mt-0.5 tw-mr-0.5"
          icon="api"
          width="12"
        />
      ),
    },
    {
      name: `Slack Channel`,
      to: 'https://openmetadata.slack.com/join/shared_invite/zt-udl8ris3-Egq~YtJU_yJgJTtROo00dQ#/shared-invite/email',
      disabled: false,
      isOpenNewTab: true,
      icon: (
        <SVGIcons
          alt="slack icon"
          className="tw-align-middle  tw-mr-0.5"
          icon="slack"
          width="12"
        />
      ),
    },
  ];

  return (
    <>
      {isAuthenticatedRoute && isSignedIn ? (
        <div className="tw-h-14 tw-py-2 tw-px-5 tw-border-b-2 tw-border-separator">
          <div className="tw-flex tw-items-center tw-flex-row tw-justify-between tw-flex-nowrap">
            <div className="tw-flex tw-items-center tw-flex-row tw-justify-between tw-flex-nowrap tw-mr-auto">
              <NavLink to="/">
                <SVGIcons
                  alt="OpenMetadata Logo"
                  icon={Icons.LOGO_SMALL}
                  width="30"
                />
              </NavLink>
              <div
                className="tw-flex-none tw-relative tw-pl-5 "
                data-testid="appbar-item">
                <span className="fa fa-search tw-absolute tw-block tw-z-10 tw-w-9 tw-h-8 tw-leading-8 tw-text-center tw-pointer-events-none tw-text-gray-400" />
                <input
                  className="tw-relative search-grey tw-rounded tw-border tw-border-main tw-bg-body-main focus:tw-outline-none tw-pl-8 tw-py-1"
                  type="text"
                  value={searchValue || ''}
                  onChange={(e) => {
                    setSearchValue(e.target.value);
                  }}
                  onKeyDown={(e: React.KeyboardEvent<HTMLInputElement>) => {
                    const target = e.target as HTMLInputElement;
                    if (e.key === 'Enter') {
                      setIsOpen(false);
                      history.push(getExplorePathWithSearch(target.value));
                    }
                  }}
                />
                {searchValue &&
                  (isInPageSearchAllowed(location.pathname) ? (
                    <SearchOptions
                      isOpen={isOpen}
                      options={inPageSearchOptions(location.pathname)}
                      searchText={searchValue}
                      selectOption={(text) => {
                        appState.inPageSearchText = text;
                      }}
                      setIsOpen={setIsOpen}
                    />
                  ) : (
                    <Suggestions
                      isOpen={isOpen}
                      searchText={searchValue}
                      setIsOpen={setIsOpen}
                    />
                  ))}
              </div>
              <div className="tw-ml-9">
                <NavLink
                  className="tw-nav focus:tw-no-underline"
                  data-testid="appbar-item"
                  style={navStyle(location.pathname.startsWith('/explore'))}
                  to={{
                    pathname: '/explore',
                  }}>
                  Explore
                </NavLink>
                <DropDown
                  dropDownList={navLinkSettings}
                  label="Settings"
                  type="link"
                />
              </div>
            </div>
            <button
              className="tw-nav focus:tw-no-underline hover:tw-underline"
<<<<<<< HEAD
              onClick={() => setIsFeatureModalOpen(true)}>
              <SVGIcons
                alt="Doc icon"
                className="tw-align-middle tw--mt-0.5 tw-mr-1"
                icon={Icons.WHATS_NEW}
                width="12"
              />
              <span>What&#39;s new</span>
            </button>
            <NavLink
              className="tw-nav focus:tw-no-underline"
              data-testid="appbar-item"
              style={navStyle(location.pathname.startsWith('/documents'))}
              target="_blank"
              to={{
                pathname: 'https://docs.open-metadata.org/',
              }}>
=======
              onClick={openModal}>
>>>>>>> 4501e26a
              <SVGIcons
                alt="Doc icon"
                className="tw-align-middle tw--mt-0.5 tw-mr-1"
                icon={Icons.WHATS_NEW}
                width="12"
              />
              <span>What&#39;s new!</span>
            </button>
            <div>
              <DropDown
                dropDownList={supportLinks}
                label="Need Help?"
                type="link"
              />
            </div>
            <div data-testid="dropdown-profile">
              <DropDown
                dropDownList={[
                  {
                    name: 'Logout',
                    to: '#/action-1',
                    disabled: false,
                    method: userSignOut,
                  },
                ]}
                icon={IconDefaultUserProfile}
                label=""
                type="link"
              />
            </div>
          </div>
          {isFeatureModalOpen && (
            <WhatsNewModal
              header="What’s new!"
              onCancel={() => setIsFeatureModalOpen(false)}
            />
          )}
        </div>
      ) : null}
    </>
  );
};

export default observer(Appbar);<|MERGE_RESOLUTION|>--- conflicted
+++ resolved
@@ -183,27 +183,7 @@
             </div>
             <button
               className="tw-nav focus:tw-no-underline hover:tw-underline"
-<<<<<<< HEAD
-              onClick={() => setIsFeatureModalOpen(true)}>
-              <SVGIcons
-                alt="Doc icon"
-                className="tw-align-middle tw--mt-0.5 tw-mr-1"
-                icon={Icons.WHATS_NEW}
-                width="12"
-              />
-              <span>What&#39;s new</span>
-            </button>
-            <NavLink
-              className="tw-nav focus:tw-no-underline"
-              data-testid="appbar-item"
-              style={navStyle(location.pathname.startsWith('/documents'))}
-              target="_blank"
-              to={{
-                pathname: 'https://docs.open-metadata.org/',
-              }}>
-=======
               onClick={openModal}>
->>>>>>> 4501e26a
               <SVGIcons
                 alt="Doc icon"
                 className="tw-align-middle tw--mt-0.5 tw-mr-1"
