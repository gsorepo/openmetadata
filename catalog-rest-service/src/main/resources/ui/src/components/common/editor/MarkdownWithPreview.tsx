--- conflicted
+++ resolved
@@ -75,48 +75,6 @@
       setInitValue(value ?? '');
     }, [value]);
 
-<<<<<<< HEAD
-  return (
-    <>
-      <div className="tw-bg-transparent">
-        <nav className="tw-flex tw-flex-row tw-gh-tabs-container tw-px-6">
-          <p
-            className={getTabClasses(1, activeTab)}
-            data-testid="tab"
-            onClick={(e) => {
-              e.stopPropagation();
-              setActiveTab(1);
-            }}>
-            {'Write '}
-          </p>
-          <p
-            className={getTabClasses(2, activeTab)}
-            data-testid="tab"
-            onClick={(e) => {
-              e.stopPropagation();
-              setActiveTab(2);
-              updateInternalValue();
-            }}>
-            {'View '}
-          </p>
-        </nav>
-      </div>
-      <div className="tw-py-5">
-        {activeTab === 1 && (
-          <MarkdownEditor
-            className=""
-            contentListClasses="tw-z-9999"
-            editorRef={(ref) => (markdownRef.current = ref)}
-            initValue={initValue}
-            placeholder={placeholder}
-          />
-        )}
-        {activeTab === 2 && (
-          <div className="editor-wrapper tw-flex tw-flex-col tw-flex-1 tw-overflow-y-auto tw-p-3 tw-min-h-32 tw-border tw-border-main tw-rounded tw-max-h-none">
-            {getPreviewHTML()}
-          </div>
-        )}
-=======
     return (
       <div>
         <div className="tw-bg-transparent">
@@ -151,12 +109,11 @@
             />
           )}
           {activeTab === 2 && (
-            <div className="editor-wrapper tw-flex tw-flex-col tw-flex-1 tw-overflow-y-auto tw-p-3 tw-pl-6 tw-min-h-32 tw-border tw-border-gray-300 tw-rounded tw-max-h-none">
+            <div className="editor-wrapper tw-flex tw-flex-col tw-flex-1 tw-overflow-y-auto tw-p-3 tw-pl-6 tw-min-h-32 tw-border tw-border-main tw-rounded tw-max-h-none">
               {getPreview()}
             </div>
           )}
         </div>
->>>>>>> 3857f72c
       </div>
     );
   }
