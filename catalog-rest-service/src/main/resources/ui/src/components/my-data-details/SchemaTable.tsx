--- conflicted
+++ resolved
@@ -258,7 +258,6 @@
                     <span>{column.name}</span>
                   </td>
 
-<<<<<<< HEAD
                   <td className="tableBody-cell">
                     <span>
                       {column.columnDataType
@@ -269,115 +268,22 @@
                   <td className="tw-group tableBody-cell tw-relative">
                     <div>
                       <div
-                        className="tw-cursor-pointer hover:tw-underline"
+                        className="tw-cursor-pointer hover:tw-underline tw-flex"
                         data-testid="description"
                         id={`column-description-${index}`}
                         onClick={() => handleEditColumn(column, index)}>
-=======
-                <td className="tableBody-cell">
-                  <span>
-                    {column.columnDataType
-                      ? lowerCase(getDataTypeString(column.columnDataType))
-                      : ''}
-                  </span>
-                </td>
-                <td className="tw-group tableBody-cell tw-relative">
-                  <div>
-                    <div
-                      className="tw-cursor-pointer hover:tw-underline tw-flex"
-                      data-testid="description"
-                      id={`column-description-${index}`}
-                      onClick={() => handleEditColumn(column, index)}>
-                      <div>
->>>>>>> f3ae1524
-                        {column.description ? (
-                          <RichTextEditorPreviewer
-                            markdown={column.description}
-                          />
-                        ) : (
-                          <span className="tw-no-description">
-                            No description added
-                          </span>
-<<<<<<< HEAD
-=======
-                        )}
-                      </div>
-                      <button className="tw-self-start tw-w-8 tw-h-auto tw-opacity-0 tw-ml-1 group-hover:tw-opacity-100 focus:tw-outline-none">
-                        <SVGIcons
-                          alt="edit"
-                          icon="icon-edit"
-                          title="edit"
-                          width="10px"
-                        />
-                      </button>
-                    </div>
-                    {checkIfJoinsAvailable(column.name) && (
-                      <div className="tw-mt-3">
-                        <span className="tw-text-gray-400 tw-mr-1">
-                          Frequently joined columns:
-                        </span>
-                        {getFrequentlyJoinedWithColumns(column.name)
-                          .slice(0, 3)
-                          .map((columnJoin, index) => (
-                            <Fragment key={index}>
-                              {index > 0 && <span className="tw-mr-1">,</span>}
-                              <Link
-                                className="link-text"
-                                to={getDatasetDetailsPath(
-                                  getTableFQNFromColumnFQN(
-                                    columnJoin.fullyQualifiedName
-                                  ),
-                                  getPartialNameFromFQN(
-                                    columnJoin.fullyQualifiedName,
-                                    ['column']
-                                  )
-                                )}
-                                onClick={handleClick}>
-                                {getPartialNameFromFQN(
-                                  columnJoin.fullyQualifiedName,
-                                  ['database', 'table', 'column']
-                                )}
-                              </Link>
-                            </Fragment>
-                          ))}
-                        {getFrequentlyJoinedWithColumns(column.name).length >
-                          3 && (
-                          <PopOver
-                            html={
-                              <div className="tw-text-left">
-                                {getFrequentlyJoinedWithColumns(column.name)
-                                  ?.slice(3)
-                                  .map((columnJoin, index) => (
-                                    <Fragment key={index}>
-                                      <a
-                                        className="link-text tw-block tw-py-1"
-                                        href={getDatasetDetailsPath(
-                                          getTableFQNFromColumnFQN(
-                                            columnJoin.fullyQualifiedName
-                                          ),
-                                          getPartialNameFromFQN(
-                                            columnJoin.fullyQualifiedName,
-                                            ['column']
-                                          )
-                                        )}
-                                        onClick={handleClick}>
-                                        {getPartialNameFromFQN(
-                                          columnJoin.fullyQualifiedName,
-                                          ['database', 'table', 'column']
-                                        )}
-                                      </a>
-                                    </Fragment>
-                                  ))}
-                              </div>
-                            }
-                            position="bottom"
-                            theme="light"
-                            trigger="click">
-                            <span className="show-more tw-ml-1">...</span>
-                          </PopOver>
->>>>>>> f3ae1524
-                        )}
-                        <button className="tw-opacity-0 tw-ml-1 group-hover:tw-opacity-100 focus:tw-outline-none">
+                        <div>
+                          {column.description ? (
+                            <RichTextEditorPreviewer
+                              markdown={column.description}
+                            />
+                          ) : (
+                            <span className="tw-no-description">
+                              No description added
+                            </span>
+                          )}
+                        </div>
+                        <button className="tw-self-start tw-w-8 tw-h-auto tw-opacity-0 tw-ml-1 group-hover:tw-opacity-100 focus:tw-outline-none">
                           <SVGIcons
                             alt="edit"
                             icon="icon-edit"
@@ -386,6 +292,7 @@
                           />
                         </button>
                       </div>
+
                       {checkIfJoinsAvailable(column.name) && (
                         <div className="tw-mt-3">
                           <span className="tw-text-gray-400 tw-mr-1">
