/*
  * Licensed to the Apache Software Foundation (ASF) under one or more
  * contributor license agreements. See the NOTICE file distributed with
  * this work for additional information regarding copyright ownership.
  * The ASF licenses this file to You under the Apache License, Version 2.0
  * (the "License"); you may not use this file except in compliance with
  * the License. You may obtain a copy of the License at

  * http://www.apache.org/licenses/LICENSE-2.0

  * Unless required by applicable law or agreed to in writing, software
  * distributed under the License is distributed on an "AS IS" BASIS,
  * WITHOUT WARRANTIES OR CONDITIONS OF ANY KIND, either express or implied.
  * See the License for the specific language governing permissions and
  * limitations under the License.
*/

declare module 'Models' {
  export type Match = {
    params: {
      searchQuery: string;
    };
  };
  export type FilterObject = {
    tags: Array<string>;
    // service: Array<string>;
    'service type': Array<string>;
    tier: Array<string>;
  };
  export type PaginationProps = {
    sizePerPage: number;
    totalNumberOfValues: number;
    currentPage: number;
    paginate: Function;
  };
  export type Feed = {
    addressedToEntity: {
      description: string;
      href: string;
      id: string;
      name: string;
      type: string;
    };
    from: string;
    message: string;
  };

  export type FeedById = {
    from: string;
    message: string;
    postTs: string;
  };

  export type ServiceOption = {
    id: string;
    description: string;
    jdbc: { connectionUrl: string; driverClass: string };
    name: string;
    serviceType: string;
  };

  export type MockColumn = {
    columnId: number;
    name: string;
    columnDataType: string;
    description: string;
    selected: boolean;
    piiTags?: Array<string>;
  };

  export type ColumnTags = {
    tagFQN: string;
    labelType?: 'Manual' | 'Propagated' | 'Automated' | 'Derived';
    state?: 'Suggested' | 'Confirmed';
  };

  export type TableColumn = {
    name: string;
    columnDataType: string;
    description: string;
    fullyQualifiedName: string;
    tags: Array<ColumnTags>;
    columnConstraint?: string;
    ordinalPosition: number;
  };

  export type Stats = {
    count: number;
    percentileRank: number;
  };

  export type UsageSummary = {
    dailyStats: Stats;
    date: string;
    monthlyStats: Stats;
    weeklyStats: Stats;
  };

  export type ColumnJoin = {
    fullyQualifiedName: string;
    joinCount: number;
  };

  export type ColumnJoins = {
    columnName: string;
    joinedWith: Array<ColumnJoin>;
  };

  export type TableJoinsData = {
    startDate: string;
    dayCount: number;
    columnJoins: Array<ColumnJoins>;
  };

  export type Paging = {
    after: string;
    before: string;
  };

  export type TableDetail = {
    description: string;
    name: string;
    fullyQualifiedName: string;
    columns: Array<TableColumn>;
    database: { name: string };
    owner?: {
      name?: string;
      id: string;
      type: 'user' | 'team';
    };
    tags: Array<ColumnTags>;
    usageSummary: UsageSummary;
    joins: TableJoinsData;
    tier?: string;
  };

  export type Bucket = {
    key: string;
    doc_count: number;
  };
  type AggregationType = {
    title: string;
    buckets: Array<Bucket>;
  };
  export type Sterm = {
    doc_count_error_upper_bound: number;
    sum_other_doc_count: number;
    buckets: Array<Bucket>;
  };

  export interface Aggregation {
    'sterms#Platform': Sterm;
    'sterms#Cluster': Sterm;
    'sterms#Tags': Sterm;
  }
  export type TableEntity = {
    id: string;
    href: string;
    tableType: string;
    fullyQualifiedName: string;
    tableConstraints?: string;
    followers?: Array<string>;
    tags?: Array<string>;
  } & TableDetail;

  export type UserProfile = {
    images: Record<string, string>;
  };

  export type UserTeam = {
    description: string;
    href: string;
    id: string;
    name: string;
    type: string;
  };

  export type User = {
    displayName: string;
    isBot: boolean;
    isAdmin: boolean;
    id: string;
    name?: string;
    profile: UserProfile;
    teams: Array<UserTeam>;
    timezone: string;
  };

  export type FormatedTableData = {
    id: string;
    name: string;
    description: string;
    fullyQualifiedName: string;
    owner: string;
    tableType?: string;
    tags: string[];
    tableEntity: TableEntity;
    dailyStats: number;
    weeklyStats: number;
    service?: string;
    serviceType?: string;
    tier: string;
  };

  export type NewUser = {
    name: string;
    email: string;
    picture: string;
    // Add other fields from oidc response as necessary
  };

  export type ClientAuth = {
    authority: string;
    client_id: string;
    provider?: 'google' | 'okta' | 'github';
    callbackUrl?: string;
    signingIn?: boolean;
  };

  export type Table = {
    id: string;
    type?: string;
    name: string;
    description: string;
    href: string;
    fullyQualifiedName: string;
  };

  export type StateInfo = {
    count: number;
    percentileRank: number;
  };

  export type UsageState = {
    dailyStats: StateInfo;
    weeklyStats: StateInfo;
    monthlyStats: StateInfo;
    date: string;
  };

  export type Database = {
    description: string;
    fullyQualifiedName: string;
    href: string;
    id: string;
    name: string;
    owner: {
      description: string;
      href: string;
      id: string;
      name: string;
      type: string;
    };
    service: {
      description: string;
      href: string;
      id: string;
      name: string;
      type: string;
    };
    tables: Table[];
    usageSummary: UsageState;
  };

  export type SearchHit = {
    _index?: string;
    _type?: string;
    _id?: string;
    _score?: number;
    _source: FormatedTableData;
  };

  export type SearchResponse = {
    data: {
      hits: {
        total: {
          value: number;
          relation?: string;
        };
        hits: Array<SearchHit>;
      };
      aggregations: Record<string, Sterm>;
    };
  };
<<<<<<< HEAD
  export type Team = {
    id: string;
    name: string;
    displayName: string;
    description: string;
    href: string;
    users: Array<UserTeam>;
    owns: Array<UserTeam>;
=======

  export type ServiceCollection = {
    name: string;
    value: string;
  };

  export type ServiceData = {
    collection: {
      documentation: string;
      href: string;
      name: string;
    };
>>>>>>> b5c5bf06
  };
}<|MERGE_RESOLUTION|>--- conflicted
+++ resolved
@@ -282,7 +282,6 @@
       aggregations: Record<string, Sterm>;
     };
   };
-<<<<<<< HEAD
   export type Team = {
     id: string;
     name: string;
@@ -291,8 +290,7 @@
     href: string;
     users: Array<UserTeam>;
     owns: Array<UserTeam>;
-=======
-
+  };
   export type ServiceCollection = {
     name: string;
     value: string;
@@ -304,6 +302,5 @@
       href: string;
       name: string;
     };
->>>>>>> b5c5bf06
   };
 }