--- conflicted
+++ resolved
@@ -114,17 +114,11 @@
   public static EntityReference AIRFLOW_REFERENCE;
   public static EntityReference PREFECT_REFERENCE;
 
-<<<<<<< HEAD
   public static EntityReference SUPERSET_REFERENCE;
 
-  public static final TagLabel USER_ADDRESS_TAG_LABEL = new TagLabel().withTagFQN("User.Address");
-  public static final TagLabel USER_BANK_ACCOUNT_TAG_LABEL = new TagLabel().withTagFQN("User.BankAccount");
-  public static final TagLabel TIER1_TAG_LABEL = new TagLabel().withTagFQN("Tier.Tier1");
-=======
   public static TagLabel USER_ADDRESS_TAG_LABEL;
   public static TagLabel USER_BANK_ACCOUNT_TAG_LABEL;
   public static TagLabel TIER1_TAG_LABEL;
->>>>>>> bd3beb46
 
   public EntityResourceTest(String entityName, Class<T> entityClass, Class<? extends ResultList<T>> entityListClass,
                             String collectionName,
@@ -192,13 +186,12 @@
     pipelineService = createService(createPipeline, adminAuthHeaders());
     PREFECT_REFERENCE = new PipelineServiceEntityInterface(pipelineService).getEntityReference();
 
-<<<<<<< HEAD
     // Create Dashboard service for superset
     CreateDashboardService createService = new CreateDashboardService().withName("superset")
             .withServiceType(CreateDashboardService.DashboardServiceType.Superset).withDashboardUrl(TestUtils.DASHBOARD_URL);
     DashboardService service = DashboardServiceResourceTest.createService(createService, adminAuthHeaders());
     SUPERSET_REFERENCE = new DashboardServiceRepository.DashboardServiceEntityInterface(service).getEntityReference();
-=======
+
     Tag tag = TagResourceTest.getTag("User.Address", adminAuthHeaders());
     USER_ADDRESS_TAG_LABEL = new TagLabel().withTagFQN(tag.getFullyQualifiedName())
             .withDescription(tag.getDescription());
@@ -207,7 +200,6 @@
             .withDescription(tag.getDescription());
     tag = TagResourceTest.getTag("Tier.Tier1", adminAuthHeaders());
     TIER1_TAG_LABEL = new TagLabel().withTagFQN(tag.getFullyQualifiedName()).withDescription(tag.getDescription());
->>>>>>> bd3beb46
   }
 
   ///////////////////////////////////////////////////////////////////////////////////////////////////////////////////
