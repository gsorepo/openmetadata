--- conflicted
+++ resolved
@@ -34,11 +34,8 @@
 import org.openmetadata.catalog.api.services.DatabaseConnection;
 import org.openmetadata.catalog.entity.services.DatabaseService;
 import org.openmetadata.catalog.entity.teams.Team;
-<<<<<<< HEAD
 import org.openmetadata.catalog.services.connections.dashboard.TableauConnection;
-=======
 import org.openmetadata.catalog.services.connections.database.MysqlConnection;
->>>>>>> b16a821f
 
 /** This test provides examples of how to use applyPatch */
 @Slf4j
@@ -118,7 +115,6 @@
   }
 
   @Test
-<<<<<<< HEAD
   void testJsonWithFieldsRemoveFields() throws IOException, URISyntaxException {
     TableauConnection airflowConnection =
         new TableauConnection()
@@ -128,7 +124,9 @@
     TableauConnection expectedConnection = new TableauConnection().withHostPort(new URI("localhost:3306"));
     TableauConnection actualConnection = JsonUtils.toExposedEntity(airflowConnection, TableauConnection.class);
     assertEquals(expectedConnection, actualConnection);
-=======
+  }
+
+  @Test
   void testPojoToMaskedJson() throws IOException {
     String expectedJson = "{\"name\":\"test\",\"connection\":{},\"version\":0.1,\"deleted\":false}";
     DatabaseService databaseService =
@@ -137,6 +135,5 @@
             .withConnection(new DatabaseConnection().withConfig(new MysqlConnection().withPassword("password")));
     String actualJson = JsonUtils.pojoToMaskedJson(databaseService);
     assertEquals(expectedJson, actualJson);
->>>>>>> b16a821f
   }
 }