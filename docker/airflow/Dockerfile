--- conflicted
+++ resolved
@@ -4,15 +4,9 @@
 RUN curl https://packages.microsoft.com/config/debian/11/prod.list > /etc/apt/sources.list.d/mssql-release.list
 RUN apt-get update \
     && apt-get install -y \
-<<<<<<< HEAD
-        gcc libsasl2-dev build-essential libssl-dev libffi-dev \
-        librdkafka-dev unixodbc-dev libxml2 libevent-dev netcat libpq-dev postgresql postgresql-contrib --no-install-recommends  \
-=======
         gcc libsasl2-dev gnupg build-essential libssl-dev libffi-dev \
         librdkafka-dev unixodbc-dev libxml2 libevent-dev --no-install-recommends  \
     && ACCEPT_EULA=Y apt-get install -y msodbcsql18 \
-
->>>>>>> 3c77d495
     && rm -rf /var/lib/apt/lists/*
 USER airflow
 # Download openmetadata airflow plugins
