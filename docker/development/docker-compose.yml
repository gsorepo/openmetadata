--- conflicted
+++ resolved
@@ -63,7 +63,7 @@
       retries: 10
     volumes:
       - es-data:/usr/share/elasticsearch/data
-
+    
   
   execute-migrate-all:
     build:
@@ -398,11 +398,7 @@
       OM_SM_CLIENT_ID: ${OM_SM_CLIENT_ID:-""}
       OM_SM_CLIENT_SECRET: ${OM_SM_CLIENT_SECRET:-""}
       OM_SM_TENANT_ID: ${OM_SM_TENANT_ID:-""}
-<<<<<<< HEAD
-
-=======
-      
->>>>>>> 18c22c41
+
       #email configuration:
       OM_EMAIL_ENTITY: ${OM_EMAIL_ENTITY:-"OpenMetadata"}
       OM_SUPPORT_URL: ${OM_SUPPORT_URL:-"https://slack.open-metadata.org"}
@@ -472,18 +468,6 @@
       # AIRFLOW__LINEAGE__OPENMETADATA_API_ENDPOINT: http://openmetadata-server:8585/api
       # AIRFLOW__LINEAGE__JWT_TOKEN: ...
 
-      ## Secrets Manager
-      # To integrate Azure Key Vault
-      AIRFLOW__OPENMETADATA_SECRETS_MANAGER__AZURE_KEY_VAULT_NAME: ${OM_SM_VAULT_NAME:-""}
-      AIRFLOW__OPENMETADATA_SECRETS_MANAGER__AZURE_TENANT_ID: ${OM_SM_TENANT_ID:-""}
-      AIRFLOW__OPENMETADATA_SECRETS_MANAGER__AZURE_CLIENT_ID: ${OM_SM_CLIENT_ID:-""}
-      AIRFLOW__OPENMETADATA_SECRETS_MANAGER__AZURE_CLIENT_SECRET: ${OM_SM_CLIENT_SECRET:-""}
-      # To Integrate with AWS SSM
-      AIRFLOW__OPENMETADATA_SECRETS_MANAGER__AWS_REGION: ${OM_SM_AWS_REGION:-""}
-      AIRFLOW__OPENMETADATA_SECRETS_MANAGER__AWS_ACCESS_KEY_ID: ${OM_SM_AWS_ACCESS_KEY_ID:-""}
-      AIRFLOW__OPENMETADATA_SECRETS_MANAGER__AWS_SECRET_ACCESS_KEY: ${OM_SM_AWS_SECRET_ACCESS_KEY:-""}
-
-
     entrypoint: /bin/bash
     command:
       - "/opt/airflow/ingestion_dependency.sh"
