#  Copyright 2021 Collate
#  Licensed under the Apache License, Version 2.0 (the "License");
#  you may not use this file except in compliance with the License.
#  You may obtain a copy of the License at
#  http://www.apache.org/licenses/LICENSE-2.0
#  Unless required by applicable law or agreed to in writing, software
#  distributed under the License is distributed on an "AS IS" BASIS,
#  WITHOUT WARRANTIES OR CONDITIONS OF ANY KIND, either express or implied.
#  See the License for the specific language governing permissions and
#  limitations under the License.

version: "3.9"
volumes:
  ingestion-volume-dag-airflow:
  ingestion-volume-dags:
  ingestion-volume-tmp:
services:
  postgresql:
    container_name: openmetadata_postgresql
<<<<<<< HEAD
    image: openmetadata/postgresql:0.12.3
=======
    image: openmetadata/postgresql:0.12.2
>>>>>>> c917d159
    restart: always
    environment:
      POSTGRES_USER: postgres
      POSTGRES_PASSWORD: password
    expose:
      - 5432
    ports:
      - "5432:5432"
    networks:
      - app_net
    healthcheck:
      test: psql -U postgres -tAc 'select 1' -d openmetadata_db
      interval: 15s
      timeout: 10s
      retries: 10

  elasticsearch:
    container_name: openmetadata_elasticsearch
    image: docker.elastic.co/elasticsearch/elasticsearch:7.10.2
    environment:
      - discovery.type=single-node
      - ES_JAVA_OPTS=-Xms1024m -Xmx1024m
    networks:
      - app_net
    ports:
      - "9200:9200"
      - "9300:9300"

  openmetadata-server:
    container_name: openmetadata_server
    restart: always
<<<<<<< HEAD
    image: openmetadata/server:0.12.3
=======
    image: openmetadata/server:0.12.2
>>>>>>> c917d159
    environment:
      # OpenMetadata Server Authentication Configuration
      AUTHORIZER_CLASS_NAME: ${AUTHORIZER_CLASS_NAME:-org.openmetadata.service.security.DefaultAuthorizer}
      AUTHORIZER_REQUEST_FILTER: ${AUTHORIZER_REQUEST_FILTER:-org.openmetadata.service.security.JwtFilter}
      AUTHORIZER_ADMIN_PRINCIPALS: ${AUTHORIZER_ADMIN_PRINCIPALS:-[admin]}
      AUTHORIZER_ALLOWED_REGISTRATION_DOMAIN: ${AUTHORIZER_ALLOWED_REGISTRATION_DOMAIN:-["all"]}
      AUTHORIZER_INGESTION_PRINCIPALS: ${AUTHORIZER_INGESTION_PRINCIPALS:-[ingestion-bot]}
      AUTHORIZER_PRINCIPAL_DOMAIN: ${AUTHORIZER_PRINCIPAL_DOMAIN:-"openmetadata.org"}
      AUTHORIZER_ENFORCE_PRINCIPAL_DOMAIN: ${AUTHORIZER_ENFORCE_PRINCIPAL_DOMAIN:-false}
      AUTHORIZER_ENABLE_SECURE_SOCKET: ${AUTHORIZER_ENABLE_SECURE_SOCKET:-false}
      AUTHENTICATION_PROVIDER: ${AUTHENTICATION_PROVIDER:-basic}
      CUSTOM_OIDC_AUTHENTICATION_PROVIDER_NAME: ${CUSTOM_OIDC_AUTHENTICATION_PROVIDER_NAME:-""}
      AUTHENTICATION_PUBLIC_KEYS: ${AUTHENTICATION_PUBLIC_KEYS:-[http://localhost:8585/api/v1/config/jwks]}
      AUTHENTICATION_AUTHORITY: ${AUTHENTICATION_AUTHORITY:-https://accounts.google.com}
      AUTHENTICATION_CLIENT_ID: ${AUTHENTICATION_CLIENT_ID:-""}
      AUTHENTICATION_CALLBACK_URL: ${AUTHENTICATION_CALLBACK_URL:-""}
      AUTHENTICATION_JWT_PRINCIPAL_CLAIMS: ${AUTHENTICATION_JWT_PRINCIPAL_CLAIMS:-[email,preferred_username,sub]}
      AUTHENTICATION_ENABLE_SELF_SIGNUP : ${AUTHENTICATION_ENABLE_SELF_SIGNUP:-true}
      # JWT Configuration
      RSA_PUBLIC_KEY_FILE_PATH: ${RSA_PUBLIC_KEY_FILE_PATH:-"./conf/public_key.der"}
      RSA_PRIVATE_KEY_FILE_PATH: ${RSA_PRIVATE_KEY_FILE_PATH:-"./conf/private_key.der"}
      JWT_ISSUER: ${JWT_ISSUER:-"open-metadata.org"}
      JWT_KEY_ID: ${JWT_KEY_ID:-"Gb389a-9f76-gdjs-a92j-0242bk94356"}
      # OpenMetadata Server Airflow Configuration
      AIRFLOW_HOST: ${AIRFLOW_HOST:-http://ingestion:8080}
      SERVER_HOST_API_URL: ${SERVER_HOST_API_URL:-http://openmetadata-server:8585/api}
      AIRFLOW_AUTH_PROVIDER: ${AIRFLOW_AUTH_PROVIDER:-no-auth}
      # OpenMetadata Airflow Azure SSO Configuration
      OM_AUTH_AIRFLOW_AZURE_CLIENT_SECRET: ${OM_AUTH_AIRFLOW_AZURE_CLIENT_SECRET:-""}
      OM_AUTH_AIRFLOW_AZURE_AUTHORITY_URL: ${OM_AUTH_AIRFLOW_AZURE_AUTHORITY_URL:-""}
      OM_AUTH_AIRFLOW_AZURE_SCOPES: ${OM_AUTH_AIRFLOW_AZURE_SCOPES:-[]}
      OM_AUTH_AIRFLOW_AZURE_CLIENT_ID: ${OM_AUTH_AIRFLOW_AZURE_CLIENT_ID:-""}
      # OpenMetadata Airflow Google SSO Configuration
      OM_AUTH_AIRFLOW_GOOGLE_SECRET_KEY_PATH: ${OM_AUTH_AIRFLOW_GOOGLE_SECRET_KEY_PATH:- ""}
      OM_AUTH_AIRFLOW_GOOGLE_AUDIENCE: ${OM_AUTH_AIRFLOW_GOOGLE_AUDIENCE:-"https://www.googleapis.com/oauth2/v4/token"}
      # OpenMetadata Airflow Okta SSO Configuration
      OM_AUTH_AIRFLOW_OKTA_CLIENT_ID: ${OM_AUTH_AIRFLOW_OKTA_CLIENT_ID:-""}
      OM_AUTH_AIRFLOW_OKTA_ORGANIZATION_URL: ${OM_AUTH_AIRFLOW_OKTA_ORGANIZATION_URL:-""}
      OM_AUTH_AIRFLOW_OKTA_PRIVATE_KEY: ${OM_AUTH_AIRFLOW_OKTA_PRIVATE_KEY:-""}
      OM_AUTH_AIRFLOW_OKTA_SA_EMAIL: ${OM_AUTH_AIRFLOW_OKTA_SA_EMAIL:-""}
      OM_AUTH_AIRFLOW_OKTA_SCOPES: ${OM_AUTH_AIRFLOW_OKTA_SCOPES:-[]}
      # OpenMetadata Airflow Auth0 SSO Configuration
      OM_AUTH_AIRFLOW_AUTH0_CLIENT_ID: ${OM_AUTH_AIRFLOW_AUTH0_CLIENT_ID:-""}
      OM_AUTH_AIRFLOW_AUTH0_CLIENT_SECRET: ${OM_AUTH_AIRFLOW_AUTH0_CLIENT_SECRET:-""}
      OM_AUTH_AIRFLOW_AUTH0_DOMAIN_URL: ${OM_AUTH_AIRFLOW_AUTH0_DOMAIN_URL:-""}
      # OpenMetadata Airflow Custom OIDC SSO Configuration
      OM_AUTH_AIRFLOW_CUSTOM_OIDC_CLIENT_ID: ${OM_AUTH_AIRFLOW_CUSTOM_OIDC_CLIENT_ID:-""}
      OM_AUTH_AIRFLOW_CUSTOM_OIDC_SECRET_KEY: ${OM_AUTH_AIRFLOW_CUSTOM_OIDC_SECRET_KEY:-""}
      OM_AUTH_AIRFLOW_CUSTOM_OIDC_TOKEN_ENDPOINT_URL: ${OM_AUTH_AIRFLOW_CUSTOM_OIDC_TOKEN_ENDPOINT_URL:-""}
      # OpenMetadata Airflow JWT Token Configuration
      OM_AUTH_JWT_TOKEN: ${OM_AUTH_JWT_TOKEN:-""}
      #Database configuration for postgresql
      DB_DRIVER_CLASS: ${DB_DRIVER_CLASS:-org.postgresql.Driver}
      DB_SCHEME: ${DB_SCHEME:-postgresql}
      DB_USE_SSL: ${DB_USE_SSL:-false}
      DB_USER: ${DB_USER:-openmetadata_user}
      DB_USER_PASSWORD: ${DB_USER_PASSWORD:-openmetadata_password}
      DB_HOST: ${DB_HOST:-postgresql}
      DB_PORT: ${DB_PORT:-5432}
      OM_DATABASE: ${OM_DATABASE:-openmetadata_db}
      # Airflow SSL Configurations
      AIRFLOW_VERIFY_SSL: ${AIRFLOW_VERIFY_SSL:-"no-ssl"}
      AIRFLOW_SSL_CERT_PATH: ${AIRFLOW_SSL_CERT_PATH:-""}
      # ElasticSearch Configurations
      ELASTICSEARCH_HOST: ${ELASTICSEARCH_HOST:- elasticsearch}
      ELASTICSEARCH_PORT: ${ELASTICSEARCH_PORT:-9200}
      ELASTICSEARCH_SCHEME: ${ELASTICSEARCH_SCHEME:-http}
      ELASTICSEARCH_USER: ${ELASTICSEARCH_USER:-""}
      ELASTICSEARCH_PASSWORD: ${ELASTICSEARCH_PASSWORD:-""}
      # Heap OPTS Configurations
      OPENMETADATA_HEAP_OPTS: ${OPENMETADATA_HEAP_OPTS:--Xmx1G -Xms1G}

    expose:
      - 8585
      - 8586
    ports:
      - "8585:8585"
      - "8586:8586"
    depends_on:
      elasticsearch:
        condition: service_started
      postgresql:
        condition: service_healthy
    networks:
      - app_net
    healthcheck:
      test: [ "CMD", "curl", "-f", "http://localhost:8586/healthcheck" ]

  ingestion:
    container_name: openmetadata_ingestion
<<<<<<< HEAD
    image: openmetadata/ingestion:0.12.3
=======
    image: openmetadata/ingestion:0.12.2
>>>>>>> c917d159
    depends_on:
      elasticsearch:
        condition: service_started
      postgresql:
        condition: service_healthy
      openmetadata-server:
        condition: service_healthy
    environment:
      AIRFLOW__API__AUTH_BACKENDS: airflow.api.auth.backend.basic_auth
      AIRFLOW__CORE__EXECUTOR: LocalExecutor
      AIRFLOW__OPENMETADATA_AIRFLOW_APIS__DAG_GENERATED_CONFIGS: "/opt/airflow/dag_generated_configs"
      DB_HOST: ${AIRFLOW_DB_HOST:-postgresql}
      DB_PORT: ${AIRFLOW_DB_PORT:-5432}
      AIRFLOW_DB: ${AIRFLOW_DB:-airflow_db}
      DB_USER: ${AIRFLOW_DB_USER:-airflow_user}
      DB_SCHEME: ${AIRFLOW_DB_SCHEME:-postgresql+psycopg2}
      DB_PASSWORD: ${AIRFLOW_DB_PASSWORD:-airflow_pass}
    entrypoint: /bin/bash
    command:
      - "/opt/airflow/ingestion_dependency.sh"
    expose:
      - 8080
    ports:
      - "8080:8080"
    networks:
      - app_net
    volumes:
      - ingestion-volume-dag-airflow:/opt/airflow/dag_generated_configs
      - ingestion-volume-dags:/opt/airflow/dags
      - ingestion-volume-tmp:/tmp

networks:
  app_net:
    ipam:
      driver: default
      config:
        - subnet: "172.16.240.0/24"<|MERGE_RESOLUTION|>--- conflicted
+++ resolved
@@ -17,11 +17,7 @@
 services:
   postgresql:
     container_name: openmetadata_postgresql
-<<<<<<< HEAD
     image: openmetadata/postgresql:0.12.3
-=======
-    image: openmetadata/postgresql:0.12.2
->>>>>>> c917d159
     restart: always
     environment:
       POSTGRES_USER: postgres
@@ -53,11 +49,7 @@
   openmetadata-server:
     container_name: openmetadata_server
     restart: always
-<<<<<<< HEAD
     image: openmetadata/server:0.12.3
-=======
-    image: openmetadata/server:0.12.2
->>>>>>> c917d159
     environment:
       # OpenMetadata Server Authentication Configuration
       AUTHORIZER_CLASS_NAME: ${AUTHORIZER_CLASS_NAME:-org.openmetadata.service.security.DefaultAuthorizer}
@@ -129,7 +121,6 @@
       ELASTICSEARCH_PASSWORD: ${ELASTICSEARCH_PASSWORD:-""}
       # Heap OPTS Configurations
       OPENMETADATA_HEAP_OPTS: ${OPENMETADATA_HEAP_OPTS:--Xmx1G -Xms1G}
-
     expose:
       - 8585
       - 8586
@@ -148,11 +139,7 @@
 
   ingestion:
     container_name: openmetadata_ingestion
-<<<<<<< HEAD
     image: openmetadata/ingestion:0.12.3
-=======
-    image: openmetadata/ingestion:0.12.2
->>>>>>> c917d159
     depends_on:
       elasticsearch:
         condition: service_started
