--- conflicted
+++ resolved
@@ -40,37 +40,35 @@
 
 echo "Running local docker using mode [$mode] database [$database] and skipping maven build [$skipMaven]"
 
-if [[ $mode == "no-ui" ]]; then
-    echo "Maven Build - Skipping Tests and UI"
-    cd ../
-    if [[ $skipMaven == "false" ]]; then
-      mvn -DskipTests -DonlyBackend clean package -pl !openmetadata-ui
+cd ../
+if [[ $skipMaven == "false" ]]; then
+    if [[ $mode == "no-ui" ]]; then
+        echo "Maven Build - Skipping Tests and UI"
+        mvn -DskipTests -DonlyBackend clean package -pl !openmetadata-ui
+    else
+        echo "Maven Build - Skipping Tests"
+        cd ../
+        mvn -DskipTests clean package
     fi
 else
-    echo "Maven Build - Skipping Tests"
-    cd ../
-    if [[ $skipMaven == "false" ]]; then
-      mvn -DskipTests clean package
-    fi
+    echo "Skipping Maven Build"
 fi
 
-echo "Prepare Docker volume for the operators"
 cd docker/local-metadata || exit
-echo "Starting Local Docker Containers"
 
-<<<<<<< HEAD
+echo "Stopping any previous Local Docker Containers"
 docker compose -f docker-compose-postgres.yml down
 docker compose down
 
+echo "Starting Local Docker Containers"
+
+echo "Using ingestion dependency: ${INGESTION_DEPENDENCY:-all}"
+
 if [[ $database == "postgresql" ]]; then
-    docker compose -f docker-compose-postgres.yml up --build -d
+    docker compose -f docker-compose-postgres.yml build --build-arg INGESTION_DEPENDENCY="${INGESTION_DEPENDENCY:-all}" && docker compose -f docker-compose-postgres.yml up -d
 else
-    docker compose up --build -d
+    docker compose build --build-arg INGESTION_DEPENDENCY="${INGESTION_DEPENDENCY:-all}" && docker compose up --build -d
 fi
-=======
-echo "Using ingestion dependency: ${INGESTION_DEPENDENCY:-all}"
-docker compose down && docker compose build --build-arg INGESTION_DEPENDENCY="${INGESTION_DEPENDENCY:-all}" && docker compose up -d
->>>>>>> 811f640a
 
 until curl -s -f "http://localhost:9200/_cat/indices/team_search_index"; do
   printf 'Checking if Elastic Search instance is up...\n'
