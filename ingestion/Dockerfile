FROM python:3.9-slim as base
ENV AIRFLOW_HOME=/airflow
RUN apt-get update && \
<<<<<<< HEAD
    apt-get install -y gcc libsasl2-modules libsasl2-dev curl build-essential libssl-dev libffi-dev librdkafka-dev unixodbc-dev python3.9-dev openjdk-11-jre unixodbc freetds-dev freetds-bin tdsodbc libevent-dev wget openssl --no-install-recommends && \
=======
    apt-get install -y gcc libsasl2-modules libsasl2-dev build-essential libssl-dev libffi-dev librdkafka-dev unixodbc-dev python3.9-dev openjdk-11-jre unixodbc freetds-dev freetds-bin tdsodbc libevent-dev wget openssl --no-install-recommends && \
>>>>>>> e51aadae
    rm -rf /var/lib/apt/lists/*
# RUN wget https://github.com/open-metadata/openmetadata-airflow-apis/releases/download/0.1/openmetadata-airflow-apis-plugin.tar.gz
# RUN tar zxvf openmetadata-airflow-apis-plugin.tar.gz

# Manually fix security vulnerability from curl
#  -  https://security.snyk.io/vuln/SNYK-DEBIAN11-CURL-2936229
# Add it back to the usual apt-get install once a fix for Debian is released
RUN wget https://curl.se/download/curl-7.84.0.tar.gz && \
    tar -xvf curl-7.84.0.tar.gz && cd curl-7.84.0 && \
    ./configure --with-openssl && make && make install

FROM base as airflow
ENV AIRFLOW_VERSION=2.1.4
ENV CONSTRAINT_URL="https://raw.githubusercontent.com/apache/airflow/constraints-${AIRFLOW_VERSION}/constraints-3.9.txt"
# Add docker provider for the DockerOperator
RUN pip install "apache-airflow[docker]==${AIRFLOW_VERSION}" --constraint "${CONSTRAINT_URL}"


FROM airflow as apis
WORKDIR /openmetadata-airflow-apis
COPY openmetadata-airflow-apis /openmetadata-airflow-apis

RUN mkdir /om-airflow
RUN mv /openmetadata-airflow-apis/src/plugins /om-airflow

RUN pip install "."

FROM apis as ingestion
WORKDIR /ingestion
COPY ingestion /ingestion

ARG INGESTION_DEPENDENCY=all
RUN pip install ".[${INGESTION_DEPENDENCY}]"


RUN airflow db init
RUN cp -r /ingestion/airflow.cfg /airflow/airflow.cfg
RUN cp -r /om-airflow/plugins /airflow/plugins
RUN cp -r /om-airflow/plugins/dag_templates /airflow/
RUN mkdir -p /airflow/dag_generated_configs
RUN chmod 755 ingestion_dependency.sh
EXPOSE 8080
CMD [ "./ingestion_dependency.sh" ]<|MERGE_RESOLUTION|>--- conflicted
+++ resolved
@@ -1,11 +1,7 @@
 FROM python:3.9-slim as base
 ENV AIRFLOW_HOME=/airflow
 RUN apt-get update && \
-<<<<<<< HEAD
-    apt-get install -y gcc libsasl2-modules libsasl2-dev curl build-essential libssl-dev libffi-dev librdkafka-dev unixodbc-dev python3.9-dev openjdk-11-jre unixodbc freetds-dev freetds-bin tdsodbc libevent-dev wget openssl --no-install-recommends && \
-=======
     apt-get install -y gcc libsasl2-modules libsasl2-dev build-essential libssl-dev libffi-dev librdkafka-dev unixodbc-dev python3.9-dev openjdk-11-jre unixodbc freetds-dev freetds-bin tdsodbc libevent-dev wget openssl --no-install-recommends && \
->>>>>>> e51aadae
     rm -rf /var/lib/apt/lists/*
 # RUN wget https://github.com/open-metadata/openmetadata-airflow-apis/releases/download/0.1/openmetadata-airflow-apis-plugin.tar.gz
 # RUN tar zxvf openmetadata-airflow-apis-plugin.tar.gz
