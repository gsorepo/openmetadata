--- conflicted
+++ resolved
@@ -3,8 +3,6 @@
     "type": "bigquery",
     "config": {
       "service_name": "gcp_bigquery",
-<<<<<<< HEAD
-=======
       "options":{
         "credentials":{
           "type": "service_account",
@@ -19,7 +17,6 @@
           "client_x509_cert_url": ""
         }
       },
->>>>>>> ddf4ae26
       "table_filter_pattern": {
         "excludes": [
           "[\\w]*cloudaudit.*",
