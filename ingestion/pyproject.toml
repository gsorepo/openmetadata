[build-system]
requires = ["setuptools==69.0.2"]
build-backend = "setuptools.build_meta"

# We will keep handling dependencies in setup.py
# since it helps us organize and isolate version management
[project]
name = "openmetadata-ingestion"
<<<<<<< HEAD
version = "1.5.0.0.dev0"
=======
version = "1.4.2.0"
>>>>>>> b0f0c45e
dynamic = ["readme", "dependencies", "optional-dependencies"]
authors = [
    {name = "OpenMetadata Committers"}
]
license = {file = "LICENSE"}
description = "Ingestion Framework for OpenMetadata"
requires-python = ">=3.8"

[project.urls]
Homepage = "https://open-metadata.org/"
Documentation = "https://docs.open-metadata.org/"
Source = "https://github.com/open-metadata/OpenMetadata"

[tool.setuptools.dynamic]
readme = {file = ["README.md"]}

[tool.setuptools.packages.find]
where = ["./src"]
exclude = ["tests*"]
namespaces = true

[tool.setuptools.package-data]
"metadata.examples" = ["workflows/*.yaml"]

[project.scripts]
metadata = "metadata.cmd:metadata"

[project.entry-points.apache_airflow_provider]
provider_info = "airflow_provider_openmetadata:get_provider_config"

[tool.coverage.run]
source = [
    "env/lib/python3.9/site-packages/metadata"
]
relative_files = true
branch = true

[tool.coverage.report]
omit = [
    "*__init__*",
    "*/generated/*",
    "tests/*",
    "ingestion/src/*",
    "*/src/metadata/ingestion/source/database/sample_*"
]

[tool.mypy]
mypy_path = "src"
plugins = [
    "sqlalchemy.ext.mypy.plugin",
    "pydantic.mypy"
]
ignore_missing_imports = true
namespace_packages = true
strict_optional = true
check_untyped_defs = true
# eventually we'd like to enable these
disallow_untyped_defs = false
disallow_incomplete_defs = false

[tool.pytest.ini_options]
markers = [
    "slow: marks tests as slow (deselect with '-m \"not slow\"')"
]

[tool.pylint.BASIC]
# W1203: logging-fstring-interpolation - f-string brings better readability and unifies style
# W1202: logging-format-interpolation - lazy formatting in logging functions
# R0903: too-few-public-methods - False negatives in pydantic classes
# W0707: raise-missing-from - Tends to be a false positive as exception are closely encapsulated
# R0901: too-many-ancestors - We are already inheriting from SQA classes with a bunch of ancestors
# W0703: broad-except - We are dealing with many different source systems, but we want to make sure workflows run until the end
# W0511: fixme - These are internal notes and guides
# W1518: method-cache-max-size-none - allow us to use LRU Cache with maxsize `None` to speed up certain calls
disable = "W1203,W1202,R0903,W0707,R0901,W1201,W0703,W0511,W1518"

docstring-min-length = 20
max-args = 7
max-attributes = 12

# usual typevar naming
good-names = "T,C,fn,db,df,i"
module-rgx = "(([a-z_][a-z0-9_]*)|([a-zA-Z0-9]+))$"

[tool.pylint.MASTER]
fail-under = 6.0
init-hook = "from pylint.config import find_default_config_files; import os, sys; sys.path.append(os.path.dirname(next(find_default_config_files())))"
extension-pkg-allow-list = "pydantic"
load-plugins = "ingestion.plugins.print_checker"
max-public-methods = 25

ignore-paths = [
    "ingestion/src/metadata/generated",
    # TODO - Remove these as we fix the linting issues
    "ingestion/src/metadata/data_quality/validations/column/sqlalchemy/columnValuesToBeUnique.py",
    "ingestion/src/metadata/clients/azure_client.py",
    "ingestion/src/metadata/ingestion/ometa/mixins/es_mixin.py",
    "ingestion/src/metadata/ingestion/api/topology_runner.py",
    "ingestion/src/metadata/data_quality/validations/mixins/sqa_validator_mixin.py",
    "ingestion/src/metadata/utils/datalake/datalake_utils.py",
    "ingestion/src/metadata/great_expectations/action.py",
    "ingestion/src/metadata/profiler/interface/nosql/profiler_interface.py",
    "ingestion/src/metadata/profiler/processor/sampler/nosql/sampler.py",
    "ingestion/src/metadata/ingestion/source",
    "ingestion/src/metadata/profiler/metrics",
    "ingestion/src/metadata/profiler/source/databricks",
]

[tool.pylint."MESSAGES CONTROL"]
disable = "no-name-in-module,import-error,duplicate-code"
enable = "useless-suppression"

[tool.pylint.FORMAT]
# We all have big monitors now
max-line-length = 120

[tool.black]
extend-exclude = "src/metadata/generated"

[tool.pycln]
all = true
extend-exclude = "src/metadata/generated"

[tool.isort]
skip_glob = [
    "src/metadata/generated/*",
    "build/*",
    "env/*",
    "../openmetadata-airflow-apis/build/*"
]
profile = "black"
indent = "    "
multi_line_output = 3<|MERGE_RESOLUTION|>--- conflicted
+++ resolved
@@ -6,11 +6,7 @@
 # since it helps us organize and isolate version management
 [project]
 name = "openmetadata-ingestion"
-<<<<<<< HEAD
-version = "1.5.0.0.dev0"
-=======
 version = "1.4.2.0"
->>>>>>> b0f0c45e
 dynamic = ["readme", "dependencies", "optional-dependencies"]
 authors = [
     {name = "OpenMetadata Committers"}
