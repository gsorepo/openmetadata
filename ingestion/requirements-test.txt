black
isort
pre-commit
pylint
<<<<<<< HEAD
faker
coverage
=======
pytest
pytest-cov
faker
>>>>>>> b866d8a7
<|MERGE_RESOLUTION|>--- conflicted
+++ resolved
@@ -2,11 +2,7 @@
 isort
 pre-commit
 pylint
-<<<<<<< HEAD
-faker
-coverage
-=======
 pytest
 pytest-cov
 faker
->>>>>>> b866d8a7
+coverage