--- conflicted
+++ resolved
@@ -70,12 +70,7 @@
         "pyarrow~=6.0.1",
         "google-cloud-datacatalog==3.6.2",
     },
-<<<<<<< HEAD
-    "bigquery-usage": {"google-cloud-logging", "cachetools"},
-=======
     "bigquery-usage": {"google-cloud-logging", "cachetools", "sqllineage==1.3.3"},
-    # "docker": {"docker==5.0.3"},
->>>>>>> f533a679
     "docker": {"python_on_whales==0.34.0"},
     "backup": {"boto3~=1.19.12"},
     "dbt": {},
