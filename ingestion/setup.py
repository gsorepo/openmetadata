#  Copyright 2021 Collate
#  Licensed under the Apache License, Version 2.0 (the "License");
#  you may not use this file except in compliance with the License.
#  You may obtain a copy of the License at
#  http://www.apache.org/licenses/LICENSE-2.0
#  Unless required by applicable law or agreed to in writing, software
#  distributed under the License is distributed on an "AS IS" BASIS,
#  WITHOUT WARRANTIES OR CONDITIONS OF ANY KIND, either express or implied.
#  See the License for the specific language governing permissions and
#  limitations under the License.

"""
Python Dependencies
"""

from typing import Dict, List, Set

from setuptools import setup

# Add here versions required for multiple plugins
VERSIONS = {
    "airflow": "apache-airflow==2.9.1",
    "adlfs": "adlfs>=2023.1.0",
    "avro": "avro>=1.11.3,<1.12",
    "boto3": "boto3>=1.20,<2.0",  # No need to add botocore separately. It's a dep from boto3
    "geoalchemy2": "GeoAlchemy2~=0.12",
    "google-cloud-monitoring": "google-cloud-monitoring>=2.0.0",
    "google-cloud-storage": "google-cloud-storage==1.43.0",
    "gcsfs": "gcsfs>=2023.1.0",
    "great-expectations": "great-expectations>=0.18.0,<0.18.14",
    "grpc-tools": "grpcio-tools>=1.47.2",
    "msal": "msal~=1.2",
    "neo4j": "neo4j~=5.3.0",
    "pandas": "pandas~=2.0.0",
    "pyarrow": "pyarrow~=16.0",
    "pydantic": "pydantic~=2.0",
    "pydomo": "pydomo~=0.3",
    "pymysql": "pymysql~=1.0",
    "pyodbc": "pyodbc>=4.0.35,<5",
    "numpy": "numpy<2",
    "scikit-learn": "scikit-learn~=1.0",  # Python 3.7 only goes up to 1.0.2
    "packaging": "packaging",
    "azure-storage-blob": "azure-storage-blob~=12.14",
    "azure-identity": "azure-identity~=1.12",
    "sqlalchemy-databricks": "sqlalchemy-databricks~=0.1",
    "databricks-sdk": "databricks-sdk>=0.18.0,<0.20.0",
    "trino": "trino[sqlalchemy]",
    "spacy": "spacy<3.8",
    "looker-sdk": "looker-sdk>=22.20.0",
    "lkml": "lkml~=1.3",
    "tableau": "tableau-api-lib~=0.1",
    "pyhive": "pyhive[hive_pure_sasl]~=0.7",
    "mongo": "pymongo~=4.3",
    "redshift": "sqlalchemy-redshift==0.8.12",
    "snowflake": "snowflake-sqlalchemy~=1.4",
    "elasticsearch8": "elasticsearch8~=8.9.0",
    "giturlparse": "giturlparse",
    "validators": "validators~=0.22.0",
    "teradata": "teradatasqlalchemy>=20.0.0.0",
}

COMMONS = {
    "datalake": {
        VERSIONS["avro"],
        VERSIONS["boto3"],
        VERSIONS["pandas"],
        VERSIONS["pyarrow"],
        VERSIONS["numpy"],
        # python-snappy does not work well on 3.11 https://github.com/aio-libs/aiokafka/discussions/931
        # Using this as an alternative
        "cramjam~=2.7",
        # TODO decouple datalake dependencies
        "azure-storage-blob",
        "google-cloud-storage",
    },
    "hive": {
        "presto-types-parser>=0.0.2",
        VERSIONS["pyhive"],
    },
    "kafka": {
        VERSIONS["avro"],
        "confluent_kafka==2.1.1",
        "fastavro>=1.2.0",
        # Due to https://github.com/grpc/grpc/issues/30843#issuecomment-1303816925
        # use >= v1.47.2 https://github.com/grpc/grpc/blob/v1.47.2/tools/distrib/python/grpcio_tools/grpc_version.py#L17
        VERSIONS[
            "grpc-tools"
        ],  # grpcio-tools already depends on grpcio. No need to add separately
        "protobuf",
    },
    "postgres": {
        VERSIONS["pymysql"],
        "psycopg2-binary",
        VERSIONS["geoalchemy2"],
        VERSIONS["packaging"],
    },  # Adding as Postgres SQL & GreenPlum are using common packages.
}

DATA_DIFF = {
    driver: f"collate-data-diff[{driver}]"
    # data-diff uses different drivers out-of-the-box than OpenMetadata
    # the exrtas are described here:
    # https://github.com/open-metadata/collate-data-diff/blob/main/pyproject.toml#L68
    # install all data diffs with "pip install collate-data-diff[all-dbs]"
    for driver in [
        "clickhouse",
        # "duckdb", # Not supported by OpenMetadata
        "mssql",
        "mysql",
        "oracle",
        # "postgresql", we dont use this as it installs psycopg2 which interferes with psycopg2-binary
        "presto",
        "redshift",
        "snowflake",
        "trino",
        "vertica",
    ]
}

base_requirements = {
    "antlr4-python3-runtime==4.9.2",
    VERSIONS["azure-identity"],
    "azure-keyvault-secrets",  # Azure Key Vault SM
    VERSIONS["boto3"],  # Required in base for the secrets manager
    "cached-property==1.5.2",  # LineageParser
    "chardet==4.0.0",  # Used in the profiler
    "cryptography>=42.0.0",
    "google-cloud-secret-manager==2.19.0",
    "google-crc32c",
    "email-validator>=2.0",  # For the pydantic generated models for Email
    "importlib-metadata>=4.13.0",  # From airflow constraints
    "Jinja2>=2.11.3",
    "jsonpatch<2.0, >=1.24",
    "memory-profiler",
    "mypy_extensions>=0.4.3",
    VERSIONS["pydantic"],
    VERSIONS["pymysql"],
    "python-dateutil>=2.8.1",
    "PyYAML~=6.0",
    "requests>=2.23",
    "requests-aws4auth~=1.1",  # Only depends on requests as external package. Leaving as base.
    "sqlalchemy>=1.4.0,<2",
    "collate-sqllineage~=1.4.0",
    "tabulate==0.9.0",
    "typing-inspect",
    "packaging",  # For version parsing
}

plugins: Dict[str, Set[str]] = {
    "airflow": {
        VERSIONS["airflow"],
        "attrs",
    },  # Same as ingestion container. For development.
    "amundsen": {VERSIONS["neo4j"]},
    "athena": {"pyathena~=3.0"},
    "atlas": {},
    "azuresql": {VERSIONS["pyodbc"]},
    "azure-sso": {VERSIONS["msal"]},
    "backup": {VERSIONS["boto3"], VERSIONS["azure-identity"], "azure-storage-blob"},
    "bigquery": {
        "cachetools",
        "google-cloud-datacatalog>=3.6.2",
        "google-cloud-logging",
        VERSIONS["pyarrow"],
        VERSIONS["numpy"],
        "sqlalchemy-bigquery>=1.2.2",
    },
    "bigtable": {"google-cloud-bigtable>=2.0.0", VERSIONS["pandas"], VERSIONS["numpy"]},
    "clickhouse": {
        "clickhouse-driver~=0.2",
        "clickhouse-sqlalchemy~=0.2",
        DATA_DIFF["clickhouse"],
    },
    "dagster": {
        "croniter<3",
        VERSIONS["pymysql"],
        "psycopg2-binary",
        VERSIONS["geoalchemy2"],
        "dagster_graphql~=1.1",
    },
    "dbt": {
        "google-cloud",
        VERSIONS["boto3"],
        VERSIONS["google-cloud-storage"],
        "dbt-artifacts-parser",
        VERSIONS["azure-storage-blob"],
        VERSIONS["azure-identity"],
    },
    "db2": {"ibm-db-sa~=0.3"},
    "db2-ibmi": {"sqlalchemy-ibmi~=0.9.3"},
    "databricks": {
        VERSIONS["sqlalchemy-databricks"],
        VERSIONS["databricks-sdk"],
        "ndg-httpsclient~=0.5.1",
        "pyOpenSSL~=24.1.0",
        "pyasn1~=0.6.0",
        # databricks has a dependency on pyhive for metadata as well as profiler
        VERSIONS["pyhive"],
    },
    "datalake-azure": {
        VERSIONS["azure-storage-blob"],
        VERSIONS["azure-identity"],
        VERSIONS["adlfs"],
        *COMMONS["datalake"],
    },
    "datalake-gcs": {
        VERSIONS["google-cloud-monitoring"],
        VERSIONS["google-cloud-storage"],
        VERSIONS["gcsfs"],
        *COMMONS["datalake"],
    },
    "datalake-s3": {
        # vendoring 'boto3' to keep all dependencies aligned (s3fs, boto3, botocore, aiobotocore)
        "s3fs[boto3]",
        *COMMONS["datalake"],
    },
    "deltalake": {
        "delta-spark<=2.3.0",
        "deltalake~=0.17,<0.20",
    },  # TODO: remove pinning to under 0.20 after https://github.com/open-metadata/OpenMetadata/issues/17909
    "deltalake-storage": {"deltalake~=0.17,<0.20"},
    "deltalake-spark": {"delta-spark<=2.3.0"},
    "domo": {VERSIONS["pydomo"]},
    "doris": {"pydoris==1.0.2"},
    "druid": {"pydruid>=0.6.5"},
    "dynamodb": {VERSIONS["boto3"]},
    "elasticsearch": {
        VERSIONS["elasticsearch8"],
    },  # also requires requests-aws4auth which is in base
    "glue": {VERSIONS["boto3"]},
    "great-expectations": {VERSIONS["great-expectations"]},
    "greenplum": {*COMMONS["postgres"]},
    "hive": {
        *COMMONS["hive"],
        "thrift>=0.13,<1",
        # Replacing sasl with pure-sasl based on https://github.com/cloudera/python-sasl/issues/30 for py 3.11
        "pure-sasl",
        "thrift-sasl~=0.4",
        "impyla~=0.18.0",
    },
    "iceberg": {
        "pyiceberg>=0.5",
        # Forcing the version of a few packages so it plays nicely with other requirements.
        VERSIONS["pydantic"],
        VERSIONS["adlfs"],
        VERSIONS["gcsfs"],
        VERSIONS["pyarrow"],
    },
    "impala": {
        "presto-types-parser>=0.0.2",
        "impyla[kerberos]~=0.18.0",
        "thrift>=0.13,<1",
        "pure-sasl",
        "thrift-sasl~=0.4",
    },
    "kafka": {*COMMONS["kafka"]},
    "kafkaconnect": {"kafka-connect-py==0.10.11"},
    "kinesis": {VERSIONS["boto3"]},
    "looker": {
        VERSIONS["looker-sdk"],
        VERSIONS["lkml"],
        "gitpython~=3.1.34",
        VERSIONS["giturlparse"],
    },
    "mlflow": {"mlflow-skinny>=2.3.0"},
    "mongo": {VERSIONS["mongo"], VERSIONS["pandas"], VERSIONS["numpy"]},
    "couchbase": {"couchbase~=4.1"},
    "mssql": {
        "sqlalchemy-pytds~=0.3",
        DATA_DIFF["mssql"],
    },
    "mssql-odbc": {
        VERSIONS["pyodbc"],
        DATA_DIFF["mssql"],
    },
    "mysql": {
        VERSIONS["pymysql"],
        DATA_DIFF["mysql"],
    },
    "nifi": {},  # uses requests
    "openlineage": {*COMMONS["kafka"]},
    "oracle": {"cx_Oracle>=8.3.0,<9", "oracledb~=1.2", DATA_DIFF["oracle"]},
    "pgspider": {"psycopg2-binary", "sqlalchemy-pgspider"},
    "pinotdb": {"pinotdb~=5.0"},
    "postgres": {*COMMONS["postgres"]},
    "powerbi": {
        VERSIONS["msal"],
        VERSIONS["boto3"],
        VERSIONS["google-cloud-storage"],
        VERSIONS["azure-storage-blob"],
        VERSIONS["azure-identity"],
    },
    "qliksense": {"websocket-client~=1.6.1"},
    "presto": {*COMMONS["hive"], DATA_DIFF["presto"]},
    "pymssql": {"pymssql~=2.2.0"},
    "quicksight": {VERSIONS["boto3"]},
    "redash": {VERSIONS["packaging"]},
    "redpanda": {*COMMONS["kafka"]},
    "redshift": {
        # Going higher has memory and performance issues
        VERSIONS["redshift"],
        "psycopg2-binary",
        VERSIONS["geoalchemy2"],
    },
    "sagemaker": {VERSIONS["boto3"]},
    "salesforce": {"simple_salesforce~=1.11"},
    "sample-data": {VERSIONS["avro"], VERSIONS["grpc-tools"]},
    "sap-hana": {"hdbcli", "sqlalchemy-hana"},
    "sas": {},
    "singlestore": {VERSIONS["pymysql"]},
    "sklearn": {VERSIONS["scikit-learn"]},
    "snowflake": {VERSIONS["snowflake"], DATA_DIFF["snowflake"]},
    "superset": {},  # uses requests
    "tableau": {VERSIONS["tableau"], VERSIONS["validators"], VERSIONS["packaging"]},
    "teradata": {VERSIONS["teradata"]},
    "trino": {VERSIONS["trino"], DATA_DIFF["trino"]},
    "vertica": {"sqlalchemy-vertica[vertica-python]>=0.0.5", DATA_DIFF["vertica"]},
    "pii-processor": {
        VERSIONS["spacy"],
        VERSIONS["pandas"],
        VERSIONS["numpy"],
        "presidio-analyzer==2.2.355",
    },
}

dev = {
    "black==22.3.0",
    "datamodel-code-generator==0.25.6",
    "boto3-stubs",
    "mypy-boto3-glue",
    "isort",
    "pre-commit",
    "pycln",
<<<<<<< HEAD
    "pylint~=3.0",
    "nox",
    "coverage",
    "basedpyright",
=======
    "pylint~=3.2.0",  # 3.3.0+ breaks our current linting
>>>>>>> 29505b04
    # For publishing
    "twine",
    "build",
    *plugins["sample-data"],
}

test = {
    # Install Airflow as it's not part of `all` plugin
    VERSIONS["airflow"],
    "boto3-stubs",
    "mypy-boto3-glue",
    "coverage",
    # Install GE because it's not in the `all` plugin
    VERSIONS["great-expectations"],
    "moto~=5.0",
    "basedpyright~=1.14",
    "pytest==7.0.0",
    "pytest-cov",
    "pytest-order",
    # install dbt dependency
    "dbt-artifacts-parser",
    "freezegun",
    "testcontainers==3.7.1;python_version<'3.9'",
    "testcontainers~=4.8.0;python_version>='3.9'",
    "minio==7.2.5",
    "kafka-python==2.0.2",
    "requests==2.31.0",
<<<<<<< HEAD
    "tenacity",
    VERSIONS["elasticsearch8"],
    VERSIONS["spacy"],
    VERSIONS["scikit-learn"],
    VERSIONS["grpc-tools"],
=======
    f"{DATA_DIFF['mysql']}",
    *plugins["deltalake"],
    *plugins["datalake-gcs"],
    *plugins["pgspider"],
    *plugins["clickhouse"],
    *plugins["mssql"],
    *plugins["dagster"],
    *plugins["oracle"],
    *plugins["mssql"],
>>>>>>> 29505b04
}

e2e_test = {
    # playwright dependencies
    "pytest-playwright",
    "pytest-base-url",
}

extended_testing = {
    "Faker",  # For Sample Data Generation
}


def filter_requirements(filtered: Set[str]) -> List[str]:
    """Filter out requirements from base_requirements"""
    return list(
        base_requirements.union(
            *[
                requirements
                for plugin, requirements in plugins.items()
                if plugin not in filtered
            ]
        )
    )


setup(
    install_requires=list(base_requirements),
    extras_require={
        "base": list(base_requirements),
        "dev": list(dev),
        "test": list(test),
        "e2e_test": list(e2e_test),
        "extended_testing": list(extended_testing),
        "data-insight": list(plugins["elasticsearch"]),
        **{plugin: list(dependencies) for (plugin, dependencies) in plugins.items()},
        "all": filter_requirements({"airflow", "db2", "great-expectations"}),
        "slim": filter_requirements(
            {
                "airflow",
                "db2",
                "great-expectations",
                "deltalake",
                "deltalake-spark",
                "sklearn",
            }
        ),
    },
)<|MERGE_RESOLUTION|>--- conflicted
+++ resolved
@@ -331,14 +331,10 @@
     "isort",
     "pre-commit",
     "pycln",
-<<<<<<< HEAD
-    "pylint~=3.0",
+    "pylint~=3.2.0",  # 3.3.0+ breaks our current linting
     "nox",
     "coverage",
     "basedpyright",
-=======
-    "pylint~=3.2.0",  # 3.3.0+ breaks our current linting
->>>>>>> 29505b04
     # For publishing
     "twine",
     "build",
@@ -353,7 +349,6 @@
     "coverage",
     # Install GE because it's not in the `all` plugin
     VERSIONS["great-expectations"],
-    "moto~=5.0",
     "basedpyright~=1.14",
     "pytest==7.0.0",
     "pytest-cov",
@@ -366,23 +361,11 @@
     "minio==7.2.5",
     "kafka-python==2.0.2",
     "requests==2.31.0",
-<<<<<<< HEAD
     "tenacity",
     VERSIONS["elasticsearch8"],
     VERSIONS["spacy"],
     VERSIONS["scikit-learn"],
     VERSIONS["grpc-tools"],
-=======
-    f"{DATA_DIFF['mysql']}",
-    *plugins["deltalake"],
-    *plugins["datalake-gcs"],
-    *plugins["pgspider"],
-    *plugins["clickhouse"],
-    *plugins["mssql"],
-    *plugins["dagster"],
-    *plugins["oracle"],
-    *plugins["mssql"],
->>>>>>> 29505b04
 }
 
 e2e_test = {
