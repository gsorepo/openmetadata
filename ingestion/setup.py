#  Copyright 2021 Collate
#  Licensed under the Apache License, Version 2.0 (the "License");
#  you may not use this file except in compliance with the License.
#  You may obtain a copy of the License at
#  http://www.apache.org/licenses/LICENSE-2.0
#  Unless required by applicable law or agreed to in writing, software
#  distributed under the License is distributed on an "AS IS" BASIS,
#  WITHOUT WARRANTIES OR CONDITIONS OF ANY KIND, either express or implied.
#  See the License for the specific language governing permissions and
#  limitations under the License.

import os
from typing import Dict, Set

from setuptools import find_namespace_packages, setup


def get_long_description():
    root = os.path.dirname(__file__)
    with open(os.path.join(root, "README.md")) as f:
        description = f.read()
    return description


base_requirements = {
    "openmetadata-ingestion-core==0.8.0",
    "commonregex",
    "idna<3,>=2.5",
    "click>=7.1.1",
    "typing_extensions>=3.7.4",
    "mypy_extensions>=0.4.3",
    "typing-inspect",
    "pydantic>=1.7.4",
    "pydantic[email]>=1.7.2",
    "google>=3.0.0",
    "google-auth>=1.33.0",
    "python-dateutil>=2.8.1",
    "email-validator>=1.0.3",
    "wheel~=0.36.2",
    "python-jose==3.3.0",
    "sqlalchemy>=1.3.24",
    "sql-metadata~=2.0.0",
    "requests~=2.26",
    "cryptography",
    "Jinja2>=2.11.3, <3.0",
    "PyYAML",
    "jsonschema",
}

report_requirements = {
    "asgiref==3.4.1",
    "Django==3.2.7",
    "pytz==2021.1",
    "sqlparse==0.4.2",
}

base_plugins = {
    "query-parser",
    "metadata-usage",
    "file-stage",
    "sql-metadata~=2.0.0",
}
plugins: Dict[str, Set[str]] = {
    "amundsen": {"neo4j~=4.4.0"},
    "athena": {"PyAthena[SQLAlchemy]"},
    "bigquery": {
        "sqlalchemy-bigquery==1.2.2",
        "pyarrow~=6.0.1",
        "google-cloud-datacatalog==3.6.2",
    },
    "bigquery-usage": {"google-cloud-logging", "cachetools"},
    # "docker": {"docker==5.0.3"},
    "docker": {"python_on_whales==0.34.0"},
    "backup": {"boto3~=1.19.12"},
    "dbt": {},
    "druid": {"pydruid>=0.6.2"},
    "elasticsearch": {"elasticsearch~=7.13.1"},
    "glue": {"boto3~=1.19.12"},
    "dynamodb": {"boto3~=1.19.12"},
    "hive": {
        "pyhive~=0.6.3",
        "thrift~=0.13.0",
        "sasl==0.3.1",
        "thrift-sasl==0.4.3",
        "presto-types-parser==0.0.2",
    },
    "kafka": {"confluent_kafka>=1.5.0", "fastavro>=1.2.0"},
    "ldap-users": {"ldap3==2.9.1"},
    "looker": {"looker-sdk==21.12.2"},
    "mssql": {"sqlalchemy-pytds>=0.3"},
    "mssql-odbc": {"pyodbc"},
    "mysql": {"pymysql>=1.0.2"},
    "oracle": {"cx_Oracle"},
    "presto": {"pyhive~=0.6.3"},
    "trino": {"sqlalchemy-trino"},
    "postgres": {"pymysql>=1.0.2", "psycopg2-binary", "GeoAlchemy2"},
    "redash": {"redash-toolbelt==0.1.4"},
    "redshift": {"sqlalchemy-redshift==0.8.9", "psycopg2-binary", "GeoAlchemy2"},
    "redshift-usage": {
        "sqlalchemy-redshift==0.8.9",
        "psycopg2-binary",
        "GeoAlchemy2",
    },
    "snowflake": {"snowflake-sqlalchemy<=1.3.2"},
    "snowflake-usage": {"snowflake-sqlalchemy<=1.3.2"},
    "sample-entity": {"faker~=8.1.1"},
    "superset": {},
    "tableau": {"tableau-api-lib==0.1.29"},
    "vertica": {"sqlalchemy-vertica[vertica-python]>=0.0.5"},
    "report-server": report_requirements,
    "airflow": {"apache-airflow >= 1.10.2"},
    "salesforce": {"simple_salesforce~=1.11.4"},
    "okta": {"okta~=2.3.0"},
    "mlflow": {"mlflow-skinny~=1.22.0"},
    "sklearn": {"scikit-learn==1.0.2"},
    "db2": {"ibm-db-sa==0.3.7"},
    "clickhouse": {"clickhouse-driver==0.2.3", "clickhouse-sqlalchemy==0.1.8"},
<<<<<<< HEAD
    "databricks": {"sqlalchemy-databricks==0.1.0"},
=======
    "singlestore": {"pymysql>=1.0.2"},
>>>>>>> bc3032ea
}
dev = {
    "boto3==1.20.14",
    "botocore==1.23.14",
    "datamodel-code-generator==0.11.14",
    "black==21.12b0",  # required for datamodel-code-generator==0.11.14
    "docker",
    "google-cloud-storage==1.43.0",
    "twine",
}
test = {
    "isort",
    "pre-commit",
    "pylint",
    "pytest==7.0.0",
    "pytest-cov",
    "faker",
    "coverage",
    # sklearn integration
    "scikit-learn==1.0.2",
    "pandas==1.3.5",
}

build_options = {"includes": ["_cffi_backend"]}
setup(
    name="openmetadata-ingestion",
    version="0.9.0.dev0",
    url="https://open-metadata.org/",
    author="OpenMetadata Committers",
    license="Apache License 2.0",
    description="Ingestion Framework for OpenMetadata",
    long_description=get_long_description(),
    long_description_content_type="text/markdown",
    python_requires=">=3.8",
    options={"build_exe": build_options},
    package_dir={"": "src"},
    zip_safe=False,
    dependency_links=[],
    project_urls={
        "Documentation": "https://docs.open-metadata.org/",
        "Source": "https://github.com/open-metadata/OpenMetadata",
    },
    packages=find_namespace_packages(where="./src", exclude=["tests*"]),
    entry_points={
        "console_scripts": ["metadata = metadata.cmd:metadata"],
        "apache_airflow_provider": [
            "provider_info = airflow_provider_openmetadata:get_provider_config"
        ],
    },
    install_requires=list(base_requirements),
    extras_require={
        "base": list(base_requirements),
        "dev": list(dev),
        "test": list(test),
        **{plugin: list(dependencies) for (plugin, dependencies) in plugins.items()},
        "all": list(
            base_requirements.union(
                *[requirements for plugin, requirements in plugins.items()]
            )
        ),
    },
)<|MERGE_RESOLUTION|>--- conflicted
+++ resolved
@@ -115,11 +115,8 @@
     "sklearn": {"scikit-learn==1.0.2"},
     "db2": {"ibm-db-sa==0.3.7"},
     "clickhouse": {"clickhouse-driver==0.2.3", "clickhouse-sqlalchemy==0.1.8"},
-<<<<<<< HEAD
     "databricks": {"sqlalchemy-databricks==0.1.0"},
-=======
     "singlestore": {"pymysql>=1.0.2"},
->>>>>>> bc3032ea
 }
 dev = {
     "boto3==1.20.14",
