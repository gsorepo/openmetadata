--- conflicted
+++ resolved
@@ -19,11 +19,7 @@
 
 # Add here versions required for multiple plugins
 VERSIONS = {
-<<<<<<< HEAD
     "airflow": "apache-airflow==2.10.5",
-=======
-    "airflow": "apache-airflow==2.9.3",
->>>>>>> b341d5e1
     "adlfs": "adlfs>=2023.1.0",
     "avro": "avro>=1.11.3,<1.12",
     "boto3": "boto3>=1.20,<2.0",  # No need to add botocore separately. It's a dep from boto3
