--- conflicted
+++ resolved
@@ -88,12 +88,8 @@
     "pii-processor": {"pandas~=1.3.1"},
     "presto": {"pyhive~=0.6.3"},
     "postgres": {"pymysql>=1.0.2", "psycopg2-binary", "GeoAlchemy2"},
-<<<<<<< HEAD
     "redash": {"redash-toolbelt==0.1.4"},
     "redshift": {"sqlalchemy-redshift", "psycopg2-binary", "GeoAlchemy2"},
-=======
-    "redshift": {"sqlalchemy-redshift", "GeoAlchemy2", "psycopg2-binary"},
->>>>>>> 51524e0a
     "redshift-usage": {"sqlalchemy-redshift", "psycopg2-binary", "GeoAlchemy2"},
     "scheduler": scheduler_requirements,
     "snowflake": {"snowflake-sqlalchemy<=1.2.4"},
