#  Copyright 2021 Collate
#  Licensed under the Apache License, Version 2.0 (the "License");
#  you may not use this file except in compliance with the License.
#  You may obtain a copy of the License at
#  http://www.apache.org/licenses/LICENSE-2.0
#  Unless required by applicable law or agreed to in writing, software
#  distributed under the License is distributed on an "AS IS" BASIS,
#  WITHOUT WARRANTIES OR CONDITIONS OF ANY KIND, either express or implied.
#  See the License for the specific language governing permissions and
#  limitations under the License.

import os
from typing import Dict, Set

from setuptools import find_namespace_packages, setup


def get_long_description():
    root = os.path.dirname(__file__)
    with open(os.path.join(root, "README.md")) as f:
        description = f.read()
    return description


base_requirements = {
    "openmetadata-ingestion-core==0.8.0",
    "commonregex",
    "idna<3,>=2.5",
    "click>=7.1.1",
    "typing_extensions>=3.7.4",
    "mypy_extensions>=0.4.3",
    "typing-inspect",
    "pydantic>=1.7.4",
    "pydantic[email]>=1.7.2",
    "google>=3.0.0",
    "google-auth>=1.33.0",
    "python-dateutil>=2.8.1",
    "email-validator>=1.0.3",
    "wheel~=0.36.2",
    "python-jose==3.3.0",
    "sqlalchemy>=1.3.24",
    "sql-metadata~=2.0.0",
    "requests~=2.26",
    "cryptography",
    "Jinja2>=2.11.3",
    "PyYAML",
    "jsonschema",
    "parsimonious==0.8.1",
    "sqllineage==1.3.3",
}

report_requirements = {
    "asgiref==3.4.1",
    "Django==3.2.7",
    "pytz==2021.1",
    "sqlparse==0.4.2",
}

base_plugins = {
    "query-parser",
    "metadata-usage",
    "file-stage",
    "sql-metadata~=2.0.0",
}
plugins: Dict[str, Set[str]] = {
    "amundsen": {"neo4j~=4.4.0"},
    "athena": {"PyAthena[SQLAlchemy]"},
    "azuresql": {"pyodbc"},
    "bigquery": {
        "sqlalchemy-bigquery==1.2.2",
        "pyarrow~=6.0.1",
        "google-cloud-datacatalog==3.6.2",
    },
    "bigquery-usage": {"google-cloud-logging", "cachetools"},
    "docker": {"python_on_whales==0.34.0"},
    "backup": {"boto3~=1.19.12"},
    "dbt": {},
    "druid": {"pydruid>=0.6.2"},
    "elasticsearch": {"elasticsearch~=7.13.1"},
    "glue": {"boto3~=1.19.12"},
    "dynamodb": {"boto3~=1.19.12"},
    "hive": {
        "pyhive~=0.6.3",
        "thrift~=0.13.0",
        "sasl==0.3.1",
        "thrift-sasl==0.4.3",
        "presto-types-parser==0.0.2",
    },
    "kafka": {"confluent_kafka>=1.5.0", "fastavro>=1.2.0"},
    "ldap-users": {"ldap3==2.9.1"},
    "looker": {"looker-sdk==21.12.2"},
    "mssql": {"sqlalchemy-pytds>=0.3"},
    "mssql-odbc": {"pyodbc"},
    "mysql": {"pymysql>=1.0.2"},
    "oracle": {"cx_Oracle"},
    "presto": {"pyhive~=0.6.3"},
    "trino": {"sqlalchemy-trino"},
    "postgres": {"pymysql>=1.0.2", "psycopg2-binary", "GeoAlchemy2"},
    "redash": {"redash-toolbelt==0.1.4"},
    "redshift": {"sqlalchemy-redshift==0.8.9", "psycopg2-binary", "GeoAlchemy2"},
    "redshift-usage": {
        "sqlalchemy-redshift==0.8.9",
        "psycopg2-binary",
        "GeoAlchemy2",
    },
    "snowflake": {"snowflake-sqlalchemy<=1.3.2"},
    "snowflake-usage": {"snowflake-sqlalchemy<=1.3.2"},
    "sample-entity": {"faker~=8.1.1"},
    "superset": {},
    "tableau": {"tableau-api-lib==0.1.29"},
    "vertica": {"sqlalchemy-vertica[vertica-python]>=0.0.5"},
    "report-server": report_requirements,
    "airflow": {"apache-airflow >= 1.10.2"},
    "salesforce": {"simple_salesforce~=1.11.4"},
    "okta": {"okta~=2.3.0"},
    "mlflow": {"mlflow-skinny~=1.22.0"},
    "sklearn": {"scikit-learn==1.0.2"},
<<<<<<< HEAD
    # "db2": {"ibm-db-sa==0.3.7"},
    # "clickhouse": {"clickhouse-driver==0.2.3", "clickhouse-sqlalchemy==0.1.8"},
=======
    "db2": {"ibm-db-sa==0.3.7"},
    "clickhouse": {"clickhouse-driver==0.2.3", "clickhouse-sqlalchemy==0.2.0"},
>>>>>>> 68d09a85
    "databricks": {"sqlalchemy-databricks==0.1.0"},
    "singlestore": {"pymysql>=1.0.2"},
}
dev = {
    "boto3==1.20.14",
    "botocore==1.23.14",
    "datamodel-code-generator==0.11.14",
    "black==21.12b0",  # required for datamodel-code-generator==0.11.14
    "docker",
    "google-cloud-storage==1.43.0",
    "twine",
}
test = {
    "isort",
    "pre-commit",
    "pylint",
    "pytest==7.0.0",
    "pytest-cov",
    "faker",
    "coverage",
    # sklearn integration
    "scikit-learn==1.0.2",
    "pandas==1.3.5",
}

build_options = {"includes": ["_cffi_backend"]}
setup(
    name="openmetadata-ingestion",
    version="0.9.0.dev0",
    url="https://open-metadata.org/",
    author="OpenMetadata Committers",
    license="Apache License 2.0",
    description="Ingestion Framework for OpenMetadata",
    long_description=get_long_description(),
    long_description_content_type="text/markdown",
    python_requires=">=3.8",
    options={"build_exe": build_options},
    package_dir={"": "src"},
    zip_safe=False,
    dependency_links=[],
    project_urls={
        "Documentation": "https://docs.open-metadata.org/",
        "Source": "https://github.com/open-metadata/OpenMetadata",
    },
    packages=find_namespace_packages(where="./src", exclude=["tests*"]),
    entry_points={
        "console_scripts": ["metadata = metadata.cmd:metadata"],
        "apache_airflow_provider": [
            "provider_info = airflow_provider_openmetadata:get_provider_config"
        ],
    },
    install_requires=list(base_requirements),
    extras_require={
        "base": list(base_requirements),
        "dev": list(dev),
        "test": list(test),
        **{plugin: list(dependencies) for (plugin, dependencies) in plugins.items()},
        "all": list(
            base_requirements.union(
                *[requirements for plugin, requirements in plugins.items()]
            )
        ),
    },
)<|MERGE_RESOLUTION|>--- conflicted
+++ resolved
@@ -115,13 +115,8 @@
     "okta": {"okta~=2.3.0"},
     "mlflow": {"mlflow-skinny~=1.22.0"},
     "sklearn": {"scikit-learn==1.0.2"},
-<<<<<<< HEAD
     # "db2": {"ibm-db-sa==0.3.7"},
     # "clickhouse": {"clickhouse-driver==0.2.3", "clickhouse-sqlalchemy==0.1.8"},
-=======
-    "db2": {"ibm-db-sa==0.3.7"},
-    "clickhouse": {"clickhouse-driver==0.2.3", "clickhouse-sqlalchemy==0.2.0"},
->>>>>>> 68d09a85
     "databricks": {"sqlalchemy-databricks==0.1.0"},
     "singlestore": {"pymysql>=1.0.2"},
 }
