--- conflicted
+++ resolved
@@ -133,9 +133,7 @@
     return None
 
 
-<<<<<<< HEAD
 # pylint: disable=too-many-arguments
-=======
 def iso_dag_start_date(props: Dict[str, Any]) -> Optional[str]:
     """
     Given a properties dict, return the start_date
@@ -176,7 +174,6 @@
     return task_start_date, task_end_date
 
 
->>>>>>> 8db5281f
 def create_pipeline_entity(
     dag_properties: Dict[str, str],
     task_properties: Dict[str, str],
