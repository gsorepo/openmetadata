--- conflicted
+++ resolved
@@ -15,12 +15,8 @@
 """
 
 from datetime import datetime, timezone
-<<<<<<< HEAD
 from enum import Enum
-from typing import TYPE_CHECKING, Optional, Type, Union
-=======
 from typing import TYPE_CHECKING, Set, Type, Union
->>>>>>> 0169aad4
 
 from metadata.data_quality.validations.base_test_handler import BaseTestValidator
 from metadata.data_quality.validations.runtime_param_setter.param_setter import (
@@ -80,7 +76,6 @@
         )
         self.reset()
 
-<<<<<<< HEAD
     @property
     def test_case(self):
         """Return the test case object"""
@@ -91,12 +86,7 @@
         """Return the validator object"""
         return self._validator
 
-    def set_runtime_params(
-        self, runtime_params_setter: Optional[RuntimeParameterSetter]
-    ):
-=======
     def set_runtime_params(self, runtime_params_setters: Set[RuntimeParameterSetter]):
->>>>>>> 0169aad4
         """Set the runtime parameters for the validator object
 
         Args:
@@ -112,7 +102,6 @@
                     name=type(params).__name__, value=params.model_dump_json()
                 )
             )
-
     def reset(self):
         """Reset the builder"""
         self._validator = self.validator_cls(
