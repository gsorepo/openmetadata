--- conflicted
+++ resolved
@@ -164,28 +164,19 @@
         url = urlparse(service_url)
         # remove the driver name from the url because table-diff doesn't support it
         kwargs = {"scheme": url.scheme.split("+")[0]}
-<<<<<<< HEAD
-        _, database, schema, _ = fqn.split(table_fqn)
-=======
         service, database, schema, table = fqn.split(  # pylint: disable=unused-variable
             table_fqn
         )
->>>>>>> 7e98ece3
         # path needs to include the database AND schema in some of the connectors
         if kwargs["scheme"] in ["mssql"]:
             kwargs["path"] = f"/{database}/{schema}"
         return url._replace(**kwargs).geturl()
 
     @staticmethod
-<<<<<<< HEAD
-    def get_data_diff_table_path(table_fqn: str):
-        _, _, schema, table = fqn.split(table_fqn)
-=======
     def get_data_diff_table_path(table_fqn: str) -> str:
         service, database, schema, table = fqn.split(  # pylint: disable=unused-variable
             table_fqn
         )
->>>>>>> 7e98ece3
         return fqn._build(  # pylint: disable=protected-access
             "___SERVICE___", "__DATABASE__", schema, table
         ).replace("___SERVICE___.__DATABASE__.", "")
