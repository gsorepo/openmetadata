--- conflicted
+++ resolved
@@ -224,88 +224,6 @@
         """
         yield from self.process_nodes(get_topology_root(self.topology))
 
-<<<<<<< HEAD
-    def _replace_context(self, key: str, value: Any) -> None:
-        """
-        Update the key of the context with the given value
-        :param key: element to update from the source context
-        :param value: value to use for the update
-        """
-        self.context.__dict__[key] = value
-
-    def _append_context(self, key: str, value: Any) -> None:
-        """
-        Update the key of the context with the given value
-        :param key: element to update from the source context
-        :param value: value to use for the update
-        """
-        self.context.__dict__[key].append(value)
-
-    def clear_context(self, stage: NodeStage) -> None:
-        """
-        Clear the available context
-        :param stage: Update stage context to the default values
-        """
-        self.context.__dict__[stage.context] = get_ctx_default(stage)
-
-    def fqn_from_context(self, stage: NodeStage, entity_name: str) -> str:
-        """
-        Read the context
-        :param stage: Topology node being processed
-        :param entity_name: name being stored
-        :return: Entity FQN derived from context
-        """
-        context_names = [
-            self.context.__dict__[dependency]
-            for dependency in stage.consumer or []  # root nodes do not have consumers
-        ]
-        return fqn._build(  # pylint: disable=protected-access
-            *context_names, entity_name
-        )
-
-    def update_context(self, stage: NodeStage, right: C):
-        """
-        Append or update context
-
-        We'll store the entity name or FQN in the topology context.
-        If we store the name, the FQN will be built in the source itself when needed.
-        """
-
-        if stage.store_fqn:
-            new_context = self._build_new_context_fqn(right)
-        else:
-            new_context = model_str(right.name)
-
-        if stage.context and not stage.store_all_in_context:
-            self._replace_context(key=stage.context, value=new_context)
-        if stage.context and stage.store_all_in_context:
-            self._append_context(key=stage.context, value=new_context)
-
-    @singledispatchmethod
-    def _build_new_context_fqn(self, right: C) -> str:
-        """Build context fqn string"""
-        raise NotImplementedError(f"Missing implementation for [{type(C)}]")
-
-    @_build_new_context_fqn.register
-    def _(self, right: CreateStoredProcedureRequest) -> str:
-        """
-        Implement FQN context building for Stored Procedures.
-
-        We process the Stored Procedures lineage at the very end of the service. If we
-        just store the SP name, we lose the information of which db/schema the SP belongs to.
-        """
-
-        return fqn.build(
-            metadata=self.metadata,
-            entity_type=StoredProcedure,
-            service_name=self.context.database_service,
-            database_name=self.context.database,
-            schema_name=self.context.database_schema,
-            procedure_name=right.name.__root__,
-        )
-
-=======
->>>>>>> 59d97357
     def create_patch_request(
         self, original_entity: Entity, create_request: C
     ) -> PatchRequest:
@@ -403,11 +321,7 @@
                     "for the service connection."
                 )
 
-<<<<<<< HEAD
-        self.update_context(stage=stage, right=right)
-=======
         self.context.update_context_name(stage=stage, right=right)
->>>>>>> 59d97357
 
     @yield_and_update_context.register
     def _(
@@ -423,11 +337,7 @@
         lineage has been properly drawn. We'll skip the process for now.
         """
         yield entity_request
-<<<<<<< HEAD
-        self.update_context(stage=stage, right=right.edge.fromEntity.name.__root__)
-=======
         self.context.update_context_name(stage=stage, right=right.edge.fromEntity)
->>>>>>> 59d97357
 
     @yield_and_update_context.register
     def _(
@@ -445,12 +355,7 @@
         """
         yield entity_request
 
-<<<<<<< HEAD
-        # We'll keep the tag fqn in the context and use if required
-        self.update_context(stage=stage, right=right)
-=======
         self.context.update_context_value(stage=stage, value=right)
->>>>>>> 59d97357
 
     @yield_and_update_context.register
     def _(
@@ -462,12 +367,7 @@
         """Custom Property implementation for the context information"""
         yield entity_request
 
-<<<<<<< HEAD
-        # We'll keep the tag fqn in the context and use if required
-        self.update_context(stage=stage, right=right)
-=======
         self.context.update_context_value(stage=stage, value=right)
->>>>>>> 59d97357
 
     def sink_request(
         self, stage: NodeStage, entity_request: Either[C]
