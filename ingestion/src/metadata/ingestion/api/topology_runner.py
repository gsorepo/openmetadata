--- conflicted
+++ resolved
@@ -12,10 +12,7 @@
 Mixin to be used by service sources to dynamically
 generate the _run based on their topology.
 """
-<<<<<<< HEAD
 import math
-=======
->>>>>>> 93ee6a4d
 import time
 import traceback
 from collections import defaultdict
@@ -83,7 +80,6 @@
 
         # node_entities = node_producer()
         node_entities = list(node_producer() or [])
-<<<<<<< HEAD
         node_entities_length = len(node_entities)
 
         if node_entities_length == 0:
@@ -144,42 +140,6 @@
                             futures.pop(i)
 
                 time.sleep(0.01)
-=======
-        chunks = [node_entities[i:i+threads] for i in range(0, len(node_entities), threads)]
-
-        # has_input = True
-        # pending_results = []
-        #
-        # thread_pool = ThreadPoolExecutor(threads)
-
-        thread_pool = ThreadPoolExecutor(max_workers=threads)
-
-        futures = [
-            thread_pool.submit(
-                self._multithread_process_entity,
-                node,
-                chunk,
-                child_nodes,
-                self.context.get_current_thread_id()
-            )
-            for chunk in chunks
-        ]
-
-        while True:
-            if self.queue.has_tasks():
-                yield from self.queue.process()
-
-            else:
-                if not futures:
-                    break
-
-                for i, future in enumerate(futures):
-                    if future.done():
-                        future.result()
-                        futures.pop(i)
-
-            time.sleep(0.01)
->>>>>>> 93ee6a4d
 
         # while True:
         #     # While we have free threads and input, we spawn new threads
@@ -271,7 +231,6 @@
                 yield from self._multithread_process_node(node, self.context.threads)
             else:
                 yield from self._process_node(node)
-<<<<<<< HEAD
 
             yield from self._run_node_post_process(node=node)
 
@@ -294,8 +253,6 @@
                 stage_results = self._process_stage(
                     stage=stage, node_entity=node_entity, child_nodes=child_nodes
                 )
-=======
->>>>>>> 93ee6a4d
 
                 # for result in self._process_stage(...):
                     # self.queue.add(result)
@@ -326,63 +283,6 @@
                     #     time.sleep(0.01)
 
                     # else:
-                        try:
-                            self.queue.add(
-                                QueueItem(thread_id=thread_id, item=next(children_result))
-                            )
-                        except StopIteration:
-                            break
-
-        # Finally we pop the context and finish the thread
-        self.context.pop(thread_id)
-        return thread_id
-
-    def _multithread_process_entity(
-        self,
-        node: TopologyNode,
-        node_entities: List[Any],
-        child_nodes: List[TopologyNode],
-        parent_thread_id: str,
-    ) -> str:
-        """Multithread processing of a Node Entity"""
-
-        # Generates a new context based on the parent thread.
-        self.context.copy_from(parent_thread_id)
-        thread_id = self.context.get_current_thread_id()
-
-        for node_entity in node_entities:
-            # For each stage, we get all the stage results and one by one yield them by adding them to the Queue.
-            for stage in node.stages:
-                stage_results = self._process_stage(
-                    stage=stage, node_entity=node_entity, child_nodes=child_nodes
-                )
-                while True:
-                    # If the result wasn't processed yet we wait to guarantee the stages are being processed sequencially.
-                    if self.queue.has_tasks(thread_id):
-                        time.sleep(0.01)
-
-                    else:
-                        try:
-                            self.queue.add(
-                                QueueItem(thread_id=thread_id, item=next(stage_results))
-                            )
-                        except StopIteration:
-                            break
-
-            # After all the stages are done, we clear the context if needed.
-            for stage in node.stages:
-                if stage.clear_context:
-                    self.context.get().clear_stage(stage=stage)
-
-            # If the Entity has child nodes that need processing we proceed to processing them with the same logic as above.
-            if child_nodes:
-                children_result = self.process_nodes(child_nodes)
-
-                while True:
-                    if self.queue.has_tasks(thread_id):
-                        time.sleep(0.01)
-
-                    else:
                         try:
                             self.queue.add(
                                 QueueItem(thread_id=thread_id, item=next(children_result))
