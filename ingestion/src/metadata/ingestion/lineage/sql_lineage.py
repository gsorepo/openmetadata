#  Copyright 2021 Collate
#  Licensed under the Apache License, Version 2.0 (the "License");
#  you may not use this file except in compliance with the License.
#  You may obtain a copy of the License at
#  http://www.apache.org/licenses/LICENSE-2.0
#  Unless required by applicable law or agreed to in writing, software
#  distributed under the License is distributed on an "AS IS" BASIS,
#  WITHOUT WARRANTIES OR CONDITIONS OF ANY KIND, either express or implied.
#  See the License for the specific language governing permissions and
#  limitations under the License.
"""
Helper functions to handle SQL lineage operations
"""
import traceback
from typing import Any, Iterable, List, Optional

from metadata.generated.schema.api.lineage.addLineage import AddLineageRequest
from metadata.generated.schema.entity.data.table import Table
from metadata.generated.schema.type.entityLineage import (
    ColumnLineage,
    EntitiesEdge,
    LineageDetails,
)
from metadata.generated.schema.type.entityLineage import Source as LineageSource
from metadata.generated.schema.type.entityReference import EntityReference
from metadata.ingestion.api.models import Either, StackTraceError
from metadata.ingestion.lineage.models import Dialect
from metadata.ingestion.lineage.parser import LINEAGE_PARSING_TIMEOUT, LineageParser
from metadata.ingestion.ometa.ometa_api import OpenMetadata
from metadata.utils import fqn
from metadata.utils.fqn import build_es_fqn_search_string
from metadata.utils.logger import utils_logger
from metadata.utils.lru_cache import LRUCache

logger = utils_logger()
LRU_CACHE_SIZE = 4096


def get_column_fqn(table_entity: Table, column: str) -> Optional[str]:
    """
    Get fqn of column if exist in table entity
    """
    if not table_entity:
        return None
    for tbl_column in table_entity.columns:
        if column.lower() == tbl_column.name.__root__.lower():
            return tbl_column.fullyQualifiedName.__root__

    return None


search_cache = LRUCache(LRU_CACHE_SIZE)


def search_table_entities(
    metadata: OpenMetadata,
    service_name: str,
    database: Optional[str],
    database_schema: Optional[str],
    table: str,
) -> Optional[List[Table]]:
    """
    Method to get table entity from database, database_schema & table name.

    It will try to search first in ES and doing an extra call to get Table entities
    with the needed fields like columns for column lineage.

    If the ES result is empty, it will try by running
    a request against the API to find the Entity.

    Args:
        metadata: OMeta client
        service_name: service name
        database: database name
        database_schema: schema name
        table: table name

    Returns:
        A list of Table entities, otherwise, None
    """
    search_tuple = (service_name, database, database_schema, table)
    if search_tuple in search_cache:
        return search_cache.get(search_tuple)
    try:
        table_entities: Optional[List[Table]] = []
        # search on ES first
        fqn_search_string = build_es_fqn_search_string(
            database, database_schema, service_name, table
        )
        es_result_entities = metadata.es_search_from_fqn(
            entity_type=Table,
            fqn_search_string=fqn_search_string,
        )
        if es_result_entities:
            table_entities = es_result_entities
        else:
            # build FQNs and search with the API in case ES response is empty
            table_fqns = fqn.build(
                metadata,
                entity_type=Table,
                service_name=service_name,
                database_name=database,
                schema_name=database_schema,
                table_name=table,
                fetch_multiple_entities=True,
                skip_es_search=True,
            )
            for table_fqn in table_fqns or []:
                table_entity: Table = metadata.get_by_name(Table, fqn=table_fqn)
                if table_entity:
                    table_entities.append(table_entity)
        # added the search tuple to the cache
        search_cache.put(search_tuple, table_entities)
        return table_entities
    except Exception as exc:
        logger.debug(traceback.format_exc())
        logger.error(
            f"Error searching for table entities for service [{service_name}]: {exc}"
        )
        return None


def get_table_entities_from_query(
    metadata: OpenMetadata,
    service_name: str,
    database_name: str,
    database_schema: str,
    table_name: str,
) -> Optional[List[Table]]:
    """
    Fetch data from API and ES with a fallback strategy.

    If the sys data is incorrect, use the table name ingredients.

    :param metadata: OpenMetadata client
    :param service_name: Service being ingested.
    :param database_name: Name of the database informed on db sys results
    :param database_schema: Name of the schema informed on db sys results
    :param table_name: Table name extracted from query. Can be `table`, `schema.table` or `db.schema.table`
    :return: List of tables matching the criteria
    """

    # First try to find the data from the given db and schema (with table name as given or uppercase)
    # Otherwise, pick it up from the table_name str (with table name as given or uppercase)

    split_table = table_name.split(".")
    empty_list: List[Any] = [None]  # Otherwise, there's a typing error in the concat

    database_query, schema_query, table = (
        empty_list * (3 - len(split_table))
    ) + split_table

    table_entities = search_table_entities(
        metadata=metadata,
        service_name=service_name,
        database=database_query,
        database_schema=schema_query,
        table=table,
    )

    if table_entities:
        return table_entities

    table_entities = search_table_entities(
        metadata=metadata,
        service_name=service_name,
        database=database_name,
        database_schema=database_schema,
        table=table,
    )

    if table_entities:
        return table_entities

    return None


def get_column_lineage(
    to_entity: Table,
    from_entity: Table,
    to_table_raw_name: str,
    from_table_raw_name: str,
    column_lineage_map: dict,
) -> List[ColumnLineage]:
    """Get column lineage

    Args:
        to_entity (Table): entity to link to
        from_entity (Table): entity link comes from
        to_table_raw_name (str): table entity raw name we link to
        from_table_raw_name (str): table entity raw name we link from
        column_lineage_map (dict): map of the column lineage

    Returns:
        List[ColumnLineage]
    """
    column_lineage = []
    if column_lineage_map.get(to_table_raw_name) and column_lineage_map.get(
        to_table_raw_name
    ).get(from_table_raw_name):
        # Select all
        if "*" in column_lineage_map.get(to_table_raw_name).get(from_table_raw_name)[0]:
            column_lineage_map[to_table_raw_name][from_table_raw_name] = [
                (c.name.__root__, c.name.__root__) for c in from_entity.columns
            ]

        # Other cases
        for to_col, from_col in column_lineage_map.get(to_table_raw_name).get(
            from_table_raw_name
        ):
            to_col_fqn = get_column_fqn(to_entity, to_col)
            from_col_fqn = get_column_fqn(from_entity, from_col)
            if to_col_fqn and from_col_fqn:
                column_lineage.append(
                    ColumnLineage(fromColumns=[from_col_fqn], toColumn=to_col_fqn)
                )
    return column_lineage


def _build_table_lineage(
    from_entity: Table,
    to_entity: Table,
    from_table_raw_name: str,
    to_table_raw_name: str,
    query: str,
    column_lineage_map: dict,
<<<<<<< HEAD
=======
    lineage_source: LineageSource = LineageSource.QueryLineage,
>>>>>>> 890aae73
) -> Iterable[Either[AddLineageRequest]]:
    """
    Prepare the lineage request generator
    """
    col_lineage = get_column_lineage(
        to_entity=to_entity,
        to_table_raw_name=str(to_table_raw_name),
        from_entity=from_entity,
        from_table_raw_name=str(from_table_raw_name),
        column_lineage_map=column_lineage_map,
    )
    lineage_details = LineageDetails(sqlQuery=query, source=lineage_source)
    if col_lineage:
        lineage_details.columnsLineage = col_lineage
    if from_entity and to_entity:
        lineage = AddLineageRequest(
            edge=EntitiesEdge(
                fromEntity=EntityReference(
                    id=from_entity.id.__root__,
                    type="table",
                ),
                toEntity=EntityReference(
                    id=to_entity.id.__root__,
                    type="table",
                ),
            )
        )
        if lineage_details:
            lineage.edge.lineageDetails = lineage_details
        yield Either(right=lineage)


# pylint: disable=too-many-arguments
def _create_lineage_by_table_name(
    metadata: OpenMetadata,
    from_table: str,
    to_table: str,
    service_name: str,
    database_name: Optional[str],
    schema_name: Optional[str],
    query: str,
    column_lineage_map: dict,
<<<<<<< HEAD
=======
    lineage_source: LineageSource = LineageSource.QueryLineage,
>>>>>>> 890aae73
) -> Iterable[Either[AddLineageRequest]]:
    """
    This method is to create a lineage between two tables
    """

    try:
        from_table_entities = get_table_entities_from_query(
            metadata=metadata,
            service_name=service_name,
            database_name=database_name,
            database_schema=schema_name,
            table_name=from_table,
        )

        to_table_entities = get_table_entities_from_query(
            metadata=metadata,
            service_name=service_name,
            database_name=database_name,
            database_schema=schema_name,
            table_name=to_table,
        )

        for from_entity in from_table_entities or []:
            for to_entity in to_table_entities or []:
                yield from _build_table_lineage(
                    to_entity=to_entity,
                    from_entity=from_entity,
                    to_table_raw_name=to_table,
                    from_table_raw_name=from_table,
                    query=query,
                    column_lineage_map=column_lineage_map,
                    lineage_source=lineage_source,
                )

    except Exception as exc:
        yield Either(
            left=StackTraceError(
                name="Lineage",
                error=f"Error creating lineage for service [{service_name}] from table [{from_table}]: {exc}",
                stack_trace=traceback.format_exc(),
            )
        )


def populate_column_lineage_map(raw_column_lineage):
    """populate column lineage map

    Args:
        raw_column_lineage (_type_): raw column lineage
    """
    lineage_map = {}
    if not raw_column_lineage:
        return lineage_map
    for column_lineage in raw_column_lineage:
        source = column_lineage[0]
        target = column_lineage[-1]
        for parent in source._parent:  # pylint: disable=protected-access
            if lineage_map.get(str(target.parent)):
                ele = lineage_map.get(str(target.parent))
                if ele.get(str(parent)):
                    ele[str(parent)].append(
                        (
                            target.raw_name,
                            source.raw_name,
                        )
                    )
                else:
                    ele[str(parent)] = [(target.raw_name, source.raw_name)]
            else:
                lineage_map[str(target.parent)] = {
                    str(parent): [(target.raw_name, source.raw_name)]
                }
    return lineage_map


def get_lineage_by_query(
    metadata: OpenMetadata,
    service_name: str,
    database_name: Optional[str],
    schema_name: Optional[str],
    query: str,
    dialect: Dialect,
    timeout_seconds: int = LINEAGE_PARSING_TIMEOUT,
<<<<<<< HEAD
=======
    lineage_source: LineageSource = LineageSource.QueryLineage,
>>>>>>> 890aae73
) -> Iterable[Either[AddLineageRequest]]:
    """
    This method parses the query to get source, target and intermediate table names to create lineage,
    and returns True if target table is found to create lineage otherwise returns False.
    """
    column_lineage = {}

    try:
        logger.debug(f"Running lineage with query: {query}")
        lineage_parser = LineageParser(query, dialect, timeout_seconds=timeout_seconds)

        raw_column_lineage = lineage_parser.column_lineage
        column_lineage.update(populate_column_lineage_map(raw_column_lineage))

        for intermediate_table in lineage_parser.intermediate_tables:
            for source_table in lineage_parser.source_tables:
                yield from _create_lineage_by_table_name(
                    metadata,
                    from_table=str(source_table),
                    to_table=str(intermediate_table),
                    service_name=service_name,
                    database_name=database_name,
                    schema_name=schema_name,
                    query=query,
                    column_lineage_map=column_lineage,
                    lineage_source=lineage_source,
                )
            for target_table in lineage_parser.target_tables:
                yield from _create_lineage_by_table_name(
                    metadata,
                    from_table=str(intermediate_table),
                    to_table=str(target_table),
                    service_name=service_name,
                    database_name=database_name,
                    schema_name=schema_name,
                    query=query,
                    column_lineage_map=column_lineage,
                    lineage_source=lineage_source,
                )
        if not lineage_parser.intermediate_tables:
            for target_table in lineage_parser.target_tables:
                for source_table in lineage_parser.source_tables:
                    yield from _create_lineage_by_table_name(
                        metadata,
                        from_table=str(source_table),
                        to_table=str(target_table),
                        service_name=service_name,
                        database_name=database_name,
                        schema_name=schema_name,
                        query=query,
                        column_lineage_map=column_lineage,
                        lineage_source=lineage_source,
                    )
    except Exception as exc:
        yield Either(
            left=StackTraceError(
                name="Lineage",
                error=f"Ingesting lineage failed for service [{service_name}]: {exc}",
                stack_trace=traceback.format_exc(),
            )
        )


def get_lineage_via_table_entity(
    metadata: OpenMetadata,
    table_entity: Table,
    database_name: str,
    schema_name: str,
    service_name: str,
    query: str,
    dialect: Dialect,
    timeout_seconds: int = LINEAGE_PARSING_TIMEOUT,
<<<<<<< HEAD
=======
    lineage_source: LineageSource = LineageSource.QueryLineage,
>>>>>>> 890aae73
) -> Iterable[Either[AddLineageRequest]]:
    """Get lineage from table entity"""
    column_lineage = {}

    try:
        logger.debug(f"Getting lineage via table entity using query: {query}")
        lineage_parser = LineageParser(query, dialect, timeout_seconds=timeout_seconds)
        to_table_name = table_entity.name.__root__

        for from_table_name in lineage_parser.source_tables:
            yield from _create_lineage_by_table_name(
                metadata,
                from_table=str(from_table_name),
                to_table=f"{schema_name}.{to_table_name}",
                service_name=service_name,
                database_name=database_name,
                schema_name=schema_name,
                query=query,
                column_lineage_map=column_lineage,
                lineage_source=lineage_source,
            ) or []
    except Exception as exc:  # pylint: disable=broad-except
        Either(
            left=StackTraceError(
                name="Lineage",
                error=f"Failed to create view lineage for database [{database_name}] and table [{table_entity}]: {exc}",
                stack_trace=traceback.format_exc(),
            )
        )<|MERGE_RESOLUTION|>--- conflicted
+++ resolved
@@ -224,10 +224,7 @@
     to_table_raw_name: str,
     query: str,
     column_lineage_map: dict,
-<<<<<<< HEAD
-=======
     lineage_source: LineageSource = LineageSource.QueryLineage,
->>>>>>> 890aae73
 ) -> Iterable[Either[AddLineageRequest]]:
     """
     Prepare the lineage request generator
@@ -270,10 +267,7 @@
     schema_name: Optional[str],
     query: str,
     column_lineage_map: dict,
-<<<<<<< HEAD
-=======
     lineage_source: LineageSource = LineageSource.QueryLineage,
->>>>>>> 890aae73
 ) -> Iterable[Either[AddLineageRequest]]:
     """
     This method is to create a lineage between two tables
@@ -357,10 +351,7 @@
     query: str,
     dialect: Dialect,
     timeout_seconds: int = LINEAGE_PARSING_TIMEOUT,
-<<<<<<< HEAD
-=======
     lineage_source: LineageSource = LineageSource.QueryLineage,
->>>>>>> 890aae73
 ) -> Iterable[Either[AddLineageRequest]]:
     """
     This method parses the query to get source, target and intermediate table names to create lineage,
@@ -433,10 +424,7 @@
     query: str,
     dialect: Dialect,
     timeout_seconds: int = LINEAGE_PARSING_TIMEOUT,
-<<<<<<< HEAD
-=======
     lineage_source: LineageSource = LineageSource.QueryLineage,
->>>>>>> 890aae73
 ) -> Iterable[Either[AddLineageRequest]]:
     """Get lineage from table entity"""
     column_lineage = {}
