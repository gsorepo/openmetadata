#  Copyright 2021 Collate
#  Licensed under the Apache License, Version 2.0 (the "License");
#  you may not use this file except in compliance with the License.
#  You may obtain a copy of the License at
#  http://www.apache.org/licenses/LICENSE-2.0
#  Unless required by applicable law or agreed to in writing, software
#  distributed under the License is distributed on an "AS IS" BASIS,
#  WITHOUT WARRANTIES OR CONDITIONS OF ANY KIND, either express or implied.
#  See the License for the specific language governing permissions and
#  limitations under the License.
"""
Python API REST wrapper and helpers
"""
import time
import traceback
from datetime import datetime, timezone
from typing import Callable, Dict, List, Optional, Union

import requests
from requests.exceptions import HTTPError

from metadata.config.common import ConfigModel
from metadata.ingestion.ometa.credentials import URL, get_api_version
from metadata.ingestion.ometa.ttl_cache import TTLCache
from metadata.utils.execution_time_tracker import calculate_execution_time
from metadata.utils.logger import ometa_logger

logger = ometa_logger()


class RetryException(Exception):
    """
    API Client retry exception
    """


class LimitsException(Exception):
    """
    API Client Feature Limit exception
    """


class APIError(Exception):
    """
    Represent API related error.
    error.status_code will have http status code.
    """

    def __init__(self, error, http_error=None):
        super().__init__(error["message"])
        self._error = error
        self._http_error = http_error

    @property
    def code(self):
        """
        Return error code
        """
        return self._error["code"]

    @property
    def status_code(self):
        """
        Return response status code

        Returns:
             int
        """
        http_error = self._http_error
        if http_error is not None and hasattr(http_error, "response"):
            return http_error.response.status_code

        return None

    @property
    def request(self):
        """
        Handle requests error
        """
        if self._http_error is not None:
            return self._http_error.request

        return None

    @property
    def response(self):
        """
        Handle response error
        :return:
        """
        if self._http_error is not None:
            return self._http_error.response

        return None


class ClientConfig(ConfigModel):
    """
    :param raw_data: should we return api response raw or wrap it with
                         Entity objects.
    """

    base_url: str
    api_version: Optional[str] = "v1"
    retry: Optional[int] = 3
    retry_wait: Optional[int] = 30
    limit_codes: List[int] = [429]
    retry_codes: List[int] = [504]
    auth_token: Optional[Callable] = None
    access_token: Optional[str] = None
    expires_in: Optional[int] = None
    auth_header: Optional[str] = None
    extra_headers: Optional[dict] = None
    raw_data: Optional[bool] = False
    allow_redirects: Optional[bool] = False
    auth_token_mode: Optional[str] = "Bearer"
    verify: Optional[Union[bool, str]] = None
    ttl_cache: int = 60


class REST:
    """
    REST client wrapper to manage requests with
    retries, auth and error handling.
    """

    def __init__(self, config: ClientConfig):
        self.config = config
        self._base_url: URL = URL(self.config.base_url)
        self._api_version = get_api_version(self.config.api_version)
        self._session = requests.Session()
        self._use_raw_data = self.config.raw_data
        self._retry = self.config.retry
        self._retry_wait = self.config.retry_wait
        self._retry_codes = self.config.retry_codes
        self._limit_codes = self.config.limit_codes
        self._auth_token = self.config.auth_token
        self._auth_token_mode = self.config.auth_token_mode
        self._verify = self.config.verify

<<<<<<< HEAD
        self._limits_reached = TTLCache(config.ttl_cache)

    def _request(
=======
    def _request(  # pylint: disable=too-many-arguments
>>>>>>> b55890f1
        self,
        method,
        path,
        data=None,
        json=None,
        base_url: URL = None,
        api_version: str = None,
        headers: dict = None,
    ):
        # pylint: disable=too-many-locals
        if path in self._limits_reached:
            raise LimitsException(f"Skipping request - limits reached for {path}")

        if not headers:
            headers = {"Content-type": "application/json"}
        base_url = base_url or self._base_url
        version = api_version if api_version else self._api_version
        url: URL = URL(base_url + "/" + version + path)
        if (
            self.config.expires_in
            and datetime.now(timezone.utc).timestamp() >= self.config.expires_in
            or not self.config.access_token
        ):
            self.config.access_token, expiry = self._auth_token()
            if not self.config.access_token == "no_token":
                if isinstance(expiry, datetime):
                    self.config.expires_in = expiry.timestamp() - 120
                else:
                    self.config.expires_in = (
                        datetime.now(timezone.utc).timestamp() + expiry - 120
                    )

        headers[self.config.auth_header] = (
            f"{self._auth_token_mode} {self.config.access_token}"
            if self._auth_token_mode
            else self.config.access_token
        )

        # Merge extra headers if provided.
        # If a header value is provided in modulo string format and matches an existing header,
        # the value will be set to that value.
        # Example: "Proxy-Authorization": "%(Authorization)s"
        # This will result in the Authorization value being set for the Proxy-Authorization Extra Header
        if self.config.extra_headers:
            extra_headers: Dict[str, str] = self.config.extra_headers
            extra_headers = {k: (v % headers) for k, v in extra_headers.items()}
            headers = {**headers, **extra_headers}

        opts = {
            "headers": headers,
            # Since we allow users to set endpoint URL via env var,
            # human error to put non-SSL endpoint could exploit
            # uncanny issues in non-GET request redirecting http->https.
            # It's better to fail early if the URL isn't right.
            "allow_redirects": self.config.allow_redirects,
            "verify": self._verify,
        }

        method_key = "params" if method.upper() == "GET" else "data"
        opts[method_key] = data
        if json:
            opts["json"] = json

        total_retries = self._retry if self._retry > 0 else 0
        retry = total_retries
        while retry >= 0:
            try:
                return self._one_request(method, url, opts, retry)
            except LimitsException as exc:
                logger.error(f"Feature limit exceeded for {url}")
                self._limits_reached.add(path)
                raise exc
            except RetryException:
                retry_wait = self._retry_wait * (total_retries - retry + 1)
                logger.warning(
                    "sleep %s seconds and retrying %s %s more time(s)...",
                    retry_wait,
                    url,
                    retry,
                )
                time.sleep(retry_wait)
                retry -= 1
                if retry == 0:
                    logger.error(f"No more retries left for {url}")
                    traceback.format_exc()
        return None

    def _one_request(self, method: str, url: URL, opts: dict, retry: int):
        """
        Perform one request, possibly raising RetryException in the case
        the response is 429. Otherwise, if error text contain "code" string,
        then it decodes to json object and returns APIError.
        Returns the body json in the 200 status.
        """
        retry_codes = self._retry_codes
        limit_codes = self._limit_codes
        try:
            resp = self._session.request(method, url, **opts)
            resp.raise_for_status()

            if resp.text != "":
                try:
                    return resp.json()
                except Exception as exc:
                    logger.debug(traceback.format_exc())
                    logger.warning(
                        f"Unexpected error while returning response {resp} in json format - {exc}"
                    )

        except HTTPError as http_error:
            # retry if we hit Rate Limit
            if resp.status_code in retry_codes and retry > 0:
                raise RetryException() from http_error
            elif resp.status_code in limit_codes:
                raise LimitsException() from http_error
            if "code" in resp.text:
                error = resp.json()
                if "code" in error:
                    raise APIError(error, http_error) from http_error
            else:
                raise
        except requests.ConnectionError as conn:
            # Trying to solve https://github.com/psf/requests/issues/4664
            try:
                return self._session.request(method, url, **opts).json()
            except Exception as exc:
                logger.debug(traceback.format_exc())
                logger.warning(
                    f"Unexpected error while retrying after a connection error - {exc}"
                )
                raise conn
        except Exception as exc:
            logger.debug(traceback.format_exc())
            logger.warning(
                f"Unexpected error calling [{url}] with method [{method}]: {exc}"
            )

        return None

    @calculate_execution_time(context="GET")
    def get(self, path, data=None):
        """
        GET method

        Parameters:
            path (str):
            data ():

        Returns:
            Response
        """
        return self._request("GET", path, data)

    @calculate_execution_time(context="POST")
    def post(self, path, data=None, json=None):
        """
        POST method

        Parameters:
            path (str):
            data ():

        Returns:
            Response
        """
        return self._request("POST", path, data, json)

    @calculate_execution_time(context="PUT")
    def put(self, path, data=None):
        """
        PUT method

        Parameters:
            path (str):
            data ():

        Returns:
            Response
        """
        return self._request("PUT", path, data)

    @calculate_execution_time(context="PATCH")
    def patch(self, path, data=None):
        """
        PATCH method

        Parameters:
            path (str):
            data ():

        Returns:
            Response
        """
        return self._request(
            method="PATCH",
            path=path,
            data=data,
            headers={"Content-type": "application/json-patch+json"},
        )

    @calculate_execution_time(context="DELETE")
    def delete(self, path, data=None):
        """
        DELETE method

        Parameters:
            path (str):
            data ():

        Returns:
            Response
        """
        return self._request("DELETE", path, data)

    def __enter__(self):
        return self

    def close(self):
        """
        Close requests session
        """
        self._session.close()

    def __exit__(self, exc_type, exc_val, exc_tb):
        self.close()<|MERGE_RESOLUTION|>--- conflicted
+++ resolved
@@ -138,13 +138,9 @@
         self._auth_token_mode = self.config.auth_token_mode
         self._verify = self.config.verify
 
-<<<<<<< HEAD
         self._limits_reached = TTLCache(config.ttl_cache)
 
-    def _request(
-=======
     def _request(  # pylint: disable=too-many-arguments
->>>>>>> b55890f1
         self,
         method,
         path,
