#  Copyright 2021 Collate
#  Licensed under the Apache License, Version 2.0 (the "License");
#  you may not use this file except in compliance with the License.
#  You may obtain a copy of the License at
#  http://www.apache.org/licenses/LICENSE-2.0
#  Unless required by applicable law or agreed to in writing, software
#  distributed under the License is distributed on an "AS IS" BASIS,
#  WITHOUT WARRANTIES OR CONDITIONS OF ANY KIND, either express or implied.
#  See the License for the specific language governing permissions and
#  limitations under the License.
"""
Mixin class containing PATCH specific methods

To be used by OpenMetadata class
"""
import json
import traceback
from typing import Generic, Optional, Type, TypeVar, Union

from pydantic import BaseModel

from metadata.generated.schema.entity.data.table import Table
from metadata.generated.schema.type import basic
from metadata.generated.schema.type.tagLabel import LabelType, State, TagSource
from metadata.ingestion.ometa.client import REST
from metadata.ingestion.ometa.utils import model_str, ometa_logger
from metadata.utils.helpers import find_column_in_table_with_index

logger = ometa_logger()

T = TypeVar("T", bound=BaseModel)

OPERATION = "op"
PATH = "path"
VALUE = "value"

# Operations
ADD = "add"
REPLACE = "replace"

# OM specific description handling
ENTITY_DESCRIPTION = "/description"
COL_DESCRIPTION = "/columns/{index}/description"

ENTITY_TAG = "/tags/{tag_index}"
COL_TAG = "/columns/{index}/tags/{tag_index}"


class OMetaPatchMixin(Generic[T]):
    """
    OpenMetadata API methods related to Tables.

    To be inherited by OpenMetadata
    """

    client: REST

    def _validate_instance_description(
        self, entity: Type[T], entity_id: Union[str, basic.Uuid]
    ) -> Optional[T]:
        """
        Validates if we can update a description or not. Will return
        the instance if it can be updated. None otherwise.

        Args
            entity (T): Entity Type
            entity_id: ID
            description: new description to add
            force: if True, we will patch any existing description. Otherwise, we will maintain
                the existing data.
        Returns
            instance to update
        """

        instance = self.get_by_id(entity=entity, entity_id=entity_id, fields=["*"])

        if not instance:
            logger.warning(
                f"Cannot find an instance of '{entity.__class__.__name__}' with id [{str(entity_id)}]."
            )
            return None

        return instance

    def patch_description(
        self,
        entity: Type[T],
        entity_id: Union[str, basic.Uuid],
        description: str,
        force: bool = False,
    ) -> Optional[T]:
        """
        Given an Entity type and ID, JSON PATCH the description.

        Args
            entity (T): Entity Type
            entity_id: ID
            description: new description to add
            force: if True, we will patch any existing description. Otherwise, we will maintain
                the existing data.
        Returns
            Updated Entity
        """
        instance = self._validate_instance_description(
            entity=entity, entity_id=entity_id
        )
        if not instance:
            return None

        if instance.description and not force:
            logger.warning(
                f"The entity with id [{str(entity_id)}] already has a description."
                " To overwrite it, set `force` to True."
            )
            return None

        try:
            res = self.client.patch(
                path=f"{self.get_suffix(entity)}/{model_str(entity_id)}",
                data=json.dumps(
                    [
                        {
                            OPERATION: ADD if not instance.description else REPLACE,
                            PATH: ENTITY_DESCRIPTION,
                            VALUE: description,
                        }
                    ]
                ),
            )
            return entity(**res)

        except Exception as exc:
            logger.debug(traceback.format_exc())
            logger.error(
                f"Error trying to PATCH description for {entity.__class__.__name__} [{entity_id}]: {exc}"
            )

        return None

    def patch_column_description(
        self,
        entity_id: Union[str, basic.Uuid],
        column_name: str,
        description: str,
        force: bool = False,
    ) -> Optional[T]:
        """Given an Entity ID, JSON PATCH the description of the column

        Args
            entity_id: ID
            description: new description to add
            column_name: column to update
            force: if True, we will patch any existing description. Otherwise, we will maintain
                the existing data.
        Returns
            Updated Entity
        """
        table: Table = self._validate_instance_description(
            entity=Table,
            entity_id=entity_id,
        )
        if not table:
            return None

<<<<<<< HEAD
        col_index, col = find_column_in_table_with_index(
            column_name=column_name, table=table
=======
        if not table.columns:
            return None

        col_index, col = next(
            (
                (col_index, col)
                for col_index, col in enumerate(table.columns)
                if str(col.name.__root__).lower() == column_name.lower()
            ),
            None,
>>>>>>> 6b1a98f8
        )

        if col_index is None:
            logger.warning(f"Cannot find column {column_name} in Table.")
            return None

        if col.description and not force:
            logger.warning(
                f"The column '{column_name}' in '{table.displayName}' already has a description."
                " To overwrite it, set `force` to True."
            )
            return None

        try:
            res = self.client.patch(
                path=f"{self.get_suffix(Table)}/{model_str(entity_id)}",
                data=json.dumps(
                    [
                        {
                            OPERATION: ADD if not col.description else REPLACE,
                            PATH: COL_DESCRIPTION.format(index=col_index),
                            VALUE: description,
                        }
                    ]
                ),
            )
            return Table(**res)

        except Exception as exc:
            logger.debug(traceback.format_exc())
            logger.warning(
                f"Error trying to PATCH description for Table Column: {entity_id}, {column_name}: {exc}"
            )

        return None

    def patch_tag(
        self,
        entity: Type[T],
        entity_id: Union[str, basic.Uuid],
        tag_fqn: str,
        from_glossary: bool = False,
    ) -> Optional[T]:
        """
        Given an Entity type and ID, JSON PATCH the tag.

        Args
            entity (T): Entity Type
            entity_id: ID
            description: new description to add
            force: if True, we will patch any existing description. Otherwise, we will maintain
                the existing data.
        Returns
            Updated Entity
        """
        instance = self._validate_instance_description(
            entity=entity, entity_id=entity_id
        )
        if not instance:
            return None

        tag_index = len(instance.tags) if instance.tags else 0

        try:
            res = self.client.patch(
                path=f"{self.get_suffix(Table)}/{model_str(entity_id)}",
                data=json.dumps(
                    [
                        {
                            OPERATION: ADD,
                            PATH: ENTITY_TAG.format(tag_index=tag_index),
                            VALUE: {
                                "labelType": LabelType.Automated.value,
                                "source": TagSource.Tag.value
                                if not from_glossary
                                else TagSource.Glossary.value,
                                "state": State.Confirmed.value,
                                "tagFQN": tag_fqn,
                            },
                        }
                    ]
                ),
            )
            return entity(**res)

        except Exception as exc:
            logger.debug(traceback.format_exc())
            logger.error(
                f"Error trying to PATCH description for {entity.__class__.__name__} [{entity_id}]: {exc}"
            )

        return None

    def patch_column_tag(
        self,
        entity_id: Union[str, basic.Uuid],
        column_name: str,
        tag_fqn: str,
        from_glossary: bool = False,
    ) -> Optional[T]:
        """Given an Entity ID, JSON PATCH the tag of the column

        Args
            entity_id: ID
            tag_fqn: new tag to add
            column_name: column to update
            from_glossary: the tag comes from a glossary
        Returns
            Updated Entity
        """
        table: Table = self._validate_instance_description(
            entity=Table, entity_id=entity_id
        )
        if not table:
            return None

        col_index, _ = find_column_in_table_with_index(
            column_name=column_name, table=table
        )

        if col_index is None:
            logger.warning(f"Cannot find column {column_name} in Table.")
            return None

        tag_index = len(table.tags) if table.tags else 0

        try:
            res = self.client.patch(
                path=f"{self.get_suffix(Table)}/{model_str(entity_id)}",
                data=json.dumps(
                    [
                        {
                            OPERATION: ADD,
                            PATH: COL_TAG.format(index=col_index, tag_index=tag_index),
                            VALUE: {
                                "labelType": LabelType.Automated.value,
                                "source": TagSource.Tag.value
                                if not from_glossary
                                else TagSource.Glossary.value,
                                "state": State.Confirmed.value,
                                "tagFQN": tag_fqn,
                            },
                        }
                    ]
                ),
            )
            return Table(**res)

        except Exception as exc:
            logger.debug(traceback.format_exc())
            logger.warning(
                f"Error trying to PATCH description for Table Column: {entity_id}, {column_name}: {exc}"
            )

        return None<|MERGE_RESOLUTION|>--- conflicted
+++ resolved
@@ -162,21 +162,9 @@
         if not table:
             return None
 
-<<<<<<< HEAD
         col_index, col = find_column_in_table_with_index(
             column_name=column_name, table=table
-=======
-        if not table.columns:
-            return None
-
-        col_index, col = next(
-            (
-                (col_index, col)
-                for col_index, col in enumerate(table.columns)
-                if str(col.name.__root__).lower() == column_name.lower()
-            ),
-            None,
->>>>>>> 6b1a98f8
+
         )
 
         if col_index is None:
