#  Copyright 2021 Collate
#  Licensed under the Apache License, Version 2.0 (the "License");
#  you may not use this file except in compliance with the License.
#  You may obtain a copy of the License at
#  http://www.apache.org/licenses/LICENSE-2.0
#  Unless required by applicable law or agreed to in writing, software
#  distributed under the License is distributed on an "AS IS" BASIS,
#  WITHOUT WARRANTIES OR CONDITIONS OF ANY KIND, either express or implied.
#  See the License for the specific language governing permissions and
#  limitations under the License.
"""
Mixin class containing PATCH specific methods

To be used by OpenMetadata class
"""
import json
import traceback
from copy import deepcopy
from typing import Dict, List, Optional, Type, TypeVar, Union

from pydantic import BaseModel

from metadata.generated.schema.entity.automations.workflow import (
    Workflow as AutomationWorkflow,
)
from metadata.generated.schema.entity.automations.workflow import WorkflowStatus
from metadata.generated.schema.entity.data.table import Column, Table, TableConstraint
from metadata.generated.schema.entity.domains.domain import Domain
from metadata.generated.schema.entity.services.connections.testConnectionResult import (
    TestConnectionResult,
)
from metadata.generated.schema.tests.testCase import TestCase, TestCaseParameterValue
from metadata.generated.schema.type.basic import EntityLink
from metadata.generated.schema.type.entityReference import EntityReference
from metadata.generated.schema.type.lifeCycle import LifeCycle
from metadata.generated.schema.type.tagLabel import TagLabel
from metadata.ingestion.api.models import Entity
from metadata.ingestion.models.patch_request import build_patch
from metadata.ingestion.models.table_metadata import ColumnDescription, ColumnTag
from metadata.ingestion.ometa.client import REST
from metadata.ingestion.ometa.mixins.patch_mixin_utils import (
    OMetaPatchMixinBase,
    PatchField,
    PatchOperation,
    PatchPath,
)
from metadata.ingestion.ometa.utils import model_str
from metadata.utils.deprecation import deprecated
from metadata.utils.logger import ometa_logger

logger = ometa_logger()

T = TypeVar("T", bound=BaseModel)

OWNER_TYPES: List[str] = ["user", "team"]


def update_column_tags(
    columns: List[Column],
    column_tag: ColumnTag,
    operation: PatchOperation,
) -> None:
    """
    Inplace update for the incoming column list
    """
    for col in columns:
        if (
            str(col.fullyQualifiedName.__root__).lower()
            == column_tag.column_fqn.lower()
        ):
            if operation == PatchOperation.REMOVE:
                for tag in col.tags:
                    if tag.tagFQN == column_tag.tag_label.tagFQN:
                        col.tags.remove(tag)
            else:
                col.tags.append(column_tag.tag_label)
            break

        if col.children:
            update_column_tags(col.children, column_tag, operation)


def update_column_description(
    columns: List[Column],
    column_descriptions: List[ColumnDescription],
    force: bool = False,
) -> None:
    """
    Inplace update for the incoming column list
    """
    col_dict = {col.column_fqn: col.description for col in column_descriptions}
    for col in columns:
        desc_column = col_dict.get(col.fullyQualifiedName.__root__)
        if desc_column:
            if col.description and not force:
                logger.warning(
                    f"The entity with id [{model_str(col.fullyQualifiedName)}] already has a description."
                    " To overwrite it, set `force` to True."
                )
                continue

            col.description = desc_column.__root__

        if col.children:
            update_column_description(col.children, column_descriptions, force)


class OMetaPatchMixin(OMetaPatchMixinBase):
    """
    OpenMetadata API methods related to Tables.

    To be inherited by OpenMetadata
    """

    client: REST

    def patch(
        self,
        entity: Type[T],
        source: T,
        destination: T,
        allowed_fields: Optional[Dict] = None,
        restrict_update_fields: Optional[List] = None,
    ) -> Optional[T]:
        """
        Given an Entity type and Source entity and Destination entity,
        generate a JSON Patch and apply it.

        Args
            entity (T): Entity Type
            source: Source payload which is current state of the source in OpenMetadata
            destination: payload with changes applied to the source.
            allowed_fields: List of field names to filter from source and destination models
            restrict_update_fields: List of field names which will only support add operation

        Returns
            Updated Entity
        """
        try:

            patch = build_patch(
                source=source,
                destination=destination,
                allowed_fields=allowed_fields,
                restrict_update_fields=restrict_update_fields,
            )

            if not patch:
                return None

            res = self.client.patch(
                path=f"{self.get_suffix(entity)}/{model_str(source.id)}",
                data=str(patch),
            )
            return entity(**res)

        except Exception as exc:
            logger.debug(traceback.format_exc())
            logger.error(
                f"Error trying to PATCH {entity.__name__} [{source.id.__root__}]: {exc}"
            )

        return None

<<<<<<< HEAD
    def _determine_restricted_operation(
        self, patch_ops: Dict, restrict_update_fields: Optional[List] = None
    ) -> bool:
        """
        Only retain add operation for restrict_update_fields fields
        """
        path = patch_ops.get("path")
        operation = patch_ops.get("op")
        for field in restrict_update_fields or []:
            if field in path and operation != PatchOperation.ADD.value:
                return False
        return True

=======
>>>>>>> f5f0e6b9
    def patch_description(
        self,
        entity: Type[T],
        source: T,
        description: str,
        force: bool = False,
    ) -> Optional[T]:
        """
        Given an Entity type and ID, JSON PATCH the description.

        Args
            entity (T): Entity Type
            source: source entity object
            description: new description to add
            force: if True, we will patch any existing description. Otherwise, we will maintain
                the existing data.
        Returns
            Updated Entity
        """
        if isinstance(source, TestCase):
            instance: Optional[T] = self._fetch_entity_if_exists(
                entity=entity,
                entity_id=source.id,
                fields=["testDefinition", "testSuite"],
            )
        else:
            instance: Optional[T] = self._fetch_entity_if_exists(
                entity=entity, entity_id=source.id
            )

        if not instance:
            return None

        if instance.description and not force:
            logger.warning(
                f"The entity with id [{model_str(source.id)}] already has a description."
                " To overwrite it, set `force` to True."
            )
            return None

        # https://docs.pydantic.dev/latest/usage/exporting_models/#modelcopy
        destination = source.copy(deep=True)
        destination.description = description

        return self.patch(entity=entity, source=source, destination=destination)

    def patch_table_constraints(
        self,
        table: Table,
        constraints: List[TableConstraint],
    ) -> Optional[T]:
        """Given an Entity ID, JSON PATCH the table constraints of table

        Args
            source_table: Origin table
            description: new description to add
            table_constraints: table constraints to add

        Returns
            Updated Entity
        """
        instance: Table = self._fetch_entity_if_exists(
            entity=Table, entity_id=table.id, fields=["tableConstraints"]
        )

        if not instance:
            return None

        table.tableConstraints = instance.tableConstraints

        destination = table.copy(deep=True)
        destination.tableConstraints = constraints

        return self.patch(entity=Table, source=table, destination=destination)

    def patch_test_case_definition(
        self,
        source: TestCase,
        entity_link: str,
        test_case_parameter_values: Optional[List[TestCaseParameterValue]] = None,
    ) -> Optional[TestCase]:
        """Given a test case and a test case definition JSON PATCH the test case

        Args
            test_case: test case object
            test_case_definition: test case definition to add
        """
        source: TestCase = self._fetch_entity_if_exists(
            entity=TestCase, entity_id=source.id, fields=["testDefinition", "testSuite"]
        )  # type: ignore

        if not source:
            return None

        destination = source.copy(deep=True)

        destination.entityLink = EntityLink(__root__=entity_link)
        if test_case_parameter_values:
            destination.parameterValues = test_case_parameter_values

        return self.patch(entity=TestCase, source=source, destination=destination)

    def patch_tags(
        self,
        entity: Type[T],
        source: T,
        tag_labels: List[TagLabel],
        operation: Union[
            PatchOperation.ADD, PatchOperation.REMOVE
        ] = PatchOperation.ADD,
    ) -> Optional[T]:
        """
        Given an Entity type and ID, JSON PATCH the tag.

        Args
            entity (T): Entity Type
            source: Source entity object
            tag_label: TagLabel to add or remove
            operation: Patch Operation to add or remove the tag.
        Returns
            Updated Entity
        """
        instance: Optional[T] = self._fetch_entity_if_exists(
            entity=entity, entity_id=source.id, fields=["tags"]
        )
        if not instance:
            return None

        # Initialize empty tag list or the last updated tags
        source.tags = instance.tags or []
        destination = source.copy(deep=True)

        tag_fqns = {label.tagFQN.__root__ for label in tag_labels}

        if operation == PatchOperation.REMOVE:
            for tag in destination.tags:
                if tag.tagFQN.__root__ in tag_fqns:
                    destination.tags.remove(tag)
        else:
            destination.tags.extend(tag_labels)

        return self.patch(entity=entity, source=source, destination=destination)

    def patch_tag(
        self,
        entity: Type[T],
        source: T,
        tag_label: TagLabel,
        operation: Union[
            PatchOperation.ADD, PatchOperation.REMOVE
        ] = PatchOperation.ADD,
    ) -> Optional[T]:
        """Will be deprecated in 1.3"""
        logger.warning("patch_tag will be deprecated in 1.3. Use `patch_tags` instead.")
        return self.patch_tags(
            entity=entity, source=source, tag_labels=[tag_label], operation=operation
        )

    def patch_owner(
        self,
        entity: Type[T],
        source: T,
        owner: EntityReference = None,
        force: bool = False,
    ) -> Optional[T]:
        """
        Given an Entity type and ID, JSON PATCH the owner. If not owner Entity type and
        not owner ID are provided, the owner is removed.

        Args
            entity (T): Entity Type of the entity to be patched
            entity_id: ID of the entity to be patched
            owner: Entity Reference of the owner. If None, the owner will be removed
            force: if True, we will patch any existing owner. Otherwise, we will maintain
                the existing data.
        Returns
            Updated Entity
        """
        instance: Optional[T] = self._fetch_entity_if_exists(
            entity=entity, entity_id=source.id, fields=["owner"]
        )

        if not instance:
            return None

        # Don't change existing data without force
        if instance.owner and not force:
            logger.warning(
                f"The entity with id [{model_str(source.id)}] already has an owner."
                " To overwrite it, set `overrideOwner` to True."
            )
            return None

        destination = deepcopy(instance)
        destination.owner = owner

        return self.patch(entity=entity, source=instance, destination=destination)

    def patch_column_tags(
        self,
        table: Table,
        column_tags: List[ColumnTag],
        operation: Union[
            PatchOperation.ADD, PatchOperation.REMOVE
        ] = PatchOperation.ADD,
    ) -> Optional[T]:
        """Given an Entity ID, JSON PATCH the tag of the column

        Args
            entity_id: ID
            tag_label: TagLabel to add or remove
            column_name: column to update
            operation: Patch Operation to add or remove
        Returns
            Updated Entity
        """
        instance: Optional[Table] = self._fetch_entity_if_exists(
            entity=Table, entity_id=table.id, fields=["tags", "columns"]
        )

        if not instance:
            return None

        # Make sure we run the patch against the last updated data from the API
        table.columns = instance.columns

        destination = table.copy(deep=True)
        for column_tag in column_tags or []:
            update_column_tags(destination.columns, column_tag, operation)

        patched_entity = self.patch(entity=Table, source=table, destination=destination)
        if patched_entity is None:
            logger.debug(
                f"Empty PATCH result. Either everything is up to date or the "
                f"column names are  not in [{table.fullyQualifiedName.__root__}]"
            )

        return patched_entity

    @deprecated(message="Use metadata.patch_column_tags instead", release="1.3.1")
    def patch_column_tag(
        self,
        table: Table,
        column_fqn: str,
        tag_label: TagLabel,
        operation: Union[
            PatchOperation.ADD, PatchOperation.REMOVE
        ] = PatchOperation.ADD,
    ) -> Optional[T]:
        """Will be deprecated in 1.3"""
        return self.patch_column_tags(
            table=table,
            column_tags=[ColumnTag(column_fqn=column_fqn, tag_label=tag_label)],
            operation=operation,
        )

    @deprecated(
        message="Use metadata.patch_column_descriptions instead", release="1.3.1"
    )
    def patch_column_description(
        self,
        table: Table,
        column_fqn: str,
        description: str,
        force: bool = False,
    ) -> Optional[T]:
        """Given an Table , Column FQN, JSON PATCH the description of the column

        Args
            src_table: origin Table object
            column_fqn: FQN of the column to update
            description: new description to add
            force: if True, we will patch any existing description. Otherwise, we will maintain
                the existing data.
        Returns
            Updated Entity
        """
        return self.patch_column_descriptions(
            table=table,
            column_descriptions=[
                ColumnDescription(column_fqn=column_fqn, description=description)
            ],
            force=force,
        )

    def patch_column_descriptions(
        self,
        table: Table,
        column_descriptions: List[ColumnDescription],
        force: bool = False,
    ) -> Optional[T]:
        """Given an Table , Column Descriptions, JSON PATCH the description of the column

        Args
            src_table: origin Table object
            column_descriptions: List of ColumnDescription object
            force: if True, we will patch any existing description. Otherwise, we will maintain
                the existing data.
        Returns
            Updated Entity
        """
        instance: Optional[Table] = self._fetch_entity_if_exists(
            entity=Table, entity_id=table.id
        )

        if not instance or not column_descriptions:
            return None

        # Make sure we run the patch against the last updated data from the API
        table.columns = instance.columns

        destination = table.copy(deep=True)
        update_column_description(destination.columns, column_descriptions, force)

        patched_entity = self.patch(entity=Table, source=table, destination=destination)
        if patched_entity is None:
            logger.debug(
                f"Empty PATCH result. Either everything is up to date or "
                f"columns are not matching for [{table.fullyQualifiedName.__root__}]"
            )

        return patched_entity

    def patch_automation_workflow_response(
        self,
        automation_workflow: AutomationWorkflow,
        test_connection_result: TestConnectionResult,
        workflow_status: WorkflowStatus,
    ) -> None:
        """
        Given an AutomationWorkflow, JSON PATCH the status and response.
        """
        result_data: Dict = {
            PatchField.PATH: PatchPath.RESPONSE,
            PatchField.VALUE: test_connection_result.dict(),
            PatchField.OPERATION: PatchOperation.ADD,
        }

        # for deserializing into json convert enum object to string
        result_data[PatchField.VALUE]["status"] = result_data[PatchField.VALUE][
            "status"
        ].value

        status_data: Dict = {
            PatchField.PATH: PatchPath.STATUS,
            PatchField.OPERATION: PatchOperation.ADD,
            PatchField.VALUE: workflow_status.value,
        }

        try:
            self.client.patch(
                path=f"{self.get_suffix(AutomationWorkflow)}/{model_str(automation_workflow.id)}",
                data=json.dumps([result_data, status_data]),
            )
        except Exception as exc:
            logger.debug(traceback.format_exc())
            logger.error(
                f"Error trying to PATCH status for automation workflow [{model_str(automation_workflow)}]: {exc}"
            )

    def patch_life_cycle(
        self, entity: Entity, life_cycle: LifeCycle
    ) -> Optional[Entity]:
        """
        Patch life cycle data for a entity

        :param entity: Entity to update the life cycle for
        :param life_cycle_data: Life Cycle data to add
        """
        try:
            destination = entity.copy(deep=True)
            destination.lifeCycle = life_cycle
            return self.patch(
                entity=type(entity), source=entity, destination=destination
            )
        except Exception as exc:
            logger.debug(traceback.format_exc())
            logger.warning(
                f"Error trying to Patch life cycle data for {entity.fullyQualifiedName.__root__}: {exc}"
            )
            return None

    def patch_domain(self, entity: Entity, domain: Domain) -> Optional[Entity]:
        """Patch domain data for an Entity"""
        try:
            destination: Entity = entity.copy(deep=True)
            destination.domain = EntityReference(id=domain.id, type="domain")
            return self.patch(
                entity=type(entity), source=entity, destination=destination
            )
        except Exception as exc:
            logger.debug(traceback.format_exc())
            logger.warning(
                f"Error trying to Patch Domain for {entity.fullyQualifiedName.__root__}: {exc}"
            )
            return None<|MERGE_RESOLUTION|>--- conflicted
+++ resolved
@@ -162,22 +162,6 @@
 
         return None
 
-<<<<<<< HEAD
-    def _determine_restricted_operation(
-        self, patch_ops: Dict, restrict_update_fields: Optional[List] = None
-    ) -> bool:
-        """
-        Only retain add operation for restrict_update_fields fields
-        """
-        path = patch_ops.get("path")
-        operation = patch_ops.get("op")
-        for field in restrict_update_fields or []:
-            if field in path and operation != PatchOperation.ADD.value:
-                return False
-        return True
-
-=======
->>>>>>> f5f0e6b9
     def patch_description(
         self,
         entity: Type[T],
