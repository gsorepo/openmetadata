--- conflicted
+++ resolved
@@ -254,8 +254,6 @@
             f"Missing {entity} type when generating suffixes"
         )
 
-<<<<<<< HEAD
-=======
     @staticmethod
     def get_entity_type(
         entity: Union[Type[T], str],
@@ -277,7 +275,6 @@
 
         return class_name
 
->>>>>>> 178315d6
     def get_module_path(self, entity: Type[T]) -> str:
         """
         Based on the entity, return the module path
@@ -359,6 +356,20 @@
         resp = self.client.put(self.get_suffix(entity), data=data.json())
         return entity_class(**resp)
 
+    @staticmethod
+    def uuid_to_str(entity_id: Union[str, basic.Uuid]) -> str:
+        """
+        Given an entity_id, that can be a str or our pydantic
+        definition of Uuid, return a proper str to build
+        the endpoint path
+        :param entity_id: Entity ID to onvert to string
+        :return: str for the ID
+        """
+        if isinstance(entity_id, basic.Uuid):
+            return str(entity_id.__root__)
+
+        return entity_id
+
     def get_by_name(
         self, entity: Type[T], fqdn: str, fields: Optional[List[str]] = None
     ) -> Optional[T]:
@@ -378,7 +389,7 @@
         Return entity by ID or None
         """
 
-        return self._get(entity=entity, path=uuid_to_str(entity_id), fields=fields)
+        return self._get(entity=entity, path=self.uuid_to_str(entity_id), fields=fields)
 
     def _get(
         self, entity: Type[T], path: str, fields: Optional[List[str]] = None
@@ -449,25 +460,6 @@
         after = resp["paging"]["after"] if "after" in resp["paging"] else None
         return EntityList(entities=entities, total=total, after=after)
 
-<<<<<<< HEAD
-    def list_versions(
-        self, entity_id: Union[str, basic.Uuid], entity: Type[T]
-    ) -> EntityVersionHistory:
-        """
-        Helps us paginate over the collection
-        """
-
-        suffix = self.get_suffix(entity)
-        path = f"/{uuid_to_str(entity_id)}/versions"
-        resp = self.client.get(f"{suffix}{path}")
-
-        if self._use_raw_data:
-            return resp
-
-        return EntityVersionHistory(**resp)
-
-=======
->>>>>>> 178315d6
     def list_services(self, entity: Type[T]) -> List[EntityList[T]]:
         """
         Service listing does not implement paging
