--- conflicted
+++ resolved
@@ -20,12 +20,6 @@
 from metadata.generated.schema.entity.teams.user import User
 from metadata.ingestion.api.common import Record, WorkflowContext
 from metadata.ingestion.api.sink import Sink, SinkStatus
-<<<<<<< HEAD
-=======
-
-from metadata.generated.schema.api.teams.createUser import CreateUserEntityRequest
-from metadata.generated.schema.entity.teams.user import User
->>>>>>> 62951bd8
 from metadata.ingestion.ometa.ometa_api import OpenMetadata
 from metadata.ingestion.ometa.openmetadata_rest import MetadataServerConfig
 
@@ -55,7 +49,7 @@
 
     @classmethod
     def create(
-            cls, config_dict: dict, metadata_config_dict: dict, ctx: WorkflowContext
+        cls, config_dict: dict, metadata_config_dict: dict, ctx: WorkflowContext
     ):
         config = LDAPSourceConfig.parse_obj(config_dict)
         metadata_config = MetadataServerConfig.parse_obj(metadata_config_dict)
@@ -66,13 +60,7 @@
 
     def _create_user(self, record: User) -> None:
         metadata_user = CreateUserEntityRequest(
-<<<<<<< HEAD
             name=record.name, displayName=record.displayName, email=record.email
-=======
-            name=record.name,
-            displayName=record.displayName,
-            email=record.email
->>>>>>> 62951bd8
         )
         self.rest.post(self.api_users, data=metadata_user.json())
         self.status.records_written(record.name[0])
