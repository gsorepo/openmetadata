--- conflicted
+++ resolved
@@ -81,13 +81,8 @@
         elif config.options.get("credentials", None):
             cred_path = create_credential_temp_file(config.options.get("credentials"))
             os.environ["GOOGLE_APPLICATION_CREDENTIALS"] = cred_path
-<<<<<<< HEAD
-            del config.options["credentials"]
-            config.options["credentials_path"] = cred_path
-=======
             config.options["credentials_path"] = cred_path
             del config.options["credentials"]
->>>>>>> 8fca53ec
         return cls(config, metadata_config, ctx)
 
     def close(self):
