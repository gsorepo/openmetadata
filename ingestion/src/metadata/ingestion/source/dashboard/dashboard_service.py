#  Copyright 2021 Collate
#  Licensed under the Apache License, Version 2.0 (the "License");
#  you may not use this file except in compliance with the License.
#  You may obtain a copy of the License at
#  http://www.apache.org/licenses/LICENSE-2.0
#  Unless required by applicable law or agreed to in writing, software
#  distributed under the License is distributed on an "AS IS" BASIS,
#  WITHOUT WARRANTIES OR CONDITIONS OF ANY KIND, either express or implied.
#  See the License for the specific language governing permissions and
#  limitations under the License.
"""
Base class for ingesting dashboard services
"""
import traceback
from abc import ABC, abstractmethod
from typing import Any, Iterable, List, Optional

from pydantic import BaseModel

from metadata.generated.schema.api.data.createChart import CreateChartRequest
from metadata.generated.schema.api.data.createDashboard import CreateDashboardRequest
from metadata.generated.schema.api.lineage.addLineage import AddLineageRequest
from metadata.generated.schema.entity.data.chart import Chart
from metadata.generated.schema.entity.data.dashboard import Dashboard
from metadata.generated.schema.entity.data.table import Table
from metadata.generated.schema.entity.services.connections.metadata.openMetadataConnection import (
    OpenMetadataConnection,
)
from metadata.generated.schema.entity.services.dashboardService import (
    DashboardConnection,
    DashboardService,
)
from metadata.generated.schema.entity.teams.user import User
from metadata.generated.schema.metadataIngestion.dashboardServiceMetadataPipeline import (
    DashboardServiceMetadataPipeline,
)
from metadata.generated.schema.metadataIngestion.workflow import (
    Source as WorkflowSource,
)
from metadata.generated.schema.type.entityLineage import EntitiesEdge
from metadata.generated.schema.type.entityReference import EntityReference
from metadata.generated.schema.type.usageRequest import UsageRequest
from metadata.ingestion.api.source import Source
from metadata.ingestion.api.topology_runner import TopologyRunnerMixin
from metadata.ingestion.models.ometa_classification import OMetaTagAndClassification
from metadata.ingestion.models.topology import (
    NodeStage,
    ServiceTopology,
    TopologyNode,
    create_source_context,
)
from metadata.ingestion.ometa.ometa_api import OpenMetadata
from metadata.ingestion.source.connections import get_connection, get_test_connection_fn
from metadata.utils.filters import filter_by_dashboard
from metadata.utils.logger import ingestion_logger

logger = ingestion_logger()


class DashboardUsage(BaseModel):
    """
    Wrapper to handle type at the sink
    """

    dashboard: Dashboard
    usage: UsageRequest


class DashboardServiceTopology(ServiceTopology):
    """
    Defines the hierarchy in Dashboard Services.
    service -> dashboard -> charts.

    We could have a topology validator. We can only consume
    data that has been produced by any parent node.
    """

    root = TopologyNode(
        producer="get_services",
        stages=[
            NodeStage(
                type_=DashboardService,
                context="dashboard_service",
                processor="yield_create_request_dashboard_service",
                overwrite=False,
                must_return=True,
            ),
            NodeStage(
                type_=OMetaTagAndClassification,
                context="tags",
                processor="yield_tag",
                ack_sink=False,
                nullable=True,
            ),
        ],
        children=["dashboard"],
    )
    dashboard = TopologyNode(
        producer="get_dashboard",
        stages=[
            NodeStage(
                type_=Chart,
                context="charts",
                processor="yield_dashboard_chart",
                consumer=["dashboard_service"],
                nullable=True,
                cache_all=True,
                clear_cache=True,
            ),
            NodeStage(
                type_=Dashboard,
                context="dashboard",
                processor="yield_dashboard",
                consumer=["dashboard_service"],
            ),
            NodeStage(
                type_=User,
                context="owner",
                processor="process_owner",
                consumer=["dashboard_service"],
            ),
            NodeStage(
                type_=AddLineageRequest,
                context="lineage",
                processor="yield_dashboard_lineage",
                consumer=["dashboard_service"],
                ack_sink=False,
                nullable=True,
            ),
            NodeStage(
                type_=UsageRequest,
                context="usage",
                processor="yield_dashboard_usage",
                consumer=["dashboard_service"],
                ack_sink=False,
                nullable=True,
            ),
        ],
    )


class DashboardServiceSource(TopologyRunnerMixin, Source, ABC):
    """
    Base class for Database Services.
    It implements the topology and context.
    """

    source_config: DashboardServiceMetadataPipeline
    config: WorkflowSource
    metadata: OpenMetadata
    # Big union of types we want to fetch dynamically
    service_connection: DashboardConnection.__fields__["config"].type_

    topology = DashboardServiceTopology()
    context = create_source_context(topology)

    def __init__(
        self,
        config: WorkflowSource,
        metadata_config: OpenMetadataConnection,
    ):
        super().__init__()
        self.config = config
        self.metadata_config = metadata_config
        self.metadata = OpenMetadata(metadata_config)
        self.service_connection = self.config.serviceConnection.__root__.config
        self.source_config: DashboardServiceMetadataPipeline = (
            self.config.sourceConfig.config
        )
        self.client = get_connection(self.service_connection)
        self.test_connection()

        self.metadata_client = OpenMetadata(self.metadata_config)

    @abstractmethod
    def yield_dashboard(
        self, dashboard_details: Any
    ) -> Iterable[CreateDashboardRequest]:
        """
        Method to Get Dashboard Entity
        """

    @abstractmethod
    def yield_dashboard_lineage_details(
        self, dashboard_details: Any, db_service_name: str
    ) -> Optional[Iterable[AddLineageRequest]]:
        """
        Get lineage between dashboard and data sources
        """

    @abstractmethod
    def yield_dashboard_chart(
        self, dashboard_details: Any
    ) -> Optional[Iterable[CreateChartRequest]]:
        """
        Method to fetch charts linked to dashboard
        """

    @abstractmethod
    def get_dashboards_list(self) -> Optional[List[Any]]:
        """
        Get List of all dashboards
        """

    @abstractmethod
    def get_dashboard_name(self, dashboard: Any) -> str:
        """
        Get Dashboard Name from each element coming from `get_dashboards_list`
        """

    @abstractmethod
    def get_dashboard_details(self, dashboard: Any) -> Any:
        """
        Get Dashboard Details
        """

    def yield_dashboard_lineage(
        self, dashboard_details: Any
    ) -> Optional[Iterable[AddLineageRequest]]:
        """
        Yields lineage if config is enabled.

        We will look for the data in all the services
        we have informed.
        """
        for db_service_name in self.source_config.dbServiceNames or []:
            yield from self.yield_dashboard_lineage_details(
                dashboard_details, db_service_name
            ) or []

    def yield_tag(
        self, *args, **kwargs  # pylint: disable=W0613
    ) -> Optional[Iterable[OMetaTagAndClassification]]:
        """
        Method to fetch dashboard tags
        """
        return  # Dashboard does not support fetching tags except Tableau and Redash

    def yield_dashboard_usage(
        self, *args, **kwargs  # pylint: disable=W0613
    ) -> Optional[Iterable[DashboardUsage]]:
        """
        Method to pick up dashboard usage data
        """
        return  # Dashboard usage currently only available for Looker

<<<<<<< HEAD
    status: DashboardSourceStatus
    source_config: DashboardServiceMetadataPipeline
    config: WorkflowSource
    metadata: OpenMetadata
    # Big union of types we want to fetch dynamically
    service_connection: DashboardConnection.__fields__["config"].type_

    topology = DashboardServiceTopology()
    context = create_source_context(topology)

    def __init__(
        self,
        config: WorkflowSource,
        metadata_config: OpenMetadataConnection,
    ):
        super().__init__()
        self.config = config
        self.metadata_config = metadata_config
        self.metadata = OpenMetadata(metadata_config)
        self.service_connection = self.config.serviceConnection.__root__.config
        self.source_config: DashboardServiceMetadataPipeline = (
            self.config.sourceConfig.config
        )
        self.client = get_connection(self.service_connection)

        # Flag the connection for the test connection
        self.connection_obj = self.client
        self.test_connection()
        self.status = DashboardSourceStatus()

        self.metadata_client = OpenMetadata(self.metadata_config)

    def get_status(self) -> SourceStatus:
        return self.status

=======
>>>>>>> 4913aeb5
    def close(self):
        self.metadata.close()

    def get_services(self) -> Iterable[WorkflowSource]:
        yield self.config

    def yield_create_request_dashboard_service(self, config: WorkflowSource):
        yield self.metadata.get_create_service_from_source(
            entity=DashboardService, config=config
        )

    def process_owner(self, dashboard_details):
        try:
            owner = self.get_owner_details(  # pylint: disable=assignment-from-none
                dashboard_details=dashboard_details
            )
            if owner and self.source_config.overrideOwner:
                self.metadata.patch_owner(
                    entity=Dashboard,
                    entity_id=self.context.dashboard.id,
                    owner=owner,
                    force=True,
                )
        except Exception as exc:
            logger.debug(traceback.format_exc())
            logger.warning(f"Error processing owner for {dashboard_details}: {exc}")

    def get_owner_details(  # pylint: disable=useless-return
        self, dashboard_details  # pylint: disable=unused-argument
    ) -> Optional[EntityReference]:
        """Get dashboard owner

        Args:
            dashboard_details:
        Returns:
            Optional[EntityReference]
        """
        logger.debug(
            f"Processing ownership is not supported for {self.service_connection.type.name}"
        )
        return None

    @staticmethod
    def _get_add_lineage_request(
        to_entity: Dashboard, from_entity: Table
    ) -> Optional[AddLineageRequest]:
        if from_entity and to_entity:
            return AddLineageRequest(
                edge=EntitiesEdge(
                    fromEntity=EntityReference(
                        id=from_entity.id.__root__, type="table"
                    ),
                    toEntity=EntityReference(
                        id=to_entity.id.__root__, type="dashboard"
                    ),
                )
            )
        return None

    def get_dashboard(self) -> Any:
        """
        Method to iterate through dashboard lists filter dashboards & yield dashboard details
        """
        for dashboard in self.get_dashboards_list():

            dashboard_name = self.get_dashboard_name(dashboard)
            if filter_by_dashboard(
                self.source_config.dashboardFilterPattern,
                dashboard_name,
            ):
                self.status.filter(
                    dashboard_name,
                    "Dashboard Filtered Out",
                )
                continue

            try:
                dashboard_details = self.get_dashboard_details(dashboard)
            except Exception as exc:
                logger.debug(traceback.format_exc())
                logger.warning(
                    f"Cannot extract dashboard details from {dashboard}: {exc}"
                )
                continue

            yield dashboard_details

    def test_connection(self) -> None:
        test_connection_fn = get_test_connection_fn(self.service_connection)
        test_connection_fn(self.metadata, self.connection_obj, self.service_connection)

    def prepare(self):
        pass<|MERGE_RESOLUTION|>--- conflicted
+++ resolved
@@ -168,6 +168,8 @@
             self.config.sourceConfig.config
         )
         self.client = get_connection(self.service_connection)
+        # Flag the connection for the test connection
+        self.connection_obj = self.client
         self.test_connection()
 
         self.metadata_client = OpenMetadata(self.metadata_config)
@@ -244,44 +246,6 @@
         """
         return  # Dashboard usage currently only available for Looker
 
-<<<<<<< HEAD
-    status: DashboardSourceStatus
-    source_config: DashboardServiceMetadataPipeline
-    config: WorkflowSource
-    metadata: OpenMetadata
-    # Big union of types we want to fetch dynamically
-    service_connection: DashboardConnection.__fields__["config"].type_
-
-    topology = DashboardServiceTopology()
-    context = create_source_context(topology)
-
-    def __init__(
-        self,
-        config: WorkflowSource,
-        metadata_config: OpenMetadataConnection,
-    ):
-        super().__init__()
-        self.config = config
-        self.metadata_config = metadata_config
-        self.metadata = OpenMetadata(metadata_config)
-        self.service_connection = self.config.serviceConnection.__root__.config
-        self.source_config: DashboardServiceMetadataPipeline = (
-            self.config.sourceConfig.config
-        )
-        self.client = get_connection(self.service_connection)
-
-        # Flag the connection for the test connection
-        self.connection_obj = self.client
-        self.test_connection()
-        self.status = DashboardSourceStatus()
-
-        self.metadata_client = OpenMetadata(self.metadata_config)
-
-    def get_status(self) -> SourceStatus:
-        return self.status
-
-=======
->>>>>>> 4913aeb5
     def close(self):
         self.metadata.close()
 
