--- conflicted
+++ resolved
@@ -386,12 +386,8 @@
 
     @staticmethod
     def _get_add_lineage_request(
-<<<<<<< HEAD
-        to_entity: Union[Dashboard, DashboardDataModel], from_entity: Table
-=======
         to_entity: Union[Dashboard, DashboardDataModel],
         from_entity: Union[Table, DashboardDataModel],
->>>>>>> 62b88b04
     ) -> Optional[AddLineageRequest]:
         if from_entity and to_entity:
             return AddLineageRequest(
