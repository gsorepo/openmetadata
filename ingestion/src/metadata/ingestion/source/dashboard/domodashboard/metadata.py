--- conflicted
+++ resolved
@@ -126,15 +126,11 @@
                     EntityReference(id=chart.id.__root__, type="chart")
                     for chart in self.context.charts
                 ],
-<<<<<<< HEAD
-                service=self.context.dashboard_service.fullyQualifiedName.__root__,
-=======
                 service=EntityReference(
                     id=self.context.dashboard_service.id.__root__,
                     type="dashboardService",
                 ),
                 owner=self.get_owner_details(dashboard_details.owners),
->>>>>>> 7d827b6a
             )
         except KeyError as err:
             logger.warning(
@@ -206,20 +202,6 @@
                 if filter_by_chart(self.source_config.chartFilterPattern, chart.name):
                     self.status.filter(chart.name, "Chart Pattern not allowed")
                     continue
-<<<<<<< HEAD
-
-                yield CreateChartRequest(
-                    name=chart_id,
-                    description=chart.get("description", ""),
-                    displayName=chart.get("title"),
-                    chartType=get_standard_chart_type(
-                        chart["metadata"].get("chartType", "")
-                    ).value,
-                    chartUrl=chart_url,
-                    service=self.context.dashboard_service.fullyQualifiedName.__root__,
-                )
-                self.status.scanned(chart["title"])
-=======
                 if chart.name:
                     yield CreateChartRequest(
                         name=chart_id,
@@ -233,7 +215,6 @@
                         chartType=get_standard_chart_type(chart.metadata.chartType),
                     )
                     self.status.scanned(chart.name)
->>>>>>> 7d827b6a
             except Exception as exc:
                 logger.warning(f"Error creating chart [{chart}]: {exc}")
                 self.status.failures.append(f"{dashboard_details.name}.{chart_id}")
