--- conflicted
+++ resolved
@@ -617,10 +617,7 @@
 
     def create_datamodel_report_lineage(
         self,
-<<<<<<< HEAD
         db_service_prefix: Optional[str],
-=======
->>>>>>> d38ee0ed
         dashboard_details: PowerBIReport,
     ) -> Iterable[Either[CreateDashboardRequest]]:
         """
@@ -655,40 +652,12 @@
                     to_entity=report_entity, from_entity=datamodel_entity
                 )
 
-<<<<<<< HEAD
-                if datamodel_entity and report_entity:
-                    yield self._get_add_lineage_request(
-                        to_entity=report_entity, from_entity=datamodel_entity
-                    )
-
-                    for table in dataset.tables or []:
-                        yield from self._get_table_and_datamodel_lineage(
-                            db_service_prefix=db_service_prefix,
-                            table=table,
-                            datamodel_entity=datamodel_entity,
-                        )
-
-                    # create the lineage between table and datamodel using the pbit files
-                    if self.client.file_client:
-                        yield from self.create_table_datamodel_lineage_from_files(
-                            db_service_prefix=db_service_prefix,
-                            datamodel_entity=datamodel_entity,
-                        )
-        except Exception as exc:  # pylint: disable=broad-except
-            yield Either(
-                left=StackTraceError(
-                    name=f"{prefix_service_name} Report Lineage",
-                    error=(
-                        "Error to yield datamodel and report lineage details for DB "
-                        f"service name [{prefix_service_name}]: {exc}"
-=======
         except Exception as exc:  # pylint: disable=broad-except
             yield Either(
                 left=StackTraceError(
                     name=f"Datamodel and Report Lineage",
                     error=(
                         f"Error to yield datamodel and report lineage details: {exc}"
->>>>>>> d38ee0ed
                     ),
                     stackTrace=traceback.format_exc(),
                 )
@@ -961,11 +930,7 @@
                     name="DataModel Lineage",
                     error=(
                         "Error to yield datamodel lineage details for DB "
-<<<<<<< HEAD
                         f"service name [{prefix_service_name}]: {exc}"
-=======
-                        f"service name [{str(db_service_name)}]: {exc}"
->>>>>>> d38ee0ed
                     ),
                     stackTrace=traceback.format_exc(),
                 )
@@ -1128,10 +1093,7 @@
             try:
                 if isinstance(dashboard_details, PowerBIReport):
                     yield from self.create_datamodel_report_lineage(
-<<<<<<< HEAD
                         db_service_prefix=db_service_prefix,
-=======
->>>>>>> d38ee0ed
                         dashboard_details=dashboard_details,
                     )
                 if isinstance(dashboard_details, PowerBIDashboard):
@@ -1142,9 +1104,6 @@
                 yield Either(
                     left=StackTraceError(
                         name="Dashboard Lineage",
-<<<<<<< HEAD
-                        error=f"Error to yield dashboard lineage details for DB service name [{prefix_service_name}]: {exc}",
-=======
                         error=f"Error to yield dashboard lineage details for DB service name [{str(db_service_name)}]: {exc}",
                         stackTrace=traceback.format_exc(),
                     )
@@ -1207,7 +1166,6 @@
                     left=StackTraceError(
                         name="Datamodel Lineage",
                         error=f"Error to yield datamodel lineage details for DB service name [{str(db_service_name)}]: {exc}",
->>>>>>> d38ee0ed
                         stackTrace=traceback.format_exc(),
                     )
                 )
