--- conflicted
+++ resolved
@@ -98,7 +98,6 @@
     description: Optional[str] = None
 
 
-<<<<<<< HEAD
 class PowerBiMeasureModel(BaseModel):
     """
     Represents a Power BI measure, used before converting to a Column instance.
@@ -120,14 +119,12 @@
     expression: str
     description: Optional[str] = None
     isHidden: bool
-=======
 class PowerBITableSource(BaseModel):
     """
     PowerBI Table Source
     """
 
     expression: str
->>>>>>> cbe1849f
 
 
 class PowerBiTable(BaseModel):
