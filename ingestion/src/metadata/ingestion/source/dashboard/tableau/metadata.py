#  Copyright 2021 Collate
#  Licensed under the Apache License, Version 2.0 (the "License");
#  you may not use this file except in compliance with the License.
#  You may obtain a copy of the License at
#  http://www.apache.org/licenses/LICENSE-2.0
#  Unless required by applicable law or agreed to in writing, software
#  distributed under the License is distributed on an "AS IS" BASIS,
#  WITHOUT WARRANTIES OR CONDITIONS OF ANY KIND, either express or implied.
#  See the License for the specific language governing permissions and
#  limitations under the License.
"""
Tableau source module
"""
import traceback
from typing import Any, Iterable, List, Optional, Set

from metadata.generated.schema.api.data.createChart import CreateChartRequest
from metadata.generated.schema.api.data.createDashboard import CreateDashboardRequest
from metadata.generated.schema.api.data.createDashboardDataModel import (
    CreateDashboardDataModelRequest,
)
from metadata.generated.schema.api.lineage.addLineage import AddLineageRequest
from metadata.generated.schema.entity.data.chart import Chart
from metadata.generated.schema.entity.data.dashboardDataModel import (
    DashboardDataModel,
    DataModelType,
)
from metadata.generated.schema.entity.data.table import Column, DataType, Table
from metadata.generated.schema.entity.services.connections.dashboard.tableauConnection import (
    TableauConnection,
)
from metadata.generated.schema.entity.services.connections.database.bigQueryConnection import (
    BigQueryConnection,
)
from metadata.generated.schema.entity.services.connections.metadata.openMetadataConnection import (
    OpenMetadataConnection,
)
from metadata.generated.schema.entity.services.dashboardService import (
    DashboardServiceType,
)
from metadata.generated.schema.entity.services.databaseService import DatabaseService
from metadata.generated.schema.metadataIngestion.workflow import (
    Source as WorkflowSource,
)
from metadata.generated.schema.type.entityReference import EntityReference
from metadata.ingestion.api.models import Either, StackTraceError
from metadata.ingestion.api.steps import InvalidSourceException
from metadata.ingestion.models.ometa_classification import OMetaTagAndClassification
from metadata.ingestion.source.dashboard.dashboard_service import DashboardServiceSource
from metadata.ingestion.source.dashboard.tableau.client import TableauClient
from metadata.ingestion.source.dashboard.tableau.models import (
    ChartUrl,
    DataSource,
    DatasourceField,
    TableauDashboard,
    TableauTag,
    UpstreamTable,
)
from metadata.ingestion.source.database.column_type_parser import ColumnTypeParser
from metadata.utils import fqn
from metadata.utils.filters import filter_by_chart, filter_by_datamodel
from metadata.utils.helpers import (
    clean_uri,
    get_database_name_for_lineage,
    get_standard_chart_type,
)
from metadata.utils.logger import ingestion_logger
from metadata.utils.tag_utils import get_ometa_tag_and_classification, get_tag_labels

logger = ingestion_logger()

TABLEAU_TAG_CATEGORY = "TableauTags"


class TableauSource(DashboardServiceSource):
    """
    Tableau Source Class
    """

    config: WorkflowSource
    metadata_config: OpenMetadataConnection
    client: TableauClient

    def __init__(
        self,
        config: WorkflowSource,
        metadata_config: OpenMetadataConnection,
    ):
        super().__init__(config, metadata_config)
        self.workbooks: List[
            TableauDashboard
        ] = []  # We will populate this in `prepare`
        self.tags: Set[TableauTag] = set()

    def prepare(self):
        """Restructure the API response"""
        try:
            # get workbooks which are considered Dashboards in OM
            self.workbooks = self.client.get_workbooks()

            # get views which are considered charts in OM
            charts = self.client.get_charts()

            # get datasources which are considered as datamodels in OM
            data_models = self.client.get_datasources()

            # add all the charts (views) and datasources from the API to each workbook
            for workbook in self.workbooks:
                workbook.charts = [
                    chart for chart in charts if chart.workbook.id == workbook.id
                ]

                for data_model in data_models or []:
                    if data_model.workbook and data_model.workbook.luid == workbook.id:
                        workbook.dataModels.append(data_model)

            # collect all the tags from charts and workbooks before yielding final entities
            if self.source_config.includeTags:
                for container in [self.workbooks, charts]:
                    for elem in container:
                        self.tags.update(elem.tags)

        except Exception:
            logger.debug(traceback.format_exc())
            logger.error("Error in fetching the Tableau Workbook metadata")

        return super().prepare()

    @classmethod
    def create(cls, config_dict: dict, metadata_config: OpenMetadataConnection):
        config: WorkflowSource = WorkflowSource.parse_obj(config_dict)
        connection: TableauConnection = config.serviceConnection.__root__.config
        if not isinstance(connection, TableauConnection):
            raise InvalidSourceException(
                f"Expected TableauConnection, but got {connection}"
            )
        return cls(config, metadata_config)

    def get_dashboards_list(self) -> Optional[List[TableauDashboard]]:
        return self.workbooks

    def get_dashboard_name(self, dashboard: TableauDashboard) -> str:
        return dashboard.name

    def get_dashboard_details(self, dashboard: TableauDashboard) -> TableauDashboard:
        """
        Get Dashboard Details. Returning the identity here as we prepare everything
        during the `prepare` stage
        """
        return dashboard

    def get_owner_details(
        self, dashboard_details: TableauDashboard
    ) -> Optional[EntityReference]:
        """Get dashboard owner from email"""
        if dashboard_details.owner and dashboard_details.owner.email:
            user = self.metadata.get_user_by_email(dashboard_details.owner.email)
            if user:
                return EntityReference(id=user.id.__root__, type="user")
        return None

<<<<<<< HEAD
    def yield_tag(self, *_, **__) -> Iterable[Optional[OMetaTagAndClassification]]:
        """
        Fetch Dashboard Tags
        """
=======
    def yield_tag(self, *_, **__) -> Iterable[Either[OMetaTagAndClassification]]:
>>>>>>> db592a15
        yield from get_ometa_tag_and_classification(
            tags=[tag.label for tag in self.tags],
            classification_name=TABLEAU_TAG_CATEGORY,
            tag_description="Tableau Tag",
            classification_description="Tags associated with tableau entities",
            include_tags=self.source_config.includeTags,
        )

    def yield_datamodel(
        self, dashboard_details: TableauDashboard
    ) -> Iterable[Either[CreateDashboardDataModelRequest]]:
        if self.source_config.includeDataModels:
            for data_model in dashboard_details.dataModels or []:
                data_model_name = data_model.name if data_model.name else data_model.id
                if filter_by_datamodel(
                    self.source_config.dataModelFilterPattern, data_model_name
                ):
                    self.status.filter(data_model_name, "Data model filtered out.")
                    continue
                try:
                    data_model_request = CreateDashboardDataModelRequest(
                        name=data_model.id,
                        displayName=data_model_name,
                        service=self.context.dashboard_service.fullyQualifiedName.__root__,
                        dataModelType=DataModelType.TableauDataModel.value,
                        serviceType=DashboardServiceType.Tableau.value,
                        columns=self.get_column_info(data_model),
                    )
                    yield Either(right=data_model_request)
                except Exception as exc:
                    yield Either(
                        left=StackTraceError(
                            name=data_model_name,
                            error=f"Error yielding Data Model [{data_model_name}]: {exc}",
                            stack_trace=traceback.format_exc(),
                        )
                    )

    def yield_dashboard(
        self, dashboard_details: TableauDashboard
    ) -> Iterable[Either[CreateDashboardRequest]]:
        """
        Method to Get Dashboard Entity
        In OM a Dashboard will be a Workbook.
        The Charts of the Dashboard will all the Views associated to it.
        The Data Models of the Dashboard will be all the Sheet associated to its.

        'self.context.dataModels' and 'self.context.charts' are created due to the 'cache_all' option defined in the
        topology. And they are cleared after processing each Dashboard because of the 'clear_cache' option.
        """
        try:
            dashboard_request = CreateDashboardRequest(
                name=dashboard_details.id,
                displayName=dashboard_details.name,
                description=dashboard_details.description,
                project=self.get_project_name(dashboard_details=dashboard_details),
                charts=[
                    fqn.build(
                        self.metadata,
                        entity_type=Chart,
                        service_name=self.context.dashboard_service.fullyQualifiedName.__root__,
                        chart_name=chart.name.__root__,
                    )
                    for chart in self.context.charts
                ],
                dataModels=[
                    fqn.build(
                        self.metadata,
                        entity_type=DashboardDataModel,
                        service_name=self.context.dashboard_service.fullyQualifiedName.__root__,
                        data_model_name=data_model.name.__root__,
                    )
                    for data_model in self.context.dataModels or []
                ],
                tags=get_tag_labels(
                    metadata=self.metadata,
                    tags=[tag.label for tag in dashboard_details.tags],
                    classification_name=TABLEAU_TAG_CATEGORY,
                    include_tags=self.source_config.includeTags,
                ),
                sourceUrl=dashboard_details.webpageUrl,
                service=self.context.dashboard_service.fullyQualifiedName.__root__,
            )
            yield Either(right=dashboard_request)
            self.register_record(dashboard_request=dashboard_request)
        except Exception as exc:
            yield Either(
                left=StackTraceError(
                    name=dashboard_details.id,
                    error=f"Error to yield dashboard for {dashboard_details}: {exc}",
                    stack_trace=traceback.format_exc(),
                )
            )

    def yield_dashboard_lineage_details(
        self, dashboard_details: TableauDashboard, db_service_name: str
<<<<<<< HEAD
    ) -> Iterable[Optional[AddLineageRequest]]:
=======
    ) -> Iterable[Either[AddLineageRequest]]:
>>>>>>> db592a15
        """
        In Tableau, we get the lineage between data models and data sources.

        We build a DatabaseTable set from the sheets (data models) columns, and create a lineage request with an OM
        table if we can find it.

        Args:
            dashboard_details: Tableau Dashboard
            db_service_name: database service where look up for lineage

        Returns:
            Lineage request between Data Models and Database table
        """
        db_service_entity = self.metadata.get_by_name(
            entity=DatabaseService, fqn=db_service_name
        )
        for datamodel in dashboard_details.dataModels or []:
            try:
                data_model_entity = self._get_datamodel(datamodel=datamodel)
                if data_model_entity:
                    for table in datamodel.upstreamTables or []:
                        om_table = self._get_database_table(db_service_entity, table)
                        if om_table:
                            yield self._get_add_lineage_request(
                                to_entity=data_model_entity, from_entity=om_table
                            )
            except Exception as err:
                yield Either(
                    left=StackTraceError(
                        name="Lineage",
                        error=(
                            "Error to yield dashboard lineage details for DB "
                            f"service name [{db_service_name}]: {err}"
                        ),
                        stack_trace=traceback.format_exc(),
                    )
                )

    def yield_dashboard_chart(
        self, dashboard_details: TableauDashboard
<<<<<<< HEAD
    ) -> Iterable[Optional[CreateChartRequest]]:
=======
    ) -> Iterable[Either[CreateChartRequest]]:
>>>>>>> db592a15
        """
        Method to fetch charts linked to dashboard
        """
        for chart in dashboard_details.charts or []:
            try:
                if filter_by_chart(self.source_config.chartFilterPattern, chart.name):
                    self.status.filter(chart.name, "Chart Pattern not allowed")
                    continue
                site_url = (
                    f"/site/{self.service_connection.siteUrl}/"
                    if self.service_connection.siteUrl
                    else ""
                )
                workbook_chart_name = ChartUrl(chart.contentUrl)

                chart_url = (
                    f"{clean_uri(self.service_connection.hostPort)}/"
                    f"#{site_url}"
                    f"views/{workbook_chart_name.workbook_name}"
                    f"/{workbook_chart_name.chart_url_name}"
                )

                chart = CreateChartRequest(
                    name=chart.id,
                    displayName=chart.name,
                    chartType=get_standard_chart_type(chart.sheetType),
                    sourceUrl=chart_url,
                    tags=get_tag_labels(
                        metadata=self.metadata,
                        tags=[tag.label for tag in chart.tags],
                        classification_name=TABLEAU_TAG_CATEGORY,
                        include_tags=self.source_config.includeTags,
                    ),
                    service=self.context.dashboard_service.fullyQualifiedName.__root__,
                )
                yield Either(right=chart)
            except Exception as exc:
                yield Either(
                    left=StackTraceError(
                        name="Chart",
                        error=f"Error to yield dashboard chart [{chart}]: {exc}",
                        stack_trace=traceback.format_exc(),
                    )
                )

    def close(self):
        """
        Close the connection for tableau
        """
        try:
            self.client.sign_out()
        except ConnectionError as err:
            logger.debug(f"Error closing connection - {err}")

    def _get_database_table(
        self, db_service_entity: DatabaseService, table: UpstreamTable
    ) -> Optional[Table]:
        """
        Get the table entity for lineage
        """
        # table.name in tableau can come as db.schema.table_name. Hence the logic to split it
        if table.name:
            database_schema_table = fqn.split_table_name(table.name)
            database_name = (
                table.database.name
                if table.database and table.database.name
                else database_schema_table.get("database")
            )
            if isinstance(db_service_entity.connection.config, BigQueryConnection):
                database_name = None
            database_name = get_database_name_for_lineage(
                db_service_entity, database_name
            )
            schema_name = (
                table.schema_
                if table.schema_
                else database_schema_table.get("database_schema")
            )
            table_name = database_schema_table.get("table")
            table_fqn = fqn.build(
                self.metadata,
                entity_type=Table,
                service_name=db_service_entity.name.__root__,
                schema_name=schema_name,
                table_name=table_name,
                database_name=database_name,
            )
            if table_fqn:
                return self.metadata.get_by_name(
                    entity=Table,
                    fqn=table_fqn,
                )
        return None

    def _get_datamodel(self, datamodel: DataSource) -> Optional[DashboardDataModel]:
        """
        Get the datamodel entity for lineage
        """
        datamodel_fqn = fqn.build(
            self.metadata,
            entity_type=DashboardDataModel,
            service_name=self.context.dashboard_service.fullyQualifiedName.__root__,
            data_model_name=datamodel.id,
        )
        if datamodel_fqn:
            return self.metadata.get_by_name(
                entity=DashboardDataModel,
                fqn=datamodel_fqn,
            )
        return None

    def get_child_columns(self, field: DatasourceField) -> List[Column]:
        """
        Extract the child columns from the fields
        """
        columns = []
        for column in field.upstreamColumns or []:
            try:
                if column:
                    parsed_column = {
                        "dataTypeDisplay": column.remoteType
                        if column.remoteType
                        else DataType.UNKNOWN.value,
                        "dataType": ColumnTypeParser.get_column_type(
                            column.remoteType if column.remoteType else None
                        ),
                        "name": column.id,
                        "displayName": column.name if column.name else column.id,
                    }
                    if column.remoteType and column.remoteType == DataType.ARRAY.value:
                        parsed_column["arrayDataType"] = DataType.UNKNOWN
                    columns.append(Column(**parsed_column))
            except Exception as exc:
                logger.debug(traceback.format_exc())
                logger.warning(f"Error to process datamodel nested column: {exc}")
        return columns

    def get_column_info(self, data_source: DataSource) -> Optional[List[Column]]:
        """
        Args:
            data_source: DataSource
        Returns:
            Columns details for Data Model
        """
        datasource_columns = []
        for field in data_source.fields or []:
            try:
                parsed_fields = {
                    "dataTypeDisplay": "Tableau Field",
                    "dataType": DataType.RECORD,
                    "name": field.id,
                    "displayName": field.name if field.name else field.id,
                    "description": field.description,
                }
                child_columns = self.get_child_columns(field=field)
                if child_columns:
                    parsed_fields["children"] = child_columns
                datasource_columns.append(Column(**parsed_fields))
            except Exception as exc:
                logger.debug(traceback.format_exc())
                logger.warning(f"Error to yield datamodel column: {exc}")
        return datasource_columns

    def get_project_name(self, dashboard_details: Any) -> Optional[str]:
        """
        Get the project / workspace / folder / collection name of the dashboard
        """
        try:
            return dashboard_details.project.name
        except Exception as exc:
            logger.debug(traceback.format_exc())
            logger.warning(
                f"Error fetching project name for {dashboard_details.id}: {exc}"
            )
        return None<|MERGE_RESOLUTION|>--- conflicted
+++ resolved
@@ -159,14 +159,7 @@
                 return EntityReference(id=user.id.__root__, type="user")
         return None
 
-<<<<<<< HEAD
-    def yield_tag(self, *_, **__) -> Iterable[Optional[OMetaTagAndClassification]]:
-        """
-        Fetch Dashboard Tags
-        """
-=======
     def yield_tag(self, *_, **__) -> Iterable[Either[OMetaTagAndClassification]]:
->>>>>>> db592a15
         yield from get_ometa_tag_and_classification(
             tags=[tag.label for tag in self.tags],
             classification_name=TABLEAU_TAG_CATEGORY,
@@ -263,11 +256,7 @@
 
     def yield_dashboard_lineage_details(
         self, dashboard_details: TableauDashboard, db_service_name: str
-<<<<<<< HEAD
-    ) -> Iterable[Optional[AddLineageRequest]]:
-=======
     ) -> Iterable[Either[AddLineageRequest]]:
->>>>>>> db592a15
         """
         In Tableau, we get the lineage between data models and data sources.
 
@@ -308,11 +297,7 @@
 
     def yield_dashboard_chart(
         self, dashboard_details: TableauDashboard
-<<<<<<< HEAD
-    ) -> Iterable[Optional[CreateChartRequest]]:
-=======
     ) -> Iterable[Either[CreateChartRequest]]:
->>>>>>> db592a15
         """
         Method to fetch charts linked to dashboard
         """
