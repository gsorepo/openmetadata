#  Copyright 2021 Collate
#  Licensed under the Apache License, Version 2.0 (the "License");
#  you may not use this file except in compliance with the License.
#  You may obtain a copy of the License at
#  http://www.apache.org/licenses/LICENSE-2.0
#  Unless required by applicable law or agreed to in writing, software
#  distributed under the License is distributed on an "AS IS" BASIS,
#  WITHOUT WARRANTIES OR CONDITIONS OF ANY KIND, either express or implied.
#  See the License for the specific language governing permissions and
#  limitations under the License.
"""
Tableau source module
"""
import traceback
from typing import Any, Iterable, List, Optional, Set

from requests.utils import urlparse

from metadata.generated.schema.api.data.createChart import CreateChartRequest
from metadata.generated.schema.api.data.createDashboard import CreateDashboardRequest
from metadata.generated.schema.api.data.createDashboardDataModel import (
    CreateDashboardDataModelRequest,
)
from metadata.generated.schema.api.lineage.addLineage import AddLineageRequest
from metadata.generated.schema.entity.data.chart import Chart
from metadata.generated.schema.entity.data.dashboard import Dashboard
from metadata.generated.schema.entity.data.dashboardDataModel import (
    DashboardDataModel,
    DataModelType,
)
from metadata.generated.schema.entity.data.table import Column, DataType, Table
from metadata.generated.schema.entity.services.connections.dashboard.tableauConnection import (
    TableauConnection,
)
from metadata.generated.schema.entity.services.connections.database.bigQueryConnection import (
    BigQueryConnection,
)
from metadata.generated.schema.entity.services.connections.metadata.openMetadataConnection import (
    OpenMetadataConnection,
)
from metadata.generated.schema.entity.services.dashboardService import (
    DashboardServiceType,
)
from metadata.generated.schema.entity.services.databaseService import DatabaseService
from metadata.generated.schema.entity.services.ingestionPipelines.status import (
    StackTraceError,
)
from metadata.generated.schema.metadataIngestion.workflow import (
    Source as WorkflowSource,
)
from metadata.generated.schema.type.basic import (
    EntityName,
    FullyQualifiedEntityName,
    Markdown,
    SourceUrl,
)
from metadata.generated.schema.type.entityLineage import ColumnLineage
from metadata.generated.schema.type.entityReferenceList import EntityReferenceList
from metadata.ingestion.api.models import Either
from metadata.ingestion.api.steps import InvalidSourceException
from metadata.ingestion.lineage.models import ConnectionTypeDialectMapper
from metadata.ingestion.lineage.parser import LineageParser
from metadata.ingestion.lineage.sql_lineage import get_column_fqn, search_table_entities
from metadata.ingestion.models.ometa_classification import OMetaTagAndClassification
from metadata.ingestion.ometa.ometa_api import OpenMetadata
from metadata.ingestion.source.dashboard.dashboard_service import DashboardServiceSource
from metadata.ingestion.source.dashboard.tableau.client import TableauClient
from metadata.ingestion.source.dashboard.tableau.models import (
    ChartUrl,
    DataSource,
    DatasourceField,
    TableauDashboard,
    TableauTag,
    UpstreamTable,
)
from metadata.ingestion.source.database.column_type_parser import ColumnTypeParser
from metadata.utils import fqn
from metadata.utils.filters import filter_by_chart, filter_by_datamodel
from metadata.utils.helpers import (
    clean_uri,
    get_database_name_for_lineage,
    get_standard_chart_type,
)
from metadata.utils.logger import ingestion_logger
from metadata.utils.tag_utils import get_ometa_tag_and_classification, get_tag_labels

logger = ingestion_logger()

TABLEAU_TAG_CATEGORY = "TableauTags"


class TableauSource(DashboardServiceSource):
    """
    Tableau Source Class
    """

    config: WorkflowSource
    metadata_config: OpenMetadataConnection
    client: TableauClient

    @classmethod
    def create(
        cls,
        config_dict: dict,
        metadata: OpenMetadata,
        pipeline_name: Optional[str] = None,
    ):
        config: WorkflowSource = WorkflowSource.model_validate(config_dict)
        connection: TableauConnection = config.serviceConnection.root.config
        if not isinstance(connection, TableauConnection):
            raise InvalidSourceException(
                f"Expected TableauConnection, but got {connection}"
            )
        return cls(config, metadata)

    def get_dashboards_list(self) -> Optional[List[TableauDashboard]]:
        return self.client.get_workbooks()

    def get_dashboard_name(self, dashboard: TableauDashboard) -> str:
        return dashboard.name

    def get_dashboard_details(self, dashboard: TableauDashboard) -> TableauDashboard:
        """
        Get Dashboard Details including the dashboard charts and datamodels
        """

        # Get the tableau views/sheets
        dashboard.charts = self.client.get_workbook_charts(dashboard_id=dashboard.id)

        # Get the tableau data sources
        dashboard.dataModels = self.client.get_datasources(dashboard_id=dashboard.id)

        return dashboard

    def get_owner_ref(
        self, dashboard_details: TableauDashboard
    ) -> Optional[EntityReferenceList]:
        """
        Get dashboard owner from email
        """
        try:
            if dashboard_details.owner and dashboard_details.owner.email:
                return self.metadata.get_reference_by_email(
                    dashboard_details.owner.email
                )
        except Exception as err:
            logger.debug(traceback.format_exc())
            logger.warning(f"Could not fetch owner data due to {err}")
        return None

    def yield_tags(
        self, dashboard_details: TableauDashboard
    ) -> Iterable[Either[OMetaTagAndClassification]]:
        """
        Method to yield tags related to specific dashboards
        """
        if self.source_config.includeTags:
            tags: Set[TableauTag] = set()
            for container in [[dashboard_details], dashboard_details.charts]:
                for elem in container:
                    tags.update(elem.tags)

            yield from get_ometa_tag_and_classification(
                tags=[tag.label for tag in tags],
                classification_name=TABLEAU_TAG_CATEGORY,
                tag_description="Tableau Tag",
                classification_description="Tags associated with tableau entities",
                include_tags=self.source_config.includeTags,
            )

    def _get_datamodel_sql_query(self, data_model: DataSource) -> Optional[str]:
        """
        Method to fetch the custom sql query from the tableau datamodels
        """
        try:
            sql_queries = []
            for table in data_model.upstreamTables or []:
                for referenced_query in table.referencedByQueries or []:
                    sql_queries.append(referenced_query.query)
            return "\n\n".join(sql_queries) or None
        except Exception as exc:
            logger.debug(traceback.format_exc())
            logger.warning(
                f"Error processing queries for datamodel [{data_model.id}]: {exc}"
            )
        return None

    def _create_datamodel_request(
        self,
        data_model: DataSource,
        dashboard_details: TableauDashboard,
        data_model_type: DataModelType = DataModelType.TableauDataModel,
    ) -> Iterable[Either[CreateDashboardDataModelRequest]]:
        """
        Method to prepare the CreateDashboardDataModelRequest
        """
        data_model_name = data_model.name if data_model.name else data_model.id
        if filter_by_datamodel(
            self.source_config.dataModelFilterPattern, data_model_name
        ):
            self.status.filter(data_model_name, "Data model filtered out.")
            return
        try:
            data_model_request = CreateDashboardDataModelRequest(
                name=EntityName(data_model.id),
                displayName=data_model_name,
                service=FullyQualifiedEntityName(self.context.get().dashboard_service),
                dataModelType=data_model_type.value,
                serviceType=DashboardServiceType.Tableau.value,
                columns=self.get_column_info(data_model),
                sql=self._get_datamodel_sql_query(data_model=data_model),
                owner=self.get_owner_ref(dashboard_details=dashboard_details),
            )
            yield Either(right=data_model_request)
            self.register_record_datamodel(datamodel_request=data_model_request)

        except Exception as exc:
            yield Either(
                left=StackTraceError(
                    name=data_model_name,
                    error=f"Error yielding Data Model [{data_model_name}]: {exc}",
                    stackTrace=traceback.format_exc(),
                )
            )

    def yield_datamodel(
        self, dashboard_details: TableauDashboard
    ) -> Iterable[Either[CreateDashboardDataModelRequest]]:
        """
        Method to ingest the Datasources(Published and Embedded) as DataModels from tableau
        """
        if self.source_config.includeDataModels:
            for data_model in dashboard_details.dataModels or []:
<<<<<<< HEAD
                data_model_name = data_model.name if data_model.name else data_model.id
                if filter_by_datamodel(
                    self.source_config.dataModelFilterPattern, data_model_name
                ):
                    self.status.filter(data_model_name, "Data model filtered out.")
                    continue
                try:
                    data_model_request = CreateDashboardDataModelRequest(
                        name=EntityName(data_model.id),
                        displayName=data_model_name,
                        service=FullyQualifiedEntityName(
                            self.context.get().dashboard_service
                        ),
                        dataModelType=DataModelType.TableauDataModel.value,
                        serviceType=DashboardServiceType.Tableau.value,
                        columns=self.get_column_info(data_model),
                        sql=self._get_datamodel_sql_query(data_model=data_model),
                        owners=self.get_owner_ref(dashboard_details=dashboard_details),
                    )
                    yield Either(right=data_model_request)
                    self.register_record_datamodel(datamodel_request=data_model_request)

                except Exception as exc:
                    yield Either(
                        left=StackTraceError(
                            name=data_model_name,
                            error=f"Error yielding Data Model [{data_model_name}]: {exc}",
                            stackTrace=traceback.format_exc(),
                        )
=======
                yield from self._create_datamodel_request(
                    data_model=data_model,
                    dashboard_details=dashboard_details,
                    data_model_type=DataModelType.TableauEmbeddedDatasource,
                )
                for upstream_data_model in data_model.upstreamDatasources or []:
                    yield from self._create_datamodel_request(
                        data_model=upstream_data_model,
                        dashboard_details=dashboard_details,
                        data_model_type=DataModelType.TableauPublishedDatasource,
>>>>>>> c4ab0c61
                    )

    def yield_dashboard(
        self, dashboard_details: TableauDashboard
    ) -> Iterable[Either[CreateDashboardRequest]]:
        """
        Method to Get Dashboard Entity
        In OM a Dashboard will be a Workbook.
        The Charts of the Dashboard will all the Views associated to it.
        The Data Models of the Dashboard will be all the Sheet associated to its.

        'self.context.dataModels' and 'self.context.charts' are created due to the 'cache_all' option defined in the
        topology. And they are cleared after processing each Dashboard because of the 'clear_cache' option.
        """
        try:
            dashboard_url = (
                f"{clean_uri(str(self.config.serviceConnection.root.config.hostPort))}"
                f"/#{urlparse(dashboard_details.webpageUrl).fragment}/views"
            )
            dashboard_request = CreateDashboardRequest(
                name=EntityName(dashboard_details.id),
                displayName=dashboard_details.name,
                description=Markdown(dashboard_details.description)
                if dashboard_details.description
                else None,
                project=self.get_project_name(dashboard_details=dashboard_details),
                charts=[
                    FullyQualifiedEntityName(
                        fqn.build(
                            self.metadata,
                            entity_type=Chart,
                            service_name=self.context.get().dashboard_service,
                            chart_name=chart,
                        )
                    )
                    for chart in self.context.get().charts or []
                ],
                dataModels=[
                    FullyQualifiedEntityName(
                        fqn.build(
                            self.metadata,
                            entity_type=DashboardDataModel,
                            service_name=self.context.get().dashboard_service,
                            data_model_name=data_model,
                        )
                    )
                    for data_model in self.context.get().dataModels or []
                ],
                tags=get_tag_labels(
                    metadata=self.metadata,
                    tags=[tag.label for tag in dashboard_details.tags],
                    classification_name=TABLEAU_TAG_CATEGORY,
                    include_tags=self.source_config.includeTags,
                ),
                sourceUrl=SourceUrl(dashboard_url),
                service=self.context.get().dashboard_service,
                owners=self.get_owner_ref(dashboard_details=dashboard_details),
            )
            yield Either(right=dashboard_request)
            self.register_record(dashboard_request=dashboard_request)
        except Exception as exc:
            yield Either(
                left=StackTraceError(
                    name=dashboard_details.id,
                    error=f"Error to yield dashboard for {dashboard_details}: {exc}",
                    stackTrace=traceback.format_exc(),
                )
            )

    @staticmethod
    def _get_data_model_column_fqn(
        data_model_entity: DashboardDataModel, column: str
    ) -> Optional[str]:
        """
        Get fqn of column if exist in table entity
        """
        if not data_model_entity:
            return None
        for tbl_column in data_model_entity.columns:
            for child_column in tbl_column.children or []:
                if column.lower() == child_column.name.root.lower():
                    return child_column.fullyQualifiedName.root
        return None

    def _get_column_lineage(  # pylint: disable=arguments-differ
        self,
        upstream_table: UpstreamTable,
        table_entity: Table,
        data_model_entity: DashboardDataModel,
        upstream_col_set: Set[str],
    ) -> List[ColumnLineage]:
        """
        Get the column lineage from the fields
        """
        column_lineage = []
        try:
            for column in upstream_table.columns or []:
                if column.id in upstream_col_set:
                    from_column = get_column_fqn(
                        table_entity=table_entity, column=column.name
                    )
                    to_column = self._get_data_model_column_fqn(
                        data_model_entity=data_model_entity,
                        column=column.id,
                    )
                    column_lineage.append(
                        ColumnLineage(fromColumns=[from_column], toColumn=to_column)
                    )
        except Exception as exc:
            logger.debug(f"Error to get column lineage: {exc}")
            logger.debug(traceback.format_exc())
        return column_lineage or None

    def yield_datamodel_dashboard_lineage(
        self,
    ) -> Iterable[Either[AddLineageRequest]]:
        """
        Returns:
            Lineage request between Data Models and Dashboards
        """
        if hasattr(self.context.get(), "dataModels") and self.context.get().dataModels:
            for datamodel in self.context.get().dataModels:
                try:
                    datamodel_fqn = fqn.build(
                        metadata=self.metadata,
                        entity_type=DashboardDataModel,
                        service_name=self.context.get().dashboard_service,
                        data_model_name=datamodel,
                    )
                    datamodel_entity = self.metadata.get_by_name(
                        entity=DashboardDataModel, fqn=datamodel_fqn
                    )

                    # TableauPublishedDatasource will be skipped here and their lineage will be processed later
                    if (
                        datamodel_entity.dataModelType
                        == DataModelType.TableauPublishedDatasource
                    ):
                        continue

                    dashboard_fqn = fqn.build(
                        self.metadata,
                        entity_type=Dashboard,
                        service_name=self.context.get().dashboard_service,
                        dashboard_name=self.context.get().dashboard,
                    )
                    dashboard_entity = self.metadata.get_by_name(
                        entity=Dashboard, fqn=dashboard_fqn
                    )
                    yield self._get_add_lineage_request(
                        to_entity=dashboard_entity, from_entity=datamodel_entity
                    )
                except Exception as err:
                    logger.debug(traceback.format_exc())
                    logger.error(
                        f"Error to yield dashboard lineage details for data model name [{str(datamodel)}]: {err}"
                    )

    def _get_table_datamodel_lineage(
        self,
        upstream_data_model: DataSource,
        datamodel: DataSource,
        db_service_entity: DatabaseService,
        upstream_data_model_entity: DashboardDataModel,
    ) -> Iterable[Either[AddLineageRequest]]:
        """
        Method to create the lineage between table and datamodels in tableau
        """
        try:
            upstream_col_set = {
                column.id
                for field in upstream_data_model.fields
                for column in field.upstreamColumns
            }
            for table in datamodel.upstreamTables or []:
                om_tables = self._get_database_tables(db_service_entity, table)
                for om_table in om_tables or []:
                    column_lineage = self._get_column_lineage(
                        table, om_table, upstream_data_model_entity, upstream_col_set
                    )
                    yield self._get_add_lineage_request(
                        to_entity=upstream_data_model_entity,
                        from_entity=om_table,
                        column_lineage=column_lineage,
                    )
        except Exception as err:
            yield Either(
                left=StackTraceError(
                    name="Lineage",
                    error=(
                        "Error to yield table datamodel lineage details for data model "
                        f"name [{str(datamodel)}]: {err}"
                    ),
                    stackTrace=traceback.format_exc(),
                )
            )

    def _get_datamodel_child_col_lineage(
        self,
        data_model_col: Column,
        upstream_data_model_col: Column,
    ) -> Optional[List[ColumnLineage]]:
        """
        Get the lineage between children columns of the datamodels
        """
        datamodel_child_column_lineage = []
        try:
            for datamodel_child_col in data_model_col.children or []:
                for upstream_data_model_child_col in (
                    upstream_data_model_col.children or []
                ):
                    if (
                        datamodel_child_col.displayName
                        == upstream_data_model_child_col.displayName
                    ):
                        from_child_column = (
                            upstream_data_model_child_col.fullyQualifiedName.root
                        )
                        to_child_column = datamodel_child_col.fullyQualifiedName.root
                        datamodel_child_column_lineage.append(
                            ColumnLineage(
                                fromColumns=[from_child_column],
                                toColumn=to_child_column,
                            )
                        )
        except Exception as exc:
            logger.debug(traceback.format_exc())
            logger.warning(f"Error to get datamodel child column lineage: {exc}")
        return datamodel_child_column_lineage or None

    def _get_datamodel_col_lineage(
        self,
        data_model_entity: DashboardDataModel,
        upstream_data_model_entity: DashboardDataModel,
    ):
        """
        Method to get the ColumnLineage list for the datamodels lineage
        """
        datamodel_column_lineage = []
        try:
            for data_model_col in data_model_entity.columns or []:
                for upstream_data_model_col in upstream_data_model_entity.columns or []:
                    if (
                        data_model_col.displayName
                        == upstream_data_model_col.displayName
                    ):
                        from_column = upstream_data_model_col.fullyQualifiedName.root
                        to_column = data_model_col.fullyQualifiedName.root
                        datamodel_column_lineage.append(
                            ColumnLineage(fromColumns=[from_column], toColumn=to_column)
                        )
                        datamodel_child_col_lineage = (
                            self._get_datamodel_child_col_lineage(
                                data_model_col=data_model_col,
                                upstream_data_model_col=upstream_data_model_col,
                            )
                        )
                        if datamodel_child_col_lineage:
                            datamodel_column_lineage.extend(datamodel_child_col_lineage)

        except Exception as exc:
            logger.debug(traceback.format_exc())
            logger.warning(f"Error to get datamodel column lineage: {exc}")

        return datamodel_column_lineage or None

    def _get_datamodel_table_lineage(
        self,
        datamodel: DataSource,
        data_model_entity: DashboardDataModel,
        db_service_entity: DatabaseService,
    ) -> Iterable[Either[AddLineageRequest]]:
        """ "
        Method to create lineage between tables<->published datasource<->embedded datasource
        """
        for upstream_data_model in datamodel.upstreamDatasources or []:
            try:
                upstream_data_model_entity = self._get_datamodel(
                    datamodel=upstream_data_model
                )
                if upstream_data_model_entity:
                    # Create [Published Datasource<->Embedded Datasource] lineage
                    yield self._get_add_lineage_request(
                        to_entity=data_model_entity,
                        from_entity=upstream_data_model_entity,
                        column_lineage=self._get_datamodel_col_lineage(
                            data_model_entity=data_model_entity,
                            upstream_data_model_entity=upstream_data_model_entity,
                        ),
                    )
                    # Create [Table<->Published Datasource] lineage
                    yield from self._get_table_datamodel_lineage(
                        upstream_data_model=upstream_data_model,
                        datamodel=datamodel,
                        db_service_entity=db_service_entity,
                        upstream_data_model_entity=upstream_data_model_entity,
                    )
            except Exception as err:
                yield Either(
                    left=StackTraceError(
                        name="Lineage",
                        error=(
                            "Error to yield datamodel table lineage details for DB "
                            f"service name [{db_service_entity.name}]: {err}"
                        ),
                        stackTrace=traceback.format_exc(),
                    )
                )

    def yield_dashboard_lineage_details(
        self, dashboard_details: TableauDashboard, db_service_name: str
    ) -> Iterable[Either[AddLineageRequest]]:
        """
        This method creates the lineage between tables and datamodels

        Args:
            dashboard_details: Tableau Dashboard
            db_service_name: database service where look up for lineage

        Returns:
            Lineage request between Data Models and Database tables
        """
        db_service_entity = self.metadata.get_by_name(
            entity=DatabaseService, fqn=db_service_name
        )
        if db_service_entity:
            for datamodel in dashboard_details.dataModels or []:
                try:
                    data_model_entity = self._get_datamodel(datamodel=datamodel)
                    if data_model_entity:
                        if datamodel.upstreamDatasources:
                            # if we have upstreamDatasources(Published Datasources), create lineage in below format
                            # Table<->Published Datasource<->Embedded Datasource
                            yield from self._get_datamodel_table_lineage(
                                datamodel=datamodel,
                                data_model_entity=data_model_entity,
                                db_service_entity=db_service_entity,
                            )
                        else:
                            # else we'll create lineage only using Embedded Datasources in below format
                            # Table<->Embedded Datasource
                            yield from self._get_table_datamodel_lineage(
                                upstream_data_model=datamodel,
                                datamodel=datamodel,
                                db_service_entity=db_service_entity,
                                upstream_data_model_entity=data_model_entity,
                            )
                except Exception as err:
                    yield Either(
                        left=StackTraceError(
                            name="Lineage",
                            error=(
                                "Error to yield dashboard lineage details for DB "
                                f"service name [{db_service_name}]: {err}"
                            ),
                            stackTrace=traceback.format_exc(),
                        )
                    )

    def yield_dashboard_chart(
        self, dashboard_details: TableauDashboard
    ) -> Iterable[Either[CreateChartRequest]]:
        """
        Method to fetch charts linked to dashboard
        """
        for chart in dashboard_details.charts or []:
            try:
                if filter_by_chart(self.source_config.chartFilterPattern, chart.name):
                    self.status.filter(chart.name, "Chart Pattern not allowed")
                    continue
                site_url = (
                    f"/site/{self.service_connection.siteUrl}/"
                    if self.service_connection.siteUrl
                    else ""
                )
                workbook_chart_name = ChartUrl(chart.contentUrl)

                chart_url = (
                    f"{clean_uri(self.service_connection.hostPort)}/"
                    f"#{site_url}"
                    f"views/{workbook_chart_name.workbook_name}"
                    f"/{workbook_chart_name.chart_url_name}"
                )

                chart = CreateChartRequest(
                    name=EntityName(chart.id),
                    displayName=chart.name,
                    chartType=get_standard_chart_type(chart.sheetType),
                    sourceUrl=SourceUrl(chart_url),
                    tags=get_tag_labels(
                        metadata=self.metadata,
                        tags=[tag.label for tag in chart.tags],
                        classification_name=TABLEAU_TAG_CATEGORY,
                        include_tags=self.source_config.includeTags,
                    ),
                    service=FullyQualifiedEntityName(
                        self.context.get().dashboard_service
                    ),
                )
                yield Either(right=chart)
            except Exception as exc:
                yield Either(
                    left=StackTraceError(
                        name="Chart",
                        error=f"Error to yield dashboard chart [{chart}]: {exc}",
                        stackTrace=traceback.format_exc(),
                    )
                )

    def close(self):
        """
        Close the connection for tableau
        """
        try:
            self.client.sign_out()
        except ConnectionError as err:
            logger.debug(f"Error closing connection - {err}")

    def _get_table_entities_from_api(
        self, db_service_entity: DatabaseService, table: UpstreamTable
    ) -> Optional[List[Table]]:
        """
        In case we get the table details from the Graphql APIs we process them
        """
        try:
            database_schema_table = fqn.split_table_name(table.name)
            database_name = (
                table.database.name
                if table.database and table.database.name
                else database_schema_table.get("database")
            )
            if isinstance(db_service_entity.connection.config, BigQueryConnection):
                database_name = None
            database_name = get_database_name_for_lineage(
                db_service_entity, database_name
            )
            schema_name = (
                table.schema_
                if table.schema_
                else database_schema_table.get("database_schema")
            )
            table_name = database_schema_table.get("table")
            table_fqn = fqn.build(
                self.metadata,
                entity_type=Table,
                service_name=db_service_entity.name.root,
                schema_name=schema_name,
                table_name=table_name,
                database_name=database_name,
            )
            if table_fqn:
                table_entity = self.metadata.get_by_name(
                    entity=Table,
                    fqn=table_fqn,
                )
                if table_entity:
                    return [table_entity]
        except Exception as exc:
            logger.debug(traceback.format_exc())
            logger.warning(f"Error to get tables for lineage using GraphQL Apis: {exc}")
        return None

    def _get_table_entities_from_query(
        self, db_service_entity: DatabaseService, table: UpstreamTable
    ) -> Optional[List[Table]]:
        """
        In case we get the table details from the Graphql APIs we process them
        """
        tables_list = []
        try:
            for custom_sql_table in table.referencedByQueries or []:
                lineage_parser = LineageParser(
                    custom_sql_table.query,
                    ConnectionTypeDialectMapper.dialect_of(
                        db_service_entity.serviceType.value
                    )
                    if db_service_entity
                    else None,
                )
                for source_table in lineage_parser.source_tables or []:
                    database_schema_table = fqn.split_table_name(str(source_table))
                    database_name = database_schema_table.get("database")
                    if isinstance(
                        db_service_entity.connection.config, BigQueryConnection
                    ):
                        database_name = None
                    database_name = get_database_name_for_lineage(
                        db_service_entity, database_name
                    )
                    schema_name = self.check_database_schema_name(
                        database_schema_table.get("database_schema")
                    )
                    table_name = database_schema_table.get("table")
                    from_entities = search_table_entities(
                        metadata=self.metadata,
                        database=database_name,
                        service_name=db_service_entity.fullyQualifiedName.root,
                        database_schema=schema_name,
                        table=table_name,
                    )
                    tables_list.extend(from_entities)

        except Exception as exc:
            logger.debug(traceback.format_exc())
            logger.warning(f"Error to get tables for lineage using SQL Queries: {exc}")
        return tables_list or []

    def _get_database_tables(
        self, db_service_entity: DatabaseService, table: UpstreamTable
    ) -> Optional[List[Table]]:
        """
        Get the table entities for lineage
        """
        # If we get the table details from the Graphql APIs we process them directly
        if table.name:
            return self._get_table_entities_from_api(
                db_service_entity=db_service_entity, table=table
            )
        # Else we get the table details from the SQL queries and process them using SQL lineage parser
        if table.referencedByQueries:
            return self._get_table_entities_from_query(
                db_service_entity=db_service_entity, table=table
            )
        return None

    def _get_datamodel(self, datamodel: DataSource) -> Optional[DashboardDataModel]:
        """
        Get the datamodel entity for lineage
        """
        datamodel_fqn = fqn.build(
            self.metadata,
            entity_type=DashboardDataModel,
            service_name=self.context.get().dashboard_service,
            data_model_name=datamodel.id,
        )
        if datamodel_fqn:
            return self.metadata.get_by_name(
                entity=DashboardDataModel,
                fqn=datamodel_fqn,
            )
        return None

    def get_child_columns(self, field: DatasourceField) -> List[Column]:
        """
        Extract the child columns from the fields
        """
        columns = []
        for column in field.upstreamColumns or []:
            try:
                if column:
                    parsed_column = {
                        "dataTypeDisplay": column.remoteType
                        if column.remoteType
                        else DataType.UNKNOWN.value,
                        "dataType": ColumnTypeParser.get_column_type(
                            column.remoteType if column.remoteType else None
                        ),
                        "name": column.id,
                        "displayName": column.name if column.name else column.id,
                    }
                    if column.remoteType and column.remoteType == DataType.ARRAY.value:
                        parsed_column["arrayDataType"] = DataType.UNKNOWN
                    columns.append(Column(**parsed_column))
            except Exception as exc:
                logger.debug(traceback.format_exc())
                logger.warning(f"Error to process datamodel nested column: {exc}")
        return columns

    def get_column_info(self, data_source: DataSource) -> Optional[List[Column]]:
        """
        Args:
            data_source: DataSource
        Returns:
            Columns details for Data Model
        """
        datasource_columns = []
        for field in data_source.fields or []:
            try:
                parsed_fields = {
                    "dataTypeDisplay": "Tableau Field",
                    "dataType": DataType.RECORD,
                    "name": field.id,
                    "displayName": field.name if field.name else field.id,
                    "description": field.description,
                }
                child_columns = self.get_child_columns(field=field)
                if child_columns:
                    parsed_fields["children"] = child_columns
                datasource_columns.append(Column(**parsed_fields))
            except Exception as exc:
                logger.debug(traceback.format_exc())
                logger.warning(f"Error to yield datamodel column: {exc}")
        return datasource_columns

    def get_project_name(self, dashboard_details: Any) -> Optional[str]:
        """
        Get the project / workspace / folder / collection name of the dashboard
        """
        try:
            return dashboard_details.project.name
        except Exception as exc:
            logger.debug(traceback.format_exc())
            logger.warning(
                f"Error fetching project name for {dashboard_details.id}: {exc}"
            )
        return None<|MERGE_RESOLUTION|>--- conflicted
+++ resolved
@@ -231,37 +231,6 @@
         """
         if self.source_config.includeDataModels:
             for data_model in dashboard_details.dataModels or []:
-<<<<<<< HEAD
-                data_model_name = data_model.name if data_model.name else data_model.id
-                if filter_by_datamodel(
-                    self.source_config.dataModelFilterPattern, data_model_name
-                ):
-                    self.status.filter(data_model_name, "Data model filtered out.")
-                    continue
-                try:
-                    data_model_request = CreateDashboardDataModelRequest(
-                        name=EntityName(data_model.id),
-                        displayName=data_model_name,
-                        service=FullyQualifiedEntityName(
-                            self.context.get().dashboard_service
-                        ),
-                        dataModelType=DataModelType.TableauDataModel.value,
-                        serviceType=DashboardServiceType.Tableau.value,
-                        columns=self.get_column_info(data_model),
-                        sql=self._get_datamodel_sql_query(data_model=data_model),
-                        owners=self.get_owner_ref(dashboard_details=dashboard_details),
-                    )
-                    yield Either(right=data_model_request)
-                    self.register_record_datamodel(datamodel_request=data_model_request)
-
-                except Exception as exc:
-                    yield Either(
-                        left=StackTraceError(
-                            name=data_model_name,
-                            error=f"Error yielding Data Model [{data_model_name}]: {exc}",
-                            stackTrace=traceback.format_exc(),
-                        )
-=======
                 yield from self._create_datamodel_request(
                     data_model=data_model,
                     dashboard_details=dashboard_details,
@@ -272,7 +241,6 @@
                         data_model=upstream_data_model,
                         dashboard_details=dashboard_details,
                         data_model_type=DataModelType.TableauPublishedDatasource,
->>>>>>> c4ab0c61
                     )
 
     def yield_dashboard(
