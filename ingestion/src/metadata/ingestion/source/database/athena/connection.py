#  Copyright 2021 Collate
#  Licensed under the Apache License, Version 2.0 (the "License");
#  you may not use this file except in compliance with the License.
#  You may obtain a copy of the License at
#  http://www.apache.org/licenses/LICENSE-2.0
#  Unless required by applicable law or agreed to in writing, software
#  distributed under the License is distributed on an "AS IS" BASIS,
#  WITHOUT WARRANTIES OR CONDITIONS OF ANY KIND, either express or implied.
#  See the License for the specific language governing permissions and
#  limitations under the License.

"""
Source connection handler
"""
from typing import Optional

from sqlalchemy.engine import Engine

from metadata.clients.aws_client import AWSClient
from metadata.generated.schema.entity.automations.workflow import (
    Workflow as AutomationWorkflow,
)
from metadata.generated.schema.entity.services.connections.database.athenaConnection import (
    AthenaConnection,
)
from metadata.ingestion.connections.builders import (
    get_connection_args_common,
)
from metadata.ingestion.connections.test_connections import test_connection_db_common
from metadata.ingestion.connections.sql.builders.url import SqlAlchemyUrlBuilder
from metadata.ingestion.connections.sql.builders.engine import default_engine_builder
from metadata.ingestion.ometa.ometa_api import OpenMetadata


def get_connection_url(connection: AthenaConnection) -> str:
    """
    Method to get connection url
    """
    aws_access_key_id = connection.awsConfig.awsAccessKeyId
    aws_secret_access_key = connection.awsConfig.awsSecretAccessKey
    aws_session_token = connection.awsConfig.awsSessionToken
    if connection.awsConfig.assumeRoleArn:
        assume_configs = AWSClient.get_assume_role_config(connection.awsConfig)
        if assume_configs:
            aws_access_key_id = assume_configs.accessKeyId
            aws_secret_access_key = assume_configs.secretAccessKey
            aws_session_token = assume_configs.sessionToken

    url = SqlAlchemyUrlBuilder.from_driver(connection.scheme.value)
    url.with_username(aws_access_key_id or "")
    url.with_password(aws_secret_access_key or "")
    url.with_hostport(f"athena.{connection.awsConfig.awsRegion}.amazonaws.com:443")

<<<<<<< HEAD
    query_params = {
        "s3_staging_dir": connection.s3StagingDir,
        "work_group": connection.workgroup,
        "aws_session_token": aws_session_token
    }
=======
    url += f"?s3_staging_dir={quote_plus(str(connection.s3StagingDir))}"
    if connection.workgroup:
        url += f"&work_group={connection.workgroup}"
    if aws_session_token:
        url += f"&aws_session_token={quote_plus(aws_session_token)}"
>>>>>>> 173076b5

    query_params = {key: value for key, value in query_params.items() if value}

    url.with_query_params(query_params)

    return url.build()


def get_connection(connection: AthenaConnection) -> Engine:
    """
    Create connection
    """
    return default_engine_builder(
        get_connection_url(connection),
        get_connection_args_common(connection)
    )


def get_lake_formation_client(connection: AthenaConnection):
    """
    Get the lake formation client
    """
    return AWSClient(connection.awsConfig).get_lake_formation_client()


def test_connection(
    metadata: OpenMetadata,
    engine: Engine,
    service_connection: AthenaConnection,
    automation_workflow: Optional[AutomationWorkflow] = None,
) -> None:
    """
    Test connection. This can be executed either as part
    of a metadata workflow or during an Automation Workflow
    """
    test_connection_db_common(
        metadata=metadata,
        engine=engine,
        service_connection=service_connection,
        automation_workflow=automation_workflow,
    )<|MERGE_RESOLUTION|>--- conflicted
+++ resolved
@@ -51,19 +51,12 @@
     url.with_password(aws_secret_access_key or "")
     url.with_hostport(f"athena.{connection.awsConfig.awsRegion}.amazonaws.com:443")
 
-<<<<<<< HEAD
-    query_params = {
-        "s3_staging_dir": connection.s3StagingDir,
-        "work_group": connection.workgroup,
-        "aws_session_token": aws_session_token
-    }
-=======
+
     url += f"?s3_staging_dir={quote_plus(str(connection.s3StagingDir))}"
     if connection.workgroup:
         url += f"&work_group={connection.workgroup}"
     if aws_session_token:
         url += f"&aws_session_token={quote_plus(aws_session_token)}"
->>>>>>> 173076b5
 
     query_params = {key: value for key, value in query_params.items() if value}
 
