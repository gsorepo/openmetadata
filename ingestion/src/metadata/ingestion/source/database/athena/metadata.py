--- conflicted
+++ resolved
@@ -12,12 +12,8 @@
 """Athena source module"""
 
 import traceback
-<<<<<<< HEAD
-from typing import Iterable, Optional, Tuple
-=======
 from copy import deepcopy
 from typing import Dict, Iterable, List, Optional, Tuple
->>>>>>> cecbf80a
 
 from pyathena.sqlalchemy.base import AthenaDialect
 from sqlalchemy import types
