#  Copyright 2021 Collate
#  Licensed under the Apache License, Version 2.0 (the "License");
#  you may not use this file except in compliance with the License.
#  You may obtain a copy of the License at
#  http://www.apache.org/licenses/LICENSE-2.0
#  Unless required by applicable law or agreed to in writing, software
#  distributed under the License is distributed on an "AS IS" BASIS,
#  WITHOUT WARRANTIES OR CONDITIONS OF ANY KIND, either express or implied.
#  See the License for the specific language governing permissions and
#  limitations under the License.
"""
We require Taxonomy Admin permissions to fetch all Policy Tags
"""
import os
import traceback
from typing import Iterable, List, Optional, Tuple

from google import auth
from google.cloud.bigquery.client import Client
from google.cloud.datacatalog_v1 import PolicyTagManagerClient
from sqlalchemy import inspect
from sqlalchemy.engine.reflection import Inspector
from sqlalchemy.sql.sqltypes import Interval
from sqlalchemy.types import String
from sqlalchemy_bigquery import BigQueryDialect, _types
from sqlalchemy_bigquery._types import _get_sqla_column_type

from metadata.generated.schema.api.data.createDatabaseSchema import (
    CreateDatabaseSchemaRequest,
)
from metadata.generated.schema.entity.data.database import Database
from metadata.generated.schema.entity.data.table import (
    IntervalType,
    TablePartition,
    TableType,
)
from metadata.generated.schema.entity.services.connections.database.bigQueryConnection import (
    BigQueryConnection,
)
from metadata.generated.schema.entity.services.connections.metadata.openMetadataConnection import (
    OpenMetadataConnection,
)
from metadata.generated.schema.metadataIngestion.workflow import (
    Source as WorkflowSource,
)
from metadata.generated.schema.security.credentials.gcpCredentials import (
    GcpCredentialsPath,
)
from metadata.generated.schema.security.credentials.gcpValues import (
    GcpCredentialsValues,
    MultipleProjectId,
    SingleProjectId,
)
from metadata.generated.schema.type.tagLabel import TagLabel
from metadata.ingestion.api.source import InvalidSourceException
from metadata.ingestion.models.ometa_classification import OMetaTagAndClassification
from metadata.ingestion.source.connections import get_connection
from metadata.ingestion.source.database.bigquery.queries import (
    BIGQUERY_SCHEMA_DESCRIPTION,
)
from metadata.ingestion.source.database.column_type_parser import create_sqlalchemy_type
from metadata.ingestion.source.database.common_db_source import CommonDbSourceService
from metadata.utils import fqn, tag_utils
from metadata.utils.filters import filter_by_database
from metadata.utils.logger import ingestion_logger
from metadata.utils.sqlalchemy_utils import is_complex_type


class BQJSON(String):
    """The SQL JSON type."""

    def get_col_spec(self, **kw):  # pylint: disable=unused-argument
        return "JSON"


logger = ingestion_logger()
# pylint: disable=protected-access
_types._type_map.update(
    {
        "GEOGRAPHY": create_sqlalchemy_type("GEOGRAPHY"),
        "JSON": BQJSON,
        "INTERVAL": Interval,
    }
)


def _array_sys_data_type_repr(col_type):
    """clean up the repr of the array data type

    Args:
        col_type (_type_): column type
    """
    return (
        repr(col_type)
        .replace("(", "<")
        .replace(")", ">")
        .replace("=", ":")
        .replace("<>", "")
        .lower()
    )


def get_columns(bq_schema):
    """
    get_columns method overwritten to include tag details
    """
    col_list = []
    for field in bq_schema:
        col_type = _get_sqla_column_type(field)
        col_obj = {
            "name": field.name,
            "type": col_type,
            "nullable": field.mode in ("NULLABLE", "REPEATED"),
            "comment": field.description,
            "default": None,
            "precision": field.precision,
            "scale": field.scale,
            "max_length": field.max_length,
            "system_data_type": _array_sys_data_type_repr(col_type)
            if str(col_type) == "ARRAY"
            else str(col_type),
            "is_complex": is_complex_type(str(col_type)),
            "policy_tags": None,
        }
        try:
            if field.policy_tags:
                policy_tag_name = field.policy_tags.names[0]
                taxonomy_name = (
                    policy_tag_name.split("/policyTags/")[0] if policy_tag_name else ""
                )
                if not taxonomy_name:
                    raise NotImplementedError(
                        f"Taxonomy Name not present for {field.name}"
                    )
                col_obj["taxonomy"] = (
                    PolicyTagManagerClient()
                    .get_taxonomy(name=taxonomy_name)
                    .display_name
                )
                col_obj["policy_tags"] = (
                    PolicyTagManagerClient()
                    .get_policy_tag(name=policy_tag_name)
                    .display_name
                )
        except Exception as exc:
            logger.debug(traceback.format_exc())
            logger.warning(f"Skipping Policy Tag: {exc}")
        col_list.append(col_obj)
    return col_list


_types.get_columns = get_columns


@staticmethod
def _build_formatted_table_id(table):
    """We overide the methid as it returns both schema and table name if dataset_id is None. From our
    investigation, this method seems to be used only in `_get_table_or_view_names()` of bigquery sqalchemy
    https://github.com/googleapis/python-bigquery-sqlalchemy/blob/2b1f5c464ad2576e4512a0407bb044da4287c65e/sqlalchemy_bigquery/base.py
    """
    return f"{table.table_id}"


BigQueryDialect._build_formatted_table_id = (  # pylint: disable=protected-access
    _build_formatted_table_id
)


class BigquerySource(CommonDbSourceService):
    """
    Implements the necessary methods to extract
    Database metadata from Bigquery Source
    """

    def __init__(self, config, metadata_config):
        super().__init__(config, metadata_config)
        self.temp_credentials = None
        self.client = None
        self.project_ids = self.set_project_id()

    @classmethod
    def create(cls, config_dict, metadata_config: OpenMetadataConnection):
        config: WorkflowSource = WorkflowSource.parse_obj(config_dict)
        connection: BigQueryConnection = config.serviceConnection.__root__.config
        if not isinstance(connection, BigQueryConnection):
            raise InvalidSourceException(
                f"Expected BigQueryConnection, but got {connection}"
            )
        return cls(config, metadata_config)

    @staticmethod
    def set_project_id():
        _, project_ids = auth.default()
        return project_ids

    def yield_tag(self, schema_name: str) -> Iterable[OMetaTagAndClassification]:
        """
        Build tag context
        :param _:
        :return:
        """
        try:
            # Fetching labels on the databaseSchema ( dataset ) level
            dataset_obj = self.client.get_dataset(schema_name)
            if dataset_obj.labels:
                for key, value in dataset_obj.labels.items():
                    yield from tag_utils.get_ometa_tag_and_classification(
                        tags=[value],
                        classification_name=key,
                        tag_description="Bigquery Dataset Label",
                        classification_desciption="",
                    )
            # Fetching policy tags on the column level
            list_project_ids = [self.context.database.name.__root__]
            if not self.service_connection.taxonomyProjectID:
                self.service_connection.taxonomyProjectID = []
            list_project_ids.extend(self.service_connection.taxonomyProjectID)
            for project_ids in list_project_ids:
                taxonomies = PolicyTagManagerClient().list_taxonomies(
                    parent=f"projects/{project_ids}/locations/{self.service_connection.taxonomyLocation}"
                )
                for taxonomy in taxonomies:
                    policy_tags = PolicyTagManagerClient().list_policy_tags(
                        parent=taxonomy.name
                    )
                    yield from tag_utils.get_ometa_tag_and_classification(
                        tags=[tag.display_name for tag in policy_tags],
                        classification_name=taxonomy.display_name,
                        tag_description="Bigquery Policy Tag",
                        classification_desciption="",
                    )
        except Exception as exc:
            logger.debug(traceback.format_exc())
            logger.warning(f"Skipping Policy Tag: {exc}")

    def get_schema_description(self, schema_name: str) -> Optional[str]:
        try:
            query_resp = self.client.query(
                BIGQUERY_SCHEMA_DESCRIPTION.format(
                    project_id=self.client.project,
                    region=self.service_connection.usageLocation,
                    schema_name=schema_name,
                )
            )

            query_result = [result.schema_description for result in query_resp.result()]
            return query_result[0]
        except IndexError:
            logger.warning(f"No dataset description found for {schema_name}")
        except Exception as err:
            logger.debug(traceback.format_exc())
            logger.error(f"Failed to fetch {err}")
        return ""

    def yield_database_schema(
        self, schema_name: str
    ) -> Iterable[CreateDatabaseSchemaRequest]:
        """
        From topology.
        Prepare a database schema request and pass it to the sink
        """

        database_schema_request_obj = CreateDatabaseSchemaRequest(
            name=schema_name,
            database=self.context.database.fullyQualifiedName,
            description=self.get_schema_description(schema_name),
        )

        dataset_obj = self.client.get_dataset(schema_name)
        if dataset_obj.labels:
            database_schema_request_obj.tags = []
            for label_classification, label_tag_name in dataset_obj.labels.items():
<<<<<<< HEAD
                database_schema_request_obj.tags = tag_utils.get_tag_labels(
                    metadata=self.metadata,
                    tags=[label_tag_name],
                    classification_name=label_classification,
                    include_tags=self.source_config.includeTags,
=======
                database_schema_request_obj.tags.append(
                    TagLabel(
                        tagFQN=fqn.build(
                            self.metadata,
                            entity_type=Tag,
                            classification_name=label_classification,
                            tag_name=label_tag_name,
                        ),
                        labelType=LabelType.Automated.value,
                        state=State.Suggested.value,
                        source=TagSource.Classification.value,
                    )
>>>>>>> f2d202ea
                )
        yield database_schema_request_obj

    def get_tag_labels(self, table_name: str) -> Optional[List[TagLabel]]:
        """
        This will only get executed if the tags context
        is properly informed
        """
        return []

    def get_column_tag_labels(
        self, table_name: str, column: dict
    ) -> Optional[List[TagLabel]]:
        """
        This will only get executed if the tags context
        is properly informed
        """
        if column.get("policy_tags"):
            return tag_utils.get_tag_labels(
                metadata=self.metadata,
                tags=[column["policy_tags"]],
                classification_name=column["taxonomy"],
                include_tags=self.source_config.includeTags,
            )
        return None

    def set_inspector(self, database_name: str):
        self.client = Client(project=database_name)
        if isinstance(
            self.service_connection.credentials.gcpConfig, GcpCredentialsValues
        ):
            self.service_connection.credentials.gcpConfig.projectId = SingleProjectId(
                __root__=database_name
            )
        self.engine = get_connection(self.service_connection)
        self.inspector = inspect(self.engine)

    def get_database_names(self) -> Iterable[str]:
        if isinstance(
            self.service_connection.credentials.gcpConfig, GcpCredentialsPath
        ):
            self.set_inspector(database_name=self.project_ids)
            yield self.project_ids
        elif isinstance(
            self.service_connection.credentials.gcpConfig.projectId, SingleProjectId
        ):
            self.set_inspector(database_name=self.project_ids)
            yield self.project_ids
        elif hasattr(
            self.service_connection.credentials.gcpConfig, "projectId"
        ) and isinstance(
            self.service_connection.credentials.gcpConfig.projectId, MultipleProjectId
        ):
            for project_id in self.project_ids:
                database_name = project_id
                database_fqn = fqn.build(
                    self.metadata,
                    entity_type=Database,
                    service_name=self.context.database_service.name.__root__,
                    database_name=database_name,
                )
                if filter_by_database(
                    self.source_config.databaseFilterPattern,
                    database_fqn
                    if self.source_config.useFqnForFiltering
                    else database_name,
                ):
                    self.status.filter(database_fqn, "Database Filtered out")
                    continue

                try:
                    self.set_inspector(database_name=database_name)
                    self.project_id = (  # pylint: disable=attribute-defined-outside-init
                        database_name
                    )
                    yield database_name
                except Exception as exc:
                    logger.debug(traceback.format_exc())
                    logger.error(
                        f"Error trying to connect to database {database_name}: {exc}"
                    )
        else:
            self.set_inspector(database_name=self.project_ids)
            yield self.project_ids

    def get_view_definition(
        self, table_type: str, table_name: str, schema_name: str, inspector: Inspector
    ) -> Optional[str]:
        if table_type == TableType.View:
            try:
                view_definition = inspector.get_view_definition(
                    f"{self.context.database.name.__root__}.{schema_name}.{table_name}"
                )
                view_definition = (
                    "" if view_definition is None else str(view_definition)
                )
            except NotImplementedError:
                logger.warning("View definition not implemented")
                view_definition = ""
            return f"CREATE VIEW {schema_name}.{table_name} AS {view_definition}"
        return None

    def get_table_partition_details(
        self, table_name: str, schema_name: str, inspector: Inspector
    ) -> Tuple[bool, TablePartition]:
        """
        check if the table is partitioned table and return the partition details
        """
        database = self.context.database.name.__root__
        table = self.client.get_table(f"{database}.{schema_name}.{table_name}")
        if table.time_partitioning is not None:
            if table.time_partitioning.field:
                table_partition = TablePartition(
                    interval=str(table.time_partitioning.type_),
                    intervalType=IntervalType.TIME_UNIT.value,
                )
                table_partition.columns = [table.time_partitioning.field]
                return True, table_partition

            return True, TablePartition(
                interval=str(table.time_partitioning.type_),
                intervalType=IntervalType.INGESTION_TIME.value,
            )
        if table.range_partitioning:
            table_partition = TablePartition(
                intervalType=IntervalType.INTEGER_RANGE.value,
            )
            if hasattr(table.range_partitioning, "range_") and hasattr(
                table.range_partitioning.range_, "interval"
            ):
                table_partition.interval = table.range_partitioning.range_.interval
            if (
                hasattr(table.range_partitioning, "field")
                and table.range_partitioning.field
            ):
                table_partition.columns = [table.range_partitioning.field]
            return True, table_partition
        return False, None

    def clean_raw_data_type(self, raw_data_type):
        return raw_data_type.replace(", ", ",").replace(" ", ":").lower()

    def close(self):
        super().close()
        if self.temp_credentials:
            os.unlink(self.temp_credentials)
        os.environ.pop("GOOGLE_CLOUD_PROJECT", "")<|MERGE_RESOLUTION|>--- conflicted
+++ resolved
@@ -270,26 +270,11 @@
         if dataset_obj.labels:
             database_schema_request_obj.tags = []
             for label_classification, label_tag_name in dataset_obj.labels.items():
-<<<<<<< HEAD
                 database_schema_request_obj.tags = tag_utils.get_tag_labels(
                     metadata=self.metadata,
                     tags=[label_tag_name],
                     classification_name=label_classification,
                     include_tags=self.source_config.includeTags,
-=======
-                database_schema_request_obj.tags.append(
-                    TagLabel(
-                        tagFQN=fqn.build(
-                            self.metadata,
-                            entity_type=Tag,
-                            classification_name=label_classification,
-                            tag_name=label_tag_name,
-                        ),
-                        labelType=LabelType.Automated.value,
-                        state=State.Suggested.value,
-                        source=TagSource.Classification.value,
-                    )
->>>>>>> f2d202ea
                 )
         yield database_schema_request_obj
 
