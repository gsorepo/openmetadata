--- conflicted
+++ resolved
@@ -12,14 +12,11 @@
 Generic source to build SQL connectors.
 """
 
-<<<<<<< HEAD
 import traceback
 from abc import ABC
 from copy import deepcopy
-=======
 from dataclasses import dataclass
 from datetime import datetime
->>>>>>> d9d30b2c
 from typing import Iterable, Optional, Tuple
 
 from sqlalchemy.engine import Connection
