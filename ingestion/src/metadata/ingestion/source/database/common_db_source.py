#  Copyright 2021 Collate
#  Licensed under the Apache License, Version 2.0 (the "License");
#  you may not use this file except in compliance with the License.
#  You may obtain a copy of the License at
#  http://www.apache.org/licenses/LICENSE-2.0
#  Unless required by applicable law or agreed to in writing, software
#  distributed under the License is distributed on an "AS IS" BASIS,
#  WITHOUT WARRANTIES OR CONDITIONS OF ANY KIND, either express or implied.
#  See the License for the specific language governing permissions and
#  limitations under the License.
"""
Generic source to build SQL connectors.
"""
import traceback
from abc import ABC
from copy import deepcopy
from typing import Any, Iterable, List, Optional, Tuple, Union, cast

from pydantic import BaseModel
from sqlalchemy.engine import Connection
from sqlalchemy.engine.base import Engine
from sqlalchemy.engine.reflection import Inspector
from sqlalchemy.inspection import inspect

from metadata.generated.schema.api.data.createDatabase import CreateDatabaseRequest
from metadata.generated.schema.api.data.createDatabaseSchema import (
    CreateDatabaseSchemaRequest,
)
from metadata.generated.schema.api.data.createQuery import CreateQueryRequest
from metadata.generated.schema.api.data.createStoredProcedure import (
    CreateStoredProcedureRequest,
)
from metadata.generated.schema.api.data.createTable import CreateTableRequest
from metadata.generated.schema.api.lineage.addLineage import AddLineageRequest
from metadata.generated.schema.entity.data.database import Database
from metadata.generated.schema.entity.data.databaseSchema import DatabaseSchema
from metadata.generated.schema.entity.data.table import (
    ConstraintType,
    Table,
    TableConstraint,
    TablePartition,
    TableType,
)
from metadata.generated.schema.entity.services.ingestionPipelines.status import (
    StackTraceError,
)
from metadata.generated.schema.metadataIngestion.databaseServiceMetadataPipeline import (
    DatabaseServiceMetadataPipeline,
)
from metadata.generated.schema.metadataIngestion.workflow import (
    Source as WorkflowSource,
)
from metadata.generated.schema.type.basic import (
    EntityName,
    FullyQualifiedEntityName,
    Markdown,
    SourceUrl,
)
from metadata.ingestion.api.models import Either
from metadata.ingestion.connections.session import create_and_bind_thread_safe_session
from metadata.ingestion.models.ometa_classification import OMetaTagAndClassification
from metadata.ingestion.ometa.ometa_api import OpenMetadata
from metadata.ingestion.source.connections import get_connection
from metadata.ingestion.source.database.database_service import DatabaseServiceSource
from metadata.ingestion.source.database.sql_column_handler import SqlColumnHandlerMixin
from metadata.ingestion.source.database.sqlalchemy_source import SqlAlchemySource
from metadata.ingestion.source.database.stored_procedures_mixin import QueryByProcedure
from metadata.ingestion.source.models import TableView
from metadata.utils import fqn
from metadata.utils.db_utils import get_view_lineage
from metadata.utils.execution_time_tracker import (
    calculate_execution_time,
    calculate_execution_time_generator,
)
from metadata.utils.filters import filter_by_table
from metadata.utils.logger import ingestion_logger
from metadata.utils.ssl_manager import SSLManager, check_ssl_and_init

logger = ingestion_logger()


class TableNameAndType(BaseModel):
    """
    Helper model for passing down
    names and types of tables
    """

    name: str
    type_: TableType = TableType.Regular


# pylint: disable=too-many-public-methods
class CommonDbSourceService(
    DatabaseServiceSource, SqlColumnHandlerMixin, SqlAlchemySource, ABC
):
    """
    - fetch_column_tags implemented at SqlColumnHandler. Sources should override this when needed
    """

    def __init__(
        self,
        config: WorkflowSource,
        metadata: OpenMetadata,
    ):
        self.config = config
        self.source_config: DatabaseServiceMetadataPipeline = (
            self.config.sourceConfig.config
        )

        self.metadata = metadata

        # It will be one of the Unions. We don't know the specific type here.
        self.service_connection = self.config.serviceConnection.root.config

        self.ssl_manager = None
        self.ssl_manager: SSLManager = check_ssl_and_init(self.service_connection)
        if self.ssl_manager:
            self.service_connection = self.ssl_manager.setup_ssl(
                self.service_connection
            )

        self.engine: Engine = get_connection(self.service_connection)
        self.session = create_and_bind_thread_safe_session(self.engine)

        # Flag the connection for the test connection
        self.connection_obj = self.engine
        self.test_connection()

        self._connection_map = {}  # Lazy init as well
        self._inspector_map = {}
        self.table_constraints = None
        self.database_source_state = set()
        self.context.get_global().table_views = []
        self.context.get_global().table_constrains = []
        self.context.set_threads(self.source_config.threads)
        super().__init__()

    def set_inspector(self, database_name: str) -> None:
        """
        When sources override `get_database_names`, they will need
        to setup multiple inspectors. They can use this function.
        :param database_name: new database to set
        """
        logger.info(f"Ingesting from database: {database_name}")

        new_service_connection = deepcopy(self.service_connection)
        new_service_connection.database = database_name
        self.engine = get_connection(new_service_connection)

        self._connection_map = {}  # Lazy init as well
        self._inspector_map = {}

    def get_database_names(self) -> Iterable[str]:
        """
        Default case with a single database.

        It might come informed - or not - from the source.

        Sources with multiple databases should overwrite this and
        apply the necessary filters.
        """
        custom_database_name = self.service_connection.__dict__.get("databaseName")

        database_name = self.service_connection.__dict__.get(
            "database", custom_database_name or "default"
        )

        yield database_name

    def get_database_description(self, database_name: str) -> Optional[str]:
        """
        Method to fetch the database description
        by default there will be no database description
        """

    def get_schema_description(self, schema_name: str) -> Optional[str]:
        """
        Method to fetch the schema description
        by default there will be no schema description
        """

    @calculate_execution_time_generator()
    def yield_database(
        self, database_name: str
    ) -> Iterable[Either[CreateDatabaseRequest]]:
        """
        From topology.
        Prepare a database request and pass it to the sink
        """

        description = (
            Markdown(db_description)
            if (db_description := self.get_database_description(database_name))
            else None
        )
        source_url = (
            SourceUrl(source_url)
            if (source_url := self.get_source_url(database_name=database_name))
            else None
        )

        yield Either(
            right=CreateDatabaseRequest(
                name=EntityName(database_name),
                service=FullyQualifiedEntityName(self.context.get().database_service),
                description=description,
                sourceUrl=source_url,
                tags=self.get_database_tag_labels(database_name=database_name),
            )
        )

    def get_raw_database_schema_names(self) -> Iterable[str]:
        if self.service_connection.__dict__.get("databaseSchema"):
            yield self.service_connection.databaseSchema
        else:
            for schema_name in self.inspector.get_schema_names():
                yield schema_name

    def get_database_schema_names(self) -> Iterable[str]:
        """
        return schema names
        """
        yield from self._get_filtered_schema_names()

    @calculate_execution_time_generator()
    def yield_database_schema(
        self, schema_name: str
    ) -> Iterable[Either[CreateDatabaseSchemaRequest]]:
        """
        From topology.
        Prepare a database schema request and pass it to the sink
        """

        description = (
            Markdown(db_description)
            if (db_description := self.get_schema_description(schema_name))
            else None
        )
        source_url = (
            SourceUrl(source_url)
            if (source_url := self.get_source_url(database_name=schema_name))
            else None
        )

        yield Either(
            right=CreateDatabaseSchemaRequest(
                name=EntityName(schema_name),
                database=FullyQualifiedEntityName(
                    fqn.build(
                        metadata=self.metadata,
                        entity_type=Database,
                        service_name=self.context.get().database_service,
                        database_name=self.context.get().database,
                    )
                ),
                description=description,
                sourceUrl=source_url,
                tags=self.get_schema_tag_labels(schema_name=schema_name),
            )
        )

    @staticmethod
    @calculate_execution_time()
    def get_table_description(
        schema_name: str, table_name: str, inspector: Inspector
    ) -> str:
        description = None
        try:
            table_info: dict = inspector.get_table_comment(table_name, schema_name)
        # Catch any exception without breaking the ingestion
        except Exception as exc:  # pylint: disable=broad-except
            logger.debug(traceback.format_exc())
            logger.warning(
                f"Table description error for table [{schema_name}.{table_name}]: {exc}"
            )
        else:
            description = table_info.get("text")
        return description

    def query_table_names_and_types(
        self, schema_name: str
    ) -> Iterable[TableNameAndType]:
        """
        Connect to the source database to get the table
        name and type. By default, use the inspector method
        to get the names and pass the Regular type.

        This is useful for sources where we need fine-grained
        logic on how to handle table types, e.g., external, foreign,...
        """

        return [
            TableNameAndType(name=table_name)
            for table_name in self.inspector.get_table_names(schema_name) or []
        ]

    def query_view_names_and_types(
        self, schema_name: str
    ) -> Iterable[TableNameAndType]:
        """
        Connect to the source database to get the view
        name and type. By default, use the inspector method
        to get the names and pass the View type.

        This is useful for sources where we need fine-grained
        logic on how to handle table types, e.g., material views,...
        """

        return [
            TableNameAndType(name=table_name, type_=TableType.View)
            for table_name in self.inspector.get_view_names(schema_name) or []
        ]

    def get_tables_name_and_type(self) -> Optional[Iterable[Tuple[str, str]]]:
        """
        Handle table and views.

        Fetches them up using the context information and
        the inspector set when preparing the db.

        :return: tables or views, depending on config
        """
        schema_name = self.context.get().database_schema
        try:
            if self.source_config.includeTables:
                for table_and_type in self.query_table_names_and_types(schema_name):
                    table_name = self.standardize_table_name(
                        schema_name, table_and_type.name
                    )
                    table_fqn = fqn.build(
                        self.metadata,
                        entity_type=Table,
                        service_name=self.context.get().database_service,
                        database_name=self.context.get().database,
                        schema_name=self.context.get().database_schema,
                        table_name=table_name,
                        skip_es_search=True,
                    )
                    if filter_by_table(
                        self.source_config.tableFilterPattern,
                        (
                            table_fqn
                            if self.source_config.useFqnForFiltering
                            else table_name
                        ),
                    ):
                        self.status.filter(
                            table_fqn,
                            "Table Filtered Out",
                        )
                        continue
                    yield table_name, table_and_type.type_

            if self.source_config.includeViews:
                for view_and_type in self.query_view_names_and_types(schema_name):
                    view_name = self.standardize_table_name(
                        schema_name, view_and_type.name
                    )
                    view_fqn = fqn.build(
                        self.metadata,
                        entity_type=Table,
                        service_name=self.context.get().database_service,
                        database_name=self.context.get().database,
                        schema_name=self.context.get().database_schema,
                        table_name=view_name,
                    )

                    if filter_by_table(
                        self.source_config.tableFilterPattern,
                        (
                            view_fqn
                            if self.source_config.useFqnForFiltering
                            else view_name
                        ),
                    ):
                        self.status.filter(
                            view_fqn,
                            "Table Filtered Out",
                        )
                        continue
                    yield view_name, view_and_type.type_
        except Exception as err:
            logger.warning(
                f"Fetching tables names failed for schema {schema_name} due to - {err}"
            )
            logger.debug(traceback.format_exc())

    @calculate_execution_time()
    def get_schema_definition(
        self,
        table_type: TableType,
        table_name: str,
        schema_name: str,
        inspector: Inspector,
    ) -> Optional[str]:
        """
        Get the DDL statement or View Definition for a table
        """
        try:
            schema_definition = None
            if table_type in (TableType.View, TableType.MaterializedView):
                schema_definition = inspector.get_view_definition(
                    table_name, schema_name
                )
            elif hasattr(inspector, "get_table_ddl"):
                schema_definition = inspector.get_table_ddl(
                    self.connection, table_name, schema_name
                )
            schema_definition = (
                str(schema_definition).strip()
                if schema_definition is not None
                else None
            )
            return schema_definition

        except NotImplementedError:
            logger.warning("Schema definition not implemented")

        except Exception as exc:
            logger.debug(traceback.format_exc())
            logger.warning(f"Failed to fetch schema definition for {table_name}: {exc}")
        return None

    def is_partition(  # pylint: disable=unused-argument
        self,
        table_name: str,
        schema_name: str,
        inspector: Inspector,
    ) -> bool:
        return False

    def get_table_partition_details(  # pylint: disable=unused-argument
        self,
        table_name: str,
        schema_name: str,
        inspector: Inspector,
    ) -> Tuple[bool, Optional[TablePartition]]:
        """
        check if the table is partitioned table and return the partition details
        """
        return False, None  # By default the table will be a Regular Table

    def yield_tag(
        self, schema_name: str
    ) -> Iterable[Either[OMetaTagAndClassification]]:
        """
        We don't have a generic source implementation for handling tags.

        Each source should implement its own when needed
        """

    def get_stored_procedures(self) -> Iterable[Any]:
        """Not implemented"""

    def yield_stored_procedure(
        self, stored_procedure: Any
    ) -> Iterable[Either[CreateStoredProcedureRequest]]:
        """Not implemented"""

    def get_stored_procedure_queries(self) -> Iterable[QueryByProcedure]:
        """Not Implemented"""

    @calculate_execution_time_generator()
    def yield_procedure_lineage_and_queries(
        self,
    ) -> Iterable[Either[Union[AddLineageRequest, CreateQueryRequest]]]:
        """Not Implemented"""
        yield from []

    @calculate_execution_time_generator()
    def yield_table(
        self, table_name_and_type: Tuple[str, TableType]
    ) -> Iterable[Either[CreateTableRequest]]:
        """
        From topology.
        Prepare a table request and pass it to the sink
        """
        table_name, table_type = table_name_and_type
        schema_name = self.context.get().database_schema
        try:
            (
                columns,
                table_constraints,
                foreign_columns,
            ) = self.get_columns_and_constraints(
                schema_name=schema_name,
                table_name=table_name,
                db_name=self.context.get().database,
                inspector=self.inspector,
            )

            schema_definition = self.get_schema_definition(
                table_type=table_type,
                table_name=table_name,
                schema_name=schema_name,
                inspector=self.inspector,
            )
            table_constraints = self.update_table_constraints(
                table_constraints, foreign_columns
            )

            description = (
                Markdown(db_description)
                if (
                    db_description := self.get_table_description(
                        schema_name=schema_name,
                        table_name=table_name,
                        inspector=self.inspector,
                    )
                )
                else None
            )

            table_request = CreateTableRequest(
                name=EntityName(table_name),
                tableType=table_type,
                description=description,
                columns=columns,
                tableConstraints=table_constraints,
                schemaDefinition=schema_definition,
                databaseSchema=FullyQualifiedEntityName(
                    fqn.build(
                        metadata=self.metadata,
                        entity_type=DatabaseSchema,
                        service_name=self.context.get().database_service,
                        database_name=self.context.get().database,
                        schema_name=schema_name,
                    )
                ),
                tags=self.get_tag_labels(
                    table_name=table_name
                ),  # Pick tags from context info, if any
                sourceUrl=self.get_source_url(
                    table_name=table_name,
                    schema_name=schema_name,
                    database_name=self.context.get().database,
                    table_type=table_type,
                ),
                owner=self.get_owner_ref(table_name=table_name),
            )

            is_partitioned, partition_details = self.get_table_partition_details(
                table_name=table_name, schema_name=schema_name, inspector=self.inspector
            )
            if is_partitioned:
                table_request.tableType = TableType.Partitioned.value
                table_request.tablePartition = partition_details

            yield Either(right=table_request)

            # Register the request that we'll handle during the deletion checks
            self.register_record(table_request=table_request)

            # Flag view as visited
<<<<<<< HEAD
            if table_type == TableType.View or schema_definition:
                table_view = TableView(
                    table_name=table_name,
                    schema_name=schema_name,
                    db_name=self.context.get().database,
                    view_definition=schema_definition,
=======
            if table_type == TableType.View and schema_definition:
                table_view = TableView.parse_obj(
                    {
                        "table_name": table_name,
                        "schema_name": schema_name,
                        "db_name": self.context.get().database,
                        "view_definition": schema_definition,
                    }
>>>>>>> a98f6b8d
                )
                self.context.get_global().table_views.append(table_view)

        except Exception as exc:
            error = f"Unexpected exception to yield table [{table_name}]: {exc}"
            yield Either(
                left=StackTraceError(
                    name=table_name, error=error, stackTrace=traceback.format_exc()
                )
            )

    @calculate_execution_time_generator()
    def yield_view_lineage(self) -> Iterable[Either[AddLineageRequest]]:
        logger.info("Processing Lineage for Views")
        for view in [
            v for v in self.context.get().table_views if v.view_definition is not None
        ]:
            yield from get_view_lineage(
                view=view,
                metadata=self.metadata,
                service_name=self.context.get().database_service,
                connection_type=self.service_connection.type.value,
                timeout_seconds=self.source_config.queryParsingTimeoutLimit,
            )

    def _get_foreign_constraints(self, foreign_columns) -> List[TableConstraint]:
        """
        Search the referred table for foreign constraints
        and get referred column fqn
        """
        supports_database = hasattr(self.service_connection, "supportsDatabase")

        foreign_constraints = []
        for column in foreign_columns:
            referred_column_fqns = []
            if supports_database:
                database_name = column.get("referred_database")
            else:
                database_name = self.context.get().database
            referred_table_fqn = fqn.build(
                metadata=self.metadata,
                entity_type=Table,
                table_name=column.get("referred_table"),
                schema_name=column.get("referred_schema"),
                database_name=database_name,
                service_name=self.context.get().database_service,
            )
            if referred_table_fqn:
                for referred_column in column.get("referred_columns"):
                    col_fqn = fqn._build(
                        referred_table_fqn, referred_column, quote=False
                    )
                    if col_fqn:
                        referred_column_fqns.append(FullyQualifiedEntityName(col_fqn))
            else:
                # do not build partial foreign constraint. It will updated in next run.
                continue
            foreign_constraints.append(
                TableConstraint(
                    constraintType=ConstraintType.FOREIGN_KEY,
                    columns=column.get("constrained_columns"),
                    referredColumns=referred_column_fqns,
                )
            )

        return foreign_constraints

    @calculate_execution_time()
    def update_table_constraints(
        self, table_constraints, foreign_columns
    ) -> List[TableConstraint]:
        """
        From topology.
        process the table constraints of all tables
        """
        foreign_table_constraints = self._get_foreign_constraints(foreign_columns)
        if foreign_table_constraints:
            if table_constraints:
                table_constraints.extend(foreign_table_constraints)
            else:
                table_constraints = foreign_table_constraints
        return table_constraints

    @property
    def connection(self) -> Connection:
        """
        Return the SQLAlchemy connection
        """
        thread_id = self.context.get_current_thread_id()

        if not self._connection_map.get(thread_id):
            self._connection_map[thread_id] = self.engine.connect()

        return self._connection_map[thread_id]

    @property
    def inspector(self) -> Inspector:
        thread_id = self.context.get_current_thread_id()

        if not self._inspector_map.get(thread_id):
            self._inspector_map[thread_id] = inspect(self.connection)

        return self._inspector_map[thread_id]

    def close(self):
        if self.connection is not None:
            self.connection.close()
        for connection in self._connection_map.values():
            connection.close()
        if hasattr(self, "ssl_manager") and self.ssl_manager:
            self.ssl_manager = cast(SSLManager, self.ssl_manager)
            self.ssl_manager.cleanup_temp_files()
        self.engine.dispose()

    def fetch_table_tags(
        self,
        table_name: str,
        schema_name: str,
        inspector: Inspector,
    ) -> None:
        """
        Method to fetch tags associated with table
        """

    def standardize_table_name(self, schema_name: str, table: str) -> str:
        """
        This method is interesting to be maintained in case
        some connector, such as BigQuery, needs to perform
        some added logic here.

        Returning `table` is just the default implementation.
        """
        return table

    def get_source_url(
        self,
        database_name: Optional[str] = None,
        schema_name: Optional[str] = None,
        table_name: Optional[str] = None,
        table_type: Optional[TableType] = None,
    ) -> Optional[str]:
        """
        By default the source url is not supported for
        """<|MERGE_RESOLUTION|>--- conflicted
+++ resolved
@@ -552,23 +552,12 @@
             self.register_record(table_request=table_request)
 
             # Flag view as visited
-<<<<<<< HEAD
-            if table_type == TableType.View or schema_definition:
+            if table_type == TableType.View and schema_definition:
                 table_view = TableView(
                     table_name=table_name,
                     schema_name=schema_name,
                     db_name=self.context.get().database,
                     view_definition=schema_definition,
-=======
-            if table_type == TableType.View and schema_definition:
-                table_view = TableView.parse_obj(
-                    {
-                        "table_name": table_name,
-                        "schema_name": schema_name,
-                        "db_name": self.context.get().database,
-                        "view_definition": schema_definition,
-                    }
->>>>>>> a98f6b8d
                 )
                 self.context.get_global().table_views.append(table_view)
 
