#  Copyright 2021 Collate
#  Licensed under the Apache License, Version 2.0 (the "License");
#  you may not use this file except in compliance with the License.
#  You may obtain a copy of the License at
#  http://www.apache.org/licenses/LICENSE-2.0
#  Unless required by applicable law or agreed to in writing, software
#  distributed under the License is distributed on an "AS IS" BASIS,
#  WITHOUT WARRANTIES OR CONDITIONS OF ANY KIND, either express or implied.
#  See the License for the specific language governing permissions and
#  limitations under the License.

"""
DataLake connector to fetch metadata from a files stored s3, gcs and Hdfs
"""
import traceback
from typing import Iterable, Optional, Tuple

from metadata.generated.schema.api.data.createDatabase import CreateDatabaseRequest
from metadata.generated.schema.api.data.createDatabaseSchema import (
    CreateDatabaseSchemaRequest,
)
from metadata.generated.schema.api.data.createTable import CreateTableRequest
from metadata.generated.schema.api.lineage.addLineage import AddLineageRequest
from metadata.generated.schema.entity.data.databaseSchema import DatabaseSchema
from metadata.generated.schema.entity.data.table import (
    Column,
    DataType,
    Table,
    TableType,
)
from metadata.generated.schema.entity.services.connections.database.datalake.azureConfig import (
    AzureConfig,
)
from metadata.generated.schema.entity.services.connections.database.datalake.gcsConfig import (
    GCSConfig,
)
from metadata.generated.schema.entity.services.connections.database.datalake.s3Config import (
    S3Config,
)
from metadata.generated.schema.entity.services.connections.database.datalakeConnection import (
    DatalakeConnection,
)
from metadata.generated.schema.entity.services.connections.metadata.openMetadataConnection import (
    OpenMetadataConnection,
)
from metadata.generated.schema.metadataIngestion.databaseServiceMetadataPipeline import (
    DatabaseServiceMetadataPipeline,
)
from metadata.generated.schema.metadataIngestion.workflow import (
    Source as WorkflowSource,
)
from metadata.ingestion.api.source import InvalidSourceException
from metadata.ingestion.models.ometa_classification import OMetaTagAndClassification
from metadata.ingestion.ometa.ometa_api import OpenMetadata
from metadata.ingestion.source.connections import get_connection, get_test_connection_fn
from metadata.ingestion.source.database.database_service import DatabaseServiceSource
from metadata.ingestion.source.database.datalake.models import DatalakeColumnWrapper
from metadata.utils import fqn
from metadata.utils.constants import DEFAULT_DATABASE
from metadata.utils.filters import filter_by_schema, filter_by_table
from metadata.utils.logger import ingestion_logger

logger = ingestion_logger()

DATALAKE_DATA_TYPES = {
    **dict.fromkeys(["int64", "INT", "int32"], DataType.INT.value),
    "object": DataType.STRING.value,
    **dict.fromkeys(["float64", "float32", "float"], DataType.FLOAT.value),
    "bool": DataType.BOOLEAN.value,
    **dict.fromkeys(
        ["datetime64", "timedelta[ns]", "datetime64[ns]"], DataType.DATETIME.value
    ),
}

JSON_SUPPORTED_TYPES = (".json", ".json.gz", ".json.zip")

DATALAKE_SUPPORTED_FILE_TYPES = (
    ".csv",
    ".tsv",
    ".parquet",
    ".avro",
) + JSON_SUPPORTED_TYPES


def ometa_to_dataframe(config_source, client, table):
    """
    Method to get dataframe for profiling
    """
    data = None
    if isinstance(config_source, GCSConfig):
        data = DatalakeSource.get_gcs_files(
            client=client,
            key=table.name.__root__,
            bucket_name=table.databaseSchema.name,
        )
    if isinstance(config_source, S3Config):
        data = DatalakeSource.get_s3_files(
            client=client,
            key=table.name.__root__,
            bucket_name=table.databaseSchema.name,
        )
    if isinstance(data, DatalakeColumnWrapper):
        data = data.dataframes
    return data


class DatalakeSource(DatabaseServiceSource):  # pylint: disable=too-many-public-methods
    """
    Implements the necessary methods to extract
    Database metadata from Datalake Source
    """

    def __init__(self, config: WorkflowSource, metadata_config: OpenMetadataConnection):
        super().__init__()
        self.config = config
        self.source_config: DatabaseServiceMetadataPipeline = (
            self.config.sourceConfig.config
        )
        self.metadata_config = metadata_config
        self.metadata = OpenMetadata(metadata_config)
        self.service_connection = self.config.serviceConnection.__root__.config
        self.connection = get_connection(self.service_connection)
        self.connection_obj = self.connection
        self.client = self.connection.client
        self.table_constraints = None
        self.data_models = {}
        self.dbt_tests = {}
        self.database_source_state = set()
<<<<<<< HEAD
        super().__init__()
        self.test_connection()
=======
>>>>>>> 3ffde9a2

    @classmethod
    def create(cls, config_dict, metadata_config: OpenMetadataConnection):
        config: WorkflowSource = WorkflowSource.parse_obj(config_dict)
        connection: DatalakeConnection = config.serviceConnection.__root__.config
        if not isinstance(connection, DatalakeConnection):
            raise InvalidSourceException(
                f"Expected DatalakeConnection, but got {connection}"
            )
        return cls(config, metadata_config)

    def get_database_names(self) -> Iterable[str]:
        """
        Default case with a single database.

        It might come informed - or not - from the source.

        Sources with multiple databases should overwrite this and
        apply the necessary filters.
        """
        database_name = self.service_connection.databaseName or DEFAULT_DATABASE
        yield database_name

    def yield_database(self, database_name: str) -> Iterable[CreateDatabaseRequest]:
        """
        From topology.
        Prepare a database request and pass it to the sink
        """
        yield CreateDatabaseRequest(
            name=database_name,
            service=self.context.database_service.fullyQualifiedName,
        )

    def fetch_gcs_bucket_names(self):
        for bucket in self.client.list_buckets():
            schema_fqn = fqn.build(
                self.metadata,
                entity_type=DatabaseSchema,
                service_name=self.context.database_service.name.__root__,
                database_name=self.context.database.name.__root__,
                schema_name=bucket.name,
            )
            if filter_by_schema(
                self.config.sourceConfig.config.schemaFilterPattern,
                schema_fqn
                if self.config.sourceConfig.config.useFqnForFiltering
                else bucket.name,
            ):
                self.status.filter(schema_fqn, "Bucket Filtered Out")
                continue

            yield bucket.name

    def fetch_s3_bucket_names(self):
        for bucket in self.client.list_buckets()["Buckets"]:
            schema_fqn = fqn.build(
                self.metadata,
                entity_type=DatabaseSchema,
                service_name=self.context.database_service.name.__root__,
                database_name=self.context.database.name.__root__,
                schema_name=bucket["Name"],
            )
            if filter_by_schema(
                self.config.sourceConfig.config.schemaFilterPattern,
                schema_fqn
                if self.config.sourceConfig.config.useFqnForFiltering
                else bucket["Name"],
            ):
                self.status.filter(schema_fqn, "Bucket Filtered Out")
                continue
            yield bucket["Name"]

    def get_database_schema_names(self) -> Iterable[str]:
        """
        return schema names
        """
        bucket_name = self.service_connection.bucketName
        if isinstance(self.service_connection.configSource, GCSConfig):
            if bucket_name:
                yield bucket_name
            else:
                yield from self.fetch_gcs_bucket_names()

        if isinstance(self.service_connection.configSource, S3Config):
            if bucket_name:
                yield bucket_name
            else:
                yield from self.fetch_s3_bucket_names()

        if isinstance(self.service_connection.configSource, AzureConfig):
            yield from self.get_container_names()

    def get_container_names(self) -> Iterable[str]:
        """
        To get schema names
        """
        prefix = (
            self.service_connection.bucketName
            if self.service_connection.bucketName
            else ""
        )
        schema_names = self.client.list_containers(name_starts_with=prefix)
        for schema in schema_names:
            schema_fqn = fqn.build(
                self.metadata,
                entity_type=DatabaseSchema,
                service_name=self.context.database_service.name.__root__,
                database_name=self.context.database.name.__root__,
                schema_name=schema["name"],
            )
            if filter_by_schema(
                self.config.sourceConfig.config.schemaFilterPattern,
                schema_fqn
                if self.config.sourceConfig.config.useFqnForFiltering
                else schema["name"],
            ):
                self.status.filter(schema_fqn, "Container Filtered Out")
                continue

            yield schema["name"]

    def yield_database_schema(
        self, schema_name: str
    ) -> Iterable[CreateDatabaseSchemaRequest]:
        """
        From topology.
        Prepare a database schema request and pass it to the sink
        """
        yield CreateDatabaseSchemaRequest(
            name=schema_name,
            database=self.context.database.fullyQualifiedName,
        )

    def _list_s3_objects(self, **kwargs) -> Iterable:
        try:
            paginator = self.client.get_paginator("list_objects_v2")
            for page in paginator.paginate(**kwargs):
                yield from page.get("Contents", [])
        except Exception as exc:
            logger.debug(traceback.format_exc())
            logger.warning(f"Unexpected exception to yield s3 object: {exc}")

    def get_tables_name_and_type(  # pylint: disable=too-many-branches
        self,
    ) -> Optional[Iterable[Tuple[str, str]]]:
        """
        Handle table and views.

        Fetches them up using the context information and
        the inspector set when preparing the db.

        :return: tables or views, depending on config
        """
        bucket_name = self.context.database_schema.name.__root__
        prefix = self.service_connection.prefix
        if self.source_config.includeTables:
            if isinstance(self.service_connection.configSource, GCSConfig):
                bucket = self.client.get_bucket(bucket_name)
                for key in bucket.list_blobs(prefix=prefix):
                    table_name = self.standardize_table_name(bucket_name, key.name)
                    # adding this condition as the gcp blobs also contains directory, which we can filter out
                    if table_name.endswith("/") or not self.check_valid_file_type(
                        key.name
                    ):
                        logger.debug(
                            f"Object filtered due to unsupported file type: {key.name}"
                        )
                        continue
                    table_fqn = fqn.build(
                        self.metadata,
                        entity_type=Table,
                        service_name=self.context.database_service.name.__root__,
                        database_name=self.context.database.name.__root__,
                        schema_name=self.context.database_schema.name.__root__,
                        table_name=table_name,
                        skip_es_search=True,
                    )

                    if filter_by_table(
                        self.config.sourceConfig.config.tableFilterPattern,
                        table_fqn
                        if self.config.sourceConfig.config.useFqnForFiltering
                        else table_name,
                    ):
                        self.status.filter(
                            table_fqn,
                            "Object Filtered Out",
                        )
                        continue

                    yield table_name, TableType.Regular
            if isinstance(self.service_connection.configSource, S3Config):
                kwargs = {"Bucket": bucket_name}
                if prefix:
                    kwargs["Prefix"] = prefix if prefix.endswith("/") else f"{prefix}/"
                for key in self._list_s3_objects(**kwargs):
                    table_name = self.standardize_table_name(bucket_name, key["Key"])
                    table_fqn = fqn.build(
                        self.metadata,
                        entity_type=Table,
                        service_name=self.context.database_service.name.__root__,
                        database_name=self.context.database.name.__root__,
                        schema_name=self.context.database_schema.name.__root__,
                        table_name=table_name,
                        skip_es_search=True,
                    )
                    if filter_by_table(
                        self.config.sourceConfig.config.tableFilterPattern,
                        table_fqn
                        if self.config.sourceConfig.config.useFqnForFiltering
                        else table_name,
                    ):

                        self.status.filter(
                            table_fqn,
                            "Object Filtered Out",
                        )
                        continue
                    if not self.check_valid_file_type(key["Key"]):
                        logger.debug(
                            f"Object filtered due to unsupported file type: {key['Key']}"
                        )
                        continue

                    yield table_name, TableType.Regular
            if isinstance(self.service_connection.configSource, AzureConfig):
                files_names = self.get_tables(container_name=bucket_name)
                for file in files_names.list_blobs(name_starts_with=prefix):
                    file_name = file.name
                    if "/" in file.name:
                        table_name = self.standardize_table_name(bucket_name, file_name)
                        table_fqn = fqn.build(
                            self.metadata,
                            entity_type=Table,
                            service_name=self.context.database_service.name.__root__,
                            database_name=self.context.database.name.__root__,
                            schema_name=self.context.database_schema.name.__root__,
                            table_name=table_name,
                            skip_es_search=True,
                        )
                        if filter_by_table(
                            self.config.sourceConfig.config.tableFilterPattern,
                            table_fqn
                            if self.config.sourceConfig.config.useFqnForFiltering
                            else table_name,
                        ):
                            self.status.filter(
                                table_fqn,
                                "Object Filtered Out",
                            )
                            continue
                        if not self.check_valid_file_type(file_name):
                            logger.debug(
                                f"Object filtered due to unsupported file type: {file_name}"
                            )
                            continue
                        yield file_name, TableType.Regular

    def get_tables(self, container_name) -> Iterable[any]:
        tables = self.client.get_container_client(container_name)
        return tables

    def yield_table(
        self, table_name_and_type: Tuple[str, str]
    ) -> Iterable[Optional[CreateTableRequest]]:
        """
        From topology.
        Prepare a table request and pass it to the sink
        """
        from pandas import DataFrame  # pylint: disable=import-outside-toplevel

        table_name, table_type = table_name_and_type
        schema_name = self.context.database_schema.name.__root__
        columns = []
        try:
            table_constraints = None
            if isinstance(self.service_connection.configSource, GCSConfig):
                data_frame = self.get_gcs_files(
                    client=self.client, key=table_name, bucket_name=schema_name
                )
            if isinstance(self.service_connection.configSource, S3Config):
                connection_args = self.service_connection.configSource.securityConfig
                data_frame = self.get_s3_files(
                    client=self.client,
                    key=table_name,
                    bucket_name=schema_name,
                    client_kwargs=connection_args,
                )
            if isinstance(self.service_connection.configSource, AzureConfig):
                connection_args = self.service_connection.configSource.securityConfig
                storage_options = {
                    "tenant_id": connection_args.tenantId,
                    "client_id": connection_args.clientId,
                    "client_secret": connection_args.clientSecret.get_secret_value(),
                    "account_name": connection_args.accountName,
                }
                data_frame = self.get_azure_files(
                    client=self.client,
                    key=table_name,
                    container_name=schema_name,
                    storage_options=storage_options,
                )
            if isinstance(data_frame, DataFrame):
                columns = self.get_columns(data_frame)
            if isinstance(data_frame, list) and data_frame:
                columns = self.get_columns(data_frame[0])
            if isinstance(data_frame, DatalakeColumnWrapper):
                columns = data_frame.columns
            if columns:
                table_request = CreateTableRequest(
                    name=table_name,
                    tableType=table_type,
                    description="",
                    columns=columns,
                    tableConstraints=table_constraints if table_constraints else None,
                    databaseSchema=self.context.database_schema.fullyQualifiedName,
                )
                yield table_request
                self.register_record(table_request=table_request)
        except Exception as exc:
            error = f"Unexpected exception to yield table [{table_name}]: {exc}"
            logger.debug(traceback.format_exc())
            logger.warning(error)
            self.status.failed(table_name, error, traceback.format_exc())

    @staticmethod
    def get_gcs_files(client, key, bucket_name):
        """
        Fetch GCS Bucket files
        """
        from metadata.utils.gcs_utils import (  # pylint: disable=import-outside-toplevel
            read_avro_from_gcs,
            read_csv_from_gcs,
            read_json_from_gcs,
            read_parquet_from_gcs,
            read_tsv_from_gcs,
        )

        try:
            if key.endswith(".csv"):
                return read_csv_from_gcs(key, bucket_name)

            if key.endswith(".tsv"):
                return read_tsv_from_gcs(key, bucket_name)

            if key.endswith(JSON_SUPPORTED_TYPES):
                return read_json_from_gcs(client, key, bucket_name)

            if key.endswith(".parquet"):
                return read_parquet_from_gcs(key, bucket_name)

            if key.endswith(".avro"):
                return read_avro_from_gcs(client, key, bucket_name)

        except Exception as exc:
            logger.debug(traceback.format_exc())
            logger.error(
                f"Unexpected exception to get GCS files from [{bucket_name}]: {exc}"
            )
        return None

    @staticmethod
    def get_azure_files(client, key, container_name, storage_options):
        """
        Fetch Azure Storage files
        """
        from metadata.utils.azure_utils import (  # pylint: disable=import-outside-toplevel
            read_avro_from_azure,
            read_csv_from_azure,
            read_json_from_azure,
            read_parquet_from_azure,
        )

        try:
            if key.endswith(".csv"):
                return read_csv_from_azure(client, key, container_name, storage_options)

            if key.endswith(JSON_SUPPORTED_TYPES):
                return read_json_from_azure(client, key, container_name)

            if key.endswith(".parquet"):
                return read_parquet_from_azure(
                    client, key, container_name, storage_options
                )

            if key.endswith(".tsv"):
                return read_csv_from_azure(
                    client, key, container_name, storage_options, sep="\t"
                )

            if key.endswith(".avro"):
                return read_avro_from_azure(client, key, container_name)

        except Exception as exc:
            logger.debug(traceback.format_exc())
            logger.error(
                f"Unexpected exception get in azure for file [{key}] for {container_name}: {exc}"
            )
        return None

    @staticmethod
    def get_s3_files(client, key, bucket_name, client_kwargs=None):
        """
        Fetch S3 Bucket files
        """
        from metadata.utils.s3_utils import (  # pylint: disable=import-outside-toplevel
            read_avro_from_s3,
            read_csv_from_s3,
            read_json_from_s3,
            read_parquet_from_s3,
            read_tsv_from_s3,
        )

        try:
            if key.endswith(".csv"):
                return read_csv_from_s3(client, key, bucket_name)

            if key.endswith(".tsv"):
                return read_tsv_from_s3(client, key, bucket_name)

            if key.endswith(JSON_SUPPORTED_TYPES):
                return read_json_from_s3(client, key, bucket_name)

            if key.endswith(".parquet"):
                return read_parquet_from_s3(client_kwargs, key, bucket_name)

            if key.endswith(".avro"):
                return read_avro_from_s3(client, key, bucket_name)

        except Exception as exc:
            logger.debug(traceback.format_exc())
            logger.error(
                f"Unexpected exception to get S3 file [{key}] from bucket [{bucket_name}]: {exc}"
            )
        return None

    @staticmethod
    def get_columns(data_frame):
        """
        method to process column details
        """
        cols = []
        if hasattr(data_frame, "columns"):
            df_columns = list(data_frame.columns)
            for column in df_columns:
                # use String by default
                data_type = DataType.STRING.value
                try:
                    if hasattr(data_frame[column], "dtypes"):
                        data_type = DATALAKE_DATA_TYPES.get(
                            data_frame[column].dtypes.name, DataType.STRING.value
                        )

                    parsed_string = {
                        "dataTypeDisplay": data_type,
                        "dataType": data_type,
                        "name": column[:64],
                    }
                    parsed_string["dataLength"] = parsed_string.get("dataLength", 1)
                    cols.append(Column(**parsed_string))
                except Exception as exc:
                    logger.debug(traceback.format_exc())
                    logger.warning(
                        f"Unexpected exception parsing column [{column}]: {exc}"
                    )

        return cols

    def yield_view_lineage(self) -> Optional[Iterable[AddLineageRequest]]:
        yield from []

    def yield_tag(self, schema_name: str) -> Iterable[OMetaTagAndClassification]:
        pass

    def standardize_table_name(
        self, schema: str, table: str  # pylint: disable=unused-argument
    ) -> str:
        return table

    def check_valid_file_type(self, key_name):
        if key_name.endswith(DATALAKE_SUPPORTED_FILE_TYPES):
            return True
        return False

    def close(self):
        if isinstance(self.service_connection.configSource, AzureConfig):
            self.client.close()

<<<<<<< HEAD
    def get_status(self) -> SourceStatus:
        return self.status
=======
    def test_connection(self) -> None:

        test_connection_fn = get_test_connection_fn(self.service_connection)
        test_connection_fn(self.connection, self.service_connection)
>>>>>>> 3ffde9a2
<|MERGE_RESOLUTION|>--- conflicted
+++ resolved
@@ -120,17 +120,15 @@
         self.metadata = OpenMetadata(metadata_config)
         self.service_connection = self.config.serviceConnection.__root__.config
         self.connection = get_connection(self.service_connection)
-        self.connection_obj = self.connection
+
         self.client = self.connection.client
         self.table_constraints = None
         self.data_models = {}
         self.dbt_tests = {}
         self.database_source_state = set()
-<<<<<<< HEAD
-        super().__init__()
+
+        self.connection_obj = self.connection
         self.test_connection()
-=======
->>>>>>> 3ffde9a2
 
     @classmethod
     def create(cls, config_dict, metadata_config: OpenMetadataConnection):
@@ -617,14 +615,4 @@
 
     def close(self):
         if isinstance(self.service_connection.configSource, AzureConfig):
-            self.client.close()
-
-<<<<<<< HEAD
-    def get_status(self) -> SourceStatus:
-        return self.status
-=======
-    def test_connection(self) -> None:
-
-        test_connection_fn = get_test_connection_fn(self.service_connection)
-        test_connection_fn(self.connection, self.service_connection)
->>>>>>> 3ffde9a2
+            self.client.close()