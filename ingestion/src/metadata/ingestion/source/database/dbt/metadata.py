#  Copyright 2021 Collate
#  Licensed under the Apache License, Version 2.0 (the "License");
#  you may not use this file except in compliance with the License.
#  You may obtain a copy of the License at
#  http://www.apache.org/licenses/LICENSE-2.0
#  Unless required by applicable law or agreed to in writing, software
#  distributed under the License is distributed on an "AS IS" BASIS,
#  WITHOUT WARRANTIES OR CONDITIONS OF ANY KIND, either express or implied.
#  See the License for the specific language governing permissions and
#  limitations under the License.
"""
DBT source methods.
"""
import traceback
from datetime import datetime
from typing import Iterable, List, Optional, Union

from metadata.generated.schema.api.lineage.addLineage import AddLineageRequest
from metadata.generated.schema.api.tests.createTestCase import CreateTestCaseRequest
from metadata.generated.schema.api.tests.createTestDefinition import (
    CreateTestDefinitionRequest,
)
from metadata.generated.schema.entity.classification.tag import Tag
from metadata.generated.schema.entity.data.table import (
    Column,
    DataModel,
    ModelType,
    Table,
)
from metadata.generated.schema.entity.services.connections.metadata.openMetadataConnection import (
    OpenMetadataConnection,
)
from metadata.generated.schema.entity.services.databaseService import DatabaseService
from metadata.generated.schema.entity.teams.team import Team
from metadata.generated.schema.entity.teams.user import User
from metadata.generated.schema.metadataIngestion.workflow import (
    Source as WorkflowSource,
)
from metadata.generated.schema.tests.basic import (
    TestCaseFailureStatus,
    TestCaseFailureStatusType,
    TestCaseResult,
    TestCaseStatus,
    TestResultValue,
)
from metadata.generated.schema.tests.testCase import TestCase
from metadata.generated.schema.tests.testDefinition import (
    EntityType,
    TestDefinition,
    TestPlatform,
)
from metadata.generated.schema.type.basic import FullyQualifiedEntityName, Timestamp
from metadata.generated.schema.type.entityLineage import EntitiesEdge
from metadata.generated.schema.type.entityReference import EntityReference
from metadata.ingestion.lineage.models import ConnectionTypeDialectMapper
from metadata.ingestion.lineage.sql_lineage import get_lineage_by_query
from metadata.ingestion.models.ometa_classification import OMetaTagAndClassification
from metadata.ingestion.ometa.ometa_api import OpenMetadata
from metadata.ingestion.source.database.column_type_parser import ColumnTypeParser
from metadata.ingestion.source.database.database_service import DataModelLink
from metadata.ingestion.source.database.dbt.constants import (
<<<<<<< HEAD
    NONE_KEYWORDS_LIST,
    REQUIRED_CATALOG_KEYS,
    REQUIRED_MANIFEST_KEYS,
    CompiledQueriesEnum,
    DbtCommonEnum,
    DbtTestFailureEnum,
    DbtTestSuccessEnum,
    RawQueriesEnum,
=======
    REQUIRED_CATALOG_KEYS,
    REQUIRED_MANIFEST_KEYS,
    DbtCommonEnum,
    DbtTestFailureEnum,
    DbtTestSuccessEnum,
>>>>>>> 881a63e5
    SkipResourceTypeEnum,
)
from metadata.ingestion.source.database.dbt.dbt_service import (
    DbtFiles,
    DbtObjects,
    DbtServiceSource,
)
from metadata.ingestion.source.database.dbt.dbt_utils import (
    check_ephemeral_node,
    check_or_create_test_suite,
    create_test_case_parameter_definitions,
    create_test_case_parameter_values,
    generate_entity_link,
    get_corrected_name,
    get_data_model_path,
    get_dbt_compiled_query,
    get_dbt_model_name,
    get_dbt_raw_query,
)
from metadata.utils import fqn
from metadata.utils.elasticsearch import get_entity_from_es_result
from metadata.utils.logger import ingestion_logger
from metadata.utils.tag_utils import get_ometa_tag_and_classification, get_tag_labels

logger = ingestion_logger()


class InvalidServiceException(Exception):
    """
    The service passed in config is not found
    """


class DbtSource(DbtServiceSource):
    """
    Class defines method to extract metadata from DBT
    """

    def __init__(self, config: WorkflowSource, metadata_config: OpenMetadataConnection):
        super().__init__()
        self.config = config
        self.source_config = self.config.sourceConfig.config
        self.metadata_config = metadata_config
        self.metadata = OpenMetadata(metadata_config)
        self.tag_classification_name = (
            self.source_config.dbtClassificationName
            if self.source_config.dbtClassificationName
            else "dbtTags"
        )

    @classmethod
    def create(cls, config_dict, metadata_config: OpenMetadataConnection):
        config: WorkflowSource = WorkflowSource.parse_obj(config_dict)
        return cls(config, metadata_config)

    def test_connection(self) -> None:
        """
        DBT does not need to connect to any source to process information
        """

    def prepare(self):
        """
        By default for DBT nothing is required to be prepared
        """
        database_service = self.metadata.get_by_name(
            entity=DatabaseService, fqn=self.config.serviceName
        )
        if not database_service:
            raise InvalidServiceException(
                f"Service with name {self.config.serviceName} not found"
            )

    def get_dbt_owner(
        self, manifest_node: dict, catalog_node: Optional[dict]
    ) -> Optional[str]:
        """
        Returns dbt owner
        """
        owner = None
        dbt_owner = None
        if catalog_node:
            dbt_owner = catalog_node.metadata.owner
        if manifest_node:
            dbt_owner = manifest_node.meta.get(DbtCommonEnum.OWNER.value)
        if dbt_owner:
            owner_name = dbt_owner
            user_owner_fqn = fqn.build(
                self.metadata, entity_type=User, user_name=owner_name
            )
            if user_owner_fqn:
                owner = self.metadata.get_entity_reference(
                    entity=User, fqn=user_owner_fqn
                )
            else:
                team_owner_fqn = fqn.build(
                    self.metadata, entity_type=Team, team_name=owner_name
                )
                if team_owner_fqn:
                    owner = self.metadata.get_entity_reference(
                        entity=Team, fqn=team_owner_fqn
                    )
                else:
                    logger.warning(
                        "Unable to ingest owner from DBT since no user or"
                        f" team was found with name {dbt_owner}"
                    )
        return owner

    def check_columns(self, catalog_node):
        for catalog_key, catalog_column in catalog_node.get("columns").items():
            if all(
                required_catalog_key in catalog_column
                for required_catalog_key in REQUIRED_CATALOG_KEYS
            ):
                logger.debug(f"Successfully Validated DBT Column: {catalog_key}")
            else:
                logger.warning(
                    f"Error validating DBT Column: {catalog_key}\n"
                    f"Please check if following keys exist for the column node: {REQUIRED_CATALOG_KEYS}"
                )

    def validate_dbt_files(self, dbt_files: DbtFiles):
        """
        Method to validate DBT files
        """
        # Validate the Manifest File
        logger.debug("Validating Manifest File")

        if self.source_config.dbtConfigSource and dbt_files.dbt_manifest:
            manifest_entities = {
                **dbt_files.dbt_manifest[DbtCommonEnum.NODES.value],
                **dbt_files.dbt_manifest[DbtCommonEnum.SOURCES.value],
            }
            if dbt_files.dbt_catalog:
                catalog_entities = {
                    **dbt_files.dbt_catalog[DbtCommonEnum.NODES.value],
                    **dbt_files.dbt_catalog[DbtCommonEnum.SOURCES.value],
                }
            for key, manifest_node in manifest_entities.items():
                if manifest_node[DbtCommonEnum.RESOURCETYPE.value] in [
                    item.value for item in SkipResourceTypeEnum
                ]:
                    continue

                # Validate if all the required keys are present in the manifest nodes
                if all(
                    required_key in manifest_node
                    for required_key in REQUIRED_MANIFEST_KEYS
                ):
                    logger.debug(f"Successfully Validated DBT Node: {key}")
                else:
                    logger.warning(
                        f"Error validating DBT Node: {key}\n"
                        f"Please check if following keys exist for the node: {REQUIRED_MANIFEST_KEYS}"
                    )

                # Validate the catalog file if it is passed
                if dbt_files.dbt_catalog:
                    catalog_node = catalog_entities.get(key)
                    if catalog_node and "columns" in catalog_node:
                        self.check_columns(catalog_node=catalog_node)
                    else:
                        logger.warning(
                            f"Unable to find the node or columns in the catalog file for dbt node: {key}"
                        )

    def yield_dbt_tags(
        self, dbt_objects: DbtObjects
    ) -> Iterable[OMetaTagAndClassification]:
        """
        Create and yield tags from DBT
        """
        if (
            self.source_config.dbtConfigSource
            and dbt_objects.dbt_manifest
            and self.source_config.includeTags
        ):
            manifest_entities = {
                **dbt_objects.dbt_manifest.nodes,
                **dbt_objects.dbt_manifest.sources,
            }
            logger.debug("Processing DBT Tags")
            dbt_tags_list = []
            for key, manifest_node in manifest_entities.items():
                try:
                    if manifest_node.resource_type in [
                        item.value for item in SkipResourceTypeEnum
                    ]:
                        continue

                    # Add the tags from the model
                    model_tags = manifest_node.tags
                    if model_tags:
                        dbt_tags_list.extend(model_tags)

                    # Add the tags from the columns
                    for _, column in manifest_node.columns.items():
                        column_tags = column.tags
                        if column_tags:
                            dbt_tags_list.extend(column_tags)
                except Exception as exc:
                    logger.debug(traceback.format_exc())
                    logger.warning(
                        f"Unable to process DBT tags for node: f{key} - {exc}"
                    )
            try:
                # Create all the tags added
                dbt_tag_labels = [
                    fqn.build(
                        self.metadata,
                        Tag,
                        classification_name=self.tag_classification_name,
                        tag_name=tag_name,
                    )
                    for tag_name in dbt_tags_list
                ]
                yield from get_ometa_tag_and_classification(
                    tags=[
                        tag_label.split(fqn.FQN_SEPARATOR)[1]
                        for tag_label in dbt_tag_labels
                    ],
                    classification_name=self.tag_classification_name,
                    tag_description="dbt Tags",
                    classification_desciption="dbt classification",
                )
            except Exception as exc:
                logger.debug(traceback.format_exc())
                logger.warning(f"Unexpected exception creating DBT tags: {exc}")

    def add_dbt_tests(
        self, key: str, manifest_node, manifest_entities, dbt_objects: DbtObjects
    ) -> None:
        """
        Method to append dbt test cases for later procssing
        """
        self.context.dbt_tests[key] = {DbtCommonEnum.MANIFEST_NODE.value: manifest_node}
        self.context.dbt_tests[key][
            DbtCommonEnum.UPSTREAM.value
        ] = self.parse_upstream_nodes(manifest_entities, manifest_node)
        self.context.dbt_tests[key][DbtCommonEnum.RESULTS.value] = next(
            (
                item
                for item in dbt_objects.dbt_run_results.results
                if item.unique_id == key
            ),
            None,
        )

    def _create_data_model_link(
        self, model_name, manifest_node, catalog_node, manifest_entities
    ):
        dbt_compiled_query = self.get_dbt_compiled_query(manifest_node)
        dbt_raw_query = self.get_dbt_raw_query(manifest_node)
        dbt_table_tags_list = None
        if manifest_node.tags:
            dbt_table_tags_list = get_tag_labels(
                metadata=self.metadata,
                tags=manifest_node.tags,
                classification_name=self.tag_classification_name,
                include_tags=self.source_config.includeTags,
            )

        # Get the table entity from ES
        # TODO: Change to get_by_name once the postgres case sensitive calls is fixed
        table_fqn = fqn.build(
            self.metadata,
            entity_type=Table,
            service_name=self.config.serviceName,
            database_name=self.get_corrected_name(manifest_node.database),
            schema_name=self.get_corrected_name(manifest_node.schema_),
            table_name=model_name,
        )
        table_entity: Optional[Union[Table, List[Table]]] = get_entity_from_es_result(
            entity_list=self.metadata.es_search_from_fqn(
                entity_type=Table, fqn_search_string=table_fqn
            ),
            fetch_multiple_entities=False,
        )

        if table_entity:
            data_model_link = DataModelLink(
                table_entity=table_entity,
                datamodel=DataModel(
                    modelType=ModelType.DBT,
                    description=manifest_node.description
                    if manifest_node.description
                    else None,
                    path=self.get_data_model_path(manifest_node=manifest_node),
                    rawSql=dbt_raw_query if dbt_raw_query else "",
                    sql=dbt_compiled_query if dbt_compiled_query else "",
                    columns=self.parse_data_model_columns(manifest_node, catalog_node),
                    upstream=self.parse_upstream_nodes(
                        manifest_entities, manifest_node
                    ),
                    owner=self.get_dbt_owner(
                        manifest_node=manifest_node,
                        catalog_node=catalog_node,
                    ),
                    tags=dbt_table_tags_list,
                ),
            )
            yield data_model_link
            self.context.data_model_links.append(data_model_link)
        else:
            logger.warning(
                f"Unable to find the table '{table_fqn}' in OpenMetadata"
                f"Please check if the table exists and is ingested in OpenMetadata"
                f"Also name, database, schema of the manifest node matches with the table present in OpenMetadata"
            )

    def yield_data_models(self, dbt_objects: DbtObjects) -> Iterable[DataModelLink]:
        """
        Yield the data models
        """
        if self.source_config.dbtConfigSource and dbt_objects.dbt_manifest:
            logger.debug("Parsing DBT Data Models")
            manifest_entities = {
                **dbt_objects.dbt_manifest.nodes,
                **dbt_objects.dbt_manifest.sources,
            }
            if dbt_objects.dbt_catalog:
                catalog_entities = {
                    **dbt_objects.dbt_catalog.nodes,
                    **dbt_objects.dbt_catalog.sources,
                }
            self.context.data_model_links = []
            self.context.dbt_tests = {}
            for key, manifest_node in manifest_entities.items():
                try:
                    # If the run_results file is passed then only DBT tests will be processed
                    if (
                        dbt_objects.dbt_run_results
                        and manifest_node.resource_type.value
                        == SkipResourceTypeEnum.TEST.value
                    ):
                        # Test nodes will be processed further in the topology
                        self.add_dbt_tests(
                            key,
                            manifest_node=manifest_node,
                            manifest_entities=manifest_entities,
                            dbt_objects=dbt_objects,
                        )
                        continue

                    # Skip the ephemeral nodes since it is not materialized
                    if check_ephemeral_node(manifest_node):
                        logger.debug(f"Skipping ephemeral DBT node: {key}.")
                        continue

                    # Skip the analysis and test nodes
                    if manifest_node.resource_type.value in [
                        item.value for item in SkipResourceTypeEnum
                    ]:
                        logger.debug(f"Skipping DBT node: {key}.")
                        continue

                    model_name = get_dbt_model_name(manifest_node)
                    logger.debug(f"Processing DBT node: {model_name}")

                    catalog_node = None
                    if dbt_objects.dbt_catalog:
                        catalog_node = catalog_entities.get(key)

<<<<<<< HEAD
                    filter_model = self.is_filtered(
                        database_name=self.get_corrected_name(manifest_node.database),
                        schema_name=self.get_corrected_name(manifest_node.schema_),
=======
                    dbt_table_tags_list = None
                    if manifest_node.tags:
                        dbt_table_tags_list = get_tag_labels(
                            metadata=self.metadata,
                            tags=manifest_node.tags,
                            classification_name=self.tag_classification_name,
                            include_tags=self.source_config.includeTags,
                        )

                    dbt_compiled_query = get_dbt_compiled_query(manifest_node)
                    dbt_raw_query = get_dbt_raw_query(manifest_node)

                    # Get the table entity from ES
                    # TODO: Change to get_by_name once the postgres case sensitive calls is fixed
                    table_fqn = fqn.build(
                        self.metadata,
                        entity_type=Table,
                        service_name=self.config.serviceName,
                        database_name=get_corrected_name(manifest_node.database),
                        schema_name=get_corrected_name(manifest_node.schema_),
>>>>>>> 881a63e5
                        table_name=model_name,
                    )

<<<<<<< HEAD
                    if filter_model.is_filtered:
                        self.status.filter(filter_model.model_fqn, filter_model.message)
                        continue

                    yield from self._create_data_model_link(
                        model_name=model_name,
                        manifest_entities=manifest_entities,
                        manifest_node=manifest_node,
                        catalog_node=catalog_node,
                    ) or []

=======
                    if table_entity:
                        data_model_link = DataModelLink(
                            table_entity=table_entity,
                            datamodel=DataModel(
                                modelType=ModelType.DBT,
                                description=manifest_node.description
                                if manifest_node.description
                                else None,
                                path=get_data_model_path(manifest_node=manifest_node),
                                rawSql=dbt_raw_query if dbt_raw_query else "",
                                sql=dbt_compiled_query if dbt_compiled_query else "",
                                columns=self.parse_data_model_columns(
                                    manifest_node, catalog_node
                                ),
                                upstream=self.parse_upstream_nodes(
                                    manifest_entities, manifest_node
                                ),
                                owner=self.get_dbt_owner(
                                    manifest_node=manifest_node,
                                    catalog_node=catalog_node,
                                ),
                                tags=dbt_table_tags_list,
                            ),
                        )
                        yield data_model_link
                        self.context.data_model_links.append(data_model_link)
                    else:
                        logger.warning(
                            f"Unable to find the table '{table_fqn}' in OpenMetadata"
                            f"Please check if the table exists and is ingested in OpenMetadata"
                            f"Also name, database, schema of the manifest node matches with the table present in OpenMetadata"  # pylint: disable=line-too-long
                        )
>>>>>>> 881a63e5
                except Exception as exc:
                    logger.debug(traceback.format_exc())
                    logger.warning(
                        f"Unexpected exception parsing DBT node:{model_name} - {exc}"
                    )

    def parse_upstream_nodes(self, manifest_entities, dbt_node):
        """
        Method to fetch the upstream nodes
        """
        upstream_nodes = []
        if (
            hasattr(dbt_node, "depends_on")
            and hasattr(dbt_node.depends_on, "nodes")
            and dbt_node.depends_on
            and dbt_node.depends_on.nodes
        ):
            for node in dbt_node.depends_on.nodes:
                try:
                    parent_node = manifest_entities[node]
<<<<<<< HEAD
                    table_name = (
                        parent_node.alias
                        if hasattr(parent_node, "alias") and parent_node.alias
                        else parent_node.name
                    )
                    parent_fqn = fqn.build(
                        self.metadata,
                        entity_type=Table,
                        service_name=self.config.serviceName,
                        database_name=self.get_corrected_name(parent_node.database),
                        schema_name=self.get_corrected_name(parent_node.schema_),
                        table_name=table_name,
                    )
                    filter_model = self.is_filtered(
                        database_name=self.get_corrected_name(parent_node.database),
                        schema_name=self.get_corrected_name(parent_node.schema_),
                        table_name=table_name,
                    )

                    if filter_model.is_filtered:
                        continue
=======
>>>>>>> 881a63e5

                    # check if the node is an ephemeral node
                    # Recursively store the upstream of the ephemeral node in the upstream list
                    if check_ephemeral_node(parent_node):
                        upstream_nodes.extend(
                            self.parse_upstream_nodes(manifest_entities, parent_node)
                        )
                    else:
                        parent_fqn = fqn.build(
                            self.metadata,
                            entity_type=Table,
                            service_name=self.config.serviceName,
                            database_name=get_corrected_name(parent_node.database),
                            schema_name=get_corrected_name(parent_node.schema_),
                            table_name=get_dbt_model_name(parent_node),
                        )

                        # check if the parent table exists in OM before adding it to the upstream list
                        # TODO: Change to get_by_name once the postgres case sensitive calls is fixed
                        parent_table_entity: Optional[
                            Union[Table, List[Table]]
                        ] = get_entity_from_es_result(
                            entity_list=self.metadata.es_search_from_fqn(
                                entity_type=Table, fqn_search_string=parent_fqn
                            ),
                            fetch_multiple_entities=False,
                        )
                        if parent_table_entity:
                            upstream_nodes.append(parent_fqn)
                except Exception as exc:  # pylint: disable=broad-except
                    logger.debug(traceback.format_exc())
                    logger.warning(
                        f"Failed to parse the DBT node {node} to get upstream nodes: {exc}"
                    )
                    continue
        return upstream_nodes

    def parse_data_model_columns(
        self, manifest_node: dict, catalog_node: dict
    ) -> List[Column]:
        """
        Method to parse the DBT columns
        """
        columns = []
        manifest_columns = manifest_node.columns
        for key, manifest_column in manifest_columns.items():
            try:
                logger.debug(f"Processing DBT column: {key}")
                # If catalog file is passed pass the column information from catalog file
                catalog_column = None
                if catalog_node and catalog_node.columns:
                    catalog_column = catalog_node.columns.get(key)
                column_name = (
                    catalog_column.name if catalog_column else manifest_column.name
                )
                column_description = None
                if catalog_column and catalog_column.comment:
                    column_description = catalog_column.comment

                columns.append(
                    Column(
                        name=column_name,
                        description=manifest_column.description
                        if manifest_column.description
                        else column_description,
                        dataType=ColumnTypeParser.get_column_type(
                            catalog_column.type
                            if catalog_column
                            else manifest_column.data_type
                        ),
                        dataLength=1,
                        ordinalPosition=catalog_column.index
                        if catalog_column
                        else None,
                        tags=get_tag_labels(
                            metadata=self.metadata,
                            tags=manifest_column.tags,
                            classification_name=self.tag_classification_name,
                            include_tags=self.source_config.includeTags,
                        ),
                    )
                )
                logger.debug(f"Successfully processed DBT column: {key}")
            except Exception as exc:  # pylint: disable=broad-except
                logger.debug(traceback.format_exc())
                logger.warning(f"Failed to parse DBT column {column_name}: {exc}")

        return columns

    def create_dbt_lineage(
        self, data_model_link: DataModelLink
    ) -> Iterable[AddLineageRequest]:
        """
        Method to process DBT lineage from upstream nodes
        """
        to_entity: Table = data_model_link.table_entity
        logger.debug(
            f"Processing DBT lineage for: {to_entity.fullyQualifiedName.__root__}"
        )

        for upstream_node in data_model_link.datamodel.upstream:
            try:
                from_es_result = self.metadata.es_search_from_fqn(
                    entity_type=Table,
                    fqn_search_string=upstream_node,
                )
                from_entity: Optional[
                    Union[Table, List[Table]]
                ] = get_entity_from_es_result(
                    entity_list=from_es_result, fetch_multiple_entities=False
                )
                if from_entity and to_entity:
                    yield AddLineageRequest(
                        edge=EntitiesEdge(
                            fromEntity=EntityReference(
                                id=from_entity.id.__root__,
                                type="table",
                            ),
                            toEntity=EntityReference(
                                id=to_entity.id.__root__,
                                type="table",
                            ),
                        )
                    )

            except Exception as exc:  # pylint: disable=broad-except
                logger.debug(traceback.format_exc())
                logger.warning(
                    f"Failed to parse the node {upstream_node} to capture lineage: {exc}"
                )

    def create_dbt_query_lineage(
        self, data_model_link: DataModelLink
    ) -> Iterable[AddLineageRequest]:
        """
        Method to process DBT lineage from queries
        """
        to_entity: Table = data_model_link.table_entity
        logger.debug(
            f"Processing DBT Query lineage for: {to_entity.fullyQualifiedName.__root__}"
        )

        try:
            source_elements = fqn.split(to_entity.fullyQualifiedName.__root__)
            # remove service name from fqn to make it parseable in format db.schema.table
            query_fqn = fqn._build(  # pylint: disable=protected-access
                *source_elements[-3:]
            )
            query = (
                f"create table {query_fqn} as {data_model_link.datamodel.sql.__root__}"
            )
            connection_type = str(
                self.config.serviceConnection.__root__.config.type.value
            )
            dialect = ConnectionTypeDialectMapper.dialect_of(connection_type)
            lineages = get_lineage_by_query(
                self.metadata,
                query=query,
                service_name=source_elements[0],
                database_name=source_elements[1],
                schema_name=source_elements[2],
                dialect=dialect,
            )
            for lineage_request in lineages or []:
                yield lineage_request

        except Exception as exc:  # pylint: disable=broad-except
            logger.debug(traceback.format_exc())
            logger.warning(
                f"Failed to parse the query {data_model_link.datamodel.sql.__root__} to capture lineage: {exc}"
            )

    def process_dbt_descriptions(self, data_model_link: DataModelLink):
        """
        Method to process DBT descriptions using patch APIs
        """
        table_entity: Table = data_model_link.table_entity
        logger.debug(
            f"Processing DBT Descriptions for: {table_entity.fullyQualifiedName.__root__}"
        )
        if table_entity:
            try:

                service_name, database_name, schema_name, table_name = fqn.split(
                    table_entity.fullyQualifiedName.__root__
                )

                data_model = data_model_link.datamodel
                # Patch table descriptions from DBT
                if data_model.description:
                    self.metadata.patch_description(
                        entity=Table,
                        source=table_entity,
                        description=data_model.description.__root__,
                        force=self.source_config.dbtUpdateDescriptions,
                    )

                # Patch column descriptions from DBT
                for column in data_model.columns:
                    if column.description:
                        self.metadata.patch_column_description(
                            table=table_entity,
                            column_fqn=fqn.build(
                                self.metadata,
                                entity_type=Column,
                                service_name=service_name,
                                database_name=database_name,
                                schema_name=schema_name,
                                table_name=table_name,
                                column_name=column.name.__root__,
                            ),
                            description=column.description.__root__,
                            force=self.source_config.dbtUpdateDescriptions,
                        )
            except Exception as exc:  # pylint: disable=broad-except
                logger.debug(traceback.format_exc())
                logger.warning(
                    f"Failed to parse the node {table_entity.fullyQualifiedName.__root__} "
                    f"to update dbt description: {exc}"
                )

    def create_dbt_tests_definition(
        self, dbt_test: dict
    ) -> Iterable[CreateTestDefinitionRequest]:
        """
        A Method to add DBT test definitions
        """
        try:
            manifest_node = dbt_test.get(DbtCommonEnum.MANIFEST_NODE.value)
            if manifest_node:
                logger.debug(
                    f"Processing DBT Tests Definition for node: {manifest_node.name}"
                )
                check_test_definition_exists = self.metadata.get_by_name(
                    fqn=manifest_node.name,
                    entity=TestDefinition,
                )
                if not check_test_definition_exists:
                    entity_type = EntityType.TABLE
                    if (
                        hasattr(manifest_node, "column_name")
                        and manifest_node.column_name
                    ):
                        entity_type = EntityType.COLUMN
                    yield CreateTestDefinitionRequest(
                        name=manifest_node.name,
                        description=manifest_node.description,
                        entityType=entity_type,
                        testPlatforms=[TestPlatform.DBT],
                        parameterDefinition=create_test_case_parameter_definitions(
                            manifest_node
                        ),
                        displayName=None,
                        owner=None,
                    )
        except Exception as err:  # pylint: disable=broad-except
            logger.debug(traceback.format_exc())
            logger.error(f"Failed to parse the node to capture tests {err}")

    def create_dbt_test_case(self, dbt_test: dict) -> Iterable[CreateTestCaseRequest]:
        """
        After test suite and test definitions have been processed, add the tests cases info
        """
        try:
            manifest_node = dbt_test.get(DbtCommonEnum.MANIFEST_NODE.value)
            if manifest_node:
                logger.debug(f"Processing DBT Test Case for node: {manifest_node.name}")
                entity_link_list = generate_entity_link(dbt_test)
                for entity_link_str in entity_link_list:
                    test_suite = check_or_create_test_suite(
                        self.metadata, entity_link_str
                    )
                    yield CreateTestCaseRequest(
                        name=manifest_node.name,
                        description=manifest_node.description,
                        testDefinition=FullyQualifiedEntityName(
                            __root__=manifest_node.name
                        ),
                        entityLink=entity_link_str,
                        testSuite=test_suite.fullyQualifiedName,
                        parameterValues=create_test_case_parameter_values(dbt_test),
                        displayName=None,
                        owner=None,
                    )
        except Exception as err:  # pylint: disable=broad-except
            logger.debug(traceback.format_exc())
            logger.error(
                f"Failed to parse the node {manifest_node.name} to capture tests {err}"
            )

    # pylint: disable=too-many-locals
    def add_dbt_test_result(self, dbt_test: dict):
        """
        After test cases has been processed, add the tests results info
        """
        try:
            # Process the Test Status
            manifest_node = dbt_test.get(DbtCommonEnum.MANIFEST_NODE.value)
            if manifest_node:
                logger.debug(
                    f"Adding DBT Test Case Results for node: {manifest_node.name}"
                )
                dbt_test_result = dbt_test.get(DbtCommonEnum.RESULTS.value)
                test_case_status = TestCaseStatus.Aborted
                test_result_value = 0
                test_case_failure_status = TestCaseFailureStatus()  # type: ignore
                if dbt_test_result.status.value in [
                    item.value for item in DbtTestSuccessEnum
                ]:
                    test_case_status = TestCaseStatus.Success
                    test_result_value = 1
                elif dbt_test_result.status.value in [
                    item.value for item in DbtTestFailureEnum
                ]:
                    test_case_status = TestCaseStatus.Failed
                    test_result_value = 0
                    test_case_failure_status = TestCaseFailureStatus(
                        testCaseFailureStatusType=TestCaseFailureStatusType.New,
                        testCaseFailureReason=None,
                        testCaseFailureComment=None,
                        updatedAt=Timestamp(
                            __root__=int(datetime.utcnow().timestamp() * 1000)
                        ),
                        updatedBy=None,
                    )

                # Process the Test Timings
                dbt_test_timings = dbt_test_result.timing
                dbt_test_completed_at = None
                for dbt_test_timing in dbt_test_timings:
                    if dbt_test_timing.name == "execute":
                        dbt_test_completed_at = dbt_test_timing.completed_at
                dbt_timestamp = None
                if dbt_test_completed_at:
                    dbt_timestamp = dbt_test_completed_at.timestamp()

                # Create the test case result object
                test_case_result = TestCaseResult(
                    timestamp=dbt_timestamp,
                    testCaseStatus=test_case_status,
                    testResultValue=[
                        TestResultValue(
                            name=dbt_test_result.unique_id,
                            value=str(test_result_value),
                        )
                    ],
                    testCaseFailureStatus=test_case_failure_status,
                    sampleData=None,
                    result=None,
                )

                # Create the test case fqns and add the results
                for table_fqn in dbt_test.get(DbtCommonEnum.UPSTREAM.value):
                    source_elements = table_fqn.split(fqn.FQN_SEPARATOR)
                    test_case_fqn = fqn.build(
                        self.metadata,
                        entity_type=TestCase,
                        service_name=self.config.serviceName,
                        database_name=source_elements[1],
                        schema_name=source_elements[2],
                        table_name=source_elements[3],
                        column_name=manifest_node.column_name
                        if hasattr(manifest_node, "column_name")
                        else None,
                        test_case_name=manifest_node.name,
                    )
                    self.metadata.add_test_case_results(
                        test_results=test_case_result,
                        test_case_fqn=test_case_fqn,
                    )
        except Exception as err:  # pylint: disable=broad-except
            logger.debug(traceback.format_exc())
            logger.error(
                f"Failed to capture tests results for node: {manifest_node.name} {err}"
            )

    def close(self):
        self.metadata.close()<|MERGE_RESOLUTION|>--- conflicted
+++ resolved
@@ -59,7 +59,6 @@
 from metadata.ingestion.source.database.column_type_parser import ColumnTypeParser
 from metadata.ingestion.source.database.database_service import DataModelLink
 from metadata.ingestion.source.database.dbt.constants import (
-<<<<<<< HEAD
     NONE_KEYWORDS_LIST,
     REQUIRED_CATALOG_KEYS,
     REQUIRED_MANIFEST_KEYS,
@@ -68,13 +67,6 @@
     DbtTestFailureEnum,
     DbtTestSuccessEnum,
     RawQueriesEnum,
-=======
-    REQUIRED_CATALOG_KEYS,
-    REQUIRED_MANIFEST_KEYS,
-    DbtCommonEnum,
-    DbtTestFailureEnum,
-    DbtTestSuccessEnum,
->>>>>>> 881a63e5
     SkipResourceTypeEnum,
 )
 from metadata.ingestion.source.database.dbt.dbt_service import (
@@ -438,11 +430,6 @@
                     if dbt_objects.dbt_catalog:
                         catalog_node = catalog_entities.get(key)
 
-<<<<<<< HEAD
-                    filter_model = self.is_filtered(
-                        database_name=self.get_corrected_name(manifest_node.database),
-                        schema_name=self.get_corrected_name(manifest_node.schema_),
-=======
                     dbt_table_tags_list = None
                     if manifest_node.tags:
                         dbt_table_tags_list = get_tag_labels(
@@ -463,23 +450,9 @@
                         service_name=self.config.serviceName,
                         database_name=get_corrected_name(manifest_node.database),
                         schema_name=get_corrected_name(manifest_node.schema_),
->>>>>>> 881a63e5
                         table_name=model_name,
                     )
 
-<<<<<<< HEAD
-                    if filter_model.is_filtered:
-                        self.status.filter(filter_model.model_fqn, filter_model.message)
-                        continue
-
-                    yield from self._create_data_model_link(
-                        model_name=model_name,
-                        manifest_entities=manifest_entities,
-                        manifest_node=manifest_node,
-                        catalog_node=catalog_node,
-                    ) or []
-
-=======
                     if table_entity:
                         data_model_link = DataModelLink(
                             table_entity=table_entity,
@@ -512,7 +485,6 @@
                             f"Please check if the table exists and is ingested in OpenMetadata"
                             f"Also name, database, schema of the manifest node matches with the table present in OpenMetadata"  # pylint: disable=line-too-long
                         )
->>>>>>> 881a63e5
                 except Exception as exc:
                     logger.debug(traceback.format_exc())
                     logger.warning(
@@ -533,30 +505,6 @@
             for node in dbt_node.depends_on.nodes:
                 try:
                     parent_node = manifest_entities[node]
-<<<<<<< HEAD
-                    table_name = (
-                        parent_node.alias
-                        if hasattr(parent_node, "alias") and parent_node.alias
-                        else parent_node.name
-                    )
-                    parent_fqn = fqn.build(
-                        self.metadata,
-                        entity_type=Table,
-                        service_name=self.config.serviceName,
-                        database_name=self.get_corrected_name(parent_node.database),
-                        schema_name=self.get_corrected_name(parent_node.schema_),
-                        table_name=table_name,
-                    )
-                    filter_model = self.is_filtered(
-                        database_name=self.get_corrected_name(parent_node.database),
-                        schema_name=self.get_corrected_name(parent_node.schema_),
-                        table_name=table_name,
-                    )
-
-                    if filter_model.is_filtered:
-                        continue
-=======
->>>>>>> 881a63e5
 
                     # check if the node is an ephemeral node
                     # Recursively store the upstream of the ephemeral node in the upstream list
