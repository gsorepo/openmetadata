#  Copyright 2021 Collate
#  Licensed under the Apache License, Version 2.0 (the "License");
#  you may not use this file except in compliance with the License.
#  You may obtain a copy of the License at
#  http://www.apache.org/licenses/LICENSE-2.0
#  Unless required by applicable law or agreed to in writing, software
#  distributed under the License is distributed on an "AS IS" BASIS,
#  WITHOUT WARRANTIES OR CONDITIONS OF ANY KIND, either express or implied.
#  See the License for the specific language governing permissions and
#  limitations under the License.

"""
Source connection handler
"""
from copy import deepcopy
from enum import Enum
from functools import singledispatch
from typing import Any, Optional
from urllib.parse import quote_plus

from pydantic import SecretStr, ValidationError
from sqlalchemy.engine import Engine

from metadata.generated.schema.entity.automations.workflow import (
    Workflow as AutomationWorkflow,
)
from metadata.generated.schema.entity.services.connections.database.hiveConnection import (
    HiveConnection,
    HiveScheme,
)
from metadata.generated.schema.entity.services.connections.database.mysqlConnection import (
    MysqlConnection,
)
from metadata.generated.schema.entity.services.connections.database.postgresConnection import (
    PostgresConnection,
)
from metadata.ingestion.connections.builders import (
    create_generic_db_connection,
    get_connection_args_common,
    get_connection_options_dict,
    get_connection_url_common,
    init_empty_connection_arguments,
)
from metadata.ingestion.connections.test_connections import (
    test_connection_db_schema_sources,
)
from metadata.ingestion.ometa.ometa_api import OpenMetadata
from metadata.utils.constants import THREE_MIN

HIVE_POSTGRES_SCHEME = "hive+postgres"
HIVE_MYSQL_SCHEME = "hive+mysql"


def get_connection_url(connection: HiveConnection) -> str:
    """
    Build the URL handling auth requirements
    """
    url = f"{connection.scheme.value}://"
    if (
        connection.username
        and connection.auth
        and connection.auth.value in ("LDAP", "CUSTOM")
    ):
        url += quote_plus(connection.username)
        if not connection.password:
            connection.password = SecretStr("")
        url += f":{quote_plus(connection.password.get_secret_value())}"
        url += "@"

    elif connection.username:
        url += quote_plus(connection.username)
        if connection.password:
            url += f":{quote_plus(connection.password.get_secret_value())}"
        url += "@"

    url += connection.hostPort
    url += f"/{connection.databaseSchema}" if connection.databaseSchema else ""

    options = get_connection_options_dict(connection)
    if options:
        params = "&".join(
            f"{key}={quote_plus(value)}" for (key, value) in options.items() if value
        )
        url = f"{url}?{params}"
    if connection.authOptions:
        return f"{url};{connection.authOptions}"
    return url


def get_connection(connection: HiveConnection) -> Engine:
    """
    Create connection
    """

    if connection.auth:
        if not connection.connectionArguments:
            connection.connectionArguments = init_empty_connection_arguments()
        auth_key = (
            "auth"
            if connection.scheme
            in {HiveScheme.hive, HiveScheme.hive_http, HiveScheme.hive_https}
            else "auth_mechanism"
        )
        connection.connectionArguments.root[auth_key] = connection.auth.value

    if connection.kerberosServiceName:
        if not connection.connectionArguments:
            connection.connectionArguments = init_empty_connection_arguments()
        connection.connectionArguments.root[
            "kerberos_service_name"
        ] = connection.kerberosServiceName

    return create_generic_db_connection(
        connection=connection,
        get_connection_url_fn=get_connection_url,
        get_connection_args_fn=get_connection_args_common,
    )


@singledispatch
def get_metastore_connection(connection: Any) -> Engine:
    """
    Create connection
    """
    raise NotImplementedError("Metastore not implemented")


@get_metastore_connection.register
def _(connection: PostgresConnection):
    # import required to load sqlalchemy plugin
    # pylint: disable=import-outside-toplevel,unused-import
    from metadata.ingestion.source.database.hive.metastore_dialects.postgres import (  # nopycln: import
        HivePostgresMetaStoreDialect,
    )

    class CustomPostgresScheme(Enum):
        HIVE_POSTGRES = HIVE_POSTGRES_SCHEME

    class CustomPostgresConnection(PostgresConnection):
        scheme: Optional[CustomPostgresScheme]

    connection_copy = deepcopy(connection.__dict__)
    connection_copy["scheme"] = CustomPostgresScheme.HIVE_POSTGRES

    custom_connection = CustomPostgresConnection(**connection_copy)

    return create_generic_db_connection(
        connection=custom_connection,
        get_connection_url_fn=get_connection_url_common,
        get_connection_args_fn=get_connection_args_common,
    )


@get_metastore_connection.register
def _(connection: MysqlConnection):
    # import required to load sqlalchemy plugin
    # pylint: disable=import-outside-toplevel,unused-import
    from metadata.ingestion.source.database.hive.metastore_dialects.mysql import (  # nopycln: import
        HiveMysqlMetaStoreDialect,
    )

    class CustomMysqlScheme(Enum):
        HIVE_MYSQL = HIVE_MYSQL_SCHEME

    class CustomMysqlConnection(MysqlConnection):
        scheme: Optional[CustomMysqlScheme]

    connection_copy = deepcopy(connection.__dict__)
    connection_copy["scheme"] = CustomMysqlScheme.HIVE_MYSQL

    custom_connection = CustomMysqlConnection(**connection_copy)

    return create_generic_db_connection(
        connection=custom_connection,
        get_connection_url_fn=get_connection_url_common,
        get_connection_args_fn=get_connection_args_common,
    )


def test_connection(
    metadata: OpenMetadata,
    engine: Engine,
    service_connection: HiveConnection,
    automation_workflow: Optional[AutomationWorkflow] = None,
<<<<<<< HEAD
    timeout_seconds: Optional[int] = 3 * 60,
=======
    timeout_seconds: Optional[int] = THREE_MIN,
>>>>>>> 1e01cb45
) -> None:
    """
    Test connection. This can be executed either as part
    of a metadata workflow or during an Automation Workflow
    """

    if service_connection.metastoreConnection and isinstance(
        service_connection.metastoreConnection, dict
    ):
        try:
            service_connection.metastoreConnection = MysqlConnection.model_validate(
                service_connection.metastoreConnection
            )
        except ValidationError:
            try:
                service_connection.metastoreConnection = (
                    PostgresConnection.model_validate(
                        service_connection.metastoreConnection
                    )
                )
            except ValidationError:
                raise ValueError("Invalid metastore connection")
        engine = get_metastore_connection(service_connection.metastoreConnection)

    test_connection_db_schema_sources(
        metadata=metadata,
        engine=engine,
        service_connection=service_connection,
        automation_workflow=automation_workflow,
        timeout_seconds=timeout_seconds,
    )<|MERGE_RESOLUTION|>--- conflicted
+++ resolved
@@ -182,11 +182,7 @@
     engine: Engine,
     service_connection: HiveConnection,
     automation_workflow: Optional[AutomationWorkflow] = None,
-<<<<<<< HEAD
-    timeout_seconds: Optional[int] = 3 * 60,
-=======
     timeout_seconds: Optional[int] = THREE_MIN,
->>>>>>> 1e01cb45
 ) -> None:
     """
     Test connection. This can be executed either as part
