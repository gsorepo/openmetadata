--- conflicted
+++ resolved
@@ -18,16 +18,8 @@
 
 from metadata.generated.schema.api.lineage.addLineage import AddLineageRequest
 from metadata.generated.schema.type.tableQuery import TableQuery
-<<<<<<< HEAD
 from metadata.ingestion.lineage.models import ConnectionTypeDialectMapper
-from metadata.ingestion.lineage.parser import LineageParser
-from metadata.ingestion.lineage.sql_lineage import (
-    get_lineage_by_query,
-    get_lineage_via_table_entity,
-)
-=======
 from metadata.ingestion.lineage.sql_lineage import get_lineage_by_query
->>>>>>> 04dae8bc
 from metadata.ingestion.source.connections import get_connection
 from metadata.ingestion.source.database.query_parser_source import QueryParserSource
 from metadata.utils.logger import ingestion_logger
@@ -102,12 +94,8 @@
         Based on the query logs, prepare the lineage
         and send it to the sink
         """
-<<<<<<< HEAD
-        logger.info("Processing query history lineage...")
         connection_type = str(self.service_connection.type.value)
         dialect = ConnectionTypeDialectMapper.dialect_of(connection_type)
-=======
->>>>>>> 04dae8bc
         for table_query in self.get_table_query():
 
             lineages = get_lineage_by_query(
@@ -120,64 +108,4 @@
             )
 
             for lineage_request in lineages or []:
-<<<<<<< HEAD
-                yield lineage_request
-
-    def yield_view_ddl(self):
-        """
-        Obtain the tables' viewDefinition to pick
-        up the lineage from its DDL
-        """
-        logger.info("Processing view lineage...")
-        for table_entity in self.get_all_tables_from_api():
-            # We only pick up views whose viewDefinition is informed
-            if (
-                table_entity.tableType in {TableType.View, TableType.MaterializedView}
-                and table_entity.viewDefinition
-                and table_entity.viewDefinition.__root__
-            ):
-
-                try:
-                    connection_type = str(self.service_connection.type.value)
-                    dialect = ConnectionTypeDialectMapper.dialect_of(connection_type)
-                    lineage_parser = LineageParser(
-                        table_entity.viewDefinition.__root__, dialect=dialect
-                    )
-                    if lineage_parser.source_tables and lineage_parser.target_tables:
-                        yield from get_lineage_by_query(
-                            self.metadata,
-                            query=table_entity.viewDefinition.__root__,
-                            service_name=self.config.serviceName,
-                            database_name=table_entity.database.name,
-                            schema_name=table_entity.databaseSchema.name,
-                            dialect=dialect,
-                        ) or []
-
-                    else:
-                        yield from get_lineage_via_table_entity(
-                            self.metadata,
-                            table_entity=table_entity,
-                            service_name=self.config.serviceName,
-                            database_name=table_entity.database.name,
-                            schema_name=table_entity.databaseSchema.name,
-                            query=table_entity.viewDefinition.__root__,
-                            dialect=dialect,
-                        ) or []
-
-                except Exception as exc:
-                    logger.debug(traceback.format_exc())
-                    logger.warning(
-                        f"Could not parse query [{table_entity.viewDefinition.__root__}]."
-                        f" Ingesting lineage failed due to: {exc}"
-                    )
-
-    def next_record(self) -> Iterable[AddLineageRequest]:
-        """
-        Based on the query logs, prepare the lineage
-        and send it to the sink
-        """
-        yield from self.yield_table_query()
-        yield from self.yield_view_ddl()
-=======
-                yield lineage_request
->>>>>>> 04dae8bc
+                yield lineage_request