#  Copyright 2021 Collate
#  Licensed under the Apache License, Version 2.0 (the "License");
#  you may not use this file except in compliance with the License.
#  You may obtain a copy of the License at
#  http://www.apache.org/licenses/LICENSE-2.0
#  Unless required by applicable law or agreed to in writing, software
#  distributed under the License is distributed on an "AS IS" BASIS,
#  WITHOUT WARRANTIES OR CONDITIONS OF ANY KIND, either express or implied.
#  See the License for the specific language governing permissions and
#  limitations under the License.
"""
MariaDB source module
"""
import traceback
from typing import Iterable, Optional, Tuple

from sqlalchemy.dialects.mysql.base import MySQLDialect, ischema_names
from sqlalchemy.dialects.mysql.reflection import MySQLTableDefinitionParser
from sqlalchemy.engine import Inspector

from metadata.generated.schema.entity.data.databaseSchema import DatabaseSchema
from metadata.generated.schema.entity.data.table import Table, TableType
from metadata.generated.schema.entity.services.connections.database.mariaDBConnection import (
    MariaDBConnection,
)
from metadata.generated.schema.metadataIngestion.workflow import (
    Source as WorkflowSource,
)
from metadata.ingestion.api.steps import InvalidSourceException
<<<<<<< HEAD
from metadata.ingestion.source.database.common_db_source import (
    CommonDbSourceService,
    TableNameAndType,
)
from metadata.ingestion.source.database.mysql.queries import MYSQL_GET_TABLE
from metadata.ingestion.source.database.mysql.utils import (
    col_type_map,
    get_filter_pattern_query,
    get_schema_names,
    get_schema_names_reflection,
    parse_column,
)
from metadata.utils import fqn
from metadata.utils.filters import filter_by_schema, filter_by_table
from metadata.utils.logger import ingestion_logger
=======
from metadata.ingestion.ometa.ometa_api import OpenMetadata
from metadata.ingestion.source.database.common_db_source import CommonDbSourceService
from metadata.ingestion.source.database.mysql.utils import col_type_map, parse_column
>>>>>>> f5e10c4a

ischema_names.update(col_type_map)


MySQLTableDefinitionParser._parse_column = (  # pylint: disable=protected-access
    parse_column
)
MySQLDialect.get_schema_names = get_schema_names
Inspector.get_schema_names = get_schema_names_reflection


logger = ingestion_logger()


class MariadbSource(CommonDbSourceService):
    """
    Implements the necessary methods to extract
    Database metadata from Hive Source
    """

    @classmethod
    def create(cls, config_dict, metadata: OpenMetadata):
        config: WorkflowSource = WorkflowSource.parse_obj(config_dict)
        connection: MariaDBConnection = config.serviceConnection.__root__.config
        if not isinstance(connection, MariaDBConnection):
            raise InvalidSourceException(
                f"Expected MariaDBConnection, but got {connection}"
            )
<<<<<<< HEAD
        return cls(config, metadata_config)

    def get_raw_database_schema_names(self) -> Iterable[str]:
        if self.service_connection.__dict__.get("databaseSchema"):
            yield self.service_connection.databaseSchema
        else:
            for schema_name in self.inspector.get_schema_names(
                pushFilterDown=self.source_config.pushFilterDown,
                filter_include_schema_name=self.source_config.schemaFilterPattern.includes
                if self.source_config.schemaFilterPattern
                and self.source_config.schemaFilterPattern.includes
                else [],
                filter_exclude_schema_name=self.source_config.schemaFilterPattern.excludes
                if self.source_config.schemaFilterPattern
                and self.source_config.schemaFilterPattern.excludes
                else [],
            ):
                yield schema_name

    def _get_filtered_schema_names(
        self, return_fqn: bool = False, add_to_status: bool = True
    ) -> Iterable[str]:
        for schema_name in self.get_raw_database_schema_names():
            schema_fqn = fqn.build(
                self.metadata,
                entity_type=DatabaseSchema,
                service_name=self.context.database_service.name.__root__,
                database_name=self.context.database.name.__root__,
                schema_name=schema_name,
            )
            if not self.source_config.pushFilterDown:
                if filter_by_schema(
                    self.source_config.schemaFilterPattern,
                    schema_fqn
                    if self.source_config.useFqnForFiltering
                    else schema_name,
                ):
                    if add_to_status:
                        self.status.filter(schema_fqn, "Schema Filtered Out")
                    continue
            yield schema_fqn if return_fqn else schema_name

    def query_table_names_and_types(
        self, schema_name: str
    ) -> Iterable[TableNameAndType]:
        """
        Overwrite the inspector implementation to handle partitioned
        and foreign types
        """
        tb_patterns_include = [
            tb_name.replace("%", "%%")
            for tb_name in self.source_config.tableFilterPattern.includes
            if self.source_config.tableFilterPattern.includes
        ]
        tb_patterns_exclude = [
            tb_name.replace("%", "%%")
            for tb_name in self.source_config.tableFilterPattern.excludes
            if self.source_config.tableFilterPattern.excludes
        ]
        if self.source_config.tableFilterPattern:
            if (
                self.source_config.tableFilterPattern.includes
                and self.source_config.tableFilterPattern.excludes
            ):
                format_pattern = f"and ({get_filter_pattern_query(tb_patterns_include, 'table_name')} or {get_filter_pattern_query(tb_patterns_exclude,'table_name', exclude=True)} )"  # pylint: disable=line-too-long
            else:
                format_pattern = (
                    f"and ({get_filter_pattern_query(tb_patterns_include,'table_name')})"
                    if self.source_config.tableFilterPattern.includes
                    else f"and ({get_filter_pattern_query(tb_patterns_exclude, 'table_name',exclude=True)})"
                )
        query = MYSQL_GET_TABLE
        result = self.connection.execute(
            query.format(format_pattern)
            if self.source_config.pushFilterDown
            and self.source_config.tableFilterPattern
            else query.format("")
        )

        return [
            TableNameAndType(name=name[0], type_=TableType.Regular) for name in result
        ]

    def get_tables_name_and_type(self) -> Optional[Iterable[Tuple[str, str]]]:
        """
        Handle table and views.
        Fetches them up using the context information and
        the inspector set when preparing the db.
        :return: tables or views, depending on config
        """
        try:
            schema_name = self.context.database_schema.name.__root__
            if self.source_config.includeTables:
                for table_and_type in self.query_table_names_and_types(schema_name):
                    table_name = self.standardize_table_name(
                        schema_name, table_and_type.name
                    )
                    table_fqn = fqn.build(
                        self.metadata,
                        entity_type=Table,
                        service_name=self.context.database_service.name.__root__,
                        database_name=self.context.database.name.__root__,
                        schema_name=self.context.database_schema.name.__root__,
                        table_name=table_name,
                        skip_es_search=True,
                    )
                    if not self.source_config.pushFilterDown:
                        if filter_by_table(
                            self.source_config.tableFilterPattern,
                            table_fqn
                            if self.source_config.useFqnForFiltering
                            else table_name,
                        ):
                            self.status.filter(
                                table_fqn,
                                "Table Filtered Out",
                            )
                            continue
                    yield table_name, table_and_type.type_

            if self.source_config.includeViews:
                for view_name in self.inspector.get_view_names(schema_name):
                    view_name = self.standardize_table_name(schema_name, view_name)
                    view_fqn = fqn.build(
                        self.metadata,
                        entity_type=Table,
                        service_name=self.context.database_service.name.__root__,
                        database_name=self.context.database.name.__root__,
                        schema_name=self.context.database_schema.name.__root__,
                        table_name=view_name,
                    )

                    if filter_by_table(
                        self.source_config.tableFilterPattern,
                        view_fqn
                        if self.source_config.useFqnForFiltering
                        else view_name,
                    ):
                        self.status.filter(
                            view_fqn,
                            "Table Filtered Out",
                        )
                        continue
                    yield view_name, TableType.View
        except Exception as err:
            logger.warning(
                f"Fetching tables names failed for schema {schema_name} due to - {err}"
            )
            logger.debug(traceback.format_exc())
=======
        return cls(config, metadata)
>>>>>>> f5e10c4a
<|MERGE_RESOLUTION|>--- conflicted
+++ resolved
@@ -27,7 +27,6 @@
     Source as WorkflowSource,
 )
 from metadata.ingestion.api.steps import InvalidSourceException
-<<<<<<< HEAD
 from metadata.ingestion.source.database.common_db_source import (
     CommonDbSourceService,
     TableNameAndType,
@@ -43,11 +42,7 @@
 from metadata.utils import fqn
 from metadata.utils.filters import filter_by_schema, filter_by_table
 from metadata.utils.logger import ingestion_logger
-=======
 from metadata.ingestion.ometa.ometa_api import OpenMetadata
-from metadata.ingestion.source.database.common_db_source import CommonDbSourceService
-from metadata.ingestion.source.database.mysql.utils import col_type_map, parse_column
->>>>>>> f5e10c4a
 
 ischema_names.update(col_type_map)
 
@@ -76,8 +71,7 @@
             raise InvalidSourceException(
                 f"Expected MariaDBConnection, but got {connection}"
             )
-<<<<<<< HEAD
-        return cls(config, metadata_config)
+        return cls(config, metadata)
 
     def get_raw_database_schema_names(self) -> Iterable[str]:
         if self.service_connection.__dict__.get("databaseSchema"):
@@ -225,7 +219,4 @@
             logger.warning(
                 f"Fetching tables names failed for schema {schema_name} due to - {err}"
             )
-            logger.debug(traceback.format_exc())
-=======
-        return cls(config, metadata)
->>>>>>> f5e10c4a
+            logger.debug(traceback.format_exc())