#  Copyright 2021 Collate
#  Licensed under the Apache License, Version 2.0 (the "License");
#  you may not use this file except in compliance with the License.
#  You may obtain a copy of the License at
#  http://www.apache.org/licenses/LICENSE-2.0
#  Unless required by applicable law or agreed to in writing, software
#  distributed under the License is distributed on an "AS IS" BASIS,
#  WITHOUT WARRANTIES OR CONDITIONS OF ANY KIND, either express or implied.
#  See the License for the specific language governing permissions and
#  limitations under the License.
"""
SQL Queries used during ingestion
"""

import textwrap

MSSQL_SQL_STATEMENT = textwrap.dedent(
    """
      SELECT TOP {result_limit}
        db.NAME database_name,
        t.text query_text,
        s.last_execution_time start_time,
        DATEADD(s, s.last_elapsed_time/1000000, s.last_execution_time) end_time,
        s.last_elapsed_time/1000000 duration,
        NULL schema_name,
        NULL query_type,
        NULL user_name,
        NULL aborted
      FROM sys.dm_exec_cached_plans AS p
      INNER JOIN sys.dm_exec_query_stats AS s
        ON p.plan_handle = s.plan_handle
      CROSS APPLY sys.dm_exec_sql_text(p.plan_handle) AS t
      INNER JOIN sys.databases db
        ON db.database_id = t.dbid
      WHERE s.last_execution_time between '{start_time}' and '{end_time}'
          AND t.text NOT LIKE '/* {{"app": "OpenMetadata", %%}} */%%'
          AND t.text NOT LIKE '/* {{"app": "dbt", %%}} */%%'
          AND p.objtype != 'Prepared'
          {filters}
      ORDER BY s.last_execution_time DESC
"""
)

MSSQL_GET_TABLE_COMMENTS = textwrap.dedent(
    """
SELECT obj.name AS table_name,
        ep.value AS table_comment,
        s.name AS "schema"
FROM sys.objects AS obj
LEFT JOIN sys.extended_properties AS ep
    ON obj.object_id = ep.major_id AND ep.minor_id = 0 AND ep.name = 'MS_Description'
JOIN sys.schemas AS s
    ON obj.schema_id = s.schema_id
WHERE
    obj.type IN ('U', 'V') /* User tables and views */
"""
)

<<<<<<< HEAD
MSSQL_GET_DATABASE_COMMENTS = textwrap.dedent(
    """
    SELECT 
    DB_NAME() AS DATABASE_NAME,
    ep.value AS COMMENT 
FROM sys.extended_properties ep
WHERE ep.class = 0  
AND ep.name = 'MS_Description'
"""
)

MSSQL_GET_SCHEMA_COMMENTS = textwrap.dedent(
    """
     SELECT 
    DB_NAME() AS DATABASE_NAME, 
    s.name AS SCHEMA_NAME, 
    ep.value AS COMMENT
FROM sys.schemas s
LEFT JOIN sys.extended_properties ep 
    ON ep.major_id = s.schema_id -- ID of the main object (table, schema, etc.).
    AND ep.minor_id = 0 
    AND ep.class = 3  -- Class 3 represents Schema properties
    AND ep.name = 'MS_Description'
=======
MSSQL_GET_STORED_PROCEDURE_COMMENTS = textwrap.dedent(
    """
SELECT 
    DB_NAME() AS DATABASE_NAME,
    s.name AS SCHEMA_NAME,
    p.name AS STORED_PROCEDURE,
    ep.value AS COMMENT
FROM sys.procedures p
JOIN sys.schemas s ON p.schema_id = s.schema_id
LEFT JOIN sys.extended_properties ep 
    ON ep.major_id = p.object_id 
    AND ep.minor_id = 0 
    AND ep.class = 1
    AND ep.name = 'MS_Description';
>>>>>>> 96b36e4a
"""
)

MSSQL_ALL_VIEW_DEFINITIONS = textwrap.dedent(
    """
SELECT
    definition view_def,
    views.name view_name,
    sch.name "schema"
FROM sys.sql_modules as mod
INNER JOIN sys.views as views
    ON mod.object_id = views.object_id
INNER JOIN sys.schemas as sch
    ON views.schema_id = sch.schema_id
"""
)

MSSQL_GET_DATABASE = """
SELECT name FROM master.sys.databases order by name
"""

MSSQL_TEST_GET_QUERIES = textwrap.dedent(
    """
      SELECT TOP 1
        t.text query_text
      FROM sys.dm_exec_cached_plans AS p
      INNER JOIN sys.dm_exec_query_stats AS s
        ON p.plan_handle = s.plan_handle
      CROSS APPLY sys.dm_exec_sql_text(p.plan_handle) AS t
      INNER JOIN sys.databases db
        ON db.database_id = t.dbid
"""
)

MSSQL_GET_FOREIGN_KEY = """\
WITH fk_info AS (
    SELECT
        ischema_ref_con.constraint_schema,
        ischema_ref_con.constraint_name,
        ischema_key_col.ordinal_position,
        ischema_key_col.[table_schema],
        ischema_key_col.table_name,
        ischema_ref_con.unique_constraint_schema,
        ischema_ref_con.unique_constraint_name,
        ischema_ref_con.match_option,
        ischema_ref_con.update_rule,
        ischema_ref_con.delete_rule,
        ischema_key_col.column_name AS constrained_column
    FROM
        INFORMATION_SCHEMA.REFERENTIAL_CONSTRAINTS ischema_ref_con
        INNER JOIN
        INFORMATION_SCHEMA.KEY_COLUMN_USAGE ischema_key_col ON
            ischema_key_col.[table_schema] = ischema_ref_con.constraint_schema
            AND ischema_key_col.constraint_name =
            ischema_ref_con.constraint_name
    WHERE ischema_key_col.table_name = :tablename
        AND ischema_key_col.[table_schema] = :owner
),
constraint_info AS (
    SELECT
        ischema_key_col.constraint_schema,
        ischema_key_col.constraint_name,
        ischema_key_col.ordinal_position,
        ischema_key_col.[table_schema],
        ischema_key_col.table_name,
        ischema_key_col.column_name
    FROM
        INFORMATION_SCHEMA.KEY_COLUMN_USAGE ischema_key_col
),
index_info AS (
    SELECT
        sys.schemas.name AS index_schema,
        sys.indexes.name AS index_name,
        sys.index_columns.key_ordinal AS ordinal_position,
        sys.schemas.name AS [table_schema],
        sys.objects.name AS table_name,
        sys.columns.name AS column_name
    FROM
        sys.indexes
        INNER JOIN
        sys.objects ON
            sys.objects.object_id = sys.indexes.object_id
        INNER JOIN
        sys.schemas ON
            sys.schemas.schema_id = sys.objects.schema_id
        INNER JOIN
        sys.index_columns ON
            sys.index_columns.object_id = sys.objects.object_id
            AND sys.index_columns.index_id = sys.indexes.index_id
        INNER JOIN
        sys.columns ON
            sys.columns.object_id = sys.indexes.object_id
            AND sys.columns.column_id = sys.index_columns.column_id
)
    SELECT
        fk_info.constraint_schema,
        fk_info.constraint_name,
        fk_info.ordinal_position,
        fk_info.constrained_column,
        constraint_info.[table_schema] AS referred_table_schema,
        constraint_info.table_name AS referred_table_name,
        constraint_info.column_name AS referred_column,
        fk_info.match_option,
        fk_info.update_rule,
        fk_info.delete_rule
    FROM
        fk_info INNER JOIN constraint_info ON
            constraint_info.constraint_schema =
                fk_info.unique_constraint_schema
            AND constraint_info.constraint_name =
                fk_info.unique_constraint_name
            AND constraint_info.ordinal_position = fk_info.ordinal_position
    UNION
    SELECT
        fk_info.constraint_schema,
        fk_info.constraint_name,
        fk_info.ordinal_position,
        fk_info.constrained_column,
        index_info.[table_schema] AS referred_table_schema,
        index_info.table_name AS referred_table_name,
        index_info.column_name AS referred_column,
        fk_info.match_option,
        fk_info.update_rule,
        fk_info.delete_rule
    FROM
        fk_info INNER JOIN index_info ON
            index_info.index_schema = fk_info.unique_constraint_schema
            AND index_info.index_name = fk_info.unique_constraint_name
            AND index_info.ordinal_position = fk_info.ordinal_position

    ORDER BY fk_info.constraint_schema, fk_info.constraint_name,
        fk_info.ordinal_position
"""

MSSQL_GET_STORED_PROCEDURES = textwrap.dedent(
    """
SELECT
  ROUTINE_NAME AS name,
  NULL AS owner,            
  ROUTINE_BODY AS language,
  l.definition AS definition
FROM INFORMATION_SCHEMA.ROUTINES r
JOIN sys.procedures p ON p.name = r.ROUTINE_NAME 
JOIN sys.sql_modules l on l.object_id = p.object_id
 WHERE ROUTINE_TYPE = 'PROCEDURE'
   AND ROUTINE_CATALOG = '{database_name}'
   AND ROUTINE_SCHEMA = '{schema_name}' 
   AND LEFT(ROUTINE_NAME, 3) NOT IN ('sp_', 'xp_', 'ms_')
    """
)

MSSQL_GET_STORED_PROCEDURE_QUERIES = textwrap.dedent(
    """
WITH SP_HISTORY (start_time, end_time, procedure_name, query_text) AS (
  select 
    s.last_execution_time start_time,
    DATEADD(s, s.last_elapsed_time/1000000, s.last_execution_time) end_time,
    OBJECT_NAME(object_id, database_id) as procedure_name,
    text as query_text
  from sys.dm_exec_procedure_stats s
  CROSS APPLY sys.dm_exec_sql_text(s.plan_handle)
  WHERE OBJECT_NAME(object_id, database_id) IS NOT NULL
    AND s.last_execution_time > '{start_date}'
),
Q_HISTORY (database_name, query_text, start_time, end_time, duration,query_type, schema_name, user_name) AS (
  select    
    db.NAME database_name,
    t.text query_text,
    s.last_execution_time start_time,
    DATEADD(s, s.last_elapsed_time/1000000, s.last_execution_time) end_time,
    s.last_elapsed_time/1000000 duration,
    case
        when t.text LIKE '%%MERGE%%' then 'MERGE'
        when t.text LIKE '%%UPDATE%%' then 'UPDATE'
        when t.text LIKE '%%SELECT%%INTO%%' then 'CREATE_TABLE_AS_SELECT'
        when t.text LIKE '%%INSERT%%' then 'INSERT'
    else 'UNKNOWN' end query_type,
    NULL schema_name,
    NULL user_name
  FROM sys.dm_exec_cached_plans AS p
  INNER JOIN sys.dm_exec_query_stats AS s
    ON p.plan_handle = s.plan_handle
  CROSS APPLY sys.dm_exec_sql_text(p.plan_handle) AS t
  INNER JOIN sys.databases db
    ON db.database_id = t.dbid
  WHERE t.text NOT LIKE '/* {{"app": "OpenMetadata", %%}} */%%'
    AND t.text NOT LIKE '/* {{"app": "dbt", %%}} */%%'
    AND p.objtype NOT IN ('Prepared', 'Proc')
    AND s.last_execution_time > '{start_date}'
)
select 
  Q.query_type AS QUERY_TYPE,
  Q.database_name  AS QUERY_DATABASE_NAME,
  Q.schema_name AS QUERY_SCHEMA_NAME,
  Q.query_text AS QUERY_TEXT,
  Q.user_name AS QUERY_USER_NAME,
  Q.start_time AS QUERY_START_TIME,
  Q.duration AS QUERY_DURATION,
  SP.procedure_name AS PROCEDURE_NAME,
  SP.query_text AS PROCEDURE_TEXT,
  SP.start_time AS PROCEDURE_START_TIME,
  SP.end_time AS PROCEDURE_END_TIME
from SP_HISTORY SP
JOIN Q_HISTORY Q
  ON (
    Q.start_time BETWEEN SP.start_time and SP.end_time
    OR Q.end_time BETWEEN SP.start_time and SP.end_time
    )
order by PROCEDURE_START_TIME desc
;
    """
)

GET_DB_CONFIGS = textwrap.dedent("DBCC USEROPTIONS;")<|MERGE_RESOLUTION|>--- conflicted
+++ resolved
@@ -56,7 +56,6 @@
 """
 )
 
-<<<<<<< HEAD
 MSSQL_GET_DATABASE_COMMENTS = textwrap.dedent(
     """
     SELECT 
@@ -80,7 +79,9 @@
     AND ep.minor_id = 0 
     AND ep.class = 3  -- Class 3 represents Schema properties
     AND ep.name = 'MS_Description'
-=======
+    """
+)
+
 MSSQL_GET_STORED_PROCEDURE_COMMENTS = textwrap.dedent(
     """
 SELECT 
@@ -95,7 +96,6 @@
     AND ep.minor_id = 0 
     AND ep.class = 1
     AND ep.name = 'MS_Description';
->>>>>>> 96b36e4a
 """
 )
 
