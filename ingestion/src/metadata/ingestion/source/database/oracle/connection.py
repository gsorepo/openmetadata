--- conflicted
+++ resolved
@@ -35,16 +35,7 @@
     get_connection_args_common,
     get_connection_options_dict,
 )
-<<<<<<< HEAD
-from metadata.ingestion.connections.test_connections import (
-    TestConnectionResult,
-    TestConnectionStep,
-    test_connection_db_common,
-    test_connection_db_schema_sources,
-)
-=======
 from metadata.ingestion.connections.test_connections import test_connection_db_common
->>>>>>> c5b37ae0
 from metadata.ingestion.ometa.ometa_api import OpenMetadata
 from metadata.utils.logger import ingestion_logger
 
