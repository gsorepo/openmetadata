--- conflicted
+++ resolved
@@ -29,14 +29,7 @@
     get_connection_url_common,
     init_empty_connection_arguments,
 )
-<<<<<<< HEAD
-from metadata.ingestion.connections.test_connections import (
-    TestConnectionResult,
-    test_connection_db_common,
-)
-=======
 from metadata.ingestion.connections.test_connections import test_connection_db_common
->>>>>>> c5b37ae0
 from metadata.ingestion.ometa.ometa_api import OpenMetadata
 from metadata.ingestion.source.database.postgres.queries import (
     POSTGRES_GET_DATABASE,
@@ -71,15 +64,9 @@
     of a metadata workflow or during an Automation Workflow
     """
     queries = {
-<<<<<<< HEAD
-        "GetQueries": POSTGRES_SQL_STATEMENT_TEST,
-        "GetDatabases": POSTGRES_GET_DATABASE,
-        "GetTags": POSTGRES_GET_ALL_TABLE_PG_POLICY_TEST,
-=======
         "GetQueries": POSTGRES_TEST_GET_QUERIES,
         "GetDatabases": POSTGRES_GET_DATABASE,
         "GetTags": POSTGRES_TEST_GET_TAGS,
->>>>>>> c5b37ae0
     }
     test_connection_db_common(
         metadata=metadata,
