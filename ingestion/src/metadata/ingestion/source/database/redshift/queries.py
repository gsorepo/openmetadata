#  Copyright 2021 Collate
#  Licensed under the Apache License, Version 2.0 (the "License");
#  you may not use this file except in compliance with the License.
#  You may obtain a copy of the License at
#  http://www.apache.org/licenses/LICENSE-2.0
#  Unless required by applicable law or agreed to in writing, software
#  distributed under the License is distributed on an "AS IS" BASIS,
#  WITHOUT WARRANTIES OR CONDITIONS OF ANY KIND, either express or implied.
#  See the License for the specific language governing permissions and
#  limitations under the License.
"""
SQL Queries used during ingestion
"""

import textwrap

# Not able to use SYS_QUERY_HISTORY here. Few users not getting any results
REDSHIFT_SQL_STATEMENT = textwrap.dedent(
    """
  WITH
  queries AS (
    SELECT *
      FROM pg_catalog.stl_query
     WHERE userid > 1
          {filters}
          -- Filter out all automated & cursor queries
          AND querytxt NOT LIKE '/* {{"app": "OpenMetadata", %%}} */%%'
          AND querytxt NOT LIKE '/* {{"app": "dbt", %%}} */%%'
          AND aborted = 0
          AND starttime >= '{start_time}'
          AND starttime < '{end_time}'
          LIMIT {result_limit}
  ),
  deduped_querytext AS (
    -- Sometimes rows are duplicated, causing LISTAGG to fail in the full_queries CTE.
    SELECT DISTINCT qt.*
    FROM pg_catalog.stl_querytext AS qt
        INNER JOIN queries AS q
            ON qt.query = q.query
  ),
  full_queries AS (
    SELECT
          query,
          LISTAGG(CASE WHEN LEN(RTRIM(text)) = 0 THEN text ELSE RTRIM(text) END, '')
            WITHIN GROUP (ORDER BY sequence) AS query_text
      FROM deduped_querytext
      WHERE sequence < 327	-- each chunk contains up to 200, RS has a maximum str length of 65535.
    GROUP BY query
  ),
  raw_scans AS (
    -- We have one row per table per slice so we need to get rid of the dupes
    SELECT distinct query, tbl
      FROM pg_catalog.stl_scan
  ),
  scans AS (
  	SELECT DISTINCT
  		query,
  		sti.database AS database_name,
      sti.schema AS schema_name
  	  FROM raw_scans AS s
          INNER JOIN pg_catalog.svv_table_info AS sti
            ON (s.tbl)::oid = sti.table_id
  )
  SELECT DISTINCT
        q.userid,
        s.query AS query_id,
        RTRIM(u.usename) AS user_name,
        fq.query_text,
        s.database_name,
        s.schema_name,
        q.starttime AS start_time,
        q.endtime AS end_time,
        datediff(second,q.starttime,q.endtime) AS duration,
        q.aborted AS aborted
    FROM scans AS s
        INNER JOIN queries AS q
          ON s.query = q.query
        INNER JOIN full_queries AS fq
          ON s.query = fq.query
        INNER JOIN pg_catalog.pg_user AS u
          ON q.userid = u.usesysid
    ORDER BY q.endtime DESC
"""
)


REDSHIFT_GET_ALL_RELATION_INFO = textwrap.dedent(
    """
    SELECT
      c.relname as name,
      c.relkind
    FROM pg_catalog.pg_class c
    LEFT JOIN pg_catalog.pg_namespace n ON n.oid = c.relnamespace
    WHERE c.relkind = 'r'
      AND n.nspname = :schema
    UNION
    SELECT
        tablename as name,
        'e' as relkind
    FROM svv_external_tables
    WHERE schemaname = :schema;
    """
)


REDSHIFT_GET_SCHEMA_COLUMN_INFO = textwrap.dedent(
    """
            SELECT
              n.nspname as "schema",
              c.relname as "table_name",
              att.attname as "name",
              format_encoding(att.attencodingtype::integer) as "encode",
              format_type(att.atttypid, att.atttypmod) as "type",
              att.attisdistkey as "distkey",
              att.attsortkeyord as "sortkey",
              att.attnotnull as "notnull",
              pg_catalog.col_description(att.attrelid, att.attnum)
                as "comment",
              adsrc,
              attnum,
              pg_catalog.format_type(att.atttypid, att.atttypmod),
              pg_catalog.pg_get_expr(ad.adbin, ad.adrelid) AS DEFAULT,
              n.oid as "schema_oid",
              c.oid as "table_oid"
            FROM pg_catalog.pg_class c
            LEFT JOIN pg_catalog.pg_namespace n
              ON n.oid = c.relnamespace
            JOIN pg_catalog.pg_attribute att
              ON att.attrelid = c.oid
            LEFT JOIN pg_catalog.pg_attrdef ad
              ON (att.attrelid, att.attnum) = (ad.adrelid, ad.adnum)
            WHERE n.nspname !~ '^pg_'
              AND att.attnum > 0
              AND NOT att.attisdropped
              {schema_clause}
            UNION
            SELECT
              view_schema as "schema",
              view_name as "table_name",
              col_name as "name",
              null as "encode",
              col_type as "type",
              null as "distkey",
              0 as "sortkey",
              null as "notnull",
              null as "comment",
              null as "adsrc",
              null as "attnum",
              col_type as "format_type",
              null as "default",
              null as "schema_oid",
              null as "table_oid"
            FROM pg_get_late_binding_view_cols() cols(
              view_schema name,
              view_name name,
              col_name name,
              col_type varchar,
              col_num int)
            WHERE 1 {schema_clause}
            UNION
            SELECT schemaname AS "schema",
               tablename AS "table_name",
               columnname AS "name",
               null AS "encode",
               -- Spectrum represents data types differently.
               -- Standardize, so we can infer types.
               CASE
                 WHEN external_type = 'int' THEN 'integer'
                 ELSE
                   replace(
                    replace(external_type, 'decimal', 'numeric'),
                    'varchar', 'character varying')
                 END
                    AS "type",
               null AS "distkey",
               0 AS "sortkey",
               null AS "notnull",
               null AS "comment",
               null AS "adsrc",
               null AS "attnum",
               CASE
                 WHEN external_type = 'int' THEN 'integer'
                 ELSE
                   replace(
                    replace(external_type, 'decimal', 'numeric'),
                    'varchar', 'character varying')
                 END
                    AS "format_type",
               null AS "default",
               null AS "schema_oid",
               null AS "table_oid"
            FROM svv_external_columns
            ORDER BY "schema", "table_name", "attnum";
            """
)


REDSHIFT_PARTITION_DETAILS = """
  select "schema", "table", diststyle
  from SVV_TABLE_INFO
  where diststyle not like 'AUTO%%'
"""


REDSHIFT_TABLE_COMMENTS = """
    SELECT n.nspname as schema,
            c.relname as table_name,
            pgd.description as table_comment
    FROM pg_catalog.pg_class c
        LEFT JOIN pg_catalog.pg_namespace n ON n.oid = c.relnamespace
        LEFT JOIN pg_catalog.pg_description pgd ON pgd.objsubid = 0 AND pgd.objoid = c.oid
    WHERE c.relkind in ('r', 'v', 'm', 'f', 'p')
      AND pgd.description IS NOT NULL
      AND n.nspname <> 'pg_catalog'
    ORDER BY "schema", "table_name";
"""

REDSHIFT_GET_DATABASE_NAMES = """
SELECT datname FROM pg_database
"""

<<<<<<< HEAD
REDSHIFT_TEST_QUERY = """
=======
REDSHIFT_TEST_GET_QUERIES = """
>>>>>>> c5b37ae0
(select 1 from pg_catalog.svv_table_info limit 1)
UNION
(select 1 from pg_catalog.stl_querytext limit 1)
UNION
(select 1 from pg_catalog.stl_query limit 1)
"""


<<<<<<< HEAD
REDSHIFT_PARTITION_DETAILS_TEST = "select * from SVV_TABLE_INFO limit 1"
=======
REDSHIFT_TEST_PARTITION_DETAILS = "select * from SVV_TABLE_INFO limit 1"
>>>>>>> c5b37ae0
<|MERGE_RESOLUTION|>--- conflicted
+++ resolved
@@ -219,11 +219,7 @@
 SELECT datname FROM pg_database
 """
 
-<<<<<<< HEAD
-REDSHIFT_TEST_QUERY = """
-=======
 REDSHIFT_TEST_GET_QUERIES = """
->>>>>>> c5b37ae0
 (select 1 from pg_catalog.svv_table_info limit 1)
 UNION
 (select 1 from pg_catalog.stl_querytext limit 1)
@@ -232,8 +228,4 @@
 """
 
 
-<<<<<<< HEAD
-REDSHIFT_PARTITION_DETAILS_TEST = "select * from SVV_TABLE_INFO limit 1"
-=======
-REDSHIFT_TEST_PARTITION_DETAILS = "select * from SVV_TABLE_INFO limit 1"
->>>>>>> c5b37ae0
+REDSHIFT_TEST_PARTITION_DETAILS = "select * from SVV_TABLE_INFO limit 1"