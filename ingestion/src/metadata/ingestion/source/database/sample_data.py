--- conflicted
+++ resolved
@@ -696,22 +696,18 @@
                     ),
                 )
 
-<<<<<<< HEAD
     def ingest_topics(self) -> Iterable[Either[CreateTopicRequest]]:
         """Ingest Sample Topics"""
 
-=======
-    def ingest_stored_procedures(self):
-        """
-        Ingest Sample Stored Procedures
-        """
+    def ingest_stored_procedures(self) -> Iterable[Either[Entity]]:
+        """Ingest Sample Stored Procedures"""
 
         db = CreateDatabaseRequest(
             name=self.database["name"],
             description=self.database["description"],
             service=self.database_service.fullyQualifiedName.__root__,
         )
-        yield db
+        yield Either(right=db)
 
         database_entity = fqn.build(
             self.metadata,
@@ -729,7 +725,7 @@
             description=self.database_schema["description"],
             database=database_object.fullyQualifiedName,
         )
-        yield schema
+        yield Either(right=schema)
 
         database_schema_entity = fqn.build(
             self.metadata,
@@ -757,14 +753,12 @@
                 tags=stored_procedure["tags"],
             )
 
-            self.status.scanned(f"StoredProcedure Scanned: {stored_procedure.name}")
-            yield stored_procedure
+            yield Either(right=stored_procedure)
 
     def ingest_topics(self) -> Iterable[CreateTopicRequest]:
         """
         Ingest Sample Topics
         """
->>>>>>> 7d495753
         for topic in self.topics["topics"]:
             topic["service"] = EntityReference(
                 id=self.kafka_service.id, type="messagingService"
