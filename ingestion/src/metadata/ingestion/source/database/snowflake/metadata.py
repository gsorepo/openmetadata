#  Copyright 2021 Collate
#  Licensed under the Apache License, Version 2.0 (the "License");
#  you may not use this file except in compliance with the License.
#  You may obtain a copy of the License at
#  http://www.apache.org/licenses/LICENSE-2.0
#  Unless required by applicable law or agreed to in writing, software
#  distributed under the License is distributed on an "AS IS" BASIS,
#  WITHOUT WARRANTIES OR CONDITIONS OF ANY KIND, either express or implied.
#  See the License for the specific language governing permissions and
#  limitations under the License.
"""
Snowflake source module
"""
import json
import traceback
from datetime import datetime
from typing import Dict, Iterable, List, Optional, Tuple

import sqlparse
from snowflake.sqlalchemy.custom_types import VARIANT
from snowflake.sqlalchemy.snowdialect import SnowflakeDialect, ischema_names
from sqlalchemy.engine.reflection import Inspector
from sqlparse.sql import Function, Identifier

from metadata.generated.schema.api.data.createStoredProcedure import (
    CreateStoredProcedureRequest,
)
from metadata.generated.schema.entity.data.database import Database
from metadata.generated.schema.entity.data.databaseSchema import DatabaseSchema
from metadata.generated.schema.entity.data.storedProcedure import StoredProcedureCode
from metadata.generated.schema.entity.data.table import (
    PartitionColumnDetails,
    PartitionIntervalTypes,
    TablePartition,
    TableType,
)
from metadata.generated.schema.entity.services.connections.database.snowflakeConnection import (
    SnowflakeConnection,
)
from metadata.generated.schema.entity.services.ingestionPipelines.status import (
    StackTraceError,
)
from metadata.generated.schema.metadataIngestion.workflow import (
    Source as WorkflowSource,
)
from metadata.generated.schema.type.basic import EntityName, SourceUrl
from metadata.ingestion.api.delete import delete_entity_by_name
from metadata.ingestion.api.models import Either
from metadata.ingestion.api.steps import InvalidSourceException
from metadata.ingestion.models.ometa_classification import OMetaTagAndClassification
from metadata.ingestion.ometa.ometa_api import OpenMetadata
from metadata.ingestion.source.database.column_type_parser import create_sqlalchemy_type
from metadata.ingestion.source.database.common_db_source import (
    CommonDbSourceService,
    TableNameAndType,
)
from metadata.ingestion.source.database.external_table_lineage_mixin import (
    ExternalTableLineageMixin,
)
from metadata.ingestion.source.database.incremental_metadata_extraction import (
    IncrementalConfig,
)
from metadata.ingestion.source.database.life_cycle_query_mixin import (
    LifeCycleQueryMixin,
)
from metadata.ingestion.source.database.multi_db_source import MultiDBSource
from metadata.ingestion.source.database.snowflake.models import (
    STORED_PROC_LANGUAGE_MAP,
    SnowflakeStoredProcedure,
)
from metadata.ingestion.source.database.snowflake.queries import (
    SNOWFLAKE_DESC_STORED_PROCEDURE,
    SNOWFLAKE_FETCH_ALL_TAGS,
    SNOWFLAKE_GET_CLUSTER_KEY,
    SNOWFLAKE_GET_CURRENT_ACCOUNT,
    SNOWFLAKE_GET_DATABASE_COMMENTS,
    SNOWFLAKE_GET_DATABASES,
    SNOWFLAKE_GET_EXTERNAL_LOCATIONS,
    SNOWFLAKE_GET_ORGANIZATION_NAME,
    SNOWFLAKE_GET_SCHEMA_COMMENTS,
    SNOWFLAKE_GET_STORED_PROCEDURE_QUERIES,
    SNOWFLAKE_GET_STORED_PROCEDURES,
    SNOWFLAKE_LIFE_CYCLE_QUERY,
    SNOWFLAKE_SESSION_TAG_QUERY,
)
from metadata.ingestion.source.database.snowflake.utils import (
    _current_database_schema,
    get_columns,
    get_foreign_keys,
    get_pk_constraint,
    get_schema_columns,
    get_table_comment,
    get_table_names,
    get_table_names_reflection,
    get_unique_constraints,
    get_view_definition,
    get_view_names,
    get_view_names_reflection,
    normalize_names,
)
from metadata.ingestion.source.database.stored_procedures_mixin import (
    QueryByProcedure,
    StoredProcedureMixin,
)
from metadata.utils import fqn
from metadata.utils.filters import filter_by_database
from metadata.utils.helpers import get_start_and_end
from metadata.utils.logger import ingestion_logger
from metadata.utils.sqlalchemy_utils import get_all_table_comments
from metadata.utils.tag_utils import get_ometa_tag_and_classification

ischema_names["VARIANT"] = VARIANT
ischema_names["GEOGRAPHY"] = create_sqlalchemy_type("GEOGRAPHY")
ischema_names["GEOMETRY"] = create_sqlalchemy_type("GEOMETRY")

logger = ingestion_logger()


SnowflakeDialect._json_deserializer = json.loads  # pylint: disable=protected-access
SnowflakeDialect.get_table_names = get_table_names
SnowflakeDialect.get_view_names = get_view_names
SnowflakeDialect.get_all_table_comments = get_all_table_comments
SnowflakeDialect.normalize_name = normalize_names
SnowflakeDialect.get_table_comment = get_table_comment
SnowflakeDialect.get_view_definition = get_view_definition
SnowflakeDialect.get_unique_constraints = get_unique_constraints
SnowflakeDialect._get_schema_columns = (  # pylint: disable=protected-access
    get_schema_columns
)
Inspector.get_table_names = get_table_names_reflection
Inspector.get_view_names = get_view_names_reflection
SnowflakeDialect._current_database_schema = (  # pylint: disable=protected-access
    _current_database_schema
)
SnowflakeDialect.get_pk_constraint = get_pk_constraint
SnowflakeDialect.get_foreign_keys = get_foreign_keys
SnowflakeDialect.get_columns = get_columns


class SnowflakeSource(
    LifeCycleQueryMixin,
    StoredProcedureMixin,
    ExternalTableLineageMixin,
    CommonDbSourceService,
    MultiDBSource,
):
    """
    Implements the necessary methods to extract
    Database metadata from Snowflake Source
    """

    def __init__(
        self,
        config,
        metadata,
        pipeline_name,
        incremental_configuration: IncrementalConfig,
    ):
        super().__init__(config, metadata)
        self.partition_details = {}
        self.schema_desc_map = {}
        self.database_desc_map = {}
        self.external_location_map = {}

        self._account: Optional[str] = None
        self._org_name: Optional[str] = None
        self.life_cycle_query = SNOWFLAKE_LIFE_CYCLE_QUERY
        self.context.get_global().deleted_tables = []
        self.pipeline_name = pipeline_name
        self.incremental = incremental_configuration

        if self.incremental.enabled:
            date = datetime.fromtimestamp(self.incremental.start_timestamp / 1000)
            logger.info(
                "Starting Incremental Metadata Extraction.\n\t Considering Table changes from %s",
                date,
            )

    @classmethod
    def create(
        cls, config_dict, metadata: OpenMetadata, pipeline_name: Optional[str] = None
    ):
        config: WorkflowSource = WorkflowSource.parse_obj(config_dict)
        connection: SnowflakeConnection = config.serviceConnection.__root__.config
        if not isinstance(connection, SnowflakeConnection):
            raise InvalidSourceException(
                f"Expected SnowflakeConnection, but got {connection}"
            )

        incremental_config = IncrementalConfig.create(
            config.sourceConfig.config.incremental, pipeline_name, metadata
        )
        return cls(config, metadata, pipeline_name, incremental_config)

    @property
    def account(self) -> Optional[str]:
        """
        Query the account information
            ref https://docs.snowflake.com/en/sql-reference/functions/current_account_name
        """
        if self._account is None:
            self._account = self._get_current_account()

        return self._account

    @property
    def org_name(self) -> Optional[str]:
        """
        Query the Organization information.
            ref https://docs.snowflake.com/en/sql-reference/functions/current_organization_name
        """
        if self._org_name is None:
            self._org_name = self._get_org_name()

        return self._org_name

    def set_session_query_tag(self) -> None:
        """
        Method to set query tag for current session
        """
        if self.service_connection.queryTag:
            self.engine.execute(
                SNOWFLAKE_SESSION_TAG_QUERY.format(
                    query_tag=self.service_connection.queryTag
                )
            )

    def set_partition_details(self) -> None:
        self.partition_details.clear()
        results = self.engine.execute(SNOWFLAKE_GET_CLUSTER_KEY).all()
        for row in results:
            if row.CLUSTERING_KEY:
                self.partition_details[
                    f"{row.TABLE_SCHEMA}.{row.TABLE_NAME}"
                ] = row.CLUSTERING_KEY

    def set_schema_description_map(self) -> None:
        self.schema_desc_map.clear()
        results = self.engine.execute(SNOWFLAKE_GET_SCHEMA_COMMENTS).all()
        for row in results:
            self.schema_desc_map[(row.DATABASE_NAME, row.SCHEMA_NAME)] = row.COMMENT

    def set_database_description_map(self) -> None:
        self.database_desc_map.clear()
        if not self.database_desc_map:
            results = self.engine.execute(SNOWFLAKE_GET_DATABASE_COMMENTS).all()
            for row in results:
                self.database_desc_map[row.DATABASE_NAME] = row.COMMENT

    def set_external_location_map(self, database_name: str) -> None:
        self.external_location_map.clear()
        results = self.engine.execute(
            SNOWFLAKE_GET_EXTERNAL_LOCATIONS.format(database_name=database_name)
        ).all()
        self.external_location_map = {
            (row.database_name, row.schema_name, row.name): row.location
            for row in results
        }

    def get_schema_description(self, schema_name: str) -> Optional[str]:
        """
        Method to fetch the schema description
        """
        return self.schema_desc_map.get((self.context.get().database, schema_name))

    def get_database_description(self, database_name: str) -> Optional[str]:
        """
        Method to fetch the database description
        """
        return self.database_desc_map.get(database_name)

    def get_configured_database(self) -> Optional[str]:
        return self.service_connection.database

    def get_database_names_raw(self) -> Iterable[str]:
        results = self.connection.execute(SNOWFLAKE_GET_DATABASES)
        for res in results:
            row = list(res)
            yield row[1]

    def get_database_names(self) -> Iterable[str]:
        configured_db = self.config.serviceConnection.__root__.config.database
        if configured_db:
            self.set_inspector(configured_db)
            self.set_session_query_tag()
            self.set_partition_details()
            self.set_schema_description_map()
            self.set_database_description_map()
            self.set_external_location_map(configured_db)
            yield configured_db
        else:
            for new_database in self.get_database_names_raw():
                database_fqn = fqn.build(
                    self.metadata,
                    entity_type=Database,
                    service_name=self.context.get().database_service,
                    database_name=new_database,
                )

                if filter_by_database(
                    self.source_config.databaseFilterPattern,
                    database_fqn
                    if self.source_config.useFqnForFiltering
                    else new_database,
                ):
                    self.status.filter(database_fqn, "Database Filtered Out")
                    continue

                try:
                    self.set_inspector(database_name=new_database)
                    self.set_session_query_tag()
                    self.set_partition_details()
                    self.set_schema_description_map()
                    self.set_database_description_map()
                    self.set_external_location_map(new_database)
                    yield new_database
                except Exception as exc:
                    logger.debug(traceback.format_exc())
                    logger.warning(
                        f"Error trying to connect to database {new_database}: {exc}"
                    )

    def __get_identifier_from_function(self, function_token: Function) -> List:
        identifiers = []
        for token in function_token.get_parameters():
            if isinstance(token, Function):
                # get column names from nested functions
                identifiers.extend(self.__get_identifier_from_function(token))
            elif isinstance(token, Identifier):
                identifiers.append(token.get_real_name())
        return identifiers

    def parse_column_name_from_expr(self, cluster_key_expr: str) -> Optional[List[str]]:
        try:
            parser = sqlparse.parse(cluster_key_expr)
            if not parser:
                return []
            result = []
            tokens_list = parser[0].tokens
            for token in tokens_list:
                if isinstance(token, Function):
                    result.extend(self.__get_identifier_from_function(token))
                elif isinstance(token, Identifier):
                    result.append(token.get_real_name())
            return result
        except Exception as err:
            logger.debug(traceback.format_exc())
            logger.warning(f"Failed to parse cluster key - {err}")
        return None

    def __fix_partition_column_case(
        self,
        table_name: str,
        schema_name: str,
        inspector: Inspector,
        partition_columns: Optional[List[str]],
    ) -> List[str]:
        if partition_columns:
            columns = []
            table_columns = inspector.get_columns(
                table_name=table_name, schema=schema_name
            )
            for pcolumn in partition_columns:
                for tcolumn in table_columns:
                    if tcolumn["name"].lower() == pcolumn.lower():
                        columns.append(tcolumn["name"])
                        break
            return columns
        return []

    def get_table_partition_details(
        self, table_name: str, schema_name: str, inspector: Inspector
    ) -> Tuple[bool, Optional[TablePartition]]:
        cluster_key = self.partition_details.get(f"{schema_name}.{table_name}")
        if cluster_key:
            partition_columns = self.parse_column_name_from_expr(cluster_key)
            partition_details = TablePartition(
                columns=[
                    PartitionColumnDetails(
                        columnName=column,
                        intervalType=PartitionIntervalTypes.COLUMN_VALUE,
                        interval=None,
                    )
                    for column in self.__fix_partition_column_case(
                        table_name, schema_name, inspector, partition_columns
                    )
                ]
            )
            return True, partition_details
        return False, None

    def yield_tag(
        self, schema_name: str
    ) -> Iterable[Either[OMetaTagAndClassification]]:
        if self.source_config.includeTags:
            result = []
            try:
                result = self.connection.execute(
                    SNOWFLAKE_FETCH_ALL_TAGS.format(
                        database_name=self.context.get().database,
                        schema_name=schema_name,
                    )
                )

            except Exception as exc:
                try:
                    logger.debug(traceback.format_exc())
                    logger.warning(
                        f"Error fetching tags {exc}. Trying with quoted names"
                    )
                    result = self.connection.execute(
                        SNOWFLAKE_FETCH_ALL_TAGS.format(
                            database_name=f'"{self.context.get().database}"',
                            schema_name=f'"{self.context.get().database_schema}"',
                        )
                    )
                except Exception as inner_exc:
                    yield Either(
                        left=StackTraceError(
                            name="Tags and Classifications",
                            error=f"Failed to fetch tags due to [{inner_exc}]",
                            stackTrace=traceback.format_exc(),
                        )
                    )

            for res in result:
                row = list(res)
                fqn_elements = [name for name in row[2:] if name]
                yield from get_ometa_tag_and_classification(
                    tag_fqn=fqn._build(  # pylint: disable=protected-access
                        self.context.get().database_service, *fqn_elements
                    ),
                    tags=[row[1]],
                    classification_name=row[0],
                    tag_description="SNOWFLAKE TAG VALUE",
                    classification_description="SNOWFLAKE TAG NAME",
                )

    def _get_table_names_and_types(
        self, schema_name: str, table_type: TableType = TableType.Regular
    ) -> List[TableNameAndType]:
        table_type_to_params_map = {
            TableType.Regular: {},
            TableType.External: {"external_tables": True},
            TableType.Transient: {"include_transient_tables": True},
        }

        snowflake_tables = self.inspector.get_table_names(
            schema=schema_name,
            incremental=self.incremental,
            **table_type_to_params_map[table_type],
        )

        self.context.get_global().deleted_tables.extend(
            [
                fqn.build(
                    metadata=self.metadata,
                    entity_type=Table,
                    service_name=self.context.get().database_service,
                    database_name=self.context.get().database,
                    schema_name=schema_name,
                    table_name=table.name,
                )
                for table in snowflake_tables.get_deleted()
            ]
        )

        return [
            TableNameAndType(name=table.name, type_=table_type)
            for table in snowflake_tables.get_not_deleted()
        ]

    def query_table_names_and_types(
        self, schema_name: str
    ) -> Iterable[TableNameAndType]:
        """
        Connect to the source database to get the table
        name and type. By default, use the inspector method
        to get the names and pass the Regular type.

        This is useful for sources where we need fine-grained
        logic on how to handle table types, e.g., external, foreign,...
        """
        table_list = self._get_table_names_and_types(schema_name)

        table_list.extend(
            self._get_table_names_and_types(schema_name, table_type=TableType.External)
        )

        if self.service_connection.includeTransientTables:
            table_list.extend(
                self._get_table_names_and_types(
                    schema_name, table_type=TableType.Transient
                )
            )

        return table_list

    def _get_org_name(self) -> Optional[str]:
        try:
            res = self.engine.execute(SNOWFLAKE_GET_ORGANIZATION_NAME).one()
            if res:
                return res.NAME
        except Exception as exc:
            logger.debug(traceback.format_exc())
            logger.debug(f"Failed to fetch Organization name due to: {exc}")
        return None

    def _get_current_account(self) -> Optional[str]:
        try:
            res = self.engine.execute(SNOWFLAKE_GET_CURRENT_ACCOUNT).one()
            if res:
                return res.ACCOUNT
        except Exception as exc:
            logger.debug(traceback.format_exc())
            logger.debug(f"Failed to fetch current account due to: {exc}")
        return None

    def _get_source_url_root(
        self, database_name: Optional[str] = None, schema_name: Optional[str] = None
    ) -> str:
        url = (
            f"https://app.snowflake.com/{self.org_name.lower()}"
            f"/{self.account.lower()}/#/data/databases/{database_name}"
        )
        if schema_name:
            url = f"{url}/schemas/{schema_name}"

        return url

    def get_source_url(
        self,
        database_name: Optional[str] = None,
        schema_name: Optional[str] = None,
        table_name: Optional[str] = None,
        table_type: Optional[TableType] = None,
    ) -> Optional[str]:
        """
        Method to get the source url for snowflake
        """
        try:
            if self.account and self.org_name:
                tab_type = "view" if table_type == TableType.View else "table"
                url = self._get_source_url_root(
                    database_name=database_name, schema_name=schema_name
                )
                if table_name:
                    url = f"{url}/{tab_type}/{table_name}"
                return url
        except Exception as exc:
            logger.debug(traceback.format_exc())
            logger.error(f"Unable to get source url: {exc}")
        return None

    def _get_view_names_and_types(
        self, schema_name: str, materialized_views: bool = False
    ) -> List[TableNameAndType]:
        table_type = (
            TableType.MaterializedView if materialized_views else TableType.View
        )

        snowflake_views = self.inspector.get_view_names(
            schema=schema_name,
            incremental=self.incremental,
            materialized_views=materialized_views,
        )

        self.context.get_global().deleted_tables.extend(
            [
                fqn.build(
                    metadata=self.metadata,
                    entity_type=Table,
                    service_name=self.context.get().database_service,
                    database_name=self.context.get().database,
                    schema_name=schema_name,
                    table_name=view.name,
                )
                for view in snowflake_views.get_deleted()
            ]
        )

        return [
            TableNameAndType(name=view.name, type_=table_type)
            for view in snowflake_views.get_not_deleted()
        ]

    def query_view_names_and_types(
        self, schema_name: str
    ) -> Iterable[TableNameAndType]:
        """
        Connect to the source database to get the view
        name and type. By default, use the inspector method
        to get the names and pass the View type.

        This is useful for sources where we need fine-grained
        logic on how to handle table types, e.g., material views,...
        """
        views = self._get_view_names_and_types(schema_name)
        views.extend(
            self._get_view_names_and_types(schema_name, materialized_views=True)
        )

        return views

    def get_stored_procedures(self) -> Iterable[SnowflakeStoredProcedure]:
        """List Snowflake stored procedures"""
        if self.source_config.includeStoredProcedures:
            results = self.engine.execute(
                SNOWFLAKE_GET_STORED_PROCEDURES.format(
                    database_name=self.context.get().database,
                    schema_name=self.context.get().database_schema,
                )
            ).all()
            for row in results:
                stored_procedure = SnowflakeStoredProcedure.parse_obj(dict(row))
                if stored_procedure.definition is None:
                    logger.debug(
                        f"Missing ownership permissions on procedure {stored_procedure.name}."
                        " Trying to fetch description via DESCRIBE."
                    )
                    stored_procedure.definition = self.describe_procedure_definition(
                        stored_procedure
                    )
                yield stored_procedure

    def describe_procedure_definition(
        self, stored_procedure: SnowflakeStoredProcedure
    ) -> str:
        """
        We can only get the SP definition via the INFORMATION_SCHEMA.PROCEDURES if the
        user has OWNERSHIP grants, which will not always be the case.

        Then, if the procedure is created with `EXECUTE AS CALLER`, we can still try to
        get the definition with a DESCRIBE.
        """
        res = self.engine.execute(
            SNOWFLAKE_DESC_STORED_PROCEDURE.format(
                database_name=self.context.get().database,
                schema_name=self.context.get().database_schema,
                procedure_name=stored_procedure.name,
                procedure_signature=stored_procedure.unquote_signature(),
            )
        )
        return dict(res.all()).get("body", "")

    def yield_stored_procedure(
        self, stored_procedure: SnowflakeStoredProcedure
    ) -> Iterable[Either[CreateStoredProcedureRequest]]:
        """Prepare the stored procedure payload"""

        try:
            stored_procedure_request = CreateStoredProcedureRequest(
                name=EntityName(__root__=stored_procedure.name),
                description=stored_procedure.comment,
                storedProcedureCode=StoredProcedureCode(
                    language=STORED_PROC_LANGUAGE_MAP.get(stored_procedure.language),
                    code=stored_procedure.definition,
                ),
                databaseSchema=fqn.build(
                    metadata=self.metadata,
                    entity_type=DatabaseSchema,
                    service_name=self.context.get().database_service,
                    database_name=self.context.get().database,
                    schema_name=self.context.get().database_schema,
                ),
                sourceUrl=SourceUrl(
                    __root__=self._get_source_url_root(
                        database_name=self.context.get().database,
                        schema_name=self.context.get().database_schema,
                    )
                    + f"/procedure/{stored_procedure.name}"
                    + f"{stored_procedure.signature if stored_procedure.signature else ''}"
                ),
            )
            yield Either(right=stored_procedure_request)
            self.register_record_stored_proc_request(stored_procedure_request)

        except Exception as exc:
            yield Either(
                left=StackTraceError(
                    name=stored_procedure.name,
                    error=f"Error yielding Stored Procedure [{stored_procedure.name}] due to [{exc}]",
                    stackTrace=traceback.format_exc(),
                )
            )

    def get_stored_procedure_queries_dict(self) -> Dict[str, List[QueryByProcedure]]:
        """
        Return the dictionary associating stored procedures to the
        queries they triggered
        """
        start, _ = get_start_and_end(self.source_config.queryLogDuration)
        query = SNOWFLAKE_GET_STORED_PROCEDURE_QUERIES.format(
            start_date=start,
        )

        queries_dict = self.procedure_queries_dict(
            query=query,
        )

        return queries_dict

    def mark_tables_as_deleted(self):
        """
        Use the current inspector to mark tables as deleted
        """
        if self.incremental.enabled:
            if not self.context.get().__dict__.get("database"):
                raise ValueError(
                    "No Database found in the context. We cannot run the table deletion."
                )

            if self.source_config.markDeletedTables:
                logger.info(
                    f"Mark Deleted Tables set to True. Processing database [{self.context.get().database}]"
                )
                yield from delete_entity_by_name(
                    self.metadata,
                    entity_type=Table,
                    entity_names=self.context.get_global().deleted_tables,
                    mark_deleted_entity=self.source_config.markDeletedTables,
                )
        else:
            yield from super().mark_tables_as_deleted()

<<<<<<< HEAD
    def yield_external_table_lineage(
        self, table_name_and_type: Tuple[str, str]
    ) -> Iterable[AddLineageRequest]:
        """
        Yield external table lineage
        """
        table_name, table_type = table_name_and_type
        location = self.external_location_map.get(
            (
                self.context.get().database,
                self.context.get().database_schema,
                table_name,
            )
        )
        if table_type == TableType.External and location:
            location_entity = self.metadata.es_search_container_by_path(
                full_path=location
            )

            table_fqn = fqn.build(
                self.metadata,
                entity_type=Table,
                service_name=self.context.get().database_service,
                database_name=self.context.get().database,
                schema_name=self.context.get().database_schema,
                table_name=table_name,
                skip_es_search=True,
            )
            table_entity = self.metadata.es_search_from_fqn(
                entity_type=Table,
                fqn_search_string=table_fqn,
            )

            if (
                location_entity
                and location_entity[0]
                and table_entity
                and table_entity[0]
            ):
                yield Either(
                    right=AddLineageRequest(
                        edge=EntitiesEdge(
                            fromEntity=EntityReference(
                                id=location_entity[0].id,
                                type="container",
                            ),
                            toEntity=EntityReference(
                                id=table_entity[0].id,
                                type="table",
                            ),
                        )
                    )
                )
=======
    def get_external_table_location(self):
        return self.external_location_map.get(
            (self.context.database, self.context.database_schema, self.context.table)
        )
>>>>>>> 731813c0
<|MERGE_RESOLUTION|>--- conflicted
+++ resolved
@@ -723,63 +723,7 @@
         else:
             yield from super().mark_tables_as_deleted()
 
-<<<<<<< HEAD
-    def yield_external_table_lineage(
-        self, table_name_and_type: Tuple[str, str]
-    ) -> Iterable[AddLineageRequest]:
-        """
-        Yield external table lineage
-        """
-        table_name, table_type = table_name_and_type
-        location = self.external_location_map.get(
-            (
-                self.context.get().database,
-                self.context.get().database_schema,
-                table_name,
-            )
-        )
-        if table_type == TableType.External and location:
-            location_entity = self.metadata.es_search_container_by_path(
-                full_path=location
-            )
-
-            table_fqn = fqn.build(
-                self.metadata,
-                entity_type=Table,
-                service_name=self.context.get().database_service,
-                database_name=self.context.get().database,
-                schema_name=self.context.get().database_schema,
-                table_name=table_name,
-                skip_es_search=True,
-            )
-            table_entity = self.metadata.es_search_from_fqn(
-                entity_type=Table,
-                fqn_search_string=table_fqn,
-            )
-
-            if (
-                location_entity
-                and location_entity[0]
-                and table_entity
-                and table_entity[0]
-            ):
-                yield Either(
-                    right=AddLineageRequest(
-                        edge=EntitiesEdge(
-                            fromEntity=EntityReference(
-                                id=location_entity[0].id,
-                                type="container",
-                            ),
-                            toEntity=EntityReference(
-                                id=table_entity[0].id,
-                                type="table",
-                            ),
-                        )
-                    )
-                )
-=======
     def get_external_table_location(self):
         return self.external_location_map.get(
             (self.context.database, self.context.database_schema, self.context.table)
-        )
->>>>>>> 731813c0
+        )