--- conflicted
+++ resolved
@@ -22,10 +22,5 @@
 
 
 class SnowflakeProfiler(SnowflakeProfilerInterface):
-<<<<<<< HEAD
-    def initialize_system_metrics_computer(self, **_) -> SnowflakeSystemMetricsSource:
-        return SnowflakeSystemMetricsSource(session=self.session)
-=======
-    def initialize_system_metrics_computer(self, **kwargs) -> SystemMetricsComputer:
-        return SnowflakeSystemMetricsComputer(session=self.session)
->>>>>>> 4c3a784f
+    def initialize_system_metrics_computer(self) -> SystemMetricsComputer:
+        return SnowflakeSystemMetricsComputer(session=self.session)