#  Copyright 2021 Collate
#  Licensed under the Apache License, Version 2.0 (the "License");
#  you may not use this file except in compliance with the License.
#  You may obtain a copy of the License at
#  http://www.apache.org/licenses/LICENSE-2.0
#  Unless required by applicable law or agreed to in writing, software
#  distributed under the License is distributed on an "AS IS" BASIS,
#  WITHOUT WARRANTIES OR CONDITIONS OF ANY KIND, either express or implied.
#  See the License for the specific language governing permissions and
#  limitations under the License.

"""
Source connection handler
"""
from functools import partial
from typing import Optional

from databricks.sdk import WorkspaceClient

from metadata.generated.schema.entity.automations.workflow import (
    Workflow as AutomationWorkflow,
)
from metadata.generated.schema.entity.services.connections.database.unityCatalogConnection import (
    UnityCatalogConnection,
)
from metadata.ingestion.connections.test_connections import test_connection_steps
from metadata.ingestion.ometa.ometa_api import OpenMetadata
from metadata.ingestion.source.database.unitycatalog.client import UnityCatalogClient
from metadata.ingestion.source.database.unitycatalog.models import DatabricksTable
from metadata.utils.constants import THREE_MIN
from metadata.utils.db_utils import get_host_from_host_port
from metadata.utils.logger import ingestion_logger

logger = ingestion_logger()


def get_connection_url(connection: UnityCatalogConnection) -> str:
    url = f"{connection.scheme.value}://token:{connection.token.get_secret_value()}@{connection.hostPort}"
    return url


def get_connection(connection: UnityCatalogConnection) -> WorkspaceClient:
    """
    Create connection
    """

    return WorkspaceClient(
        host=get_host_from_host_port(connection.hostPort),
        token=connection.token.get_secret_value(),
    )


def test_connection(
    metadata: OpenMetadata,
    connection: WorkspaceClient,
    service_connection: UnityCatalogConnection,
    automation_workflow: Optional[AutomationWorkflow] = None,
<<<<<<< HEAD
    timeout_seconds: Optional[int] = 3 * 60,
=======
    timeout_seconds: Optional[int] = THREE_MIN,
>>>>>>> 1e01cb45
) -> None:
    """
    Test connection. This can be executed either as part
    of a metadata workflow or during an Automation Workflow
    """
    client = UnityCatalogClient(service_connection)
    table_obj = DatabricksTable()

    def get_catalogs(connection: WorkspaceClient, table_obj: DatabricksTable):
        for catalog in connection.catalogs.list():
            table_obj.catalog_name = catalog.name
            break

    def get_schemas(connection: WorkspaceClient, table_obj: DatabricksTable):
        for catalog in connection.catalogs.list():
            for schema in connection.schemas.list(catalog_name=catalog.name):
                if schema.name:
                    table_obj.schema_name = schema.name
                    table_obj.catalog_name = catalog.name
                    return

    def get_tables(connection: WorkspaceClient, table_obj: DatabricksTable):
        if table_obj.catalog_name and table_obj.schema_name:
            for table in connection.tables.list(
                catalog_name=table_obj.catalog_name, schema_name=table_obj.schema_name
            ):
                table_obj.name = table.name
                break

    test_fn = {
        "CheckAccess": connection.catalogs.list,
        "GetDatabases": partial(get_catalogs, connection, table_obj),
        "GetSchemas": partial(get_schemas, connection, table_obj),
        "GetTables": partial(get_tables, connection, table_obj),
        "GetViews": partial(get_tables, connection, table_obj),
        "GetQueries": client.test_query_api_access,
    }

    test_connection_steps(
        metadata=metadata,
        test_fn=test_fn,
        service_type=service_connection.type.value,
        automation_workflow=automation_workflow,
        timeout_seconds=service_connection.connectionTimeout or timeout_seconds,
    )<|MERGE_RESOLUTION|>--- conflicted
+++ resolved
@@ -55,11 +55,7 @@
     connection: WorkspaceClient,
     service_connection: UnityCatalogConnection,
     automation_workflow: Optional[AutomationWorkflow] = None,
-<<<<<<< HEAD
-    timeout_seconds: Optional[int] = 3 * 60,
-=======
     timeout_seconds: Optional[int] = THREE_MIN,
->>>>>>> 1e01cb45
 ) -> None:
     """
     Test connection. This can be executed either as part
