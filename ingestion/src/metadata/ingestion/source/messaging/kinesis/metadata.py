--- conflicted
+++ resolved
@@ -126,15 +126,7 @@
                 ),
                 maximumMessageSize=self._get_max_message_size(),
             )
-<<<<<<< HEAD
-            self.status.topic_scanned(topic.name.__root__)
-=======
-            if self.generate_sample_data:
-                topic.sampleData = self._get_sample_data(
-                    topic_details.topic_name, topic_details.topic_metadata["partitions"]
-                )
             self.status.scanned(topic.name.__root__)
->>>>>>> 9f99296e
             yield topic
 
         except Exception as exc:
