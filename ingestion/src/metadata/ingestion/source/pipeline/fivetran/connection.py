#  Copyright 2021 Collate
#  Licensed under the Apache License, Version 2.0 (the "License");
#  you may not use this file except in compliance with the License.
#  You may obtain a copy of the License at
#  http://www.apache.org/licenses/LICENSE-2.0
#  Unless required by applicable law or agreed to in writing, software
#  distributed under the License is distributed on an "AS IS" BASIS,
#  WITHOUT WARRANTIES OR CONDITIONS OF ANY KIND, either express or implied.
#  See the License for the specific language governing permissions and
#  limitations under the License.

"""
Source connection handler
"""
from typing import Optional

from metadata.generated.schema.entity.automations.workflow import (
    Workflow as AutomationWorkflow,
)
from metadata.generated.schema.entity.services.connections.pipeline.fivetranConnection import (
    FivetranConnection,
)
from metadata.ingestion.connections.test_connections import test_connection_steps
from metadata.ingestion.ometa.ometa_api import OpenMetadata
from metadata.ingestion.source.pipeline.fivetran.client import FivetranClient
from metadata.utils.constants import THREE_MIN


def get_connection(connection: FivetranConnection) -> FivetranClient:
    """
    Create connection
    """
    return FivetranClient(connection)


def test_connection(
    metadata: OpenMetadata,
    client: FivetranClient,
    service_connection: FivetranConnection,
    automation_workflow: Optional[AutomationWorkflow] = None,
<<<<<<< HEAD
    timeout_seconds: Optional[int] = 3 * 60,
=======
    timeout_seconds: Optional[int] = THREE_MIN,
>>>>>>> 1e01cb45
) -> None:
    """
    Test connection. This can be executed either as part
    of a metadata workflow or during an Automation Workflow
    """

    test_fn = {"GetPipelines": client.list_groups}

    test_connection_steps(
        metadata=metadata,
        test_fn=test_fn,
        service_type=service_connection.type.value,
        automation_workflow=automation_workflow,
        timeout_seconds=timeout_seconds,
    )<|MERGE_RESOLUTION|>--- conflicted
+++ resolved
@@ -38,11 +38,7 @@
     client: FivetranClient,
     service_connection: FivetranConnection,
     automation_workflow: Optional[AutomationWorkflow] = None,
-<<<<<<< HEAD
-    timeout_seconds: Optional[int] = 3 * 60,
-=======
     timeout_seconds: Optional[int] = THREE_MIN,
->>>>>>> 1e01cb45
 ) -> None:
     """
     Test connection. This can be executed either as part
