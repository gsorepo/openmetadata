--- conflicted
+++ resolved
@@ -33,13 +33,9 @@
     LineageDetails,
 )
 from metadata.generated.schema.type.entityReference import EntityReference
-<<<<<<< HEAD
 from metadata.ingestion.api.source import InvalidSourceException
 from metadata.ingestion.lineage.sql_lineage import get_column_fqn
-=======
 from metadata.ingestion.api.models import Either
-from metadata.ingestion.api.steps import InvalidSourceException
->>>>>>> a5667bb5
 from metadata.ingestion.models.pipeline_status import OMetaPipelineStatus
 from metadata.ingestion.source.pipeline.pipeline_service import PipelineServiceSource
 from metadata.ingestion.source.pipeline.spline.models import ExecutionEvent
@@ -224,15 +220,16 @@
                     else None
                 )
                 if from_table and to_table:
-<<<<<<< HEAD
-                    yield AddLineageRequest(
-                        edge=EntitiesEdge(
-                            lineageDetails=LineageDetails(
-                                pipeline=EntityReference(
-                                    id=self.context.pipeline.id.__root__,
-                                    type="pipeline",
+                    yield Either(
+                        right=AddLineageRequest(
+                            edge=EntitiesEdge(
+                                lineageDetails=LineageDetails(
+                                    pipeline=EntityReference(
+                                        id=self.context.pipeline.id.__root__,
+                                        type="pipeline",
+                                    )
                                 ),
-                                columnsLineage=[
+                              columnsLineage=[
                                     ColumnLineage(
                                         fromColumns=[
                                             get_column_fqn(from_table, src_col)
@@ -245,24 +242,11 @@
                                     for target_column, source_columns in target_to_sources_map.items()
                                 ],
                             ),
-                            fromEntity=EntityReference(id=from_table.id, type="table"),
-                            toEntity=EntityReference(id=to_table.id, type="table"),
-=======
-                    yield Either(
-                        right=AddLineageRequest(
-                            edge=EntitiesEdge(
-                                lineageDetails=LineageDetails(
-                                    pipeline=EntityReference(
-                                        id=self.context.pipeline.id.__root__,
-                                        type="pipeline",
-                                    )
-                                ),
                                 fromEntity=EntityReference(
                                     id=from_table.id, type="table"
                                 ),
                                 toEntity=EntityReference(id=to_table.id, type="table"),
                             )
->>>>>>> a5667bb5
                         )
                     )
 
