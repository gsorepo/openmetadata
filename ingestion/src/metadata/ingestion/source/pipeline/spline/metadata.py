#  Copyright 2021 Collate
#  Licensed under the Apache License, Version 2.0 (the "License");
#  you may not use this file except in compliance with the License.
#  You may obtain a copy of the License at
#  http://www.apache.org/licenses/LICENSE-2.0
#  Unless required by applicable law or agreed to in writing, software
#  distributed under the License is distributed on an "AS IS" BASIS,
#  WITHOUT WARRANTIES OR CONDITIONS OF ANY KIND, either express or implied.
#  See the License for the specific language governing permissions and
#  limitations under the License.
"""
Spline source to extract metadata
"""
import traceback
from typing import Iterable, Optional

from metadata.generated.schema.api.data.createPipeline import CreatePipelineRequest
from metadata.generated.schema.api.lineage.addLineage import AddLineageRequest
from metadata.generated.schema.entity.data.pipeline import Task
from metadata.generated.schema.entity.data.table import Table
from metadata.generated.schema.entity.services.connections.metadata.openMetadataConnection import (
    OpenMetadataConnection,
)
from metadata.generated.schema.entity.services.connections.pipeline.splineConnection import (
    SplineConnection,
)
from metadata.generated.schema.metadataIngestion.workflow import (
    Source as WorkflowSource,
)
from metadata.generated.schema.type.entityLineage import (
    ColumnLineage,
    EntitiesEdge,
    LineageDetails,
)
from metadata.generated.schema.type.entityLineage import Source as LineageSource
from metadata.generated.schema.type.entityReference import EntityReference
from metadata.ingestion.api.models import Either
from metadata.ingestion.api.steps import InvalidSourceException
<<<<<<< HEAD
=======
from metadata.ingestion.lineage.sql_lineage import get_column_fqn
>>>>>>> 890aae73
from metadata.ingestion.models.pipeline_status import OMetaPipelineStatus
from metadata.ingestion.source.pipeline.pipeline_service import PipelineServiceSource
from metadata.ingestion.source.pipeline.spline.models import ExecutionEvent
from metadata.ingestion.source.pipeline.spline.utils import (
    parse_dbfs_path,
    parse_jdbc_url,
)
from metadata.utils import fqn
from metadata.utils.helpers import clean_uri
from metadata.utils.logger import ingestion_logger

logger = ingestion_logger()


class SplineSource(PipelineServiceSource):
    """
    Implements the necessary methods ot extract
    Pipeline metadata from Airflow's metadata db
    """

    @classmethod
    def create(cls, config_dict, metadata_config: OpenMetadataConnection):
        config: WorkflowSource = WorkflowSource.parse_obj(config_dict)
        connection: SplineConnection = config.serviceConnection.__root__.config
        if not isinstance(connection, SplineConnection):
            raise InvalidSourceException(
                f"Expected SplineConnection, but got {connection}"
            )
        return cls(config, metadata_config)

    def get_connections_jobs(
        self, pipeline_details: ExecutionEvent, connection_url: str
    ):
        """
        Returns the list of tasks linked to connection
        """
        return [
            Task(
                name=pipeline_details.executionEventId,
                displayName=pipeline_details.applicationName,
                sourceUrl=connection_url,
            )
        ]

    def yield_pipeline(
        self, pipeline_details: ExecutionEvent
    ) -> Iterable[Either[CreatePipelineRequest]]:
        """
        Convert a Connection into a Pipeline Entity
        :param pipeline_details: pipeline_details object from airbyte
        :return: Create Pipeline request with tasks
        """
        connection_url = None
        if self.service_connection.uiHostPort:
            connection_url = (
                f"{clean_uri(self.service_connection.uiHostPort)}/app/events/"
                f"overview/{pipeline_details.executionEventId}"
            )
        pipeline_request = CreatePipelineRequest(
            name=pipeline_details.executionEventId,
            displayName=pipeline_details.applicationName,
            sourceUrl=connection_url,
            tasks=self.get_connections_jobs(pipeline_details, connection_url),
            service=self.context.pipeline_service.fullyQualifiedName.__root__,
        )
        yield Either(right=pipeline_request)
        self.register_record(pipeline_request=pipeline_request)

    def yield_pipeline_status(
        self, pipeline_details: ExecutionEvent
    ) -> Iterable[Either[OMetaPipelineStatus]]:
        """pipeline status not supported for spline connector"""

    def _get_table_entity(
        self, database_name: str, schema_name: str, table_name: str
    ) -> Optional[Table]:
        if not table_name:
            return None
        for service_name in self.source_config.dbServiceNames:
            table_fqn = fqn.build(
                metadata=self.metadata,
                entity_type=Table,
                table_name=table_name,
                service_name=service_name,
                schema_name=schema_name,
                database_name=database_name,
            )
            if table_fqn:
                table_entity: Table = self.metadata.get_by_name(
                    entity=Table, fqn=table_fqn
                )
                if table_entity:
                    return table_entity
        return None

    def _get_table_from_datasource_name(self, datasource: str) -> Optional[Table]:

        if (
            not datasource
            and not datasource.startswith("dbfs")
            and not datasource.startswith("jdbc")
        ):
            return None

        try:
            schema_name = None
            database_name = None
            table_name = None

            if datasource.startswith("dbfs") and "/" in datasource:
                table_name = parse_dbfs_path(datasource)

            if datasource.startswith("jdbc"):
                database_name, schema_name, table_name = parse_jdbc_url(datasource)

            return self._get_table_entity(database_name, schema_name, table_name)

        except Exception as exc:
            logger.debug(traceback.format_exc())
            logger.warning(f"failed to parse datasource details due to: {exc}")

        return None

    def yield_pipeline_lineage_details(  # pylint: disable=too-many-locals
        self, pipeline_details: ExecutionEvent
    ) -> Iterable[Either[AddLineageRequest]]:
        """
        Parse all the executions available and create lineage
        """
        if not self.source_config.dbServiceNames:
            return
        lineage_details = self.client.get_lineage_details(
            pipeline_details.executionPlanId
        )
        if (
            lineage_details
            and lineage_details.executionPlan
            and lineage_details.executionPlan.inputs
            and lineage_details.executionPlan.output
            and lineage_details.executionPlan.extra.attributes
        ):
            target_to_sources_map = {}
            for attr_id in lineage_details.executionPlan.extra.attributes:
                col_lineage_details = self.client.get_column_lineage_details(
                    pipeline_details.executionPlanId, attr_id.id
                )
                for edge in col_lineage_details.lineage.edges:
                    source = edge.source
                    target = edge.target
                    if target:
                        source_name = next(
                            (
                                node.name
                                for node in col_lineage_details.lineage.nodes
                                if node.id == source
                            ),
                            None,
                        )
                        target_name = next(
                            (
                                node.name
                                for node in col_lineage_details.lineage.nodes
                                if node.id == target
                            ),
                            None,
                        )
                        if target_name and source_name:
                            target_to_sources_map.setdefault(target_name, []).append(
                                source_name
                            )
            from_entities = lineage_details.executionPlan.inputs
            to_entity = lineage_details.executionPlan.output

            for from_entity in from_entities:
                from_table = (
                    self._get_table_from_datasource_name(from_entity.source)
                    if from_entity
                    else None
                )
                to_table = (
                    self._get_table_from_datasource_name(to_entity.source)
                    if to_entity
                    else None
                )
                if from_table and to_table:
                    yield Either(
                        right=AddLineageRequest(
                            edge=EntitiesEdge(
                                lineageDetails=LineageDetails(
                                    pipeline=EntityReference(
                                        id=self.context.pipeline.id.__root__,
                                        type="pipeline",
<<<<<<< HEAD
                                    )
=======
                                    ),
                                    columnsLineage=[
                                        ColumnLineage(
                                            fromColumns=[
                                                get_column_fqn(from_table, src_col)
                                                for src_col in source_columns
                                            ],
                                            toColumn=get_column_fqn(
                                                to_table, target_column
                                            ),
                                        )
                                        for target_column, source_columns in target_to_sources_map.items()
                                    ],
                                    source=LineageSource.PipelineLineage,
>>>>>>> 890aae73
                                ),
                                fromEntity=EntityReference(
                                    id=from_table.id, type="table"
                                ),
                                toEntity=EntityReference(id=to_table.id, type="table"),
<<<<<<< HEAD
                            )
=======
                            ),
>>>>>>> 890aae73
                        )
                    )

    def get_pipelines_list(self) -> Iterable[ExecutionEvent]:
        for pipelines in self.client.get_pipelines() or []:
            for pipeline in pipelines.items or []:
                yield pipeline

    def get_pipeline_name(self, pipeline_details: ExecutionEvent) -> str:
        return pipeline_details.applicationName<|MERGE_RESOLUTION|>--- conflicted
+++ resolved
@@ -36,10 +36,7 @@
 from metadata.generated.schema.type.entityReference import EntityReference
 from metadata.ingestion.api.models import Either
 from metadata.ingestion.api.steps import InvalidSourceException
-<<<<<<< HEAD
-=======
 from metadata.ingestion.lineage.sql_lineage import get_column_fqn
->>>>>>> 890aae73
 from metadata.ingestion.models.pipeline_status import OMetaPipelineStatus
 from metadata.ingestion.source.pipeline.pipeline_service import PipelineServiceSource
 from metadata.ingestion.source.pipeline.spline.models import ExecutionEvent
@@ -232,9 +229,6 @@
                                     pipeline=EntityReference(
                                         id=self.context.pipeline.id.__root__,
                                         type="pipeline",
-<<<<<<< HEAD
-                                    )
-=======
                                     ),
                                     columnsLineage=[
                                         ColumnLineage(
@@ -249,17 +243,12 @@
                                         for target_column, source_columns in target_to_sources_map.items()
                                     ],
                                     source=LineageSource.PipelineLineage,
->>>>>>> 890aae73
                                 ),
                                 fromEntity=EntityReference(
                                     id=from_table.id, type="table"
                                 ),
                                 toEntity=EntityReference(id=to_table.id, type="table"),
-<<<<<<< HEAD
-                            )
-=======
                             ),
->>>>>>> 890aae73
                         )
                     )
 
