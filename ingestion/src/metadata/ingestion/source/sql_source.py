--- conflicted
+++ resolved
@@ -270,14 +270,10 @@
 
     def next_record(self) -> Iterable[Entity]:
         inspector = inspect(self.engine)
-<<<<<<< HEAD
         schema_names = inspector.get_schema_names()
         for schema in schema_names:
-=======
-        for schema in inspector.get_schema_names():
             # clear any previous source database state
             self.database_source_state.clear()
->>>>>>> cf6f4385
             if not self.sql_config.schema_filter_pattern.included(schema):
                 self.status.filter(schema, "Schema pattern not allowed")
                 continue
@@ -688,10 +684,9 @@
         logger.debug(f"Finished profiling {dataset_name}")
         return profile
 
-<<<<<<< HEAD
     def parse_raw_data_type(self, raw_data_type):
         return raw_data_type
-=======
+    
     def _build_database_state(self, schema_fqdn: str) -> [EntityReference]:
         after = None
         tables = []
@@ -704,7 +699,6 @@
                 break
             after = table_entities.after
         return tables
->>>>>>> cf6f4385
 
     def close(self):
         if self.connection is not None:
