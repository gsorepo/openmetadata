#  Copyright 2021 Collate
#  Licensed under the Apache License, Version 2.0 (the "License");
#  you may not use this file except in compliance with the License.
#  You may obtain a copy of the License at
#  http://www.apache.org/licenses/LICENSE-2.0
#  Unless required by applicable law or agreed to in writing, software
#  distributed under the License is distributed on an "AS IS" BASIS,
#  WITHOUT WARRANTIES OR CONDITIONS OF ANY KIND, either express or implied.
#  See the License for the specific language governing permissions and
#  limitations under the License.
"""S3 object store extraction metadata"""
import json
import secrets
import traceback
from datetime import datetime, timedelta
from enum import Enum
from typing import Dict, Iterable, List, Optional

from pydantic import ValidationError

from metadata.generated.schema.api.data.createContainer import CreateContainerRequest
from metadata.generated.schema.entity.data import container
from metadata.generated.schema.entity.data.container import (
    Container,
    ContainerDataModel,
)
from metadata.generated.schema.entity.services.connections.database.datalake.s3Config import (
    S3Config,
)
from metadata.generated.schema.entity.services.connections.metadata.openMetadataConnection import (
    OpenMetadataConnection,
)
from metadata.generated.schema.entity.services.connections.storage.s3Connection import (
    S3Connection,
)
from metadata.generated.schema.metadataIngestion.storage.containerMetadataConfig import (
    MetadataEntry,
    StorageContainerConfig,
)
from metadata.generated.schema.metadataIngestion.storage.manifestMetadataConfig import (
    ManifestMetadataConfig,
)
from metadata.generated.schema.metadataIngestion.workflow import (
    Source as WorkflowSource,
)
from metadata.generated.schema.type.entityReference import EntityReference
from metadata.ingestion.api.models import Either, StackTraceError
from metadata.ingestion.api.steps import InvalidSourceException
from metadata.ingestion.source.storage.s3.models import (
    S3BucketResponse,
    S3ContainerDetails,
)
from metadata.ingestion.source.storage.storage_service import (
    KEY_SEPARATOR,
    OPENMETADATA_TEMPLATE_FILE_NAME,
    StorageServiceSource,
)
from metadata.readers.file.base import ReadException
from metadata.readers.file.config_source_factory import get_reader
from metadata.utils.filters import filter_by_container
from metadata.utils.logger import ingestion_logger

logger = ingestion_logger()

S3_CLIENT_ROOT_RESPONSE = "Contents"


class S3Metric(Enum):
    NUMBER_OF_OBJECTS = "NumberOfObjects"
    BUCKET_SIZE_BYTES = "BucketSizeBytes"


class S3Source(StorageServiceSource):
    """
    Source implementation to ingest S3 buckets data.
    """

    def __init__(self, config: WorkflowSource, metadata_config: OpenMetadataConnection):
        super().__init__(config, metadata_config)
        self.s3_client = self.connection.s3_client
        self.cloudwatch_client = self.connection.cloudwatch_client

        self._bucket_cache: Dict[str, Container] = {}
        self.s3_reader = get_reader(config_source=S3Config(), client=self.s3_client)

    @classmethod
    def create(cls, config_dict, metadata_config: OpenMetadataConnection):
        config: WorkflowSource = WorkflowSource.parse_obj(config_dict)
        connection: S3Connection = config.serviceConnection.__root__.config
        if not isinstance(connection, S3Connection):
            raise InvalidSourceException(
                f"Expected S3StoreConnection, but got {connection}"
            )
        return cls(config, metadata_config)

    def get_containers(self) -> Iterable[S3ContainerDetails]:
        global_manifest: Optional[ManifestMetadataConfig] = self.get_manifest_file()
        bucket_results = self.fetch_buckets()

        for bucket_response in bucket_results:
            bucket_name = bucket_response.name
            try:
                # We always generate the parent container (the bucket)
                yield self._generate_unstructured_container(
                    bucket_response=bucket_response
                )
<<<<<<< HEAD
                self._bucket_cache[bucket_name] = self.context.container
                parent_entity: EntityReference = EntityReference(
                    id=self._bucket_cache[bucket_name].id.__root__, type="container"
                )
                if global_manifest:
                    manifest_entries_for_current_bucket = (
                        self._manifest_entries_to_metadata_entries_by_bucket(
                            bucket=bucket_name, manifest=global_manifest
=======
                self._bucket_cache[bucket_response.name] = self.context.container
                metadata_config = self._load_metadata_file(
                    bucket_name=bucket_response.name
                )
                if metadata_config:
                    for metadata_entry in metadata_config.entries:
                        logger.info(
                            f"Extracting metadata from path {metadata_entry.dataPath.strip(KEY_SEPARATOR)} "
                            f"and generating structured container"
>>>>>>> 04760177
                        )
                    )
                    # Check if we have entries in the manifest file belonging to this bucket
                    if manifest_entries_for_current_bucket:
                        # ingest all the relevant valid paths from it
                        yield from self._generate_structured_containers(
                            bucket_response=bucket_response,
                            entries=self._manifest_entries_to_metadata_entries_by_bucket(
                                bucket=bucket_name, manifest=global_manifest
                            ),
                            parent=parent_entity,
                        )
                        # nothing else do to for the current bucket, skipping to the next
                        continue
                # If no global file, or no valid entries in the manifest, check for bucket level metadata file
                metadata_config = self._load_metadata_file(bucket_name=bucket_name)
                if metadata_config:
                    yield from self._generate_structured_containers(
                        bucket_response=bucket_response,
                        entries=metadata_config.entries,
                        parent=parent_entity,
                    )
            except ValidationError as err:
<<<<<<< HEAD
                error = f"Validation error while creating Container from bucket details - {err}"
                logger.debug(traceback.format_exc())
                logger.warning(error)
                self.status.failed(bucket_name, error, traceback.format_exc())
=======
                self.status.failed(
                    StackTraceError(
                        name=bucket_response.name,
                        error=f"Validation error while creating Container from bucket details - {err}",
                        stack_trace=traceback.format_exc(),
                    )
                )
>>>>>>> 04760177
            except Exception as err:
                self.status.failed(
                    StackTraceError(
                        name=bucket_response.name,
                        error=f"Wild error while creating Container from bucket details - {err}",
                        stack_trace=traceback.format_exc(),
                    )
                )
<<<<<<< HEAD
                logger.debug(traceback.format_exc())
                logger.warning(error)
                self.status.failed(bucket_name, error, traceback.format_exc())
=======
>>>>>>> 04760177

    def yield_create_container_requests(
        self, container_details: S3ContainerDetails
    ) -> Iterable[Either[CreateContainerRequest]]:
        yield Either(
            right=CreateContainerRequest(
                name=container_details.name,
                prefix=container_details.prefix,
                numberOfObjects=container_details.number_of_objects,
                size=container_details.size,
                dataModel=container_details.data_model,
                service=self.context.objectstore_service.fullyQualifiedName,
                parent=container_details.parent,
                sourceUrl=container_details.sourceUrl,
                fileFormats=container_details.file_formats,
            )
        )

    def _generate_container_details(
        self,
        bucket_response: S3BucketResponse,
        metadata_entry: MetadataEntry,
        parent: Optional[EntityReference] = None,
    ) -> Optional[S3ContainerDetails]:
        bucket_name = bucket_response.name
        sample_key = self._get_sample_file_path(
            bucket_name=bucket_name, metadata_entry=metadata_entry
        )
        # if we have a sample file to fetch a schema from
        if sample_key:
            columns = self._get_columns(
                container_name=bucket_name,
                sample_key=sample_key,
                metadata_entry=metadata_entry,
                config_source=S3Config(
                    securityConfig=self.service_connection.awsConfig
                ),
                client=self.s3_client,
            )
            if columns:
                return S3ContainerDetails(
                    name=metadata_entry.dataPath.strip(KEY_SEPARATOR),
                    prefix=f"{KEY_SEPARATOR}{metadata_entry.dataPath.strip(KEY_SEPARATOR)}",
                    creation_date=bucket_response.creation_date.isoformat(),
                    number_of_objects=self._fetch_metric(
                        bucket_name=bucket_name, metric=S3Metric.NUMBER_OF_OBJECTS
                    ),
                    size=self._fetch_metric(
                        bucket_name=bucket_name, metric=S3Metric.BUCKET_SIZE_BYTES
                    ),
                    file_formats=[container.FileFormat(metadata_entry.structureFormat)],
                    data_model=ContainerDataModel(
                        isPartitioned=metadata_entry.isPartitioned, columns=columns
                    ),
                    parent=parent,
                    sourceUrl=self._get_object_source_url(
                        bucket_name=bucket_name,
                        prefix=metadata_entry.dataPath.strip(KEY_SEPARATOR),
                    ),
                )
        return None

<<<<<<< HEAD
    def _generate_structured_containers(
        self,
        bucket_response: S3BucketResponse,
        entries: List[MetadataEntry],
        parent: Optional[EntityReference] = None,
    ) -> List[S3ContainerDetails]:
        result: List[S3ContainerDetails] = []
        for metadata_entry in entries:
            logger.info(
                f"Extracting metadata from path {metadata_entry.dataPath.strip(S3_KEY_SEPARATOR)} "
                f"and generating structured container"
            )
            structured_container: Optional[
                S3ContainerDetails
            ] = self._generate_container_details(
                bucket_response=bucket_response,
                metadata_entry=metadata_entry,
                parent=parent,
            )
            if structured_container:
                result.append(structured_container)

        return result

    def _get_columns(
        self, bucket_name: str, sample_key: str, metadata_entry: MetadataEntry
    ) -> Optional[List[Column]]:
        """
        Get the columns from the file and partition information
        """
        extracted_cols = self.extract_column_definitions(bucket_name, sample_key)
        return (metadata_entry.partitionColumns or []) + (extracted_cols or [])

    def extract_column_definitions(
        self, bucket_name: str, sample_key: str
    ) -> List[Column]:
        """
        Extract Column related metadata from s3
        """
        connection_args = self.service_connection.awsConfig
        data_structure_details = fetch_dataframe(
            config_source=S3Config(),
            client=self.s3_client,
            file_fqn=DatalakeTableSchemaWrapper(
                key=sample_key, bucket_name=bucket_name
            ),
            connection_kwargs=connection_args,
        )
        columns = []
        if isinstance(data_structure_details, DataFrame):
            columns = DatalakeSource.get_columns(data_structure_details)
        if isinstance(data_structure_details, list) and data_structure_details:
            columns = DatalakeSource.get_columns(data_structure_details[0])
        return columns

=======
>>>>>>> 04760177
    def fetch_buckets(self) -> List[S3BucketResponse]:
        results: List[S3BucketResponse] = []
        try:
            # No pagination required, as there is a hard 1000 limit on nr of buckets per aws account
            for bucket in self.s3_client.list_buckets().get("Buckets") or []:
                if filter_by_container(
                    self.source_config.containerFilterPattern,
                    container_name=bucket["Name"],
                ):
                    self.status.filter(bucket["Name"], "Bucket Filtered Out")
                else:
                    results.append(S3BucketResponse.parse_obj(bucket))
        except Exception as err:
            logger.debug(traceback.format_exc())
            logger.error(f"Failed to fetch buckets list - {err}")
        return results

    def _fetch_metric(self, bucket_name: str, metric: S3Metric) -> float:
        try:
            raw_result = self.cloudwatch_client.get_metric_data(
                MetricDataQueries=[
                    {
                        "Id": "total_nr_of_object_request",
                        "MetricStat": {
                            "Metric": {
                                "Namespace": "AWS/S3",
                                "MetricName": metric.value,
                                "Dimensions": [
                                    {"Name": "BucketName", "Value": bucket_name},
                                    {
                                        "Name": "StorageType",
                                        # StandardStorage-only support for BucketSizeBytes for now
                                        "Value": "StandardStorage"
                                        if metric == S3Metric.BUCKET_SIZE_BYTES
                                        else "AllStorageTypes",
                                    },
                                ],
                            },
                            "Period": 60,
                            "Stat": "Average",
                            "Unit": "Bytes"
                            if metric == S3Metric.BUCKET_SIZE_BYTES
                            else "Count",
                        },
                    },
                ],
                StartTime=datetime.now() - timedelta(days=2),
                # metrics generated daily, ensure there is at least 1 entry
                EndTime=datetime.now(),
                ScanBy="TimestampDescending",
            )
            if raw_result["MetricDataResults"]:
                first_metric = raw_result["MetricDataResults"][0]
                if first_metric["StatusCode"] == "Complete" and first_metric["Values"]:
                    return int(first_metric["Values"][0])
        except Exception:
            logger.debug(traceback.format_exc())
            logger.warning(
                f"Failed fetching metric {metric.value} for bucket {bucket_name}, returning 0"
            )
        return 0

    def _generate_unstructured_container(
        self, bucket_response: S3BucketResponse
    ) -> S3ContainerDetails:
        return S3ContainerDetails(
            name=bucket_response.name,
            prefix=KEY_SEPARATOR,
            creation_date=bucket_response.creation_date.isoformat(),
            number_of_objects=self._fetch_metric(
                bucket_name=bucket_response.name, metric=S3Metric.NUMBER_OF_OBJECTS
            ),
            size=self._fetch_metric(
                bucket_name=bucket_response.name, metric=S3Metric.BUCKET_SIZE_BYTES
            ),
            file_formats=[],
            data_model=None,
            sourceUrl=self._get_bucket_source_url(bucket_name=bucket_response.name),
        )

<<<<<<< HEAD
    @staticmethod
    def _manifest_entries_to_metadata_entries_by_bucket(
        bucket: str, manifest: ManifestMetadataConfig
    ) -> List[MetadataEntry]:
        """
        Convert manifest entries(which have an extra bucket property) to bucket-level metadata entries, filtered by
        a given bucket
        """
        return [
            MetadataEntry(
                dataPath=entry.dataPath,
                structureFormat=entry.structureFormat,
                isPartitioned=entry.isPartitioned,
                partitionColumns=entry.partitionColumns,
            )
            for entry in manifest.entries
            if entry.bucketName == bucket
        ]

    @staticmethod
    def _get_sample_file_prefix(metadata_entry: MetadataEntry) -> Optional[str]:
        """
        Return a prefix if we have structure data to read
        """
        result = f"{metadata_entry.dataPath.strip(S3_KEY_SEPARATOR)}"
        if not metadata_entry.structureFormat:
            logger.warning(f"Ignoring un-structured metadata entry {result}")
            return None
        return result

=======
>>>>>>> 04760177
    def _get_sample_file_path(
        self, bucket_name: str, metadata_entry: MetadataEntry
    ) -> Optional[str]:
        """
        Given a bucket and a metadata entry, returns the full path key to a file which can then be used to infer schema
        or None in the case of a non-structured metadata entry, or if no such keys can be found
        """
        prefix = self._get_sample_file_prefix(metadata_entry=metadata_entry)
        # this will look only in the first 1000 files under that path (default for list_objects_v2).
        # We'd rather not do pagination here as it would incur unwanted costs
        try:
            if prefix:
                response = self.s3_client.list_objects_v2(
                    Bucket=bucket_name, Prefix=prefix
                )
                candidate_keys = [
                    entry["Key"]
                    for entry in response[S3_CLIENT_ROOT_RESPONSE]
                    if entry and entry.get("Key")
                ]
                # pick a random key out of the candidates if any were returned
                if candidate_keys:
                    result_key = secrets.choice(candidate_keys)
                    logger.info(
                        f"File {result_key} was picked to infer data structure from."
                    )
                    return result_key
                logger.warning(
                    f"No sample files found in {prefix} with {metadata_entry.structureFormat} extension"
                )
            return None
        except Exception:
            logger.debug(traceback.format_exc())
            logger.warning(
                f"Error when trying to list objects in S3 bucket {bucket_name} at prefix {prefix}"
            )
            return None

    def get_aws_bucket_region(self, bucket_name: str) -> str:
        """
        Method to fetch the bucket region
        """
        region = None
        try:
            region_resp = self.s3_client.get_bucket_location(Bucket=bucket_name)
            region = region_resp.get("LocationConstraint")
        except Exception:
            logger.debug(traceback.format_exc())
            logger.warning(f"Unable to get the region for bucket: {bucket_name}")
        return region or self.service_connection.awsConfig.awsRegion

    def _get_bucket_source_url(self, bucket_name: str) -> Optional[str]:
        """
        Method to get the source url of s3 bucket
        """
        try:
            region = self.get_aws_bucket_region(bucket_name=bucket_name)
            return (
                f"https://s3.console.aws.amazon.com/s3/buckets/{bucket_name}"
                f"?region={region}&tab=objects"
            )
        except Exception as exc:
            logger.debug(traceback.format_exc())
            logger.error(f"Unable to get source url: {exc}")
        return None

    def _get_object_source_url(self, bucket_name: str, prefix: str) -> Optional[str]:
        """
        Method to get the source url of s3 bucket
        """
        try:
            region = self.get_aws_bucket_region(bucket_name=bucket_name)
            return (
                f"https://s3.console.aws.amazon.com/s3/buckets/{bucket_name}"
                f"?region={region}&prefix={prefix}/"
                f"&showversions=false"
            )
        except Exception as exc:
            logger.debug(traceback.format_exc())
            logger.error(f"Unable to get source url: {exc}")
        return None

    def _load_metadata_file(self, bucket_name: str) -> Optional[StorageContainerConfig]:
        """
        Load the metadata template file from the root of the bucket, if it exists
        """
        try:
            logger.info(
                f"Found metadata template file at - s3://{bucket_name}/{OPENMETADATA_TEMPLATE_FILE_NAME}"
            )
            response_object = self.s3_reader.read(
                path=OPENMETADATA_TEMPLATE_FILE_NAME,
                bucket_name=bucket_name,
                verbose=False,
            )
            content = json.loads(response_object)
            metadata_config = StorageContainerConfig.parse_obj(content)
            return metadata_config
        except ReadException:
            pass
        except Exception as exc:
            logger.debug(traceback.format_exc())
            logger.warning(
                f"Failed loading metadata file s3://{bucket_name}/{OPENMETADATA_TEMPLATE_FILE_NAME}-{exc}"
            )
        return None<|MERGE_RESOLUTION|>--- conflicted
+++ resolved
@@ -104,7 +104,6 @@
                 yield self._generate_unstructured_container(
                     bucket_response=bucket_response
                 )
-<<<<<<< HEAD
                 self._bucket_cache[bucket_name] = self.context.container
                 parent_entity: EntityReference = EntityReference(
                     id=self._bucket_cache[bucket_name].id.__root__, type="container"
@@ -113,17 +112,6 @@
                     manifest_entries_for_current_bucket = (
                         self._manifest_entries_to_metadata_entries_by_bucket(
                             bucket=bucket_name, manifest=global_manifest
-=======
-                self._bucket_cache[bucket_response.name] = self.context.container
-                metadata_config = self._load_metadata_file(
-                    bucket_name=bucket_response.name
-                )
-                if metadata_config:
-                    for metadata_entry in metadata_config.entries:
-                        logger.info(
-                            f"Extracting metadata from path {metadata_entry.dataPath.strip(KEY_SEPARATOR)} "
-                            f"and generating structured container"
->>>>>>> 04760177
                         )
                     )
                     # Check if we have entries in the manifest file belonging to this bucket
@@ -146,13 +134,25 @@
                         entries=metadata_config.entries,
                         parent=parent_entity,
                     )
+                    for metadata_entry in metadata_config.entries:
+                        logger.info(
+                            f"Extracting metadata from path {metadata_entry.dataPath.strip(KEY_SEPARATOR)} "
+                            f"and generating structured container"
+                        )
+                        structured_container: Optional[
+                            S3ContainerDetails
+                        ] = self._generate_container_details(
+                            bucket_response=bucket_response,
+                            metadata_entry=metadata_entry,
+                            parent=EntityReference(
+                                id=self._bucket_cache[bucket_response.name].id.__root__,
+                                type="container",
+                            ),
+                        )
+                        if structured_container:
+                            yield structured_container
+
             except ValidationError as err:
-<<<<<<< HEAD
-                error = f"Validation error while creating Container from bucket details - {err}"
-                logger.debug(traceback.format_exc())
-                logger.warning(error)
-                self.status.failed(bucket_name, error, traceback.format_exc())
-=======
                 self.status.failed(
                     StackTraceError(
                         name=bucket_response.name,
@@ -160,7 +160,6 @@
                         stack_trace=traceback.format_exc(),
                     )
                 )
->>>>>>> 04760177
             except Exception as err:
                 self.status.failed(
                     StackTraceError(
@@ -169,12 +168,6 @@
                         stack_trace=traceback.format_exc(),
                     )
                 )
-<<<<<<< HEAD
-                logger.debug(traceback.format_exc())
-                logger.warning(error)
-                self.status.failed(bucket_name, error, traceback.format_exc())
-=======
->>>>>>> 04760177
 
     def yield_create_container_requests(
         self, container_details: S3ContainerDetails
@@ -237,7 +230,6 @@
                 )
         return None
 
-<<<<<<< HEAD
     def _generate_structured_containers(
         self,
         bucket_response: S3BucketResponse,
@@ -293,8 +285,6 @@
             columns = DatalakeSource.get_columns(data_structure_details[0])
         return columns
 
-=======
->>>>>>> 04760177
     def fetch_buckets(self) -> List[S3BucketResponse]:
         results: List[S3BucketResponse] = []
         try:
@@ -375,39 +365,25 @@
             sourceUrl=self._get_bucket_source_url(bucket_name=bucket_response.name),
         )
 
-<<<<<<< HEAD
     @staticmethod
-    def _manifest_entries_to_metadata_entries_by_bucket(
-        bucket: str, manifest: ManifestMetadataConfig
-    ) -> List[MetadataEntry]:
-        """
-        Convert manifest entries(which have an extra bucket property) to bucket-level metadata entries, filtered by
-        a given bucket
-        """
-        return [
-            MetadataEntry(
-                dataPath=entry.dataPath,
-                structureFormat=entry.structureFormat,
-                isPartitioned=entry.isPartitioned,
-                partitionColumns=entry.partitionColumns,
-            )
-            for entry in manifest.entries
-            if entry.bucketName == bucket
-        ]
-
-    @staticmethod
-    def _get_sample_file_prefix(metadata_entry: MetadataEntry) -> Optional[str]:
-        """
-        Return a prefix if we have structure data to read
-        """
-        result = f"{metadata_entry.dataPath.strip(S3_KEY_SEPARATOR)}"
-        if not metadata_entry.structureFormat:
-            logger.warning(f"Ignoring un-structured metadata entry {result}")
-            return None
-        return result
-
-=======
->>>>>>> 04760177
+        def _manifest_entries_to_metadata_entries_by_bucket(
+            bucket: str, manifest: ManifestMetadataConfig
+        ) -> List[MetadataEntry]:
+            """
+            Convert manifest entries(which have an extra bucket property) to bucket-level metadata entries, filtered by
+            a given bucket
+            """
+            return [
+                MetadataEntry(
+                    dataPath=entry.dataPath,
+                    structureFormat=entry.structureFormat,
+                    isPartitioned=entry.isPartitioned,
+                    partitionColumns=entry.partitionColumns,
+                )
+                for entry in manifest.entries
+                if entry.bucketName == bucket
+            ]
+
     def _get_sample_file_path(
         self, bucket_name: str, metadata_entry: MetadataEntry
     ) -> Optional[str]:
