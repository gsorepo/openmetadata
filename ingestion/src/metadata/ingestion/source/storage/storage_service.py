#  Copyright 2021 Collate
#  Licensed under the Apache License, Version 2.0 (the "License");
#  you may not use this file except in compliance with the License.
#  You may obtain a copy of the License at
#  http://www.apache.org/licenses/LICENSE-2.0
#  Unless required by applicable law or agreed to in writing, software
#  distributed under the License is distributed on an "AS IS" BASIS,
#  WITHOUT WARRANTIES OR CONDITIONS OF ANY KIND, either express or implied.
#  See the License for the specific language governing permissions and
#  limitations under the License.
"""
Base class for ingesting Object Storage services
"""
from abc import ABC, abstractmethod
from typing import Any, Iterable, List, Optional

from pandas import DataFrame

from metadata.generated.schema.api.data.createContainer import CreateContainerRequest
from metadata.generated.schema.entity.data.container import Container
from metadata.generated.schema.entity.services.storageService import (
    StorageConnection,
    StorageService,
)
from metadata.generated.schema.metadataIngestion.storage.containerMetadataConfig import (
    MetadataEntry,
)
from metadata.generated.schema.metadataIngestion.storage.manifestMetadataConfig import (
    ManifestMetadataConfig,
)
from metadata.generated.schema.metadataIngestion.storageServiceMetadataPipeline import (
    NoMetadataConfigurationSource,
    StorageServiceMetadataPipeline,
)
from metadata.generated.schema.metadataIngestion.workflow import (
    Source as WorkflowSource,
)
from metadata.ingestion.api.models import Either
from metadata.ingestion.api.steps import Source
from metadata.ingestion.api.topology_runner import TopologyRunnerMixin
from metadata.ingestion.models.topology import (
    NodeStage,
    ServiceTopology,
    TopologyNode,
    create_source_context,
)
from metadata.ingestion.ometa.ometa_api import OpenMetadata
from metadata.ingestion.source.connections import get_connection, get_test_connection_fn
from metadata.ingestion.source.database.glue.models import Column
from metadata.readers.dataframe.models import DatalakeTableSchemaWrapper
from metadata.readers.dataframe.reader_factory import SupportedTypes
from metadata.readers.models import ConfigSource
from metadata.utils.datalake.datalake_utils import fetch_dataframe, get_columns
from metadata.utils.logger import ingestion_logger
<<<<<<< HEAD
from metadata.utils.storage_metadata_config import get_manifest
=======
from metadata.utils.storage_metadata_config import (
    StorageMetadataConfigException,
    get_manifest,
)
>>>>>>> 496ae26c

logger = ingestion_logger()

KEY_SEPARATOR = "/"
OPENMETADATA_TEMPLATE_FILE_NAME = "openmetadata.json"


class StorageServiceTopology(ServiceTopology):

    root = TopologyNode(
        producer="get_services",
        stages=[
            NodeStage(
                type_=StorageService,
                context="objectstore_service",
                processor="yield_create_request_objectstore_service",
                overwrite=False,
                must_return=True,
                cache_entities=True,
            ),
        ],
        children=["container"],
    )

    container = TopologyNode(
        producer="get_containers",
        stages=[
            NodeStage(
                type_=Container,
                context="container",
                processor="yield_create_container_requests",
                consumer=["objectstore_service"],
                nullable=True,
                use_cache=True,
            )
        ],
    )


class StorageServiceSource(TopologyRunnerMixin, Source, ABC):
    """
    Base class for Object Store Services.
    It implements the topology and context.
    """

    source_config: StorageServiceMetadataPipeline
    config: WorkflowSource
    metadata: OpenMetadata
    # Big union of types we want to fetch dynamically
    service_connection: StorageConnection.__fields__["config"].type_

    topology = StorageServiceTopology()
    context = create_source_context(topology)

    global_manifest: Optional[ManifestMetadataConfig]

    def __init__(
        self,
        config: WorkflowSource,
        metadata: OpenMetadata,
    ):
        super().__init__()
        self.config = config
        self.metadata = metadata
        self.service_connection = self.config.serviceConnection.__root__.config
        self.source_config: StorageServiceMetadataPipeline = (
            self.config.sourceConfig.config
        )
        self.connection = get_connection(self.service_connection)

        # Flag the connection for the test connection
        self.connection_obj = self.connection
        self.test_connection()

<<<<<<< HEAD
=======
        # Try to get the global manifest
        self.global_manifest: Optional[
            ManifestMetadataConfig
        ] = self.get_manifest_file()

>>>>>>> 496ae26c
    def get_manifest_file(self) -> Optional[ManifestMetadataConfig]:
        if self.source_config.storageMetadataConfigSource and not isinstance(
            self.source_config.storageMetadataConfigSource,
            NoMetadataConfigurationSource,
        ):
<<<<<<< HEAD
            return get_manifest(self.source_config.storageMetadataConfigSource)
=======
            try:
                return get_manifest(self.source_config.storageMetadataConfigSource)
            except StorageMetadataConfigException as exc:
                logger.warning(f"Could no get global manifest due to [{exc}]")
>>>>>>> 496ae26c
        return None

    @abstractmethod
    def get_containers(self) -> Iterable[Any]:
        """
        Retrieve all containers for the service
        """

    @abstractmethod
    def yield_create_container_requests(
        self, container_details: Any
    ) -> Iterable[Either[CreateContainerRequest]]:
        """Generate the create container requests based on the received details"""

    def close(self):
        """By default, nothing needs to be closed"""

    def get_services(self) -> Iterable[WorkflowSource]:
        yield self.config

    def prepare(self):
        """By default, nothing needs to be taken care of when loading the source"""

    def test_connection(self) -> None:
        test_connection_fn = get_test_connection_fn(self.service_connection)
        test_connection_fn(self.metadata, self.connection_obj, self.service_connection)

    def yield_create_request_objectstore_service(self, config: WorkflowSource):
        yield Either(
            right=self.metadata.get_create_service_from_source(
                entity=StorageService, config=config
            )
        )

    @staticmethod
    def _manifest_entries_to_metadata_entries_by_container(
        container_name: str, manifest: ManifestMetadataConfig
    ) -> List[MetadataEntry]:
        """
        Convert manifest entries (which have an extra bucket property) to bucket-level metadata entries, filtered by
        a given bucket
        """
        return [
            MetadataEntry(
                dataPath=entry.dataPath,
                structureFormat=entry.structureFormat,
                isPartitioned=entry.isPartitioned,
                partitionColumns=entry.partitionColumns,
                separator=entry.separator,
            )
            for entry in manifest.entries
            if entry.containerName == container_name
        ]

    @staticmethod
    def _get_sample_file_prefix(metadata_entry: MetadataEntry) -> Optional[str]:
        """
        Return a prefix if we have structure data to read
        """
        result = f"{metadata_entry.dataPath.strip(KEY_SEPARATOR)}"
        if not metadata_entry.structureFormat:
            logger.warning(f"Ignoring un-structured metadata entry {result}")
            return None
        return result

    @staticmethod
    def extract_column_definitions(
        bucket_name: str,
        sample_key: str,
        config_source: ConfigSource,
        client: Any,
        metadata_entry: MetadataEntry,
    ) -> List[Column]:
        """Extract Column related metadata from s3"""
        data_structure_details = fetch_dataframe(
            config_source=config_source,
            client=client,
            file_fqn=DatalakeTableSchemaWrapper(
                key=sample_key,
                bucket_name=bucket_name,
                file_extension=SupportedTypes(metadata_entry.structureFormat),
                separator=metadata_entry.separator,
            ),
        )
        columns = []
        if isinstance(data_structure_details, DataFrame):
            columns = get_columns(data_structure_details)
        if isinstance(data_structure_details, list) and data_structure_details:
            columns = get_columns(data_structure_details[0])
        return columns

    def _get_columns(
        self,
        container_name: str,
        sample_key: str,
        metadata_entry: MetadataEntry,
        config_source: ConfigSource,
        client: Any,
    ) -> Optional[List[Column]]:
        """Get the columns from the file and partition information"""
        extracted_cols = self.extract_column_definitions(
            container_name, sample_key, config_source, client, metadata_entry
        )
        return (metadata_entry.partitionColumns or []) + (extracted_cols or [])<|MERGE_RESOLUTION|>--- conflicted
+++ resolved
@@ -52,14 +52,10 @@
 from metadata.readers.models import ConfigSource
 from metadata.utils.datalake.datalake_utils import fetch_dataframe, get_columns
 from metadata.utils.logger import ingestion_logger
-<<<<<<< HEAD
-from metadata.utils.storage_metadata_config import get_manifest
-=======
 from metadata.utils.storage_metadata_config import (
     StorageMetadataConfigException,
     get_manifest,
 )
->>>>>>> 496ae26c
 
 logger = ingestion_logger()
 
@@ -134,27 +130,20 @@
         self.connection_obj = self.connection
         self.test_connection()
 
-<<<<<<< HEAD
-=======
         # Try to get the global manifest
         self.global_manifest: Optional[
             ManifestMetadataConfig
         ] = self.get_manifest_file()
 
->>>>>>> 496ae26c
     def get_manifest_file(self) -> Optional[ManifestMetadataConfig]:
         if self.source_config.storageMetadataConfigSource and not isinstance(
             self.source_config.storageMetadataConfigSource,
             NoMetadataConfigurationSource,
         ):
-<<<<<<< HEAD
-            return get_manifest(self.source_config.storageMetadataConfigSource)
-=======
             try:
                 return get_manifest(self.source_config.storageMetadataConfigSource)
             except StorageMetadataConfigException as exc:
                 logger.warning(f"Could no get global manifest due to [{exc}]")
->>>>>>> 496ae26c
         return None
 
     @abstractmethod
