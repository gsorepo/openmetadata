#  Copyright 2021 Collate
#  Licensed under the Apache License, Version 2.0 (the "License");
#  you may not use this file except in compliance with the License.
#  You may obtain a copy of the License at
#  http://www.apache.org/licenses/LICENSE-2.0
#  Unless required by applicable law or agreed to in writing, software
#  distributed under the License is distributed on an "AS IS" BASIS,
#  WITHOUT WARRANTIES OR CONDITIONS OF ANY KIND, either express or implied.
#  See the License for the specific language governing permissions and
#  limitations under the License.

"""
Interfaces with database for all database engine
supporting sqlalchemy abstraction layer
"""

from abc import ABC, abstractmethod
from typing import Any, Dict, Optional, Union

from pydantic import BaseModel
from sqlalchemy import Column, MetaData

from metadata.generated.schema.entity.data.table import PartitionProfilerConfig, Table
from metadata.generated.schema.entity.services.connections.database.datalakeConnection import (
    DatalakeConnection,
)
from metadata.generated.schema.entity.services.databaseService import DatabaseConnection
from metadata.ingestion.ometa.ometa_api import OpenMetadata
from metadata.orm_profiler.api.models import ProfileSampleConfig
from metadata.orm_profiler.metrics.registry import Metrics


class ProfilerInterfaceArgs(BaseModel):
    """Profiler Interface Args Model"""

    service_connection_config: Any
    sqa_metadata_obj: Optional[MetaData]
    ometa_client: Optional[OpenMetadata]
    thread_count: Optional[float]
    table_entity: Optional[Union[Table, Any]]
<<<<<<< HEAD
    table_sample_percentage: Optional[Union[float, int]]
    table_sample_rows: Optional[int]
=======
    profile_sample_config: Optional[ProfileSampleConfig] = None
>>>>>>> a45d6a21
    table_sample_query: Optional[Union[int, str]]
    table_partition_config: Optional[PartitionProfilerConfig]
    timeout_seconds: Optional[int]

    class Config:
        arbitrary_types_allowed = True


class ProfilerProtocol(ABC):
    """Protocol interface for the profiler processor"""

    @abstractmethod
    def __init__(
        self,
        ometa_client: OpenMetadata,
        service_connection_config: Union[DatabaseConnection, DatalakeConnection],
    ):
        """Required attribute for the interface"""
        raise NotImplementedError

    @property
    @abstractmethod
    def table(self):
        """OM Table entity"""
        raise NotImplementedError

    @abstractmethod
    def _get_metrics(self, *args, **kwargs):
        """Get metrics"""
        raise NotImplementedError

    @abstractmethod
    def get_all_metrics(self, metric_funcs) -> dict:
        """run profiler metrics"""
        raise NotImplementedError

    @abstractmethod
    def get_composed_metrics(
        self, column: Column, metric: Metrics, column_results: Dict
    ) -> dict:
        """run profiler metrics"""
        raise NotImplementedError

    @abstractmethod
    def fetch_sample_data(self, table) -> dict:
        """run profiler metrics"""
        raise NotImplementedError<|MERGE_RESOLUTION|>--- conflicted
+++ resolved
@@ -38,12 +38,7 @@
     ometa_client: Optional[OpenMetadata]
     thread_count: Optional[float]
     table_entity: Optional[Union[Table, Any]]
-<<<<<<< HEAD
-    table_sample_percentage: Optional[Union[float, int]]
-    table_sample_rows: Optional[int]
-=======
     profile_sample_config: Optional[ProfileSampleConfig] = None
->>>>>>> a45d6a21
     table_sample_query: Optional[Union[int, str]]
     table_partition_config: Optional[PartitionProfilerConfig]
     timeout_seconds: Optional[int]
