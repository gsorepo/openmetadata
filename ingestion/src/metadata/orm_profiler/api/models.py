#  Copyright 2021 Collate
#  Licensed under the Apache License, Version 2.0 (the "License");
#  you may not use this file except in compliance with the License.
#  You may obtain a copy of the License at
#  http://www.apache.org/licenses/LICENSE-2.0
#  Unless required by applicable law or agreed to in writing, software
#  distributed under the License is distributed on an "AS IS" BASIS,
#  WITHOUT WARRANTIES OR CONDITIONS OF ANY KIND, either express or implied.
#  See the License for the specific language governing permissions and
#  limitations under the License.

"""
Return types for Profiler workflow execution.

We need to define this class as we end up having
multiple profilers per table and columns.
"""
from typing import List, Optional, Union

from metadata.config.common import ConfigModel
from metadata.generated.schema.api.data.createTableProfile import (
    CreateTableProfileRequest,
)
from metadata.generated.schema.entity.data.table import (
    ColumnProfilerConfig,
    PartitionProfilerConfig,
    ProfileSampleType,
    Table,
    TableData,
)
from metadata.generated.schema.type.basic import FullyQualifiedEntityName
from metadata.orm_profiler.profiler.models import ProfilerDef


class ColumnConfig(ConfigModel):
    """Column config for profiler"""

    excludeColumns: Optional[List[str]]
    includeColumns: Optional[List[ColumnProfilerConfig]]


class TableConfig(ConfigModel):
    """table profile config"""

    fullyQualifiedName: FullyQualifiedEntityName
<<<<<<< HEAD
    profileSample: Optional[float] = None
    profileSampleRows: Optional[Union[float, int]] = None
=======
    profileSample: Optional[Union[float, int]] = None
    profileSampleType: Optional[ProfileSampleType] = None
>>>>>>> a45d6a21
    profileQuery: Optional[str] = None
    partitionConfig: Optional[PartitionProfilerConfig]
    columnConfig: Optional[ColumnConfig]


class ProfileSampleConfig(ConfigModel):
    """Profile Sample Config"""

    profile_sample: Optional[Union[float, int]] = None
    profile_sample_type: Optional[ProfileSampleType] = ProfileSampleType.PERCENTAGE


class ProfilerProcessorConfig(ConfigModel):
    """
    Defines how we read the processor information
    from the workflow JSON definition
    """

    profiler: Optional[ProfilerDef] = None
    tableConfig: Optional[List[TableConfig]] = None


class ProfilerResponse(ConfigModel):
    """
    ORM Profiler processor response.

    For a given table, return all profilers and
    the ran tests, if any.
    """

    table: Table
    profile: CreateTableProfileRequest
    sample_data: Optional[TableData] = None<|MERGE_RESOLUTION|>--- conflicted
+++ resolved
@@ -43,13 +43,8 @@
     """table profile config"""
 
     fullyQualifiedName: FullyQualifiedEntityName
-<<<<<<< HEAD
-    profileSample: Optional[float] = None
-    profileSampleRows: Optional[Union[float, int]] = None
-=======
     profileSample: Optional[Union[float, int]] = None
     profileSampleType: Optional[ProfileSampleType] = None
->>>>>>> a45d6a21
     profileQuery: Optional[str] = None
     partitionConfig: Optional[PartitionProfilerConfig]
     columnConfig: Optional[ColumnConfig]
