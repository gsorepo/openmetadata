#  Copyright 2021 Collate
#  Licensed under the Apache License, Version 2.0 (the "License");
#  you may not use this file except in compliance with the License.
#  You may obtain a copy of the License at
#  http://www.apache.org/licenses/LICENSE-2.0
#  Unless required by applicable law or agreed to in writing, software
#  distributed under the License is distributed on an "AS IS" BASIS,
#  WITHOUT WARRANTIES OR CONDITIONS OF ANY KIND, either express or implied.
#  See the License for the specific language governing permissions and
#  limitations under the License.

"""
Workflow definition for the ORM Profiler.

- How to specify the source
- How to specify the entities to run
- How to define metrics & tests
"""
import traceback
from copy import deepcopy
from typing import Iterable, List, Optional, cast

from pydantic import ValidationError
from sqlalchemy import MetaData

from metadata.config.common import WorkflowExecutionError
from metadata.config.workflow import get_sink
from metadata.generated.schema.entity.data.database import Database
from metadata.generated.schema.entity.data.table import (
    ColumnProfilerConfig,
    PartitionProfilerConfig,
    Table,
)
from metadata.generated.schema.entity.services.connections.database.datalakeConnection import (
    DatalakeConnection,
)
from metadata.generated.schema.entity.services.connections.metadata.openMetadataConnection import (
    OpenMetadataConnection,
)
from metadata.generated.schema.entity.services.connections.serviceConnection import (
    ServiceConnection,
)
from metadata.generated.schema.entity.services.databaseService import DatabaseService
from metadata.generated.schema.entity.services.ingestionPipelines.ingestionPipeline import (
    PipelineState,
)
from metadata.generated.schema.entity.services.serviceType import ServiceType
from metadata.generated.schema.metadataIngestion.databaseServiceProfilerPipeline import (
    DatabaseServiceProfilerPipeline,
)
from metadata.generated.schema.metadataIngestion.workflow import (
    OpenMetadataWorkflowConfig,
)
from metadata.ingestion.api.parser import parse_workflow_config_gracefully
from metadata.ingestion.api.processor import ProcessorStatus
from metadata.ingestion.api.sink import Sink
from metadata.ingestion.models.custom_types import ServiceWithConnectionType
from metadata.ingestion.ometa.client_utils import create_ometa_client
from metadata.ingestion.ometa.ometa_api import OpenMetadata
from metadata.ingestion.source.database.common_db_source import SQLSourceStatus
from metadata.interfaces.datalake.datalake_profiler_interface import (
    DataLakeProfilerInterface,
)
from metadata.interfaces.profiler_protocol import (
    ProfilerInterfaceArgs,
    ProfilerProtocol,
)
from metadata.interfaces.sqalchemy.sqa_profiler_interface import SQAProfilerInterface
from metadata.orm_profiler.api.models import (
    ProfilerProcessorConfig,
    ProfilerResponse,
    ProfileSampleConfig,
    TableConfig,
)
from metadata.orm_profiler.metrics.registry import Metrics
from metadata.orm_profiler.profiler.core import Profiler
from metadata.orm_profiler.profiler.default import DefaultProfiler, get_default_metrics
from metadata.utils import fqn
from metadata.utils.class_helper import (
    get_service_class_from_service_type,
    get_service_type_from_source_type,
)
from metadata.utils.connections import get_connection, test_connection
from metadata.utils.filters import filter_by_database, filter_by_schema, filter_by_table
from metadata.utils.logger import profiler_logger
from metadata.utils.partition import get_partition_details
from metadata.utils.workflow_output_handler import print_profiler_status
from metadata.workflow.workflow_status_mixin import WorkflowStatusMixin

logger = profiler_logger()


class ProfilerInterfaceInstantiationError(Exception):
    """Raise when interface cannot be instantiated"""


# pylint: disable=too-many-public-methods
class ProfilerWorkflow(WorkflowStatusMixin):
    """
    Configure and run the ORM profiler
    """

    config: OpenMetadataWorkflowConfig
    sink: Sink
    metadata: OpenMetadata

    def __init__(self, config: OpenMetadataWorkflowConfig):
        self.profiler_obj = None  # defined in `create_profiler_obj()``
        self.config = config
        self.metadata_config: OpenMetadataConnection = (
            self.config.workflowConfig.openMetadataServerConfig
        )
        self.profiler_config = ProfilerProcessorConfig.parse_obj(
            self.config.processor.dict().get("config")
        )
        self.metadata = OpenMetadata(self.metadata_config)
        self.test_connection()
        self._retrieve_service_connection_if_needed()
        self.set_ingestion_pipeline_status(state=PipelineState.running)
        # Init and type the source config
        self.source_config: DatabaseServiceProfilerPipeline = cast(
            DatabaseServiceProfilerPipeline, self.config.source.sourceConfig.config
        )  # Used to satisfy type checked
        self.source_status = SQLSourceStatus()
        self.status = ProcessorStatus()
        self._profiler_interface_args = None
        if self.config.sink:
            self.sink = get_sink(
                sink_type=self.config.sink.type,
                sink_config=self.config.sink,
                metadata_config=self.metadata_config,
                _from="orm_profiler",
            )

        if not self._validate_service_name():
            raise ValueError(
                f"Service name `{self.config.source.serviceName}` does not exist. "
                "Make sure you have run the ingestion for the service specified in the profiler workflow. "
                "If so, make sure the profiler service name matches the service name specified during ingestion "
                "and that your ingestion token (settings > bots) is still valid."
            )
        self._table_entity = None

    @classmethod
    def create(cls, config_dict: dict) -> "ProfilerWorkflow":
        """
        Parse a JSON (dict) and create the workflow
        """
        try:
            config = parse_workflow_config_gracefully(config_dict)
            return cls(config)
        except ValidationError as err:
            logger.debug(traceback.format_exc())
            logger.error(
                f"Error trying to parse the Profiler Workflow configuration: {err}"
            )
            raise err

    def get_config_for_entity(self, entity: Table) -> Optional[TableConfig]:
        """Get config for a specific entity

        Args:
            entity: table entity
        """

        if not self.profiler_config.tableConfig:
            return None
        return next(
            (
                table_config
                for table_config in self.profiler_config.tableConfig
                if table_config.fullyQualifiedName.__root__
                == entity.fullyQualifiedName.__root__  # type: ignore
            ),
            None,
        )

    def get_include_columns(self, entity) -> Optional[List[ColumnProfilerConfig]]:
        """get included columns"""
        entity_config: Optional[TableConfig] = self.get_config_for_entity(entity)
        if entity_config and entity_config.columnConfig:
            return entity_config.columnConfig.includeColumns

        if entity.tableProfilerConfig:
            return entity.tableProfilerConfig.includeColumns

        return None

    def get_exclude_columns(self, entity) -> Optional[List[str]]:
        """get included columns"""
        entity_config: Optional[TableConfig] = self.get_config_for_entity(entity)
        if entity_config and entity_config.columnConfig:
            return entity_config.columnConfig.excludeColumns

        if entity.tableProfilerConfig:
            return entity.tableProfilerConfig.excludeColumns

        return None

    def get_profile_sample(self, entity: Table) -> Optional[dict]:
        """Get profile sample

        Args:
            entity: table entity
        """
        entity_config: Optional[TableConfig] = self.get_config_for_entity(entity)
        if entity_config:
            return ProfileSampleConfig(
                profile_sample=entity_config.profileSample,
                profile_sample_type=entity_config.profileSampleType,
            )

        if (
            hasattr(entity, "tableProfilerConfig")
            and hasattr(entity.tableProfilerConfig, "profileSample")
            and entity.tableProfilerConfig.profileSample
        ):
<<<<<<< HEAD
            return entity.tableProfilerConfig.profileSample

        if self.source_config.profileSample:
            return self.source_config.profileSample
        return None

    def get_profile_sample_rows(self, entity: Table) -> Optional[float]:
        """Get profile sample

        Args:
            entity: table entity
        """
        entity_config: Optional[TableConfig] = self.get_config_for_entity(entity)
        if entity_config:
            return entity_config.profileSampleRows

        if (
            hasattr(entity, "tableProfilerConfig")
            and hasattr(entity.tableProfilerConfig, "profileSampleRows")
            and entity.tableProfilerConfig.profileSampleRows
        ):
            return entity.tableProfilerConfig.profileSampleRows
        if self.source_config.profileSampleRows:
            return self.source_config.profileSampleRows
=======

            return ProfileSampleConfig(
                profile_sample=entity.tableProfilerConfig.profileSample,
                profile_sample_type=entity.tableProfilerConfig.profileSampleType,
            )
>>>>>>> a45d6a21

        if self.source_config.profileSample:
            return ProfileSampleConfig(
                profile_sample=self.source_config.profileSample,
                profile_sample_type=self.source_config.profileSampleType,
            )
        return None

    def get_profile_query(self, entity: Table) -> Optional[str]:
        """Get profile sample

        Args:
            entity: table entity
        """
        entity_config: Optional[TableConfig] = self.get_config_for_entity(entity)
        if entity_config:
            return entity_config.profileQuery

        if entity.tableProfilerConfig:
            return entity.tableProfilerConfig.profileQuery

        return None

    def get_partition_details(self, entity: Table) -> Optional[PartitionProfilerConfig]:
        """Get partition details

        Args:
            entity: table entity
        """
        entity_config: Optional[TableConfig] = self.get_config_for_entity(entity)

        if entity_config:  # check if a yaml config was pass with partition definition
            return entity_config.partitionConfig

        return get_partition_details(entity)

    def create_profiler_interface(
        self,
        service_connection_config,
        table_entity: Table,
        sqa_metadata_obj,
    ):
        """Creates a profiler interface object"""
        try:

            self._table_entity = table_entity
            self._profiler_interface_args = ProfilerInterfaceArgs(
                service_connection_config=service_connection_config,
                sqa_metadata_obj=sqa_metadata_obj,
                ometa_client=create_ometa_client(self.metadata_config),
                thread_count=self.source_config.threadCount,
                table_entity=self._table_entity,
<<<<<<< HEAD
                table_sample_percentage=self.get_profile_sample(self._table_entity)
                if not self.get_profile_query(self._table_entity)
                else None,
                table_sample_rows=self.get_profile_sample_rows(self._table_entity)
=======
                profile_sample_config=self.get_profile_sample(self._table_entity)
>>>>>>> a45d6a21
                if not self.get_profile_query(self._table_entity)
                else None,
                table_sample_query=self.get_profile_query(self._table_entity)
                if not self.get_profile_sample(self._table_entity)
                else None,
                table_partition_config=self.get_partition_details(self._table_entity)
                if not self.get_profile_query(self._table_entity)
                else None,
                timeout_seconds=self.source_config.timeoutSeconds,
            )
            if isinstance(service_connection_config, DatalakeConnection):
                return DataLakeProfilerInterface(self._profiler_interface_args)
            return SQAProfilerInterface(self._profiler_interface_args)
        except Exception as exc:
            logger.debug(traceback.format_exc())
            logger.error("We could not create a profiler interface")
            raise ProfilerInterfaceInstantiationError(exc)

    def create_profiler_obj(
        self, table_entity: Table, profiler_interface: ProfilerProtocol
    ):
        """Profile a single entity"""
        if not self.profiler_config.profiler:
            self.profiler_obj = DefaultProfiler(
                profiler_interface=profiler_interface,
                include_columns=self.get_include_columns(table_entity),
                exclude_columns=self.get_exclude_columns(table_entity),
            )
        else:
            metrics = (
                [Metrics.get(name) for name in self.profiler_config.profiler.metrics]
                if self.profiler_config.profiler.metrics
                else get_default_metrics(profiler_interface.table)
            )

            self.profiler_obj = Profiler(
                *metrics,  # type: ignore
                profiler_interface=profiler_interface,
                include_columns=self.get_include_columns(table_entity),
                exclude_columns=self.get_exclude_columns(table_entity),
            )

    def filter_databases(self, database: Database) -> Optional[Database]:
        """Returns filtered database entities"""
        if filter_by_database(
            self.source_config.databaseFilterPattern,
            database.name.__root__,
        ):
            self.source_status.filter(
                database.name.__root__, "Database pattern not allowed"
            )
            return None
        return database

    def filter_entities(self, tables: Iterable[Table]) -> Iterable[Table]:
        """
        From a list of tables, apply the SQLSourceConfig
        filter patterns.

        We will update the status on the SQLSource Status.
        """
        for table in tables:
            try:
                if filter_by_schema(
                    self.source_config.schemaFilterPattern,
                    table.databaseSchema.name,  # type: ignore
                ):
                    self.source_status.filter(
                        f"Schema pattern not allowed: {table.fullyQualifiedName.__root__}",  # type: ignore
                        "Schema pattern not allowed",
                    )
                    continue
                if filter_by_table(
                    self.source_config.tableFilterPattern,
                    table.name.__root__,
                ):
                    self.source_status.filter(
                        f"Table pattern not allowed: {table.fullyQualifiedName.__root__}",  # type: ignore
                        "Table pattern not allowed",
                    )
                    continue

                yield table
            except Exception as exc:  # pylint: disable=broad-except
                logger.debug(traceback.format_exc())
                logger.warning(
                    "Unexpected error filtering entities for table "
                    f"[{table.fullyQualifiedName.__root__}]: {exc}"  # type: ignore
                )
                self.source_status.failure(table.fullyQualifiedName.__root__, f"{exc}")  # type: ignore

    def get_database_entities(self):
        """List all databases in service"""

        return [
            self.filter_databases(database)
            for database in self.metadata.list_all_entities(
                entity=Database,
                params={"service": self.config.source.serviceName},
            )
            if self.filter_databases(database)
        ]

    def get_table_entities(self, database):
        """
        List and filter OpenMetadata tables based on the
        source configuration.

        The listing will be based on the entities from the
        informed service name in the source configuration.

        Note that users can specify `table_filter_pattern` to
        either be `includes` or `excludes`. This means
        that we will either what is specified in `includes`
        or we will use everything but the tables excluded.

        Same with `schema_filter_pattern`.
        """
        all_tables = self.metadata.list_all_entities(
            entity=Table,
            fields=[
                "tableProfilerConfig",
            ],
            params={
                "service": self.config.source.serviceName,
                "database": fqn.build(
                    self.metadata,
                    entity_type=Database,
                    service_name=self.config.source.serviceName,
                    database_name=database.name.__root__,
                ),
            },  # type: ignore
        )

        yield from self.filter_entities(all_tables)

    def copy_service_config(self, database) -> DatabaseService.__config__:
        copy_service_connection_config = deepcopy(
            self.config.source.serviceConnection.__root__.config  # type: ignore
        )
        if hasattr(
            self.config.source.serviceConnection.__root__.config,  # type: ignore
            "supportsDatabase",
        ):
            if hasattr(copy_service_connection_config, "database"):
                copy_service_connection_config.database = database.name.__root__  # type: ignore
            if hasattr(copy_service_connection_config, "catalog"):
                copy_service_connection_config.catalog = database.name.__root__  # type: ignore

        # we know we'll only be working with databaseServices, we cast the type to satisfy type checker
        copy_service_connection_config = cast(
            DatabaseService.__config__, copy_service_connection_config
        )

        return copy_service_connection_config

    def run_profiler_workflow(self):
        """
        Main logic for the profiler workflow
        """
        databases = self.get_database_entities()

        if not databases:
            raise ValueError(
                "databaseFilterPattern returned 0 result. At least 1 database must be returned by the filter pattern."
                f"\n\t- includes: {self.source_config.databaseFilterPattern.includes if self.source_config.databaseFilterPattern else None}"  # pylint: disable=line-too-long
                f"\n\t- excludes: {self.source_config.databaseFilterPattern.excludes if self.source_config.databaseFilterPattern else None}"  # pylint: disable=line-too-long
            )

        for database in databases:
            copied_service_config = self.copy_service_config(database)
            try:
                sqa_metadata_obj = MetaData()
                for entity in self.get_table_entities(database=database):
                    try:
                        profiler_interface = self.create_profiler_interface(
                            sqa_metadata_obj=sqa_metadata_obj,
                            service_connection_config=copied_service_config,
                            table_entity=entity,
                        )
                        self.create_profiler_obj(entity, profiler_interface)
                        profile: ProfilerResponse = self.profiler_obj.process(
                            self.source_config.generateSampleData
                        )
                        profiler_interface.close()
                        if hasattr(self, "sink"):
                            self.sink.write_record(profile)
                        self.status.failures.extend(
                            profiler_interface.processor_status.failures
                        )  # we can have column level failures we need to report
                        self.status.processed(entity.fullyQualifiedName.__root__)  # type: ignore
                        self.source_status.scanned(entity.fullyQualifiedName.__root__)  # type: ignore
                    except Exception as exc:  # pylint: disable=broad-except

                        logger.debug(traceback.format_exc())
                        logger.warning(
                            "Unexpected exception processing entity "
                            f"[{entity.fullyQualifiedName.__root__}]: {exc}"  # type: ignore
                        )
                        self.status.failures.extend(
                            profiler_interface.processor_status.failures  # type: ignore
                        )
                        self.source_status.failure(
                            entity.fullyQualifiedName.__root__, f"{exc}"  # type: ignore
                        )
            except Exception as exc:  # pylint: disable=broad-except
                logger.debug(traceback.format_exc())
                logger.error(
                    f"Unexpected exception executing in database [{database}]: {exc}"
                )

    def execute(self):
        """
        Run the profiling and tests
        """

        try:
            self.run_profiler_workflow()
            # At the end of the `execute`, update the associated Ingestion Pipeline status as success
            self.set_ingestion_pipeline_status(PipelineState.success)

        # Any unhandled exception breaking the workflow should update the status
        except Exception as err:
            self.set_ingestion_pipeline_status(PipelineState.failed)
            raise err

    def print_status(self) -> None:
        """
        Print the workflow results with click
        """
        print_profiler_status(self)

    def result_status(self) -> int:
        """
        Returns 1 if status is failed, 0 otherwise.
        """
        if (
            self.source_status.failures
            or self.status.failures
            or (hasattr(self, "sink") and self.sink.get_status().failures)
        ):
            return 1
        return 0

    def _raise_from_status_internal(self, raise_warnings=False):
        """
        Check source, processor and sink status and raise if needed

        Our profiler source will never log any failure, only filters,
        as we are just picking up data from OM.
        """

        if self.status.failures:
            raise WorkflowExecutionError("Processor reported errors", self.status)
        if hasattr(self, "sink") and self.sink.get_status().failures:
            raise WorkflowExecutionError("Sink reported errors", self.sink.get_status())

        if raise_warnings:
            if self.source_status.warnings:
                raise WorkflowExecutionError(
                    "Source reported warnings", self.source_status
                )
            if self.status.warnings:
                raise WorkflowExecutionError("Processor reported warnings", self.status)
            if hasattr(self, "sink") and self.sink.get_status().warnings:
                raise WorkflowExecutionError(
                    "Sink reported warnings", self.sink.get_status()
                )

    def _validate_service_name(self):
        """Validate service name exists in OpenMetadata"""
        return self.metadata.get_by_name(
            entity=DatabaseService, fqn=self.config.source.serviceName
        )

    def stop(self):
        """
        Close all connections
        """
        self.metadata.close()

    def _retrieve_service_connection_if_needed(self) -> None:
        """
        We override the current `serviceConnection` source config object if source workflow service already exists
        in OM. When it is configured, we retrieve the service connection from the secrets' manager. Otherwise, we get it
        from the service object itself through the default `SecretsManager`.

        :return:
        """
        service_type: ServiceType = get_service_type_from_source_type(
            self.config.source.type
        )
        if self.config.source.serviceConnection:
            service_name = self.config.source.serviceName
            try:
                service: ServiceWithConnectionType = cast(
                    ServiceWithConnectionType,
                    self.metadata.get_by_name(
                        get_service_class_from_service_type(service_type),
                        service_name,
                    ),
                )
                if service:
                    self.config.source.serviceConnection = ServiceConnection(
                        __root__=service.connection
                    )
            except Exception as exc:
                logger.debug(traceback.format_exc())
                logger.error(
                    f"Error getting service connection for service name [{service_name}]"
                    f" using the secrets manager provider [{self.metadata.config.secretsManagerProvider}]: {exc}"
                )

    def test_connection(self):
        service_config = self.config.source.serviceConnection.__root__.config
        self.engine = get_connection(service_config)
        test_connection(self.engine)<|MERGE_RESOLUTION|>--- conflicted
+++ resolved
@@ -94,7 +94,6 @@
     """Raise when interface cannot be instantiated"""
 
 
-# pylint: disable=too-many-public-methods
 class ProfilerWorkflow(WorkflowStatusMixin):
     """
     Configure and run the ORM profiler
@@ -215,38 +214,11 @@
             and hasattr(entity.tableProfilerConfig, "profileSample")
             and entity.tableProfilerConfig.profileSample
         ):
-<<<<<<< HEAD
-            return entity.tableProfilerConfig.profileSample
-
-        if self.source_config.profileSample:
-            return self.source_config.profileSample
-        return None
-
-    def get_profile_sample_rows(self, entity: Table) -> Optional[float]:
-        """Get profile sample
-
-        Args:
-            entity: table entity
-        """
-        entity_config: Optional[TableConfig] = self.get_config_for_entity(entity)
-        if entity_config:
-            return entity_config.profileSampleRows
-
-        if (
-            hasattr(entity, "tableProfilerConfig")
-            and hasattr(entity.tableProfilerConfig, "profileSampleRows")
-            and entity.tableProfilerConfig.profileSampleRows
-        ):
-            return entity.tableProfilerConfig.profileSampleRows
-        if self.source_config.profileSampleRows:
-            return self.source_config.profileSampleRows
-=======
 
             return ProfileSampleConfig(
                 profile_sample=entity.tableProfilerConfig.profileSample,
                 profile_sample_type=entity.tableProfilerConfig.profileSampleType,
             )
->>>>>>> a45d6a21
 
         if self.source_config.profileSample:
             return ProfileSampleConfig(
@@ -299,14 +271,7 @@
                 ometa_client=create_ometa_client(self.metadata_config),
                 thread_count=self.source_config.threadCount,
                 table_entity=self._table_entity,
-<<<<<<< HEAD
-                table_sample_percentage=self.get_profile_sample(self._table_entity)
-                if not self.get_profile_query(self._table_entity)
-                else None,
-                table_sample_rows=self.get_profile_sample_rows(self._table_entity)
-=======
                 profile_sample_config=self.get_profile_sample(self._table_entity)
->>>>>>> a45d6a21
                 if not self.get_profile_query(self._table_entity)
                 else None,
                 table_sample_query=self.get_profile_query(self._table_entity)
