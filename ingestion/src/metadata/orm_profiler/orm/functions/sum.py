#  Copyright 2021 Collate
#  Licensed under the Apache License, Version 2.0 (the "License");
#  you may not use this file except in compliance with the License.
#  You may obtain a copy of the License at
#  http://www.apache.org/licenses/LICENSE-2.0
#  Unless required by applicable law or agreed to in writing, software
#  distributed under the License is distributed on an "AS IS" BASIS,
#  WITHOUT WARRANTIES OR CONDITIONS OF ANY KIND, either express or implied.
#  See the License for the specific language governing permissions and
#  limitations under the License.

"""
Define Random Number function

Returns a column with random values
between 0 and 100 to help us draw sample
data.
"""

from sqlalchemy.ext.compiler import compiles
from sqlalchemy.sql.functions import GenericFunction

from metadata.orm_profiler.metrics.core import CACHE
from metadata.orm_profiler.orm.registry import Dialects


class SumFn(GenericFunction):
    name = "SumFn"
    inherit_cache = CACHE


@compiles(SumFn)
def _(element, compiler, **kw):
    """Cast to BIGINT to address overflow error from summing 32-bit int in most database dialects, #8430"""
    proc = compiler.process(element.clauses, **kw)
    return f"SUM(CAST({proc} AS BIGINT))"


@compiles(SumFn, Dialects.BigQuery)
def _(element, compiler, **kw):
    """Handle case where column type is INTEGER but SUM returns a NUMBER"""
    proc = compiler.process(element.clauses, **kw)
    return f"SUM(CAST({proc} AS NUMERIC))"


@compiles(SumFn, Dialects.MySQL)
def _(element, compiler, **kw):
    """MySQL uses (UN)SIGNED INTEGER to cast to BIGINT
    https://dev.mysql.com/doc/refman/8.0/en/cast-functions.html
    """
    proc = compiler.process(element.clauses, **kw)
    return f"SUM(CAST({proc} AS UNSIGNED INTEGER))"


@compiles(SumFn, Dialects.Snowflake)
@compiles(SumFn, Dialects.Vertica)
def _(element, compiler, **kw):
    """These database types have all int types as alias for int64 so don't need a cast"""
    proc = compiler.process(element.clauses, **kw)
    return f"SUM({proc})"


<<<<<<< HEAD
@compiles(SumFn, Dialects.Oracle)
def _(element, compiler, **kw):
    """Oracle casting"""
    proc = compiler.process(element.clauses, **kw)
    return f"SUM(CAST({proc} AS NUMBER))"
=======
@compiles(SumFn, Dialects.IbmDbSa)
@compiles(SumFn, Dialects.Db2)
def _(element, compiler, **kw):
    """Handle the case for DB2 where it requires to type cast the variables"""
    proc = compiler.process(element.clauses, **kw).replace("?", "CAST(? AS INT)")
    return f"SUM(CAST({proc} AS BIGINT))"
>>>>>>> 4de2dacb
<|MERGE_RESOLUTION|>--- conflicted
+++ resolved
@@ -60,17 +60,16 @@
     return f"SUM({proc})"
 
 
-<<<<<<< HEAD
 @compiles(SumFn, Dialects.Oracle)
 def _(element, compiler, **kw):
     """Oracle casting"""
     proc = compiler.process(element.clauses, **kw)
     return f"SUM(CAST({proc} AS NUMBER))"
-=======
+
+
 @compiles(SumFn, Dialects.IbmDbSa)
 @compiles(SumFn, Dialects.Db2)
 def _(element, compiler, **kw):
     """Handle the case for DB2 where it requires to type cast the variables"""
     proc = compiler.process(element.clauses, **kw).replace("?", "CAST(? AS INT)")
-    return f"SUM(CAST({proc} AS BIGINT))"
->>>>>>> 4de2dacb
+    return f"SUM(CAST({proc} AS BIGINT))"