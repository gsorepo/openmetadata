#  Copyright 2021 Collate
#  Licensed under the Apache License, Version 2.0 (the "License");
#  you may not use this file except in compliance with the License.
#  You may obtain a copy of the License at
#  http://www.apache.org/licenses/LICENSE-2.0
#  Unless required by applicable law or agreed to in writing, software
#  distributed under the License is distributed on an "AS IS" BASIS,
#  WITHOUT WARRANTIES OR CONDITIONS OF ANY KIND, either express or implied.
#  See the License for the specific language governing permissions and
#  limitations under the License.
#  pylint: disable=arguments-differ

"""
Interfaces with database for all database engine
supporting sqlalchemy abstraction layer
"""
import traceback
from collections import defaultdict
from datetime import datetime, timezone
from typing import Dict, List, Optional, Type

from sqlalchemy import Column

from metadata.generated.schema.entity.data.table import TableData
from metadata.generated.schema.tests.customMetric import CustomMetric
from metadata.profiler.adaptors.adaptor_factory import factory
from metadata.profiler.adaptors.nosql_adaptor import NoSQLAdaptor
from metadata.profiler.api.models import ThreadPoolMetrics
from metadata.profiler.interface.profiler_interface import ProfilerInterface
from metadata.profiler.metrics.core import Metric, MetricTypes
from metadata.profiler.metrics.registry import Metrics
from metadata.profiler.processor.sampler.nosql.sampler import NoSQLSampler
from metadata.utils.logger import profiler_interface_registry_logger
from metadata.utils.sqa_like_column import SQALikeColumn

logger = profiler_interface_registry_logger()


class NoSQLProfilerInterface(ProfilerInterface):
    """
    Interface to interact with registry supporting
    sqlalchemy.
    """

    # pylint: disable=too-many-arguments

    def __init__(self, *args, **kwargs):
        super().__init__(*args, **kwargs)
        self.sampler = self._get_sampler()
<<<<<<< HEAD

    def _get_sampler(self):
        return None
=======
>>>>>>> bdf27458

    def _compute_table_metrics(
        self,
        metrics: List[Type[Metric]],
        runner: NoSQLAdaptor,
        *args,
        **kwargs,
    ):
        result = {}
        for metric in metrics:
            try:
                fn = metric().nosql_fn(runner)
                result[metric.name()] = fn(self.table)
            except Exception as exc:
                logger.debug(
                    f"{traceback.format_exc()}\n"
                    f"Error trying to compute metric {metric} for {self.table.fullyQualifiedName}: {exc}"
                )
                raise RuntimeError(
                    f"Error trying to compute metric {metric.name()} for {self.table.fullyQualifiedName}: {exc}"
                )
        return result

    def _compute_static_metrics(
        self,
        metrics: List[Metrics],
        runner: NoSQLAdaptor,
        column: SQALikeColumn,
        *args,
        **kwargs,
    ) -> Dict[str, any]:
        try:
            aggs = [metric(column).nosql_fn(runner)(self.table) for metric in metrics]
            filtered = [agg for agg in aggs if agg is not None]
            if not filtered:
                return {}
            row = runner.get_aggregates(self.table, column, filtered)
            return dict(row)
        except Exception as exc:
            logger.debug(
                f"{traceback.format_exc()}\n"
                f"Error trying to compute metrics for {self.table.fullyQualifiedName}: {exc}"
            )
            raise RuntimeError(
                f"Error trying to compute metris for {self.table.fullyQualifiedName}: {exc}"
            )

    def _compute_query_metrics(
        self,
        metric: Metrics,
        runner,
        *args,
        **kwargs,
    ):
        return None

    def _compute_window_metrics(
        self,
        metrics: List[Metrics],
        runner,
        *args,
        **kwargs,
    ):
        return None

    def _compute_system_metrics(
        self,
        metrics: Metrics,
        runner: List,
        *args,
        **kwargs,
    ):
        return None

    def _compute_custom_metrics(
        self, metrics: List[CustomMetric], runner, *args, **kwargs
    ):
        return None

    def compute_metrics(
        self,
        client: NoSQLAdaptor,
        metric_func: ThreadPoolMetrics,
    ):
        """Run metrics in processor worker"""
        logger.debug(f"Running profiler for {metric_func.table}")
        try:
            row = self._get_metric_fn[metric_func.metric_type.value](
                metric_func.metrics,
                client,
                column=metric_func.column,
            )
        except Exception as exc:
            name = f"{metric_func.column if metric_func.column is not None else metric_func.table}"
            error = f"{name} metric_type.value: {exc}"
            logger.error(error)
            self.status.failed_profiler(error, traceback.format_exc())
            row = None
        if metric_func.column is not None:
            column = metric_func.column.name
            self.status.scanned(f"{metric_func.table.name.__root__}.{column}")
        else:
            self.status.scanned(metric_func.table.name.__root__)
            column = None
        return row, column, metric_func.metric_type.value

    def fetch_sample_data(self, table, columns: List[SQALikeColumn]) -> TableData:
        return self.sampler.fetch_sample_data(columns)

    def _get_sampler(self) -> NoSQLSampler:
        """Get NoSQL sampler from config"""
        from metadata.profiler.processor.sampler.sampler_factory import (  # pylint: disable=import-outside-toplevel
            sampler_factory_,
        )

        return sampler_factory_.create(
            self.service_connection_config.__class__.__name__,
            table=self.table,
<<<<<<< HEAD
            client=factory.construct(self.connection),
=======
            client=factory.create(
                self.service_connection_config.__class__.__name__, self.connection
            ),
>>>>>>> bdf27458
            profile_sample_config=self.profile_sample_config,
            partition_details=self.partition_details,
            profile_sample_query=self.profile_query,
        )

    def get_composed_metrics(
        self, column: Column, metric: Metrics, column_results: Dict
    ):
        return None

    def get_hybrid_metrics(
        self, column: Column, metric: Metrics, column_results: Dict, **kwargs
    ):
        return None

    def get_all_metrics(
        self,
        metric_funcs: List[ThreadPoolMetrics],
    ):
        """get all profiler metrics"""
<<<<<<< HEAD
        profile_results = {"table": {}, "columns": defaultdict(dict)}
        runner = factory.construct(self.connection)
=======
        profile_results = {"table": {}, "columns": {}}
        runner = factory.create(
            self.service_connection_config.__class__.__name__, self.connection
        )
>>>>>>> bdf27458
        metric_list = [
            self.compute_metrics(runner, metric_func) for metric_func in metric_funcs
        ]
        for metric_result in metric_list:
            profile, column, metric_type = metric_result
            if profile:
                if metric_type == MetricTypes.Table.value:
                    profile_results["table"].update(profile)
                if metric_type == MetricTypes.System.value:
                    profile_results["system"] = profile
                elif metric_type == MetricTypes.Custom.value and column is None:
                    profile_results["table"].update(profile)
                else:
                    profile_results["columns"][column].update(
                        {
                            "name": column,
                            "timestamp": int(
                                datetime.now(tz=timezone.utc).timestamp() * 1000
                            ),
                            **profile,
                        }
                    )
        return profile_results

    @property
    def table(self):
        """OM Table entity"""
        return self.table_entity

    def get_columns(self) -> List[Optional[SQALikeColumn]]:
        return [
            SQALikeColumn(name=c.name.__root__, type=c.dataType)
            for c in self.table.columns
        ]

    def close(self):
        self.connection.close()<|MERGE_RESOLUTION|>--- conflicted
+++ resolved
@@ -47,12 +47,6 @@
     def __init__(self, *args, **kwargs):
         super().__init__(*args, **kwargs)
         self.sampler = self._get_sampler()
-<<<<<<< HEAD
-
-    def _get_sampler(self):
-        return None
-=======
->>>>>>> bdf27458
 
     def _compute_table_metrics(
         self,
@@ -171,13 +165,9 @@
         return sampler_factory_.create(
             self.service_connection_config.__class__.__name__,
             table=self.table,
-<<<<<<< HEAD
-            client=factory.construct(self.connection),
-=======
             client=factory.create(
                 self.service_connection_config.__class__.__name__, self.connection
             ),
->>>>>>> bdf27458
             profile_sample_config=self.profile_sample_config,
             partition_details=self.partition_details,
             profile_sample_query=self.profile_query,
@@ -198,15 +188,10 @@
         metric_funcs: List[ThreadPoolMetrics],
     ):
         """get all profiler metrics"""
-<<<<<<< HEAD
         profile_results = {"table": {}, "columns": defaultdict(dict)}
-        runner = factory.construct(self.connection)
-=======
-        profile_results = {"table": {}, "columns": {}}
         runner = factory.create(
             self.service_connection_config.__class__.__name__, self.connection
         )
->>>>>>> bdf27458
         metric_list = [
             self.compute_metrics(runner, metric_func) for metric_func in metric_funcs
         ]
