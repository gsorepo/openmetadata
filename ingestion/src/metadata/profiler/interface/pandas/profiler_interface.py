#  Copyright 2021 Collate
#  Licensed under the Apache License, Version 2.0 (the "License");
#  you may not use this file except in compliance with the License.
#  You may obtain a copy of the License at
#  http://www.apache.org/licenses/LICENSE-2.0
#  Unless required by applicable law or agreed to in writing, software
#  distributed under the License is distributed on an "AS IS" BASIS,
#  WITHOUT WARRANTIES OR CONDITIONS OF ANY KIND, either express or implied.
#  See the License for the specific language governing permissions and
#  limitations under the License.
#  pylint: disable=arguments-differ

"""
Interfaces with database for all database engine
supporting sqlalchemy abstraction layer
"""
import traceback
from collections import defaultdict
from copy import deepcopy
from datetime import datetime
<<<<<<< HEAD
from typing import TYPE_CHECKING, Dict, List, Optional, cast
=======
from typing import Dict, List, Optional, Union
>>>>>>> ff261fb3

from sqlalchemy import Column

from metadata.generated.schema.entity.data.table import (
    CustomMetricProfile,
    DataType,
    Table,
)
from metadata.generated.schema.entity.services.connections.database.datalakeConnection import (
    DatalakeConnection,
)
from metadata.generated.schema.entity.services.databaseService import DatabaseConnection
from metadata.generated.schema.metadataIngestion.databaseServiceProfilerPipeline import (
    DatabaseServiceProfilerPipeline,
)
from metadata.generated.schema.tests.customMetric import CustomMetric
from metadata.ingestion.ometa.ometa_api import OpenMetadata
from metadata.mixins.pandas.pandas_mixin import PandasInterfaceMixin
from metadata.profiler.api.models import ThreadPoolMetrics
from metadata.profiler.interface.profiler_interface import ProfilerInterface
from metadata.profiler.metrics.core import MetricTypes
from metadata.profiler.metrics.registry import Metrics
from metadata.profiler.processor.metric_filter import MetricFilter
from metadata.sampler.pandas.sampler import DatalakeSampler
from metadata.utils.constants import COMPLEX_COLUMN_SEPARATOR
from metadata.utils.datalake.datalake_utils import GenericDataFrameColumnParser
from metadata.utils.logger import profiler_interface_registry_logger
from metadata.utils.sqa_like_column import SQALikeColumn

if TYPE_CHECKING:
    from metadata.profiler.processor.sampler.pandas.sampler import DatalakeSampler

logger = profiler_interface_registry_logger()


class PandasProfilerInterface(ProfilerInterface, PandasInterfaceMixin):
    """
    Interface to interact with registry supporting
    sqlalchemy.
    """

    # pylint: disable=too-many-arguments

    def __init__(
        self,
        service_connection_config: Union[DatabaseConnection, DatalakeConnection],
        ometa_client: OpenMetadata,
        entity: Table,
        source_config: DatabaseServiceProfilerPipeline,
        sampler: DatalakeSampler,
        thread_count: int = 5,
        timeout_seconds: int = 43200,
        **kwargs,
    ):
        """Instantiate Pandas Interface object"""

        super().__init__(
            service_connection_config=service_connection_config,
            ometa_client=ometa_client,
            entity=entity,
            source_config=source_config,
            sampler=sampler,
            thread_count=thread_count,
            timeout_seconds=timeout_seconds,
            **kwargs,
        )

<<<<<<< HEAD
        self.client = self.connection.client
        self.dfs = self.get_dataframes(
            service_connection_config=self.service_connection_config,
            client=self.client._client,
            table=self.table_entity,
        )
        self.sampler = self._get_sampler()
        self.dataset = self.sampler.get_dataset()
=======
        self.client = self.sampler.client
        self.dfs = self.sampler.table
        self.complex_dataframe_sample = deepcopy(
            self.sampler.random_sample(is_sampled=True)
        )
>>>>>>> ff261fb3
        self.complex_df()

    def complex_df(self):
        """Assign DataTypes to dataframe columns as per the parsed column type"""
        coltype_mapping_df = []
        data_formats = (
            GenericDataFrameColumnParser._data_formats  # pylint: disable=protected-access
        )
        for index, df in enumerate(self.dataset):
            if index == 0:
                for col in self.table.columns:
                    coltype = next(
                        (
                            key
                            for key, value in data_formats.items()
                            if col.dataType == value
                        ),
                        None,
                    )
                    if coltype and col.dataType not in {DataType.JSON, DataType.ARRAY}:
                        coltype_mapping_df.append(coltype)
                    else:
                        coltype_mapping_df.append("object")

            try:
                self.dataset[index] = df.astype(
                    dict(zip(df.keys(), coltype_mapping_df))
                )
            except (TypeError, ValueError) as err:
                self.dataset[index] = df
                logger.warning(f"NaN/NoneType found in the Dataframe: {err}")
                break

<<<<<<< HEAD
    def _get_sampler(self) -> "DatalakeSampler":
        """Get dataframe sampler from config"""
        from metadata.profiler.processor.sampler.sampler_factory import (  # pylint: disable=import-outside-toplevel
            sampler_factory_,
        )

        return cast(
            "DatalakeSampler",
            sampler_factory_.create(
                DatalakeConnection.__name__,
                client=self.client._client,  # pylint: disable=W0212
                table=deepcopy(
                    self.dfs
                ),  # deep copy to avoid changing the original data
                profile_sample_config=self.profile_sample_config,
                partition_details=self.partition_details,
                profile_sample_query=self.profile_query,
            ),
        )

=======
>>>>>>> ff261fb3
    def _compute_table_metrics(
        self,
        metrics: List[Metrics],
        runner: List,
        *args,
        **kwargs,
    ):
        """Given a list of metrics, compute the given results
        and returns the values. Table metrics are computed on the
        entire dataset omitting the sampling and partitioning

        Args:
            metrics: list of metrics to compute
        Returns:
            dictionnary of results
        """
        import pandas as pd  # pylint: disable=import-outside-toplevel

        try:
            row_dict = {}
            df_list = [df.where(pd.notnull(df), None) for df in self.dfs]
            for metric in metrics:
                row_dict[metric.name()] = metric().df_fn(df_list)
            return row_dict
        except Exception as exc:
            logger.debug(traceback.format_exc())
            logger.warning(f"Error trying to compute profile for {exc}")
            raise RuntimeError(exc)

    def _compute_static_metrics(
        self,
        metrics: List[Metrics],
        runner: List,
        column,
        *args,
        **kwargs,
    ):
        """Given a list of metrics, compute the given results
        and returns the values

        Args:
            column: the column to compute the metrics against
            metrics: list of metrics to compute
        Returns:
            dictionnary of results
        """
        import pandas as pd  # pylint: disable=import-outside-toplevel

        row_dict = {}
        try:
            for metric in metrics:
                metric_resp = metric(column).df_fn(runner)
                row_dict[metric.name()] = (
                    None if pd.isnull(metric_resp) else metric_resp
                )
        except Exception as exc:
            logger.debug(
                f"{traceback.format_exc()}\nError trying to compute profile for {exc}"
            )
            raise RuntimeError(exc)
        return row_dict

    def _compute_query_metrics(
        self,
        metric: Metrics,
        runner: List,
        column,
        *args,
        **kwargs,
    ):
        """Given a list of metrics, compute the given results
        and returns the values

        Args:
            column: the column to compute the metrics against
            metrics: list of metrics to compute
        Returns:
            dictionnary of results
        """
        col_metric = None
        col_metric = metric(column).df_fn(runner)
        if not col_metric:
            return None
        return {metric.name(): col_metric}

    def _compute_window_metrics(
        self,
        metrics: List[Metrics],
        runner: List,
        column,
        *args,
        **kwargs,
    ):
        """
        Given a list of metrics, compute the given results
        and returns the values
        """

        try:
            metric_values = {}
            for metric in metrics:
                metric_values[metric.name()] = metric(column).df_fn(runner)
            return metric_values if metric_values else None
        except Exception as exc:
            logger.debug(traceback.format_exc())
            logger.warning(f"Unexpected exception computing metrics: {exc}")
            return None

    def _compute_system_metrics(
        self,
        metrics: Metrics,
        runner: List,
        *args,
        **kwargs,
    ):
        """
        Given a list of metrics, compute the given results
        and returns the values
        """
        return None  # to be implemented

    def _compute_custom_metrics(
        self, metrics: List[CustomMetric], runner, *args, **kwargs
    ):
        """Compute custom metrics. For pandas source we expect expression
        to be a boolean value. We'll return the length of the dataframe

        Args:
            metrics (List[Metrics]): list of customMetrics
            runner (_type_): runner
        """
        if not metrics:
            return None

        custom_metrics = []

        for metric in metrics:
            try:
                row = sum(
                    len(df.query(metric.expression).index)
                    for df in runner
                    if len(df.query(metric.expression).index)
                )
                custom_metrics.append(
                    CustomMetricProfile(name=metric.name.root, value=row)
                )

            except Exception as exc:
                msg = f"Error trying to compute profile for custom metric: {exc}"
                logger.debug(traceback.format_exc())
                logger.warning(msg)
        if custom_metrics:
            return {"customMetrics": custom_metrics}
        return None

    def compute_metrics(
        self,
        metric_func: ThreadPoolMetrics,
    ):
        """Run metrics in processor worker"""
        logger.debug(f"Running profiler for {metric_func.table.name.root}")
        try:
            row = None
            if self.dataset:
                row = self._get_metric_fn[metric_func.metric_type.value](
                    metric_func.metrics,
                    self.dataset,
                    column=metric_func.column,
                )
        except Exception as exc:
            name = f"{metric_func.column if metric_func.column is not None else metric_func.table}"
            error = f"{name} metric_type.value: {exc}"
            logger.error(error)
            self.status.failed_profiler(error, traceback.format_exc())
            row = None
        if metric_func.column is not None:
            column = metric_func.column.name
            self.status.scanned(f"{metric_func.table.name.root}.{column}")
        else:
            self.status.scanned(metric_func.table.name.root)
            column = None
        return row, column, metric_func.metric_type.value

    def get_composed_metrics(
        self, column: Column, metric: Metrics, column_results: Dict
    ):
        """Given a list of metrics, compute the given results
        and returns the values

        Args:
            column: the column to compute the metrics against
            metric: list of metrics to compute
            column_results: computed values for the column
        Returns:
            dictionary of results
        """
        try:
            return metric(column).fn(column_results)
        except Exception as exc:
            logger.debug(traceback.format_exc())
            logger.warning(f"Unexpected exception computing metrics: {exc}")
            return None

    def get_hybrid_metrics(
        self, column: Column, metric: Metrics, column_results: Dict, **kwargs
    ):
        """Given a list of metrics, compute the given results
        and returns the values

        Args:
            column: the column to compute the metrics against
            metric: list of metrics to compute
            column_results: computed values for the column
        Returns:
            dictionary of results
        """
        try:
            return metric(column).df_fn(column_results, self.dataset)
        except Exception as exc:
            logger.debug(traceback.format_exc())
            logger.warning(f"Unexpected exception computing metrics: {exc}")
            return None

    def get_all_metrics(
        self,
        metric_funcs: List[ThreadPoolMetrics],
    ):
        """get all profiler metrics"""

        profile_results = {"table": {}, "columns": defaultdict(dict)}
        metric_list = [
            self.compute_metrics(metric_func)
            for metric_func in MetricFilter.filter_empty_metrics(metric_funcs)
        ]
        for metric_result in metric_list:
            profile, column, metric_type = metric_result
            if profile:
                if metric_type == MetricTypes.Table.value:
                    profile_results["table"].update(profile)
                if metric_type == MetricTypes.System.value:
                    profile_results["system"] = profile
                elif metric_type == MetricTypes.Custom.value and column is None:
                    profile_results["table"].update(profile)
                else:
                    if profile:
                        profile_results["columns"][column].update(
                            {
                                "name": column,
                                "timestamp": int(datetime.now().timestamp() * 1000),
                                **profile,
                            }
                        )
        return profile_results

    @property
    def table(self):
        """OM Table entity"""
        return self.table_entity

    def get_columns(self) -> List[Optional[SQALikeColumn]]:
        """Get SQALikeColumns for datalake to be passed for metric computation"""
        sqalike_columns = []
        if self.dataset:
            for column_name in self.dataset[0].columns:
                complex_col_name = None
                if COMPLEX_COLUMN_SEPARATOR in column_name:
                    complex_col_name = ".".join(
                        column_name.split(COMPLEX_COLUMN_SEPARATOR)[1:]
                    )
                    if complex_col_name:
                        for df in self.dataset:
                            df.rename(
                                columns={column_name: complex_col_name}, inplace=True
                            )
                column_name = complex_col_name or column_name
                sqalike_columns.append(
                    SQALikeColumn(
                        column_name,
                        GenericDataFrameColumnParser.fetch_col_types(
                            self.dataset[0], column_name
                        ),
                    )
                )
            return sqalike_columns
        return []

    def close(self):
        """Nothing to close with pandas"""<|MERGE_RESOLUTION|>--- conflicted
+++ resolved
@@ -18,11 +18,7 @@
 from collections import defaultdict
 from copy import deepcopy
 from datetime import datetime
-<<<<<<< HEAD
-from typing import TYPE_CHECKING, Dict, List, Optional, cast
-=======
-from typing import Dict, List, Optional, Union
->>>>>>> ff261fb3
+from typing import TYPE_CHECKING, Dict, List, Optional, cast, Union
 
 from sqlalchemy import Column
 
@@ -90,22 +86,11 @@
             **kwargs,
         )
 
-<<<<<<< HEAD
-        self.client = self.connection.client
-        self.dfs = self.get_dataframes(
-            service_connection_config=self.service_connection_config,
-            client=self.client._client,
-            table=self.table_entity,
-        )
-        self.sampler = self._get_sampler()
-        self.dataset = self.sampler.get_dataset()
-=======
         self.client = self.sampler.client
         self.dfs = self.sampler.table
         self.complex_dataframe_sample = deepcopy(
             self.sampler.random_sample(is_sampled=True)
         )
->>>>>>> ff261fb3
         self.complex_df()
 
     def complex_df(self):
@@ -139,29 +124,6 @@
                 logger.warning(f"NaN/NoneType found in the Dataframe: {err}")
                 break
 
-<<<<<<< HEAD
-    def _get_sampler(self) -> "DatalakeSampler":
-        """Get dataframe sampler from config"""
-        from metadata.profiler.processor.sampler.sampler_factory import (  # pylint: disable=import-outside-toplevel
-            sampler_factory_,
-        )
-
-        return cast(
-            "DatalakeSampler",
-            sampler_factory_.create(
-                DatalakeConnection.__name__,
-                client=self.client._client,  # pylint: disable=W0212
-                table=deepcopy(
-                    self.dfs
-                ),  # deep copy to avoid changing the original data
-                profile_sample_config=self.profile_sample_config,
-                partition_details=self.partition_details,
-                profile_sample_query=self.profile_query,
-            ),
-        )
-
-=======
->>>>>>> ff261fb3
     def _compute_table_metrics(
         self,
         metrics: List[Metrics],
