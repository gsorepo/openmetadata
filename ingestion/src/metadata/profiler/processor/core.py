--- conflicted
+++ resolved
@@ -92,11 +92,7 @@
         self.include_columns = include_columns
         self.exclude_columns = exclude_columns
         self._metrics = metrics
-<<<<<<< HEAD
         self._profile_date = int(datetime.now(tz=timezone.utc).timestamp() * 1000)
-=======
-        self._profile_date = datetime.now(tz=timezone.utc).timestamp()
->>>>>>> ae71a11a
         self.profile_sample_config = self.profiler_interface.profile_sample_config
 
         self.validate_composed_metric()
