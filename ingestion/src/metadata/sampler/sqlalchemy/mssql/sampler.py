--- conflicted
+++ resolved
@@ -48,11 +48,6 @@
         rnd = self._base_sample_query(column).cte(
             f"{self.get_sampler_table_name()}_rnd"
         )
-<<<<<<< HEAD
         with self.context_session() as client:
             query = client.query(rnd)
-        return query.cte(f"{self.raw_dataset.__tablename__}_sample")
-=======
-        query = self.client.query(rnd)
-        return query.cte(f"{self.get_sampler_table_name()}_sample")
->>>>>>> 810a33e4
+        return query.cte(f"{self.get_sampler_table_name()}_sample")