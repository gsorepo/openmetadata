#  Copyright 2021 Collate
#  Licensed under the Apache License, Version 2.0 (the "License");
#  you may not use this file except in compliance with the License.
#  You may obtain a copy of the License at
#  http://www.apache.org/licenses/LICENSE-2.0
#  Unless required by applicable law or agreed to in writing, software
#  distributed under the License is distributed on an "AS IS" BASIS,
#  WITHOUT WARRANTIES OR CONDITIONS OF ANY KIND, either express or implied.
#  See the License for the specific language governing permissions and
#  limitations under the License.
"""
Helper module to handle data sampling
for the profiler
"""
<<<<<<< HEAD
import contextlib
=======
import hashlib
>>>>>>> 47fb1314
import traceback
from typing import List, Optional, Union, cast

from sqlalchemy import Column, inspect, text
from sqlalchemy.orm import DeclarativeMeta, Query
from sqlalchemy.orm.util import AliasedClass
from sqlalchemy.schema import Table
from sqlalchemy.sql.sqltypes import Enum

from metadata.generated.schema.entity.data.table import (
    PartitionProfilerConfig,
    ProfileSampleType,
    TableData,
)
from metadata.ingestion.connections.session import create_and_bind_thread_safe_session
from metadata.mixins.sqalchemy.sqa_mixin import SQAInterfaceMixin
from metadata.profiler.orm.functions.modulo import ModuloFn
from metadata.profiler.orm.functions.random_num import RandomNumFn
from metadata.profiler.processor.handle_partition import build_partition_predicate
from metadata.sampler.sampler_interface import SamplerInterface
from metadata.utils.constants import UTF_8
from metadata.utils.helpers import is_safe_sql_query
from metadata.utils.logger import profiler_interface_registry_logger

logger = profiler_interface_registry_logger()

RANDOM_LABEL = "random"


def _object_value_for_elem(self, elem):
    """
    we have mapped DataType.ENUM: sqlalchemy.Enum
    if map by default return None,
    we will always get None because there is no enum map to lookup,
    so what we are doing here is basically trusting the database,
    that it will be storing the correct map key and showing directly that on the UI,
    and in this approach we will be only able to display
    what database has stored (i.e the key) and not the actual value of the same!
    """
    return self._object_lookup.get(elem, elem)  # pylint: disable=protected-access


Enum._object_value_for_elem = _object_value_for_elem  # pylint: disable=protected-access


class SQASampler(SamplerInterface, SQAInterfaceMixin):
    """
    Generates a sample of the data to not
    run the query in the whole table.

    Args:
        orm_table (Optional[DeclarativeMeta]): ORM Table
    """

    def __init__(self, *args, **kwargs):
        super().__init__(*args, **kwargs)
        self._table = self.build_table_orm(
            self.entity, self.service_connection_config, self.ometa_client
        )

    @property
    def raw_dataset(self):
        return self._table

    def get_client(self):
        """Build the SQA Client"""
        session_factory = create_and_bind_thread_safe_session(self.connection)
        return session_factory()

    @contextlib.contextmanager
    def context_session(self):
        """Create a context session that closes the connection when done. This provides
        us with a throw-away session that we can use to query the database and not leave
        connections open.
        More information about sqlalchemy session management can be found here:
        https://docs.sqlalchemy.org/en/14/orm/session_basics.html#basics-of-using-a-session"""
        with self.get_client() as session:
            yield session

    def set_tablesample(self, selectable: Table):
        """Set the tablesample for the table. To be implemented by the child SQA sampler class
        Args:
            selectable (Table): a selectable table
        """
        return selectable

    def _base_sample_query(self, column: Optional[Column], label=None):
        """Base query for sampling

        Args:
            column (Optional[Column]): if computing a column metric only sample for the column
            label (_type_, optional):

        Returns:
        """
        # only sample the column if we are computing a column metric to limit the amount of data scaned
        selectable = self.set_tablesample(self.raw_dataset.__table__)

        entity = selectable if column is None else selectable.c.get(column.key)
        with self.context_session() as client:
            if label is not None:
                query = client.query(entity, label)
            else:
                query = client.query(entity)

            if self.partition_details:
                query = self.get_partitioned_query(query)
        return query

    def get_sampler_table_name(self) -> str:
        """Get the base name of the SQA table for sampling.
        We use MD5 as a hashing algorithm to generate a unique name for the table
        keeping its length controlled. Otherwise, we ended up having issues
        with names getting truncated when we add the suffixes to the identifiers
        such as _sample, or _rnd.
        """
        encoded_name = self.raw_dataset.__tablename__.encode(UTF_8)
        hash_object = hashlib.md5(encoded_name)
        return hash_object.hexdigest()

    def get_sample_query(self, *, column=None) -> Query:
        """get query for sample data"""
        if self.sample_config.profileSampleType == ProfileSampleType.PERCENTAGE:
            rnd = self._base_sample_query(
                column,
                (ModuloFn(RandomNumFn(), 100)).label(RANDOM_LABEL),
<<<<<<< HEAD
            ).cte(f"{self.raw_dataset.__tablename__}_rnd")
            with self.context_session() as client:
                session_query = client.query(rnd)
            return session_query.where(
                rnd.c.random <= self.sample_config.profileSample
            ).cte(f"{self.raw_dataset.__tablename__}_sample")
        with self.context_session() as client:
            table_query = client.query(self.raw_dataset)
=======
            ).cte(f"{self.get_sampler_table_name()}_rnd")
            session_query = self.client.query(rnd)
            return session_query.where(
                rnd.c.random <= self.sample_config.profileSample
            ).cte(f"{self.get_sampler_table_name()}_sample")

        table_query = self.client.query(self.raw_dataset)
>>>>>>> 47fb1314
        session_query = self._base_sample_query(
            column,
            (ModuloFn(RandomNumFn(), table_query.count())).label(RANDOM_LABEL),
        )
        return (
            session_query.order_by(RANDOM_LABEL)
            .limit(self.sample_config.profileSample)
            .cte(f"{self.get_sampler_table_name()}_rnd")
        )

    def get_dataset(self, column=None, **__) -> Union[DeclarativeMeta, AliasedClass]:
        """
        Either return a sampled CTE of table, or
        the full table if no sampling is required.
        """
        if self.sample_query:
            return self._rdn_sample_from_user_query()

        if not self.sample_config.profileSample:
            if self.partition_details:
                partitioned = self._partitioned_table()
                return partitioned.cte(f"{self.get_sampler_table_name()}_partitioned")

            return self.raw_dataset

        return self.get_sample_query(column=column)

    def fetch_sample_data(self, columns: Optional[List[Column]] = None) -> TableData:
        """
        Use the sampler to retrieve sample data rows as per limit given by user

        Args:
            columns (Optional[List]): List of columns to fetch
        Returns:
            TableData to be added to the Table Entity
        """
        if self.sample_query:
            return self._fetch_sample_data_from_user_query()

        # Add new RandomNumFn column
        ds = self.get_dataset()
        if not columns:
            sqa_columns = [col for col in inspect(ds).c if col.name != RANDOM_LABEL]
        else:
            # we can't directly use columns as it is bound to self.raw_dataset and not the rnd table.
            # If we use it, it will result in a cross join between self.raw_dataset and rnd table
            names = [col.name for col in columns]
            sqa_columns = [
                col
                for col in inspect(ds).c
                if col.name != RANDOM_LABEL and col.name in names
            ]
        with self.context_session() as client:
            try:
                sqa_sample = (
                    client.query(*sqa_columns)
                    .select_from(ds)
                    .limit(self.sample_limit)
                    .all()
                )
            except Exception:
                logger.debug(
                    "Cannot fetch sample data with random sampling. Falling back to 100 rows."
                )
                logger.debug(traceback.format_exc())
                sqa_columns = list(inspect(self.raw_dataset).c)
                sqa_sample = (
                    client.query(*sqa_columns)
                    .select_from(self.raw_dataset)
                    .limit(100)
                    .all()
                )
            return TableData(
                columns=[column.name for column in sqa_columns],
                rows=[list(row) for row in sqa_sample],
            )

    def _fetch_sample_data_from_user_query(self) -> TableData:
        """Returns a table data object using results from query execution"""
        if not is_safe_sql_query(self.sample_query):
            raise RuntimeError(f"SQL expression is not safe\n\n{self.sample_query}")

        with self.context_session() as client:
            rnd = client.execute(f"{self.sample_query}")
        try:
            columns = [col.name for col in rnd.cursor.description]
        except AttributeError:
            columns = list(rnd.keys())
        return TableData(
            columns=columns,
            rows=[list(row) for row in rnd.fetchmany(100)],
        )

    def _rdn_sample_from_user_query(self) -> Query:
        """Returns sql alchemy object to use when running profiling"""
        if not is_safe_sql_query(self.sample_query):
            raise RuntimeError(f"SQL expression is not safe\n\n{self.sample_query}")

        stmt = text(f"{self.sample_query}")
        stmt = stmt.columns(*list(inspect(self.raw_dataset).c))
<<<<<<< HEAD
        client = self.get_client()
        try:
            return client.query(stmt.subquery()).cte(
                f"{self.raw_dataset.__tablename__}_user_sampled"
            )
        finally:
            client.close()
=======

        return self.client.query(stmt.subquery()).cte(
            f"{self.get_sampler_table_name()}_user_sampled"
        )
>>>>>>> 47fb1314

    def _partitioned_table(self) -> Query:
        """Return the Query object for partitioned tables"""
        return self.get_partitioned_query()

    def get_partitioned_query(self, query=None) -> Query:
        """Return the partitioned query"""
        self.partition_details = cast(
            PartitionProfilerConfig, self.partition_details
        )  # satisfying type checker
        partition_filter = build_partition_predicate(
            self.partition_details,
            self.raw_dataset.__table__.c,
        )
        if query is not None:
            return query.filter(partition_filter)
        with self.context_session() as client:
            return client.query(self.raw_dataset).filter(partition_filter)

    def get_columns(self):
        """get columns from entity"""
        return list(inspect(self.raw_dataset).c)<|MERGE_RESOLUTION|>--- conflicted
+++ resolved
@@ -12,11 +12,8 @@
 Helper module to handle data sampling
 for the profiler
 """
-<<<<<<< HEAD
 import contextlib
-=======
 import hashlib
->>>>>>> 47fb1314
 import traceback
 from typing import List, Optional, Union, cast
 
@@ -143,24 +140,15 @@
             rnd = self._base_sample_query(
                 column,
                 (ModuloFn(RandomNumFn(), 100)).label(RANDOM_LABEL),
-<<<<<<< HEAD
-            ).cte(f"{self.raw_dataset.__tablename__}_rnd")
+            ).cte(f"{self.get_sampler_table_name()}_rnd")
             with self.context_session() as client:
                 session_query = client.query(rnd)
             return session_query.where(
                 rnd.c.random <= self.sample_config.profileSample
-            ).cte(f"{self.raw_dataset.__tablename__}_sample")
+            ).cte(f"{self.get_sampler_table_name()}_sample")
+
         with self.context_session() as client:
             table_query = client.query(self.raw_dataset)
-=======
-            ).cte(f"{self.get_sampler_table_name()}_rnd")
-            session_query = self.client.query(rnd)
-            return session_query.where(
-                rnd.c.random <= self.sample_config.profileSample
-            ).cte(f"{self.get_sampler_table_name()}_sample")
-
-        table_query = self.client.query(self.raw_dataset)
->>>>>>> 47fb1314
         session_query = self._base_sample_query(
             column,
             (ModuloFn(RandomNumFn(), table_query.count())).label(RANDOM_LABEL),
@@ -261,20 +249,10 @@
 
         stmt = text(f"{self.sample_query}")
         stmt = stmt.columns(*list(inspect(self.raw_dataset).c))
-<<<<<<< HEAD
-        client = self.get_client()
-        try:
+        with self.context_session() as client:
             return client.query(stmt.subquery()).cte(
-                f"{self.raw_dataset.__tablename__}_user_sampled"
+                f"{self.get_sampler_table_name()}_user_sampled"
             )
-        finally:
-            client.close()
-=======
-
-        return self.client.query(stmt.subquery()).cte(
-            f"{self.get_sampler_table_name()}_user_sampled"
-        )
->>>>>>> 47fb1314
 
     def _partitioned_table(self) -> Query:
         """Return the Query object for partitioned tables"""
