#  Copyright 2021 Collate
#  Licensed under the Apache License, Version 2.0 (the "License");
#  you may not use this file except in compliance with the License.
#  You may obtain a copy of the License at
#  http://www.apache.org/licenses/LICENSE-2.0
#  Unless required by applicable law or agreed to in writing, software
#  distributed under the License is distributed on an "AS IS" BASIS,
#  WITHOUT WARRANTIES OR CONDITIONS OF ANY KIND, either express or implied.
#  See the License for the specific language governing permissions and
#  limitations under the License.

"""
Workflow definition for the test suite
"""

from __future__ import annotations

import sys
import traceback
from copy import deepcopy
from logging import Logger
from typing import List, Optional, Set, Tuple

from pydantic import ValidationError
from sqlalchemy import MetaData

from metadata.config.common import WorkflowExecutionError
from metadata.config.workflow import get_sink
from metadata.generated.schema.api.tests.createTestCase import CreateTestCaseRequest
from metadata.generated.schema.api.tests.createTestSuite import CreateTestSuiteRequest
from metadata.generated.schema.entity.data.table import PartitionProfilerConfig, Table
from metadata.generated.schema.entity.services.connections.database.datalakeConnection import (
    DatalakeConnection,
)
from metadata.generated.schema.entity.services.connections.metadata.openMetadataConnection import (
    OpenMetadataConnection,
)
from metadata.generated.schema.entity.services.databaseService import DatabaseService
from metadata.generated.schema.entity.services.ingestionPipelines.ingestionPipeline import (
    PipelineState,
)
from metadata.generated.schema.metadataIngestion.testSuitePipeline import (
    TestSuitePipeline,
)
from metadata.generated.schema.metadataIngestion.workflow import (
    OpenMetadataWorkflowConfig,
)
from metadata.generated.schema.tests.testCase import TestCase
from metadata.generated.schema.tests.testDefinition import TestDefinition
from metadata.generated.schema.tests.testSuite import TestSuite
from metadata.ingestion.api.parser import parse_workflow_config_gracefully
from metadata.ingestion.api.processor import ProcessorStatus
from metadata.ingestion.ometa.client_utils import create_ometa_client
from metadata.ingestion.ometa.ometa_api import OpenMetadata
from metadata.ingestion.source.database.datalake import ometa_to_dataframe
from metadata.interfaces.datalake.datalake_test_suite_interface import (
    DataLakeTestSuiteInterface,
)
from metadata.interfaces.sqalchemy.sqa_test_suite_interface import SQATestSuiteInterface
from metadata.test_suite.api.models import TestCaseDefinition, TestSuiteProcessorConfig
from metadata.test_suite.runner.core import DataTestsRunner
from metadata.utils import entity_link
from metadata.utils.connections import get_connection
from metadata.utils.logger import test_suite_logger
from metadata.utils.partition import get_partition_details
from metadata.utils.workflow_output_handler import print_test_suite_status
from metadata.workflow.workflow_status_mixin import WorkflowStatusMixin

logger: Logger = test_suite_logger()


class TestSuiteWorkflow(WorkflowStatusMixin):
    """workflow to run the test suite"""

    def __init__(self, config: OpenMetadataWorkflowConfig):
        """
        Instantiate test suite workflow class

        Args:
            config: OM workflow configuration object

        Attributes:
            config: OM workflow configuration object
            source_config: TestSuitePipeline object
        """
        self.config = config

        self.source_config: TestSuitePipeline = self.config.source.sourceConfig.config
        self.processor_config: TestSuiteProcessorConfig = (
            TestSuiteProcessorConfig.parse_obj(
                self.config.processor.dict().get("config")
            )
        )

        self.metadata_config: OpenMetadataConnection = (
            self.config.workflowConfig.openMetadataServerConfig
        )
        self.client = create_ometa_client(self.metadata_config)
        self.metadata = OpenMetadata(self.metadata_config)

        self.set_ingestion_pipeline_status(state=PipelineState.running)

        self.status = ProcessorStatus()

        if self.config.sink:
            self.sink = get_sink(
                sink_type=self.config.sink.type,
                sink_config=self.config.sink,
                metadata_config=self.metadata_config,
                _from="test_suite",
            )

    @classmethod
    def create(cls, config_dict) -> TestSuiteWorkflow:
        """
        Instantiate a TestSuiteWorkflow object form a yaml or json config file

        Args:
            config_dict: json or yaml configuration file
        Returns:
            a test suite workflow
        """
        try:
            config = parse_workflow_config_gracefully(config_dict)
            return cls(config)
        except ValidationError as err:
            logger.error(
                f"Error trying to parse the Profiler Workflow configuration: {err}"
            )
            raise err

    def _filter_test_cases_for_entity(
        self, entity_fqn: str, test_cases: List[TestCase]
    ) -> list[TestCase]:
        """Filter test cases for specific entity"""
        return [
            test_case
            for test_case in test_cases
            if test_case.entityLink.__root__.split("::")[2].replace(">", "")
            == entity_fqn
        ]

    def _get_unique_entities_from_test_cases(self, test_cases: List[TestCase]) -> Set:
        """from a list of test cases extract unique table entities"""
        entity_fqns = [
            test_case.entityLink.__root__.split("::")[2].replace(">", "")
            for test_case in test_cases
        ]

        return set(entity_fqns)

    def _get_service_connection_from_test_case(self, entity_fqn: str):
        """given an entityLink return the service connection

        Args:
            entity_fqn: entity link for the test case
        """
        service: DatabaseService = self.metadata.get_by_name(
            entity=DatabaseService,
            fqn=entity_fqn.split(".")[0],
        )

        if service:
            service_connection_config = deepcopy(service.connection.config)
            if hasattr(service_connection_config, "supportsDatabase"):
                if (
                    hasattr(
                        service_connection_config,
                        "database",
                    )
                    and not service_connection_config.database
                ):
                    service_connection_config.database = entity_fqn.split(".")[1]
                if (
                    hasattr(
                        service_connection_config,
                        "catalog",
                    )
                    and not service_connection_config.catalog
                ):
                    service_connection_config.catalog = entity_fqn.split(".")[1]
            return service_connection_config

        logger.error(f"Could not retrive connection details for entity {entity_link}")
        raise ValueError()

    def _get_table_entity_from_test_case(self, entity_fqn: str):
        """given an entityLink return the table entity

        Args:
            entity_link: entity link for the test case
        """
        return self.metadata.get_by_name(
            entity=Table,
            fqn=entity_fqn,
            fields=["profile"],
        )

    def _get_profile_sample(self, entity: Table) -> Optional[float]:
        """Get profile sample

        Args:
            entity: table entity
        """
        if entity.tableProfilerConfig:
            return entity.tableProfilerConfig.profileSample
        return None

    def _get_profile_query(self, entity: Table) -> Optional[str]:
        """Get profile query

        Args:
            entity: table entity
        """
        if entity.tableProfilerConfig:
            return entity.tableProfilerConfig.profileQuery

        return None

    def _get_partition_details(
        self, entity: Table
    ) -> Optional[PartitionProfilerConfig]:
        """Get partition details

        Args:
            entity: table entity
        """
        return get_partition_details(entity)

    def _create_runner_interface(self, entity_fqn: str):
        """create the interface to execute test against sources"""
        table_entity = self._get_table_entity_from_test_case(entity_fqn)
        service_connection_config = self._get_service_connection_from_test_case(
            entity_fqn
        )
        table_partition_config = None
<<<<<<< HEAD
        table_sample_percentage = None
=======
        profile_sample_config = None
>>>>>>> a45d6a21
        table_sample_query = (
            self._get_profile_query(table_entity)
            if not self._get_profile_sample(table_entity)
            else None
        )
        if not table_sample_query:
<<<<<<< HEAD
            table_sample_percentage = self._get_profile_sample(table_entity)
=======
            profile_sample_config = self._get_profile_sample(table_entity)
>>>>>>> a45d6a21
            table_partition_config = self._get_partition_details(table_entity)

        if not isinstance(service_connection_config, DatalakeConnection):
            sqa_metadata_obj = MetaData()
            return SQATestSuiteInterface(
                service_connection_config=service_connection_config,
                ometa_client=self.client,
                sqa_metadata_obj=sqa_metadata_obj,
                table_entity=table_entity,
<<<<<<< HEAD
                table_sample_percentage=table_sample_percentage,
=======
                profile_sample_config=profile_sample_config,
>>>>>>> a45d6a21
                table_sample_query=table_sample_query,
                table_partition_config=table_partition_config,
            )
        return DataLakeTestSuiteInterface(
            service_connection_config=service_connection_config,
            ometa_client=self.client,
            data_frame=ometa_to_dataframe(
                service_connection_config.configSource,
                get_connection(service_connection_config).client,
                table_entity,
            )[0],
            table_entity=table_entity,
        )

    def _create_data_tests_runner(self, sqa_interface):
        """create main object to run data test validation"""
        return DataTestsRunner(sqa_interface)

    def get_test_suite_entity_for_ui_workflow(self) -> Optional[List[TestSuite]]:
        """
        try to get test suite name from source.servicName.
        In the UI workflow we'll write the entity name (i.e. the test suite)
        to source.serviceName.
        """
        test_suite = self.metadata.get_by_name(
            entity=TestSuite,
            fqn=self.config.source.serviceName,
        )

        if test_suite:
            return [test_suite]
        return None

    def get_or_create_test_suite_entity_for_cli_workflow(
        self,
    ) -> List[TestSuite]:
        """
        Fro the CLI workflow we'll have n testSuite in the
        processor.config.testSuites
        """
        test_suite_entities = []
        test_suites = self.processor_config.testSuites or []

        for test_suite in test_suites:
            test_suite_entity = self.metadata.get_by_name(
                entity=TestSuite,
                fqn=test_suite.name,
            )
            if not test_suite_entity:
                test_suite_entity = self.metadata.create_or_update(
                    CreateTestSuiteRequest(
                        name=test_suite.name,
                        description=test_suite.description,
                    )
                )
            test_suite_entities.append(test_suite_entity)

        return test_suite_entities

    def get_test_cases_from_test_suite(
        self, test_suites: List[TestSuite]
    ) -> List[TestCase]:
        """
        Get test cases from test suite name

        Args:
            test_suite_name: the name of the test suite
        """

        test_cases_entity = []
        for test_suite in test_suites:
            test_case_entity_list = self.metadata.list_entities(
                entity=TestCase,
                fields=["testSuite", "entityLink", "testDefinition"],
                params={"testSuiteId": test_suite.id.__root__},
            )
            test_cases_entity.extend(test_case_entity_list.entities)

        return test_cases_entity

    def get_test_case_from_cli_config(self) -> List[str]:
        """Get all the test cases names defined in the CLI config file"""
        return [
            (test_case, test_suite)
            for test_suite in self.processor_config.testSuites
            for test_case in test_suite.testCases
        ]

    def compare_and_create_test_cases(
        self,
        cli_config_test_cases_def: List[Tuple[TestCaseDefinition, TestSuite]],
        test_cases: List[TestCase],
    ) -> Optional[List[TestCase]]:
        """
        compare test cases defined in CLI config workflow with test cases
        defined on the server

        Args:
            cli_config_test_case_name: test cases defined in CLI workflow associated with its test suite
            test_cases: list of test cases entities fetch from the server using test suite names in the config file
        """
        test_case_names_to_create = {
            test_case_def[0].name for test_case_def in cli_config_test_cases_def
        } - {test_case.name.__root__ for test_case in test_cases}

        if not test_case_names_to_create:
            return None

        created_test_case = []
        for test_case_name_to_create in test_case_names_to_create:
            logger.info(f"Creating test case with name {test_case_name_to_create}")
            test_case_to_create, test_suite = next(
                (
                    cli_config_test_case_def
                    for cli_config_test_case_def in cli_config_test_cases_def
                    if cli_config_test_case_def[0].name == test_case_name_to_create
                ),
                (None, None),
            )
            try:
                created_test_case.append(
                    self.metadata.create_or_update(
                        CreateTestCaseRequest(
                            name=test_case_to_create.name,
                            entityLink=test_case_to_create.entityLink,
                            testDefinition=self.metadata.get_entity_reference(
                                entity=TestDefinition,
                                fqn=test_case_to_create.testDefinitionName,
                            ),
                            testSuite=self.metadata.get_entity_reference(
                                entity=TestSuite, fqn=test_suite.name
                            ),
                            parameterValues=list(test_case_to_create.parameterValues)
                            if test_case_to_create.parameterValues
                            else None,
                        )
                    )
                )
            except Exception as exc:
                logger.warning(
                    f"Couldn't create test case name {test_case_name_to_create}: {exc}"
                )
                logger.debug(traceback.format_exc())
                self.status.failure(
                    test_case_to_create.entityLink.__root__.split("::")[2]
                )

        return created_test_case

    def add_test_cases_from_cli_config(self, test_cases: list) -> list:
        cli_config_test_cases_def = self.get_test_case_from_cli_config()
        runtime_created_test_cases = self.compare_and_create_test_cases(
            cli_config_test_cases_def, test_cases
        )
        if runtime_created_test_cases:
            return runtime_created_test_cases
        return []

    def run_test_suite(self):
        """
        Main running logic
        """
        test_suites = (
            self.get_test_suite_entity_for_ui_workflow()
            or self.get_or_create_test_suite_entity_for_cli_workflow()
        )
        if not test_suites:
            logger.warning("No testSuite found in configuration file. Exiting.")
            sys.exit(1)

        test_cases = self.get_test_cases_from_test_suite(test_suites)
        if self.processor_config.testSuites:
            test_cases.extend(self.add_test_cases_from_cli_config(test_cases))

        unique_entity_fqns = self._get_unique_entities_from_test_cases(test_cases)

        for entity_fqn in unique_entity_fqns:
            try:
                runner_interface = self._create_runner_interface(entity_fqn)
                data_test_runner = self._create_data_tests_runner(runner_interface)

                for test_case in self._filter_test_cases_for_entity(
                    entity_fqn, test_cases
                ):
                    try:
                        test_result = data_test_runner.run_and_handle(test_case)
                        if not test_result:
                            continue
                        if hasattr(self, "sink"):
                            self.sink.write_record(test_result)
                        logger.info(
                            f"Successfully ran test case {test_case.name.__root__}"
                        )
                        self.status.processed(test_case.fullyQualifiedName.__root__)
                    except Exception as exc:
                        logger.debug(traceback.format_exc())
                        logger.warning(
                            f"Could not run test case {test_case.name}: {exc}"
                        )
                        self.status.failure(entity_fqn)
            except TypeError as exc:
                logger.debug(traceback.format_exc())
                logger.warning(f"Could not run test case for table {entity_fqn}: {exc}")
                self.status.failure(entity_fqn)

    def execute(self):
        """Execute test suite workflow"""
        try:
            self.run_test_suite()
            # At the end of the `execute`, update the associated Ingestion Pipeline status as success
            self.set_ingestion_pipeline_status(PipelineState.success)

        # Any unhandled exception breaking the workflow should update the status
        except Exception as err:
            self.set_ingestion_pipeline_status(PipelineState.failed)
            raise err

    def print_status(self) -> None:
        """
        Print the workflow results with click
        """
        print_test_suite_status(self)

    def result_status(self) -> int:
        """
        Returns 1 if status is failed, 0 otherwise.
        """
        if self.status.failures or (
            hasattr(self, "sink") and self.sink.get_status().failures
        ):
            return 1
        return 0

    def _raise_from_status_internal(self, raise_warnings=False):
        """
        Check source, processor and sink status and raise if needed

        Our profiler source will never log any failure, only filters,
        as we are just picking up data from OM.
        """

        if self.status.failures:
            raise WorkflowExecutionError("Processor reported errors", self.status)
        if hasattr(self, "sink") and self.sink.get_status().failures:
            raise WorkflowExecutionError("Sink reported errors", self.sink.get_status())

        if raise_warnings:
            if self.status.warnings:
                raise WorkflowExecutionError("Processor reported warnings", self.status)
            if hasattr(self, "sink") and self.sink.get_status().warnings:
                raise WorkflowExecutionError(
                    "Sink reported warnings", self.sink.get_status()
                )

    def stop(self):
        """
        Close all connections
        """
        self.metadata.close()<|MERGE_RESOLUTION|>--- conflicted
+++ resolved
@@ -234,22 +234,14 @@
             entity_fqn
         )
         table_partition_config = None
-<<<<<<< HEAD
-        table_sample_percentage = None
-=======
         profile_sample_config = None
->>>>>>> a45d6a21
         table_sample_query = (
             self._get_profile_query(table_entity)
             if not self._get_profile_sample(table_entity)
             else None
         )
         if not table_sample_query:
-<<<<<<< HEAD
-            table_sample_percentage = self._get_profile_sample(table_entity)
-=======
             profile_sample_config = self._get_profile_sample(table_entity)
->>>>>>> a45d6a21
             table_partition_config = self._get_partition_details(table_entity)
 
         if not isinstance(service_connection_config, DatalakeConnection):
@@ -259,11 +251,7 @@
                 ometa_client=self.client,
                 sqa_metadata_obj=sqa_metadata_obj,
                 table_entity=table_entity,
-<<<<<<< HEAD
-                table_sample_percentage=table_sample_percentage,
-=======
                 profile_sample_config=profile_sample_config,
->>>>>>> a45d6a21
                 table_sample_query=table_sample_query,
                 table_partition_config=table_partition_config,
             )
