--- conflicted
+++ resolved
@@ -127,10 +127,7 @@
     "XML": "BINARY",
     "XMLTYPE": "BINARY",
     "CURSOR": "BINARY",
-<<<<<<< HEAD
     "TIMESTAMP_NTZ": "TIMESTAMP",
-=======
->>>>>>> 5fa09943
     "TIMESTAMP_LTZ": "TIMESTAMP",
     "TIMESTAMP_TZ": "TIMESTAMP",
 }
