#  Copyright 2021 Collate
#  Licensed under the Apache License, Version 2.0 (the "License");
#  you may not use this file except in compliance with the License.
#  You may obtain a copy of the License at
#  http://www.apache.org/licenses/LICENSE-2.0
#  Unless required by applicable law or agreed to in writing, software
#  distributed under the License is distributed on an "AS IS" BASIS,
#  WITHOUT WARRANTIES OR CONDITIONS OF ANY KIND, either express or implied.
#  See the License for the specific language governing permissions and
#  limitations under the License.

"""
Helper that implements table and filter pattern logic.
Most of these methods are applying the same logic,
but assigning specific names helps better follow the
code.
"""
import re
from typing import List, Optional

from metadata.generated.schema.type.filterPattern import FilterPattern


class InvalidPatternException(Exception):
    """
    Raised when an invalid pattern is configured in the workflow
    """


def validate_regex(regex_list: List[str]) -> None:
    """
    Check that the given include/exclude regexes
    are well formatted
    """
    for regex in regex_list:
        try:
            re.compile(regex)
        except re.error as err:
            msg = f"Invalid regex [{regex}]: {err}"
            raise InvalidPatternException(msg) from err


def _filter(filter_pattern: Optional[FilterPattern], name: str) -> bool:
    """
    Return True if the name needs to be filtered, False otherwise

    Include takes precedence over exclude

    :param filter_pattern: Model defining filtering logic
    :param name: table or schema name
    :return: True for filtering, False otherwise
    """
    if not filter_pattern:
        # No filter pattern, nothing to filter
        return False

    if filter_pattern.includes:
        validate_regex(filter_pattern.includes)
        return not any(  # pylint: disable=use-a-generator
            [
                name
                for regex in filter_pattern.includes
                if (re.match(regex, name, re.IGNORECASE))
            ]
        )

    if filter_pattern.excludes:
        validate_regex(filter_pattern.excludes)
        return any(  # pylint: disable=use-a-generator
            [
                name
                for regex in filter_pattern.excludes
                if (re.match(regex, name, re.IGNORECASE))
            ]
        )

    return False


def filter_by_schema(
    schema_filter_pattern: Optional[FilterPattern], schema_name: str
) -> bool:
    """
    Return True if the schema needs to be filtered, False otherwise

    Include takes precedence over exclude

    :param schema_filter_pattern: Model defining schema filtering logic
    :param schema fqn: table schema fqn
    :return: True for filtering, False otherwise
    """
    return _filter(schema_filter_pattern, schema_name)


def filter_by_table(
    table_filter_pattern: Optional[FilterPattern], table_name: str
) -> bool:
    """
    Return True if the table needs to be filtered, False otherwise

    Include takes precedence over exclude

    :param table_filter_pattern: Model defining schema filtering logic
    :param table_fqn: table fqn
    :return: True for filtering, False otherwise
    """
    return _filter(table_filter_pattern, table_name)


def filter_by_chart(
    chart_filter_pattern: Optional[FilterPattern], chart_name: str
) -> bool:
    """
    Return True if the chart needs to be filtered, False otherwise

    Include takes precedence over exclude

    :param chart_filter_pattern: Model defining chart filtering logic
    :param chart_name: chart name
    :return: True for filtering, False otherwise
    """
    return _filter(chart_filter_pattern, chart_name)


def filter_by_topic(
    topic_filter_pattern: Optional[FilterPattern], topic_name: str
) -> bool:
    """
    Return True if the topic needs to be filtered, False otherwise

    Include takes precedence over exclude

    :param topic_filter_pattern: Model defining chart filtering logic
    :param topic_name: topic name
    :return: True for filtering, False otherwise
    """
    return _filter(topic_filter_pattern, topic_name)


def filter_by_dashboard(
    dashboard_filter_pattern: Optional[FilterPattern], dashboard_name: str
) -> bool:
    """
    Return True if the dashboard needs to be filtered, False otherwise

    Include takes precedence over exclude

    :param dashboard_filter_pattern: Model defining dashboard filtering logic
    :param dashboard_name: dashboard name
    :return: True for filtering, False otherwise
    """
    return _filter(dashboard_filter_pattern, dashboard_name)


def filter_by_fqn(fqn_filter_pattern: Optional[FilterPattern], fqn: str) -> bool:
    """
    Return True if the FQN needs to be filtered, False otherwise

    Include takes precedence over exclude

    :param fqn_filter_pattern: Model defining FQN filtering logic
    :param fqn: table FQN name
    :return: True for filtering, False otherwise
    """
    return _filter(fqn_filter_pattern, fqn)


def filter_by_database(
    database_filter_pattern: Optional[FilterPattern], database_name: str
) -> bool:
    """
    Return True if the schema needs to be filtered, False otherwise

    Include takes precedence over exclude

    :param database_filter_pattern: Model defining database filtering logic
    :param database_name: database name
    :return: True for filtering, False otherwise
    """
    return _filter(database_filter_pattern, database_name)


def filter_by_pipeline(
    pipeline_filter_pattern: Optional[FilterPattern], pipeline_name: str
) -> bool:
    """
    Return True if the schema needs to be filtered, False otherwise

    Include takes precedence over exclude

    :param pipeline_filter_pattern: Model defining the pipeline filtering logic
    :param pipeline_name: pipeline name
    :return: True for filtering, False otherwise
    """
    return _filter(pipeline_filter_pattern, pipeline_name)


def filter_by_mlmodel(
    mlmodel_filter_pattern: Optional[FilterPattern], mlmodel_name: str
) -> bool:
    """
    Return True if the mlmodel needs to be filtered, False otherwise

    Include takes precedence over exclude

    :param mlmodel_filter_pattern: Model defining the mlmodel filtering logic
    :param mlmodel_name: mlmodel name
    :return: True for filtering, False otherwise
    """
    return _filter(mlmodel_filter_pattern, mlmodel_name)


def filter_by_container(
    container_filter_pattern: Optional[FilterPattern], container_name: str
) -> bool:
    """
    Return True if the container needs to be filtered, False otherwise

    Include takes precedence over exclude

    :param container_filter_pattern: Container defining the container filtering logic
    :param container_name: container name
    :return: True for filtering, False otherwise
    """
    return _filter(container_filter_pattern, container_name)


def filter_by_datamodel(
    datamodel_filter_pattern: Optional[FilterPattern], datamodel_name: str
) -> bool:
    """
    Return True if the models needs to be filtered, False otherwise

    Include takes precedence over exclude

    :param datamodel_filter_pattern: Model defining data model filtering logic
    :param datamodel_name: data model name
    :return: True for filtering, False otherwise
    """
    return _filter(datamodel_filter_pattern, datamodel_name)


<<<<<<< HEAD
def filter_by_project(
    project_filter_pattern: Optional[FilterPattern], project_name: str
) -> bool:
    """
    Return True if the project needs to be filtered, False otherwise

    Include takes precedence over exclude

    :param project_filter_pattern: Model defining project filtering logic
    :param project_name: project name
    :return: True for filtering, False otherwise
    """
    return _filter(project_filter_pattern, project_name)
=======
def filter_by_search_index(
    search_index_filter_pattern: Optional[FilterPattern], search_index_name: str
) -> bool:
    """
    Return True if the models needs to be filtered, False otherwise

    Include takes precedence over exclude

    :param search_index_filter_pattern: Model defining search index filtering logic
    :param search_index_name: search index name
    :return: True for filtering, False otherwise
    """
    return _filter(search_index_filter_pattern, search_index_name)
>>>>>>> 191754ff
<|MERGE_RESOLUTION|>--- conflicted
+++ resolved
@@ -240,7 +240,6 @@
     return _filter(datamodel_filter_pattern, datamodel_name)
 
 
-<<<<<<< HEAD
 def filter_by_project(
     project_filter_pattern: Optional[FilterPattern], project_name: str
 ) -> bool:
@@ -254,7 +253,7 @@
     :return: True for filtering, False otherwise
     """
     return _filter(project_filter_pattern, project_name)
-=======
+
 def filter_by_search_index(
     search_index_filter_pattern: Optional[FilterPattern], search_index_name: str
 ) -> bool:
@@ -267,5 +266,4 @@
     :param search_index_name: search index name
     :return: True for filtering, False otherwise
     """
-    return _filter(search_index_filter_pattern, search_index_name)
->>>>>>> 191754ff
+    return _filter(search_index_filter_pattern, search_index_name)