--- conflicted
+++ resolved
@@ -145,18 +145,7 @@
     Set all loggers levels
     :param level: logging level
     """
-<<<<<<< HEAD
-    ometa_logger().setLevel(level)
-    cli_logger().setLevel(level)
-    profiler_logger().setLevel(level)
-    ingestion_logger().setLevel(level)
-    utils_logger().setLevel(level)
-    great_expectations_logger().setLevel(level)
-    test_suite_logger().setLevel(level)
-    query_runner_logger().setLevel(level)
-=======
     logging.getLogger(METADATA_LOGGER).setLevel(level)
->>>>>>> 4650a453
 
 
 def get_add_lineage_log_str(add_lineage: AddLineageRequest) -> str:
