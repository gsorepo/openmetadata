#  Copyright 2024 Collate
#  Licensed under the Apache License, Version 2.0 (the "License");
#  you may not use this file except in compliance with the License.
#  You may obtain a copy of the License at
#  http://www.apache.org/licenses/LICENSE-2.0
#  Unless required by applicable law or agreed to in writing, software
#  distributed under the License is distributed on an "AS IS" BASIS,
#  WITHOUT WARRANTIES OR CONDITIONS OF ANY KIND, either express or implied.
#  See the License for the specific language governing permissions and
#  limitations under the License.
"""
Test Alation Sink using the integration testing
"""
from unittest import TestCase
from unittest.mock import patch

from metadata.generated.schema.entity.data.database import Database
from metadata.generated.schema.entity.data.databaseSchema import DatabaseSchema
from metadata.generated.schema.entity.data.table import Table
from metadata.generated.schema.entity.services.connections.metadata.openMetadataConnection import (
    OpenMetadataConnection,
)
from metadata.generated.schema.metadataIngestion.workflow import (
    OpenMetadataWorkflowConfig,
)
from metadata.ingestion.ometa.ometa_api import OpenMetadata
from metadata.ingestion.ometa.utils import model_str
from metadata.ingestion.source.metadata.alationsink.metadata import AlationsinkSource
from metadata.ingestion.source.metadata.alationsink.models import (
    ColumnIndex,
    CreateColumnRequest,
    CreateDatasourceRequest,
    CreateSchemaRequest,
    CreateTableRequest,
)

mock_alation_sink_config = {
    "source": {
        "type": "AlationSink",
        "serviceName": "local_alation_sink",
        "serviceConnection": {
            "config": {
                "authType": {"accessToken": "access_token"},
                "hostPort": "https://alation.example.com",
                "projectName": "Test",
                "paginationLimit": 50,
                "datasourceLinks": {
                    "112": "sample_data.ecommerce_db",
                },
            }
        },
        "sourceConfig": {"config": {"type": "DatabaseMetadata"}},
    },
    "sink": {"type": "metadata-rest", "config": {}},
    "workflowConfig": {
        "openMetadataServerConfig": {
            "hostPort": "http://localhost:8585/api",
            "authProvider": "openmetadata",
            "securityConfig": {
                "jwtToken": "eyJraWQiOiJHYjM4OWEtOWY3Ni1nZGpzLWE5MmotMDI0MmJrOTQzNTYiLCJ0eXAiOiJKV1QiLCJhbGc"
                "iOiJSUzI1NiJ9.eyJzdWIiOiJhZG1pbiIsImlzQm90IjpmYWxzZSwiaXNzIjoib3Blbi1tZXRhZGF0YS5vcmciLCJpYXQiOjE"
                "2NjM5Mzg0NjIsImVtYWlsIjoiYWRtaW5Ab3Blbm1ldGFkYXRhLm9yZyJ9.tS8um_5DKu7HgzGBzS1VTA5uUjKWOCU0B_j08WXB"
                "iEC0mr0zNREkqVfwFDD-d24HlNEbrqioLsBuFRiwIWKc1m_ZlVQbG7P36RUxhuv2vbSp80FKyNM-Tj93FDzq91jsyNmsQhyNv_fN"
                "r3TXfzzSPjHt8Go0FMMP66weoKMgW2PbXlhVKwEuXUHyakLLzewm9UMeQaEiRzhiTMU3UkLXcKbYEJJvfNFcLwSl9W8JCO_l0Yj3u"
                "d-qt_nQYEZwqW6u5nfdQllN133iikV4fM5QZsMCnm8Rq1mvLR0y9bmJiD7fwM1tmJ791TUWqmKaTnP49U493VanKpUAfzIiOiIbhg"
            },
        }
    },
}

MOCK_ALATION_DATASOURCE_ID = 34


def mock_write_entities(self, ds_id, create_request):  # pylint: disable=unused-argument
    return {"job_id": "10378"}


def mock_write_entity(self, create_request):  # pylint: disable=unused-argument
    return {"ds_id": "13"}


def mock_list_connectors():
    return {
        "Oracle OCF connector": 112,
        "Starburst Trino OCF Connector": 113,
        "AWS Glue OCF Connector": 114,
        "BigQuery OCF Connector": 115,
        "MySQL OCF Connector": 116,
    }


EXPECTED_DATASOURCE_REQUEST = CreateDatasourceRequest(
    uri="None",
    connector_id=115,
    db_username="Test",
    db_password=None,
    title="ecommerce_db",
    description="This **mock** database contains schemas related to shopify sales and orders with related dimension tables.",
)

EXPECTED_SCHEMA_REQUEST = CreateSchemaRequest(
    key="34.shopify",
    title="shopify",
    description="This **mock** database contains schema related to shopify sales and orders with related dimension tables.",
)

EXPECTED_TABLES = [
    CreateTableRequest(
        key="34.shopify.dim_address",
        title="dim_address",
        description="This dimension table contains the billing and shipping addresses of customers. You can join this table with the sales table to generate lists of the billing and shipping addresses. Customers can enter their addresses more than once, so the same address can appear in more than one row in this table. This table contains one row per customer address.",
        table_type="TABLE",
        sql=None,
    ),
    CreateTableRequest(
        key="34.shopify.dim_address_clean",
        title="dim_address_clean",
        description="Created from dim_address after a small cleanup.",
        table_type="VIEW",
        sql=None,
    ),
    CreateTableRequest(
        key="34.shopify.dim_customer",
        title="dim_customer",
        description="The dimension table contains data about your customers. The customers table contains one row per customer. It includes historical metrics (such as the total amount that each customer has spent in your store) as well as forward-looking metrics (such as the predicted number of days between future orders and the expected order value in the next 30 days). This table also includes columns that segment customers into various categories (such as new, returning, promising, at risk, dormant, and loyal), which you can use to target marketing activities.",
        table_type="TABLE",
        sql=None,
    ),
    CreateTableRequest(
        key="34.shopify.dim_location",
        title="dim_location",
        description="The dimension table contains metrics about your Shopify POS. This table contains one row per Shopify POS location. You can use this table to generate a list of the Shopify POS locations or you can join the table with the sales table to measure sales performance.",
        table_type="TABLE",
        sql=None,
    ),
    CreateTableRequest(
        key="34.shopify.dim_staff",
        title="dim_staff",
        description="This dimension table contains information about the staff accounts in the store. It contains one row per staff account. Use this table to generate a list of your staff accounts, or join it with the sales, API clients and locations tables to analyze staff performance at Shopify POS locations.",
        table_type="TABLE",
        sql=None,
    ),
    CreateTableRequest(
        key='34.shopify."dim.api/client"',
        title="dim.api/client",
        description="This dimension table contains a row for each channel or app that your customers use to create orders. Some examples of these include Facebook and Online Store. You can join this table with the sales table to measure channel performance.",
        table_type="TABLE",
        sql=None,
    ),
    CreateTableRequest(
        key='34.shopify."dim.product"',
        title="dim.product",
        description="This dimension table contains information about each of the products in your store. This table contains one row per product. This table reflects the current state of products in your Shopify admin.",
        table_type="TABLE",
        sql=None,
    ),
    CreateTableRequest(
        key='34.shopify."dim.product.variant"',
        title="dim.product.variant",
        description="This dimension table contains current information about each of the product variants in your store. This table contains one row per product variant.",
        table_type="TABLE",
        sql=None,
    ),
    CreateTableRequest(
        key='34.shopify."dim.shop"',
        title="dim.shop",
        description="This dimension table contains online shop information. This table contains one shop per row.",
        table_type="TABLE",
        sql=None,
    ),
    CreateTableRequest(
        key="34.shopify.dim(shop)",
        title="dim(shop)",
        description="This dimension table contains online shop information with weird characters.",
        table_type="TABLE",
        sql=None,
    ),
    CreateTableRequest(
        key="34.shopify.fact_line_item_Lorem_ipsum_dolor_sit_amet_consectetur_adipiscing_elit_sed_do_eiusmod_tempor_incididunt_ut_labore_et_dolore_magna_aliqua_Ut_enim_ad_minim_veniam_quis_nostrud_exercitation_ullamco_laboris_nisi_ut_aliquip_ex_ea_commodo_consequat_Duis_aute_iru",
        title="fact_line_item_Lorem_ipsum_dolor_sit_amet_consectetur_adipiscing_elit_sed_do_eiusmod_tempor_incididunt_ut_labore_et_dolore_magna_aliqua_Ut_enim_ad_minim_veniam_quis_nostrud_exercitation_ullamco_laboris_nisi_ut_aliquip_ex_ea_commodo_consequat_Duis_aute_iru",
        description="The fact table contains information about the line items in orders. Each row in the table is a line item in an order. It contains product and product variant details as they were at the time of the order. This table does not include information about returns. Join this table with the TODO fact_sales table to get the details of the product on the day it was sold. This data will match what appears on the order in your Shopify admin as well as the in the Sales reports.",
        table_type="TABLE",
        sql=None,
    ),
    CreateTableRequest(
        key="34.shopify.fact_order",
        title="fact_order",
        description="The orders table contains information about each order in your store. Although this table is good for generating order lists and joining with the dim_customer, use the sales table instead for computing financial or other metrics.",
        table_type="TABLE",
        sql=None,
    ),
    CreateTableRequest(
        key="34.shopify.fact_sale",
        title="fact_sale",
        description="The fact table captures the value of products sold or returned, as well as the values of other charges such as taxes and shipping costs. The sales table contains one row per order line item, one row per returned line item, and one row per shipping charge. Use this table when you need financial metrics.",
        table_type="TABLE",
        sql=None,
    ),
    CreateTableRequest(
        key="34.shopify.fact_session",
        title="fact_session",
        description="This fact table contains information about the visitors to your online store. This table has one row per session, where one session can contain many page views. If you use Urchin Traffic Module (UTM) parameters in marketing campaigns, then you can use this table to track how many customers they direct to your store.",
        table_type="TABLE",
        sql=None,
    ),
    CreateTableRequest(
        key="34.shopify.marketing",
        title="marketing",
        description="Marketing data",
        table_type="TABLE",
        sql=None,
    ),
    CreateTableRequest(
        key="34.shopify.raw_customer",
        title="raw_customer",
        description="This is a raw customers table as represented in our online DB. This contains personal, shipping and billing addresses and details of the customer store and customer profile. This table is used to build our dimensional and fact tables",
        table_type="TABLE",
        sql=None,
    ),
    CreateTableRequest(
        key="34.shopify.raw_order",
        title="raw_order",
        description="This is a raw orders table as represented in our online DB. This table contains all the orders by the customers and can be used to buid our dim and fact tables",
        table_type="TABLE",
        sql=None,
    ),
    CreateTableRequest(
        key="34.shopify.raw_product_catalog",
        title="raw_product_catalog",
        description="This is a raw product catalog table contains the product listing, price, seller etc.. represented in our online DB. ",
        table_type="TABLE",
        sql=None,
    ),
    CreateTableRequest(
        key="34.shopify.sales",
        title="sales",
        description="Sales data",
        table_type="TABLE",
        sql=None,
    ),
    CreateTableRequest(
        key="34.shopify.магазин",
        title="магазин",
        description="This dimension table contains online shop information with weird characters.",
        table_type="TABLE",
        sql=None,
    ),
]

EXPECTED_COLUMNS = [
    CreateColumnRequest(
        key="34.shopify.dim_address.address_id",
        column_type="numeric",
        title="address_id",
        description="Unique identifier for the address.",
        nullable=None,
        position="1",
        index=ColumnIndex(
            isPrimaryKey=None,
            isForeignKey=None,
            referencedColumnId=None,
            isOtherIndex=None,
        ),
    ),
    CreateColumnRequest(
        key="34.shopify.dim_address.shop_id",
        column_type="numeric",
        title="shop_id",
        description="The ID of the store. This column is a foreign key reference to the shop_id column in the dim_shop table.",
        nullable=None,
        position="2",
        index=ColumnIndex(
            isPrimaryKey=None,
            isForeignKey=None,
            referencedColumnId=None,
            isOtherIndex=None,
        ),
    ),
    CreateColumnRequest(
        key="34.shopify.dim_address.first_name",
        column_type="varchar",
        title="first_name",
        description="First name of the customer.",
        nullable=None,
        position="3",
        index=ColumnIndex(
            isPrimaryKey=None,
            isForeignKey=None,
            referencedColumnId=None,
            isOtherIndex=None,
        ),
    ),
    CreateColumnRequest(
        key="34.shopify.dim_address.last_name",
        column_type="varchar",
        title="last_name",
        description="Last name of the customer.",
        nullable=None,
        position="4",
        index=ColumnIndex(
            isPrimaryKey=None,
            isForeignKey=None,
            referencedColumnId=None,
            isOtherIndex=None,
        ),
    ),
    CreateColumnRequest(
        key="34.shopify.dim_address.address1",
        column_type="varchar",
        title="address1",
        description="The first address line. For example, 150 Elgin St.",
        nullable=None,
        position="5",
        index=ColumnIndex(
            isPrimaryKey=None,
            isForeignKey=None,
            referencedColumnId=None,
            isOtherIndex=None,
        ),
    ),
    CreateColumnRequest(
        key="34.shopify.dim_address.address2",
        column_type="varchar",
        title="address2",
        description="The second address line. For example, Suite 800.",
        nullable=None,
        position="6",
        index=ColumnIndex(
            isPrimaryKey=None,
            isForeignKey=None,
            referencedColumnId=None,
            isOtherIndex=None,
        ),
    ),
    CreateColumnRequest(
        key="34.shopify.dim_address.company",
        column_type="varchar",
        title="company",
        description="The name of the customer's business, if one exists.",
        nullable=None,
        position="7",
        index=ColumnIndex(
            isPrimaryKey=None,
            isForeignKey=None,
            referencedColumnId=None,
            isOtherIndex=None,
        ),
    ),
    CreateColumnRequest(
        key="34.shopify.dim_address.city",
        column_type="varchar",
        title="city",
        description="The name of the city. For example, Palo Alto.",
        nullable=None,
        position="8",
        index=ColumnIndex(
            isPrimaryKey=None,
            isForeignKey=None,
            referencedColumnId=None,
            isOtherIndex=None,
        ),
    ),
    CreateColumnRequest(
        key="34.shopify.dim_address.region",
        column_type="varchar",
        title="region",
        description="The name of the region, such as a province or state, where the customer is located. For example, Ontario or New York. This column is the same as CustomerAddress.province in the Admin API.",
        nullable=None,
        position="9",
        index=ColumnIndex(
            isPrimaryKey=None,
            isForeignKey=None,
            referencedColumnId=None,
            isOtherIndex=None,
        ),
    ),
    CreateColumnRequest(
        key="34.shopify.dim_address.zip",
        column_type="varchar",
        title="zip",
        description="The ZIP or postal code. For example, 90210.",
        nullable=None,
        position="10",
        index=ColumnIndex(
            isPrimaryKey=None,
            isForeignKey=None,
            referencedColumnId=None,
            isOtherIndex=None,
        ),
    ),
    CreateColumnRequest(
        key="34.shopify.dim_address.country",
        column_type="varchar",
        title="country",
        description="The full name of the country. For example, Canada.",
        nullable=None,
        position="11",
        index=ColumnIndex(
            isPrimaryKey=None,
            isForeignKey=None,
            referencedColumnId=None,
            isOtherIndex=None,
        ),
    ),
    CreateColumnRequest(
        key="34.shopify.dim_address.phone",
        column_type="varchar",
        title="phone",
        description="The phone number of the customer.",
        nullable=None,
        position="12",
        index=ColumnIndex(
            isPrimaryKey=None,
            isForeignKey=None,
            referencedColumnId=None,
            isOtherIndex=None,
        ),
    ),
]


class AlationSinkTest(TestCase):
    """
    Implements the necessary methods to extract
    Alation Sink Metadata Unit Test
    """

    @patch(
        "metadata.ingestion.source.metadata.alationsink.metadata.AlationsinkSource.test_connection"
    )
    def __init__(self, methodName, test_connection) -> None:
        super().__init__(methodName)
        test_connection.return_value = False
        self.config = OpenMetadataWorkflowConfig.model_validate(
            mock_alation_sink_config
        )
        self.alation_sink_source = AlationsinkSource.create(
            mock_alation_sink_config["source"],
            OpenMetadata(self.config.workflowConfig.openMetadataServerConfig),
        )
        self.alation_sink_source.connectors = mock_list_connectors()
        self.metadata = OpenMetadata(
            OpenMetadataConnection.model_validate(
                mock_alation_sink_config["workflowConfig"]["openMetadataServerConfig"]
            )
        )

    def test_datasources(self):
        """
        Testing datasource API request creation model
        """
        om_database = self.metadata.get_by_name(
            entity=Database, fqn="sample_data.ecommerce_db"
        )
        returned_datasource_request = (
            self.alation_sink_source.create_datasource_request(om_database)
        )
        self.assertEqual(returned_datasource_request, EXPECTED_DATASOURCE_REQUEST)

    def test_schemas(self):
        """
        Testing schema API request creation
        """
        om_schema = self.metadata.get_by_name(
            entity=DatabaseSchema, fqn="sample_data.ecommerce_db.shopify"
        )
        returned_schema_request = self.alation_sink_source.create_schema_request(
            alation_datasource_id=MOCK_ALATION_DATASOURCE_ID, om_schema=om_schema
        )
        self.assertEqual(returned_schema_request, EXPECTED_SCHEMA_REQUEST)

    def test_tables(self):
        """
        Testing table API request creation
        """
        om_tables = self.metadata.list_all_entities(
            entity=Table,
            skip_on_failure=True,
            params={"database": "sample_data.ecommerce_db.shopify"},
        )
        returned_tables = []
        for om_table in om_tables:
            returned_tables.append(
                self.alation_sink_source.create_table_request(
                    alation_datasource_id=MOCK_ALATION_DATASOURCE_ID,
                    schema_name="shopify",
                    om_table=om_table,
                )
            )
<<<<<<< HEAD
        for _, (expected, original) in enumerate(zip(EXPECTED_TABLES, returned_tables)):
            self.assertEqual(expected, original)
=======
        self.assertEqual(len(returned_tables), len(EXPECTED_TABLES))
        for expected_table in EXPECTED_TABLES:
            self.assertIn(expected_table, returned_tables)
>>>>>>> 507efc64

    def test_columns(self):
        """
        Testing column API request creation
        """
        om_table = self.metadata.get_by_name(
            entity=Table, fqn="sample_data.ecommerce_db.shopify.dim_address"
        )
        returned_columns = []
        for om_column in om_table.columns:
            returned_columns.append(
                self.alation_sink_source.create_column_request(
                    alation_datasource_id=MOCK_ALATION_DATASOURCE_ID,
                    schema_name="shopify",
                    table_name=model_str(om_table.name),
                    om_column=om_column,
                )
            )
        for _, (expected, original) in enumerate(
            zip(EXPECTED_COLUMNS, returned_columns)
        ):
            self.assertEqual(expected, original)<|MERGE_RESOLUTION|>--- conflicted
+++ resolved
@@ -487,14 +487,9 @@
                     om_table=om_table,
                 )
             )
-<<<<<<< HEAD
-        for _, (expected, original) in enumerate(zip(EXPECTED_TABLES, returned_tables)):
-            self.assertEqual(expected, original)
-=======
         self.assertEqual(len(returned_tables), len(EXPECTED_TABLES))
         for expected_table in EXPECTED_TABLES:
             self.assertIn(expected_table, returned_tables)
->>>>>>> 507efc64
 
     def test_columns(self):
         """
