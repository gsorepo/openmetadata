--- conflicted
+++ resolved
@@ -152,7 +152,6 @@
     raise NotImplementedError("Implement in the test module")
 
 
-<<<<<<< HEAD
 @pytest.fixture(scope="module")
 def monkeymodule():
     with pytest.MonkeyPatch.context() as mp:
@@ -161,9 +160,6 @@
 
 @pytest.fixture(scope="module")
 def patch_passwords_for_db_services(db_service, unmask_password, monkeymodule):
-=======
-@pytest.fixture()
-def patch_passwords_for_db_services(db_service, unmask_password, monkeypatch):
     """Patch the password for all db services returned by the metadata service.
 
     Usage:
@@ -178,7 +174,6 @@
         ...
     """
 
->>>>>>> 14a473e5
     def override_password(getter):
         def inner(*args, **kwargs):
             result = getter(*args, **kwargs)
