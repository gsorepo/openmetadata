#  Copyright 2021 Schlameel
#  Licensed under the Apache License, Version 2.0 (the "License");
#  you may not use this file except in compliance with the License.
#  You may obtain a copy of the License at
#  http://www.apache.org/licenses/LICENSE-2.0
#  Unless required by applicable law or agreed to in writing, software
#  distributed under the License is distributed on an "AS IS" BASIS,
#  WITHOUT WARRANTIES OR CONDITIONS OF ANY KIND, either express or implied.
#  See the License for the specific language governing permissions and
#  limitations under the License.

"""
OpenMetadata high-level API Glossary test
"""
import logging
import time
from copy import deepcopy
from unittest import TestCase

from metadata.generated.schema.api.data.createGlossary import CreateGlossaryRequest
from metadata.generated.schema.api.data.createGlossaryTerm import (
    CreateGlossaryTermRequest,
)
from metadata.generated.schema.api.teams.createUser import CreateUserRequest
from metadata.generated.schema.entity.data.glossary import Glossary
from metadata.generated.schema.entity.data.glossaryTerm import (
    GlossaryTerm,
    TermReference,
)
from metadata.generated.schema.entity.services.connections.metadata.openMetadataConnection import (
    OpenMetadataConnection,
)
from metadata.generated.schema.entity.teams.user import User
from metadata.generated.schema.security.client.openMetadataJWTClientConfig import (
    OpenMetadataJWTClientConfig,
)
from metadata.generated.schema.type import basic
from metadata.generated.schema.type.basic import (
    Email,
    EntityName,
    FullyQualifiedEntityName,
    Markdown,
)
from metadata.generated.schema.type.entityReference import EntityReference
from metadata.generated.schema.type.entityReferenceList import EntityReferenceList
from metadata.ingestion.ometa.ometa_api import OpenMetadata
from metadata.ingestion.ometa.utils import model_str
from metadata.utils import fqn


class OMetaGlossaryTest(TestCase):
    """
    Run this integration test with the local API available
    Install the ingestion package before running the tests
    """

    service_entity_id = None
    glossary_entity_id: basic.Uuid = None
    create_glossary: CreateGlossaryRequest = None
    create_glossary_term_1: CreateGlossaryTermRequest = None
    create_glossary_term_2: CreateGlossaryTermRequest = None
    create_glossary_term_3: CreateGlossaryTermRequest = None
    glossary: Glossary = None
    glossary_term_1: GlossaryTerm = None
    glossary_term_2: GlossaryTerm = None
    glossary_term_3: GlossaryTerm = None
    user_1: User = None
    user_2: User = None
    user_3: User = None

    server_config = OpenMetadataConnection(
        hostPort="http://localhost:8585/api",
        authProvider="openmetadata",
        securityConfig=OpenMetadataJWTClientConfig(
            jwtToken="eyJraWQiOiJHYjM4OWEtOWY3Ni1nZGpzLWE5MmotMDI0MmJrOTQzNTYiLCJ0eXAiOiJKV1QiLCJhbGciOiJSUzI1NiJ9.eyJzdWIiOiJhZG1pbiIsImlzQm90IjpmYWxzZSwiaXNzIjoib3Blbi1tZXRhZGF0YS5vcmciLCJpYXQiOjE2NjM5Mzg0NjIsImVtYWlsIjoiYWRtaW5Ab3Blbm1ldGFkYXRhLm9yZyJ9.tS8um_5DKu7HgzGBzS1VTA5uUjKWOCU0B_j08WXBiEC0mr0zNREkqVfwFDD-d24HlNEbrqioLsBuFRiwIWKc1m_ZlVQbG7P36RUxhuv2vbSp80FKyNM-Tj93FDzq91jsyNmsQhyNv_fNr3TXfzzSPjHt8Go0FMMP66weoKMgW2PbXlhVKwEuXUHyakLLzewm9UMeQaEiRzhiTMU3UkLXcKbYEJJvfNFcLwSl9W8JCO_l0Yj3ud-qt_nQYEZwqW6u5nfdQllN133iikV4fM5QZsMCnm8Rq1mvLR0y9bmJiD7fwM1tmJ791TUWqmKaTnP49U493VanKpUAfzIiOiIbhg"
        ),
    )
    metadata = OpenMetadata(server_config)

    assert metadata.health_check()

    @classmethod
    def check_es_index(cls) -> None:
        """
        Wait until the index has been updated with the test user.
        """
        logging.info("Checking ES index status...")
        tries = 0

        res = None
        while not res and tries <= 5:  # Kill in 5 seconds
            res = cls.metadata.es_search_from_fqn(
                entity_type=User,
                fqn_search_string="Levy",
            )
            if not res:
                tries += 1
                time.sleep(1)

    @classmethod
    def setUpClass(cls) -> None:
        """
        Prepare ingredients
        """

        cls.user_1 = cls.metadata.create_or_update(
            data=CreateUserRequest(
                name=EntityName("test.user.1"),
                email=Email(root="test.user.1@getcollate.io"),
            ),
        )

        cls.user_2 = cls.metadata.create_or_update(
            data=CreateUserRequest(
                name=EntityName("test.user.2"),
                email=Email(root="test.user.2@getcollate.io"),
            ),
        )

        cls.user_3 = cls.metadata.create_or_update(
            data=CreateUserRequest(
                name=EntityName("test.user.3"),
                email=Email(root="test.user.3@getcollate.io"),
            ),
        )

        cls.check_es_index()

        cls.create_glossary = CreateGlossaryRequest(
            name=EntityName("test-glossary"),
            displayName="test-glossary",
            description=Markdown("Description of test glossary"),
            owner=EntityReference(
                id=cls.user_1.id,
                type="user",
            ),
        )

        cls.create_glossary_term_1 = CreateGlossaryTermRequest(
            glossary=FullyQualifiedEntityName(cls.create_glossary.name.root),
            name=EntityName("GT1"),
            displayName="Glossary Term 1",
            description=Markdown("Test glossary term 1"),
            owner=EntityReference(
                id=cls.user_1.id,
                type="user",
            ),
        )

        cls.create_glossary_term_2 = CreateGlossaryTermRequest(
            glossary=FullyQualifiedEntityName(cls.create_glossary.name.root),
            name=EntityName("GT2"),
            displayName="Glossary Term 2",
            description=Markdown("Test glossary term 2"),
            synonyms=[
                EntityName("GT2S1"),
                EntityName("GT2S2"),
                EntityName("GT2S3"),
            ],
            owner=EntityReference(
                id=cls.user_1.id,
                type="user",
            ),
        )

        cls.create_glossary_term_3 = CreateGlossaryTermRequest(
            glossary=FullyQualifiedEntityName(cls.create_glossary.name.root),
            name=EntityName("GT3"),
            displayName="Glossary Term 3",
            description=Markdown("Test glossary term 3"),
            synonyms=[
                EntityName("GT2S1"),
                EntityName("GT2S2"),
                EntityName("GT2S3"),
            ],
            owner=EntityReference(
                id=cls.user_1.id,
                type="user",
            ),
        )

        # Leave some time for indexes to get updated, otherwise this happens too fast
        cls.check_es_index()

    @classmethod
    def tearDownClass(cls) -> None:
        """
        Clean up
        """

        cls.metadata.delete(
            entity=User,
            entity_id=cls.user_1.id,
            recursive=True,
            hard_delete=True,
        )

        cls.metadata.delete(
            entity=User,
            entity_id=cls.user_2.id,
            hard_delete=True,
        )

        cls.metadata.delete(
            entity=User,
            entity_id=cls.user_3.id,
            hard_delete=True,
        )

        if cls.glossary_term_3 is not None:
            cls.metadata.delete(
                entity=GlossaryTerm,
                entity_id=cls.glossary_term_3.id,
                hard_delete=True,
            )

        if cls.glossary_term_2 is not None:
            cls.metadata.delete(
                entity=GlossaryTerm,
                entity_id=cls.glossary_term_2.id,
                hard_delete=True,
            )

        if cls.glossary_term_1 is not None:
            cls.metadata.delete(
                entity=GlossaryTerm,
                entity_id=cls.glossary_term_1.id,
                hard_delete=True,
            )

        # glossary: Glossary = cls.metadata.get_by_name(
        #     entity=Glossary,
        #     fqn=model_str(cls.create_glossary.name),
        # )
        if cls.glossary_entity_id is not None:
            cls.metadata.delete(
                entity=Glossary,
                entity_id=cls.glossary_entity_id,
                hard_delete=True,
            )

    def test_create_glossary(self):
        """
        Create a Glossary
        """
        self.glossary = self.metadata.create_or_update(self.create_glossary)
        self.assertIsNotNone(self.glossary)
        self.assertEqual(self.create_glossary.name, self.glossary.name)
        if self.glossary_entity_id is None:
            self.glossary_entity_id = self.glossary.id

    def test_create_glossary_term(self):
        """
        Test the creation of a glossary term
        """

        if OMetaGlossaryTest.glossary_entity_id is None:
            glossary: Glossary = self.metadata.create_or_update(self.create_glossary)
            OMetaGlossaryTest.glossary_entity_id = glossary.id

        # Create without parent
        res: GlossaryTerm = self.metadata.create_or_update(self.create_glossary_term_1)
        self.assertIsNotNone(res)
        self.assertEqual(self.create_glossary_term_1.name, res.name)
        self.assertEqual(
            f"{self.create_glossary.name.root}.{res.name.root}",
            res.fullyQualifiedName.root,
        )

        # Create with parent
        if OMetaGlossaryTest.glossary_term_1 is None:
            OMetaGlossaryTest.glossary_term_1 = res
        self.create_glossary_term_2.parent = self.glossary_term_1.fullyQualifiedName
        res = self.metadata.create_or_update(self.create_glossary_term_2)
        self.assertIsNotNone(res)
        self.assertEqual(self.create_glossary_term_2.name, res.name)
        self.assertEqual(model_str(self.create_glossary_term_1.name), res.parent.name)
        if OMetaGlossaryTest.glossary_term_2 is None:
            OMetaGlossaryTest.glossary_term_2 = res

    def test_patch_glossary_term_parent(self):
        """
        Update parent via PATCH
        """
        if OMetaGlossaryTest.glossary_entity_id is None:
            glossary: Glossary = self.metadata.create_or_update(self.create_glossary)
            OMetaGlossaryTest.glossary_entity_id = glossary.id
        if self.glossary_term_1 is None:
            OMetaGlossaryTest.glossary_term_1 = self.metadata.create_or_update(
                self.create_glossary_term_1
            )
        if self.glossary_term_2 is None:
            self.create_glossary_term_2.parent = self.glossary_term_1.fullyQualifiedName
            OMetaGlossaryTest.glossary_term_2 = self.metadata.create_or_update(
                self.create_glossary_term_2
            )
        if self.glossary_term_3 is None:
            OMetaGlossaryTest.glossary_term_3 = self.metadata.create_or_update(
                self.create_glossary_term_3
            )

        dest_glossary_term_3 = deepcopy(self.glossary_term_3)
        dest_glossary_term_3.parent = EntityReference(
            id=self.glossary_term_2.id, type="glossaryTerm"
        )

        # Add parent
        res: GlossaryTerm = self.metadata.patch(
            entity=GlossaryTerm,
            source=self.glossary_term_3,
            destination=dest_glossary_term_3,
        )
        self.assertIsNotNone(res)
        self.assertEqual(self.glossary_term_2.id, res.parent.id)

        # Move parent
        dest_glossary_term_3.parent = EntityReference(
            id=self.glossary_term_1.id, type="glossaryTerm"
        )
        res: GlossaryTerm = self.metadata.patch(
            entity=GlossaryTerm,
            source=self.glossary_term_3,
            destination=dest_glossary_term_3,
        )

        self.assertIsNotNone(res)
        self.assertEqual(self.glossary_term_1.id, res.parent.id)
        dest_glossary_term_3 = deepcopy(res)
        # Delete parent
        dest_glossary_term_3.parent = None
        res: GlossaryTerm = self.metadata.patch(
            entity=GlossaryTerm,
            source=res,
            destination=dest_glossary_term_3,
        )
        self.assertIsNotNone(res)
        self.assertIsNone(res.parent)

    def test_patch_glossary_term_related_terms(self):
        """
        Update related terms via PATCH
        """
        if OMetaGlossaryTest.glossary_entity_id is None:
            glossary: Glossary = self.metadata.create_or_update(self.create_glossary)
            OMetaGlossaryTest.glossary_entity_id = glossary.id
        if self.glossary_term_1 is None:
            OMetaGlossaryTest.glossary_term_1 = self.metadata.create_or_update(
                self.create_glossary_term_1
            )
        if self.glossary_term_2 is None:
            OMetaGlossaryTest.glossary_term_2 = self.metadata.create_or_update(
                self.create_glossary_term_2
            )
        elif self.glossary_term_2.parent is not None:
            dest_glossary_term_2 = deepcopy(self.glossary_term_2)
            dest_glossary_term_2.parent = EntityReference(
                id=self.glossary_term_1.id, type="glossaryTerm"
            )
            self.metadata.patch(
                entity=GlossaryTerm,
                source=self.glossary_term_2,
                destination=dest_glossary_term_2,
            )

        if self.glossary_term_3 is None:
            OMetaGlossaryTest.glossary_term_3 = self.metadata.create_or_update(
                self.create_glossary_term_3
            )
        elif self.glossary_term_3.parent is not None:
            dest_glossary_term_3 = deepcopy(self.glossary_term_3)
            dest_glossary_term_3.parent = None
            self.metadata.patch(
                entity=GlossaryTerm,
                source=self.glossary_term_3,
                destination=dest_glossary_term_3,
            )

        # Add related term
        dest_glossary_term_1 = deepcopy(self.glossary_term_1)
        dest_glossary_term_1.relatedTerms = None
        if dest_glossary_term_1.relatedTerms is not None:
            dest_glossary_term_1.relatedTerms = None
        dest_glossary_term_1.relatedTerms = EntityReferenceList(
            root=[EntityReference(id=self.glossary_term_2.id, type="glossaryTerm")]
        )
        res: GlossaryTerm = self.metadata.patch(
            entity=GlossaryTerm,
            source=self.glossary_term_1,
            destination=dest_glossary_term_1,
        )
        self.assertIsNotNone(res)
        self.assertEqual(1, len(res.relatedTerms.root))
        self.assertEqual(self.glossary_term_2.id, res.relatedTerms.root[0].id)

    def test_patch_reviewer(self):
        """
        Update reviewers via PATCH
        """
        if OMetaGlossaryTest.glossary is None:
            glossary: Glossary = self.metadata.create_or_update(self.create_glossary)
            OMetaGlossaryTest.glossary_entity_id = glossary.id
            self.glossary = glossary
        if self.glossary_term_1 is None:
            OMetaGlossaryTest.glossary_term_1 = self.metadata.create_or_update(
                self.create_glossary_term_1
            )
        # Add Glossary Reviewer
        dest_glossary = deepcopy(self.glossary)
        if dest_glossary.reviewers is None:
            dest_glossary.reviewers = []
        dest_glossary.reviewers.append(EntityReference(id=self.user_1.id, type="user"))
        res_glossary: Glossary = self.metadata.patch(
            entity=Glossary, source=self.glossary, destination=dest_glossary
        )

        self.assertIsNotNone(res_glossary)
        self.assertEqual(1, len(res_glossary.reviewers))
        self.assertEqual(self.user_1.id, res_glossary.reviewers[0].id)

        # Remove only Glossary reviewer
        dest_glossary = deepcopy(res_glossary)
        dest_glossary.reviewers.pop(0)
        res_glossary: Glossary = self.metadata.patch(
            entity=Glossary, source=res_glossary, destination=dest_glossary
        )
        self.assertIsNotNone(res_glossary)
        self.assertEqual(0, len(res_glossary.reviewers))
        dest_glossary = deepcopy(res_glossary)
        dest_glossary.reviewers.append(EntityReference(id=self.user_1.id, type="user"))
        dest_glossary.reviewers.append(EntityReference(id=self.user_2.id, type="user"))
        dest_glossary.reviewers.append(EntityReference(id=self.user_3.id, type="user"))
        res_glossary: Glossary = self.metadata.patch(
            entity=Glossary, source=res_glossary, destination=dest_glossary
        )
        # Remove one Glossary reviewer when there are many
        # delete self.user_3
        dest_glossary = deepcopy(res_glossary)
        dest_glossary.reviewers.pop(2)
        res_glossary: Glossary = self.metadata.patch(
            entity=Glossary, source=res_glossary, destination=dest_glossary
        )
        self.assertIsNotNone(res_glossary)
        self.assertEqual(2, len(res_glossary.reviewers))
        self.assertEqual(self.user_1.id, res_glossary.reviewers[0].id)
        self.assertEqual(self.user_2.id, res_glossary.reviewers[1].id)

        # Add GlossaryTerm Reviewer
        dest_glossary_term_1 = deepcopy(self.glossary_term_1)
        dest_glossary_term_1.reviewers.root.append(
            EntityReference(id=self.user_1.id, type="user")
        )
        res_glossary_term: GlossaryTerm = self.metadata.patch(
            entity=GlossaryTerm,
            source=self.glossary_term_1,
            destination=dest_glossary_term_1,
        )

        self.assertIsNotNone(res_glossary_term)
        self.assertEqual(1, len(res_glossary_term.reviewers.root))
        self.assertEqual(self.user_1.id, res_glossary_term.reviewers.root[0].id)
        dest_glossary_term_1 = deepcopy(res_glossary_term)
        dest_glossary_term_1.reviewers.root.pop(0)
        res_glossary_term = self.metadata.patch(
            entity=GlossaryTerm,
            source=res_glossary_term,
            destination=dest_glossary_term_1,
        )
        self.assertIsNotNone(res_glossary_term)
<<<<<<< HEAD

        # inherited reviewers from glossary
        self.assertEqual(2, len(res_glossary_term.reviewers.__root__))
=======
        self.assertEqual(0, len(res_glossary_term.reviewers.root))
>>>>>>> 4563ad4f

    def test_patch_glossary_term_synonyms(self):
        """
        Update synonyms via PATCH
        """
        if OMetaGlossaryTest.glossary_entity_id is None:
            glossary: Glossary = self.metadata.create_or_update(self.create_glossary)
            OMetaGlossaryTest.glossary_entity_id = glossary.id
        if self.glossary_term_1 is None:
            OMetaGlossaryTest.glossary_term_1 = self.metadata.create_or_update(
                self.create_glossary_term_1
            )
        dest_glossary_term_1 = deepcopy(self.glossary_term_1)
        if dest_glossary_term_1.synonyms is None:
            dest_glossary_term_1.synonyms = list()

        if dest_glossary_term_1.synonyms is None:
            dest_glossary_term_1.synonyms = []
        dest_glossary_term_1.synonyms.append(EntityName("GT1S1"))

        # Add GlossaryTerm synonym
        res: GlossaryTerm = self.metadata.patch(
            entity=GlossaryTerm,
            source=self.glossary_term_1,
            destination=dest_glossary_term_1,
        )
        self.assertIsNotNone(res)
        self.assertEqual(1, len(res.synonyms))
        self.assertEqual("GT1S1", model_str(res.synonyms[0]))
        self.glossary_term_1 = self.metadata.get_by_id(
            entity=GlossaryTerm, entity_id=self.glossary_term_1.id, fields=["*"]
        )
        dest_glossary_term_1 = deepcopy(res)
        # Remove GlossaryTerm synonym
        dest_glossary_term_1.synonyms.pop(0)
        res = self.metadata.patch(
            entity=GlossaryTerm,
            source=res,
            destination=dest_glossary_term_1,
        )
        self.assertIsNotNone(res)
        self.assertEqual(0, len(res.synonyms))
        dest_glossary_term_1 = deepcopy(res)
        dest_glossary_term_1.synonyms.append(EntityName("GT1S1"))
        dest_glossary_term_1.synonyms.append(EntityName("GT1S2"))
        dest_glossary_term_1.synonyms.append(EntityName("GT1S3"))

        res: GlossaryTerm = self.metadata.patch(
            entity=GlossaryTerm,
            source=res,
            destination=dest_glossary_term_1,
        )
        self.assertIsNotNone(res)
        self.assertEqual(3, len(res.synonyms))
        self.assertEqual("GT1S2", model_str(res.synonyms[1]))

    def test_patch_glossary_term_references(self):
        """
        Update GlossaryTerm references via PATCH
        """

        if OMetaGlossaryTest.glossary_entity_id is None:
            glossary: Glossary = self.metadata.create_or_update(self.create_glossary)
            OMetaGlossaryTest.glossary_entity_id = glossary.id
            self.glossary = glossary
        if self.glossary_term_1 is None:
            OMetaGlossaryTest.glossary_term_1 = self.metadata.create_or_update(
                self.create_glossary_term_1
            )

        dest_glossary_term_1 = deepcopy(self.glossary_term_1)
        if dest_glossary_term_1.references is None:
            dest_glossary_term_1.references = []
        dest_glossary_term_1.references.append(
            TermReference(name="GT1S1", endpoint="https://www.getcollate.io")
        )
        # Add reference
        res: GlossaryTerm = self.metadata.patch(
            entity=GlossaryTerm,
            source=self.glossary_term_1,
            destination=dest_glossary_term_1,
        )
        self.assertIsNotNone(res)
        self.assertEqual(1, len(res.references))
        self.assertEqual("GT1S1", res.references[0].name)

        # Remove reference
        dest_glossary_term_1_noref = deepcopy(res)
        dest_glossary_term_1_noref.references = []

        self.metadata.patch(
            entity=GlossaryTerm, source=res, destination=dest_glossary_term_1_noref
        )

        res: GlossaryTerm = self.metadata.get_by_name(
            entity=GlossaryTerm,
            fqn=fqn._build(
                self.create_glossary.name.root,
                self.create_glossary_term_1.name.root,
            ),
        )

        self.assertIsNotNone(res)
        self.assertEqual(0, len(res.references))

        # Remove reference when there are many
        dest_glossary_term_1 = deepcopy(res)
        dest_glossary_term_1.references.append(
            TermReference(name="GT1S1", endpoint="https://www.getcollate.io")
        )
        dest_glossary_term_1.references.append(
            TermReference(name="GT1S2", endpoint="https://open-metadata.org/")
        )
        dest_glossary_term_1.references.append(
            TermReference(
                name="GT1S3", endpoint="https://github.com/open-metadata/OpenMetadata"
            )
        )

        res: GlossaryTerm = self.metadata.patch(
            entity=GlossaryTerm, source=res, destination=dest_glossary_term_1
        )
        self.assertIsNotNone(res)
        self.assertEqual(3, len(res.references))
        self.assertEqual("GT1S2", res.references[1].name)<|MERGE_RESOLUTION|>--- conflicted
+++ resolved
@@ -466,13 +466,9 @@
             destination=dest_glossary_term_1,
         )
         self.assertIsNotNone(res_glossary_term)
-<<<<<<< HEAD
 
         # inherited reviewers from glossary
         self.assertEqual(2, len(res_glossary_term.reviewers.__root__))
-=======
-        self.assertEqual(0, len(res_glossary_term.reviewers.root))
->>>>>>> 4563ad4f
 
     def test_patch_glossary_term_synonyms(self):
         """
