import sys
from typing import List

import pytest

from metadata.generated.schema.entity.services.databaseService import DatabaseService
from metadata.generated.schema.metadataIngestion.testSuitePipeline import (
    TestSuiteConfigType,
    TestSuitePipeline,
)
from metadata.generated.schema.metadataIngestion.workflow import (
    OpenMetadataWorkflowConfig,
    Processor,
    Sink,
    Source,
    SourceConfig,
    WorkflowConfig,
)
from metadata.generated.schema.tests.basic import TestCaseStatus
from metadata.generated.schema.tests.testCase import TestCase
from metadata.generated.schema.tests.testSuite import TestSuite
from metadata.generated.schema.type.basic import ComponentConfig
from metadata.ingestion.api.status import TruncatedStackTraceError
from metadata.ingestion.ometa.ometa_api import OpenMetadata
from metadata.workflow.data_quality import TestSuiteWorkflow
from metadata.workflow.metadata import MetadataWorkflow

if not sys.version_info >= (3, 9):
    pytest.skip("requires python 3.9+", allow_module_level=True)


@pytest.fixture()
def run_data_quality_workflow(
    run_workflow,
    ingestion_config,
    db_service: DatabaseService,
    metadata: OpenMetadata,
<<<<<<< HEAD
    cleanup_fqns,
):
    cleanup_fqns(
        TestSuite,
        f"{db_service.fullyQualifiedName.root}.dvdrental.public.customer.testSuite",
    )
    run_workflow(MetadataWorkflow, ingestion_config)
    workflow_config = OpenMetadataWorkflowConfig(
=======
    sink_config,
    workflow_config,
):
    run_workflow(MetadataWorkflow, ingestion_config)
    test_suite_config = OpenMetadataWorkflowConfig(
>>>>>>> aa3d54ae
        source=Source(
            type=TestSuiteConfigType.TestSuite.value,
            serviceName="MyTestSuite",
            sourceConfig=SourceConfig(
                config=TestSuitePipeline(
                    type=TestSuiteConfigType.TestSuite,
                    entityFullyQualifiedName=f"{db_service.fullyQualifiedName.root}.dvdrental.public.customer",
                )
            ),
            serviceConnection=db_service.connection,
        ),
        processor=Processor(
            type="orm-test-runner",
            config=ComponentConfig(
                {
                    "testCases": [
                        {
                            "name": "first_name_includes_tom_and_jerry_wo_enum",
                            "testDefinitionName": "columnValuesToBeInSet",
                            "columnName": "first_name",
                            "parameterValues": [
                                {"name": "allowedValues", "value": "['Tom', 'Jerry']"}
                            ],
                        },
                        {
                            "name": "first_name_includes_tom_and_jerry",
                            "testDefinitionName": "columnValuesToBeInSet",
                            "columnName": "first_name",
                            "parameterValues": [
                                {"name": "allowedValues", "value": "['Tom', 'Jerry']"},
                                {"name": "matchEnum", "value": ""},
                            ],
                        },
                        {
                            "name": "first_name_is_tom_or_jerry",
                            "testDefinitionName": "columnValuesToBeInSet",
                            "columnName": "first_name",
                            "parameterValues": [
                                {"name": "allowedValues", "value": "['Tom', 'Jerry']"},
                                {"name": "matchEnum", "value": "True"},
                            ],
                        },
                    ],
                }
            ),
        ),
        sink=Sink.model_validate(sink_config),
        workflowConfig=WorkflowConfig.model_validate(workflow_config),
    )
<<<<<<< HEAD
    test_suite_procesor = TestSuiteWorkflow.create(workflow_config)
    test_suite_procesor.execute()
    test_suite_procesor.raise_from_status()
=======
    test_suite_processor = TestSuiteWorkflow.create(test_suite_config)
    test_suite_processor.execute()
    test_suite_processor.raise_from_status()
    yield
    test_suite: TestSuite = metadata.get_by_name(
        TestSuite, "MyTestSuite", nullable=True
    )
    if test_suite:
        metadata.delete(TestSuite, test_suite.id, recursive=True, hard_delete=True)
>>>>>>> aa3d54ae


@pytest.mark.parametrize(
    "test_case_name,expected_status",
    [
        ("first_name_includes_tom_and_jerry_wo_enum", TestCaseStatus.Success),
        ("first_name_includes_tom_and_jerry", TestCaseStatus.Success),
        ("first_name_is_tom_or_jerry", TestCaseStatus.Failed),
    ],
)
def test_data_quality(
    run_data_quality_workflow, metadata: OpenMetadata, test_case_name, expected_status
):
    test_cases: List[TestCase] = metadata.list_entities(
        TestCase, fields=["*"], skip_on_failure=True
    ).entities
    test_case: TestCase = next(
        (t for t in test_cases if t.name.root == test_case_name), None
    )
    assert test_case is not None
    assert test_case.testCaseResult.testCaseStatus == expected_status


@pytest.fixture()
def incpompatible_column_type_config(db_service, workflow_config, sink_config):
    return {
        "source": {
            "type": "TestSuite",
            "serviceName": "MyTestSuite",
            "sourceConfig": {
                "config": {
                    "type": "TestSuite",
                    "entityFullyQualifiedName": f"{db_service.fullyQualifiedName.root}.dvdrental.public.customer",
                }
            },
        },
        "processor": {
            "type": "orm-test-runner",
            "config": {
                "testCases": [
                    {
                        "name": "incompatible_column_type",
                        "testDefinitionName": "columnValueMaxToBeBetween",
                        "columnName": "first_name",
                        "parameterValues": [
                            {"name": "minValueForMaxInCol", "value": "0"},
                            {"name": "maxValueForMaxInCol", "value": "10"},
                        ],
                    },
                    {
                        "name": "compatible_test",
                        "testDefinitionName": "columnValueMaxToBeBetween",
                        "columnName": "customer_id",
                        "parameterValues": [
                            {"name": "minValueForMaxInCol", "value": "0"},
                            {"name": "maxValueForMaxInCol", "value": "10"},
                        ],
                    },
                ]
            },
        },
        "sink": sink_config,
        "workflowConfig": workflow_config,
    }


def test_incompatible_column_type(
    patch_passwords_for_db_services,
    run_workflow,
    ingestion_config,
    incpompatible_column_type_config,
    metadata: OpenMetadata,
    db_service,
):
    run_workflow(MetadataWorkflow, ingestion_config)
<<<<<<< HEAD
    test_suite_procesor = run_workflow(
        TestSuiteWorkflow, incpompatible_column_type_config, raise_from_status=False
    )
    assert test_suite_procesor.steps[0].get_status().failures == [
        StackTraceError(
=======
    test_suite_processor = run_workflow(
        TestSuiteWorkflow, incpompatible_column_type_config, raise_from_status=False
    )
    assert test_suite_processor.steps[0].get_status().failures == [
        TruncatedStackTraceError(
>>>>>>> aa3d54ae
            name="Incompatible Column for Test Case",
            error="Test case incompatible_column_type of type columnValueMaxToBeBetween is not compatible with column first_name of type VARCHAR",
        )
    ], "Test case incompatible_column_type should fail"
    assert (
        f"{db_service.fullyQualifiedName.root}.dvdrental.public.customer.customer_id.compatible_test"
        in test_suite_processor.steps[1].get_status().records
    ), "Test case compatible_test should pass"<|MERGE_RESOLUTION|>--- conflicted
+++ resolved
@@ -35,22 +35,11 @@
     ingestion_config,
     db_service: DatabaseService,
     metadata: OpenMetadata,
-<<<<<<< HEAD
-    cleanup_fqns,
-):
-    cleanup_fqns(
-        TestSuite,
-        f"{db_service.fullyQualifiedName.root}.dvdrental.public.customer.testSuite",
-    )
-    run_workflow(MetadataWorkflow, ingestion_config)
-    workflow_config = OpenMetadataWorkflowConfig(
-=======
     sink_config,
     workflow_config,
 ):
     run_workflow(MetadataWorkflow, ingestion_config)
     test_suite_config = OpenMetadataWorkflowConfig(
->>>>>>> aa3d54ae
         source=Source(
             type=TestSuiteConfigType.TestSuite.value,
             serviceName="MyTestSuite",
@@ -100,11 +89,6 @@
         sink=Sink.model_validate(sink_config),
         workflowConfig=WorkflowConfig.model_validate(workflow_config),
     )
-<<<<<<< HEAD
-    test_suite_procesor = TestSuiteWorkflow.create(workflow_config)
-    test_suite_procesor.execute()
-    test_suite_procesor.raise_from_status()
-=======
     test_suite_processor = TestSuiteWorkflow.create(test_suite_config)
     test_suite_processor.execute()
     test_suite_processor.raise_from_status()
@@ -114,7 +98,6 @@
     )
     if test_suite:
         metadata.delete(TestSuite, test_suite.id, recursive=True, hard_delete=True)
->>>>>>> aa3d54ae
 
 
 @pytest.mark.parametrize(
@@ -190,19 +173,11 @@
     db_service,
 ):
     run_workflow(MetadataWorkflow, ingestion_config)
-<<<<<<< HEAD
-    test_suite_procesor = run_workflow(
-        TestSuiteWorkflow, incpompatible_column_type_config, raise_from_status=False
-    )
-    assert test_suite_procesor.steps[0].get_status().failures == [
-        StackTraceError(
-=======
     test_suite_processor = run_workflow(
         TestSuiteWorkflow, incpompatible_column_type_config, raise_from_status=False
     )
     assert test_suite_processor.steps[0].get_status().failures == [
         TruncatedStackTraceError(
->>>>>>> aa3d54ae
             name="Incompatible Column for Test Case",
             error="Test case incompatible_column_type of type columnValueMaxToBeBetween is not compatible with column first_name of type VARCHAR",
         )
