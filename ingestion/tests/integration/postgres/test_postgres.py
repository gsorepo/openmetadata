import sys

import pytest

from metadata.generated.schema.entity.data.table import Table
from metadata.generated.schema.entity.services.databaseService import DatabaseService
from metadata.generated.schema.metadataIngestion.databaseServiceProfilerPipeline import (
    DatabaseServiceProfilerPipeline,
)
from metadata.generated.schema.metadataIngestion.databaseServiceQueryLineagePipeline import (
    DatabaseServiceQueryLineagePipeline,
)
from metadata.generated.schema.metadataIngestion.databaseServiceQueryUsagePipeline import (
    DatabaseUsageConfigType,
)
from metadata.generated.schema.metadataIngestion.workflow import (
    LogLevels,
    OpenMetadataWorkflowConfig,
    Processor,
    Sink,
    Source,
    SourceConfig,
    WorkflowConfig,
)
from metadata.ingestion.ometa.ometa_api import OpenMetadata
from metadata.profiler.api.models import ProfilerProcessorConfig
from metadata.workflow.metadata import MetadataWorkflow
from metadata.workflow.profiler import ProfilerWorkflow
from metadata.workflow.usage import UsageWorkflow

if not sys.version_info >= (3, 9):
    pytest.skip("requires python 3.9+", allow_module_level=True)


<<<<<<< HEAD
=======
@pytest.fixture(autouse=True)
def config_logging():
    logging.getLogger("sqlfluff").setLevel(logging.CRITICAL)


@pytest.fixture(scope="module")
def db_service(metadata, postgres_container):
    service = CreateDatabaseServiceRequest(
        name="docker_test_db",
        serviceType=DatabaseServiceType.Postgres,
        connection=DatabaseConnection(
            config=PostgresConnection(
                username=postgres_container.username,
                authType=BasicAuth(password=postgres_container.password),
                hostPort="localhost:"
                + postgres_container.get_exposed_port(postgres_container.port),
                database="dvdrental",
            )
        ),
    )
    service_entity = metadata.create_or_update(data=service)
    service_entity.connection.config.authType.password = postgres_container.password
    yield service_entity
    metadata.delete(
        DatabaseService, service_entity.id, recursive=True, hard_delete=True
    )


@pytest.fixture(scope="module")
def ingest_metadata(db_service, metadata: OpenMetadata):
    workflow_config = OpenMetadataWorkflowConfig(
        source=Source(
            type=db_service.connection.config.type.value.lower(),
            serviceName=db_service.fullyQualifiedName.__root__,
            serviceConnection=db_service.connection,
            sourceConfig=SourceConfig(config={}),
        ),
        sink=Sink(
            type="metadata-rest",
            config={},
        ),
        workflowConfig=WorkflowConfig(openMetadataServerConfig=metadata.config),
    )
    metadata_ingestion = MetadataWorkflow.create(workflow_config)
    metadata_ingestion.execute()
    return


>>>>>>> 17aed8a9
@pytest.fixture(scope="module")
def ingest_lineage(db_service, ingest_metadata, metadata: OpenMetadata):
    workflow_config = OpenMetadataWorkflowConfig(
        source=Source(
            type="postgres-lineage",
            serviceName=db_service.fullyQualifiedName.__root__,
            serviceConnection=db_service.connection,
            sourceConfig=SourceConfig(config=DatabaseServiceQueryLineagePipeline()),
        ),
        sink=Sink(
            type="metadata-rest",
            config={},
        ),
        workflowConfig=WorkflowConfig(openMetadataServerConfig=metadata.config),
    )
    metadata_ingestion = MetadataWorkflow.create(workflow_config)
    metadata_ingestion.execute()
    return


@pytest.fixture(scope="module")
def run_profiler_workflow(ingest_metadata, db_service, metadata):
    workflow_config = OpenMetadataWorkflowConfig(
        source=Source(
            type=db_service.connection.config.type.value.lower(),
            serviceName=db_service.fullyQualifiedName.__root__,
            serviceConnection=db_service.connection,
            sourceConfig=SourceConfig(config=DatabaseServiceProfilerPipeline()),
        ),
        processor=Processor(
            type="orm-profiler",
            config=ProfilerProcessorConfig(),
        ),
        sink=Sink(
            type="metadata-rest",
            config={},
        ),
        workflowConfig=WorkflowConfig(
            loggerLevel=LogLevels.DEBUG, openMetadataServerConfig=metadata.config
        ),
    )
    metadata_ingestion = ProfilerWorkflow.create(workflow_config.dict())
    metadata_ingestion.execute()
    return


@pytest.fixture(scope="module")
def ingest_query_usage(ingest_metadata, db_service, metadata):
    workflow_config = {
        "source": {
            "type": "postgres-usage",
            "serviceName": db_service.fullyQualifiedName.__root__,
            "serviceConnection": db_service.connection.dict(),
            "sourceConfig": {
                "config": {"type": DatabaseUsageConfigType.DatabaseUsage.value}
            },
        },
        "processor": {"type": "query-parser", "config": {}},
        "stage": {
            "type": "table-usage",
            "config": {
                "filename": "/tmp/postgres_usage",
            },
        },
        "bulkSink": {
            "type": "metadata-usage",
            "config": {
                "filename": "/tmp/postgres_usage",
            },
        },
        "sink": {"type": "metadata-rest", "config": {}},
        "workflowConfig": {
            "loggerLevel": "DEBUG",
            "openMetadataServerConfig": metadata.config.dict(),
        },
    }
    workflow = UsageWorkflow.create(workflow_config)
    workflow.execute()
    workflow.raise_from_status()
    return


@pytest.fixture(scope="module")
def db_fqn(db_service: DatabaseService):
    return ".".join(
        [
            db_service.fullyQualifiedName.__root__,
            db_service.connection.config.database,
        ]
    )


def test_query_usage(
    ingest_query_usage,
    db_service,
    metadata,
    db_fqn,
):
    table = metadata.get_by_name(Table, ".".join([db_fqn, "public", "actor"]))
    queries = metadata.get_entity_queries(table.id)
    # TODO this should be retruning 2 queries but in CI sometimes it returns 1 *shrug*
    assert 1 <= len(queries) <= 2


def test_profiler(run_profiler_workflow):
    pass


def test_lineage(ingest_lineage):
    pass<|MERGE_RESOLUTION|>--- conflicted
+++ resolved
@@ -32,8 +32,6 @@
     pytest.skip("requires python 3.9+", allow_module_level=True)
 
 
-<<<<<<< HEAD
-=======
 @pytest.fixture(autouse=True)
 def config_logging():
     logging.getLogger("sqlfluff").setLevel(logging.CRITICAL)
@@ -82,7 +80,6 @@
     return
 
 
->>>>>>> 17aed8a9
 @pytest.fixture(scope="module")
 def ingest_lineage(db_service, ingest_metadata, metadata: OpenMetadata):
     workflow_config = OpenMetadataWorkflowConfig(
