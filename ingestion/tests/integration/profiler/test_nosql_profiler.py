#  Copyright 2024 Collate
#  Licensed under the Apache License, Version 2.0 (the "License");
#  you may not use this file except in compliance with the License.
#  You may obtain a copy of the License at
#  http://www.apache.org/licenses/LICENSE-2.0
#  Unless required by applicable law or agreed to in writing, software
#  distributed under the License is distributed on an "AS IS" BASIS,
#  WITHOUT WARRANTIES OR CONDITIONS OF ANY KIND, either express or implied.
#  See the License for the specific language governing permissions and
#  limitations under the License.

"""
Test the NoSQL profiler using a MongoDB container
To run this we need OpenMetadata server up and running.
No sample data is required beforehand

Test Steps:

1. Start a MongoDB container
2. Ingest data into OpenMetadata
3. Run the profiler workflow
4. Verify the profiler output
5. Tear down the MongoDB container and delete the service from OpenMetadata
"""

from copy import deepcopy
from datetime import datetime, timedelta
from functools import partial
from pathlib import Path
from random import choice, randint
from unittest import TestCase

from pymongo import MongoClient, database
from testcontainers.mongodb import MongoDbContainer

from ingestion.tests.integration.integration_base import int_admin_ometa
from metadata.generated.schema.entity.data.table import ColumnProfile, Table
from metadata.generated.schema.entity.services.databaseService import DatabaseService
from metadata.ingestion.ometa.ometa_api import OpenMetadata
from metadata.profiler.api.models import TableConfig
from metadata.utils.constants import SAMPLE_DATA_DEFAULT_COUNT
from metadata.utils.helpers import datetime_to_ts
from metadata.utils.test_utils import accumulate_errors
from metadata.utils.time_utils import get_end_of_day_timestamp_mill
from metadata.workflow.metadata import MetadataWorkflow
from metadata.workflow.profiler import ProfilerWorkflow
from metadata.workflow.workflow_output_handler import print_status

SERVICE_NAME = Path(__file__).stem


def add_query_config(config, table_config: TableConfig) -> dict:
    config_copy = deepcopy(config)
    config_copy["processor"]["config"].setdefault("tableConfig", [])
    config_copy["processor"]["config"]["tableConfig"].append(table_config)
    return config_copy


def get_ingestion_config(mongo_port: str, mongo_user: str, mongo_pass: str):
    return {
        "source": {
            "type": "mongodb",
            "serviceName": SERVICE_NAME,
            "serviceConnection": {
                "config": {
                    "type": "MongoDB",
                    "hostPort": f"localhost:{mongo_port}",
                    "username": mongo_user,
                    "password": mongo_pass,
                }
            },
            "sourceConfig": {"config": {"type": "DatabaseMetadata"}},
        },
        "sink": {"type": "metadata-rest", "config": {}},
        "workflowConfig": {
            "loggerLevel": "DEBUG",
            "openMetadataServerConfig": {
                "hostPort": "http://localhost:8585/api",
                "authProvider": "openmetadata",
                "securityConfig": {
                    "jwtToken": "eyJraWQiOiJHYjM4OWEtOWY3Ni1nZGpzLWE5MmotMDI0MmJrOTQzNTYiLCJ0eXAiOiJKV1QiLCJhbGciOiJSUzI1NiJ9.eyJzdWIiOiJhZG1pbiIsImlzQm90IjpmYWxzZSwiaXNzIjoib3Blbi1tZXRhZGF0YS5vcmciLCJpYXQiOjE2NjM5Mzg0NjIsImVtYWlsIjoiYWRtaW5Ab3Blbm1ldGFkYXRhLm9yZyJ9.tS8um_5DKu7HgzGBzS1VTA5uUjKWOCU0B_j08WXBiEC0mr0zNREkqVfwFDD-d24HlNEbrqioLsBuFRiwIWKc1m_ZlVQbG7P36RUxhuv2vbSp80FKyNM-Tj93FDzq91jsyNmsQhyNv_fNr3TXfzzSPjHt8Go0FMMP66weoKMgW2PbXlhVKwEuXUHyakLLzewm9UMeQaEiRzhiTMU3UkLXcKbYEJJvfNFcLwSl9W8JCO_l0Yj3ud-qt_nQYEZwqW6u5nfdQllN133iikV4fM5QZsMCnm8Rq1mvLR0y9bmJiD7fwM1tmJ791TUWqmKaTnP49U493VanKpUAfzIiOiIbhg"
                },
            },
        },
    }


TEST_DATABASE = "test-database"
EMPTY_COLLECTION = "empty-collection"
TEST_COLLECTION = "test-collection"
NUM_ROWS = 200


def random_row():
    return {
        "name": choice(["John", "Jane", "Alice", "Bob"]),
        "age": randint(20, 60),
        "city": choice(["New York", "Chicago", "San Francisco"]),
        "nested": {"key": "value" + str(randint(1, 10))},
    }


<<<<<<< HEAD
TEST_DATA = [random_row() for _ in range(NUM_ROWS)] + [
    {
        "name": "John",
        "age": 60,
        "city": "New York",
    },
    {
        "name": "Jane",
        "age": 20,
        "city": "New York",
    },
]
=======
TEST_DATA = [random_row() for _ in range(NUM_ROWS)]
>>>>>>> bdf27458


class NoSQLProfiler(TestCase):
    """datalake profiler E2E test"""

    mongo_container: MongoDbContainer
    client: MongoClient
    db: database.Database
    collection: database.Collection
    ingestion_config: dict
    metadata: OpenMetadata

    @classmethod
    def setUpClass(cls) -> None:
        cls.metadata = int_admin_ometa()
        cls.mongo_container = MongoDbContainer("mongo:7.0.5-jammy")
        cls.mongo_container.start()
        cls.client = MongoClient(cls.mongo_container.get_connection_url())
        cls.db = cls.client[TEST_DATABASE]
        cls.collection = cls.db[TEST_COLLECTION]
        cls.collection.insert_many(TEST_DATA)
        cls.db.create_collection(EMPTY_COLLECTION)
        cls.ingestion_config = get_ingestion_config(
            cls.mongo_container.get_exposed_port("27017"), "test", "test"
        )
        ingestion_workflow = MetadataWorkflow.create(
            cls.ingestion_config,
        )
        ingestion_workflow.execute()
        ingestion_workflow.raise_from_status()
        print_status(ingestion_workflow)
        ingestion_workflow.stop()

    @classmethod
    def tearDownClass(cls):
        with accumulate_errors() as error_handler:
            error_handler.try_execute(partial(cls.mongo_container.stop, force=True))
            error_handler.try_execute(cls.delete_service)

    @classmethod
    def delete_service(cls):
        service_id = str(
            cls.metadata.get_by_name(
                entity=DatabaseService, fqn=SERVICE_NAME
            ).id.__root__
        )
        cls.metadata.delete(
            entity=DatabaseService,
            entity_id=service_id,
            recursive=True,
            hard_delete=True,
        )

    def test_setup_teardown(self):
        """
        does nothing. useful to check if the setup and teardown methods are working
        """
        pass

<<<<<<< HEAD
    def run_profiler_workflow(self, config):
        profiler_workflow = ProfilerWorkflow.create(config)
        profiler_workflow.execute()
        status = profiler_workflow.result_status()
        profiler_workflow.stop()
        assert status == 0

=======
>>>>>>> bdf27458
    def test_simple(self):
        workflow_config = deepcopy(self.ingestion_config)
        workflow_config["source"]["sourceConfig"]["config"].update(
            {
                "type": "Profiler",
            }
        )
        workflow_config["processor"] = {
            "type": "orm-profiler",
            "config": {},
        }
        self.run_profiler_workflow(workflow_config)

<<<<<<< HEAD
        cases = [
            {
                "collection": EMPTY_COLLECTION,
                "expected": {
                    "rowCount": 0,
                    "columns": [],
                },
            },
            {
                "collection": TEST_COLLECTION,
                "expected": {
                    "rowCount": len(TEST_DATA),
                    "columns": [
                        ColumnProfile(
                            name="age",
                            timestamp=datetime.now().timestamp(),
                            max=60,
                            min=20,
                        ),
                    ],
                },
            },
        ]
=======
        expectations = {TEST_COLLECTION: len(TEST_DATA), EMPTY_COLLECTION: 0}
>>>>>>> bdf27458

        for tc in cases:
            collection = tc["collection"]
            expected = tc["expected"]
            collection_profile = self.metadata.get_profile_data(
                f"{SERVICE_NAME}.default.{TEST_DATABASE}.{collection}",
                datetime_to_ts(datetime.now() - timedelta(seconds=10)),
                get_end_of_day_timestamp_mill(),
            )
            assert collection_profile.entities
            assert collection_profile.entities[-1].rowCount == expected["rowCount"]
            column_profile = self.metadata.get_profile_data(
                f"{SERVICE_NAME}.default.{TEST_DATABASE}.{collection}.age",
                datetime_to_ts(datetime.now() - timedelta(seconds=10)),
                get_end_of_day_timestamp_mill(),
                profile_type=ColumnProfile,
            )
<<<<<<< HEAD
            assert (len(column_profile.entities) > 0) == (
                len(tc["expected"]["columns"]) > 0
            )
            if len(expected["columns"]) > 0:
                for c1, c2 in zip(column_profile.entities, expected["columns"]):
                    assert c1.name == c2.name
                    assert c1.max == c2.max
                    assert c1.min == c2.min
=======
            assert len(column_profile.entities) == 0
>>>>>>> bdf27458

        table = self.metadata.get_by_name(
            Table, f"{SERVICE_NAME}.default.{TEST_DATABASE}.{TEST_COLLECTION}"
        )
        sample_data = self.metadata.get_sample_data(table)
        assert [c.__root__ for c in sample_data.sampleData.columns] == [
            "_id",
            "name",
            "age",
            "city",
            "nested",
        ]
        assert len(sample_data.sampleData.rows) == SAMPLE_DATA_DEFAULT_COUNT

    def test_custom_query(self):
        workflow_config = deepcopy(self.ingestion_config)
        workflow_config["source"]["sourceConfig"]["config"].update(
            {
                "type": "Profiler",
            }
        )
        query_age = TEST_DATA[0]["age"]
        workflow_config["processor"] = {
            "type": "orm-profiler",
            "config": {
                "tableConfig": [
                    {
                        "fullyQualifiedName": f"{SERVICE_NAME}.default.{TEST_DATABASE}.{TEST_COLLECTION}",
                        "profileQuery": '{"age": %s}' % query_age,
                    }
                ],
            },
        }
<<<<<<< HEAD
        self.run_profiler_workflow(workflow_config)

        cases = [
            {
                "collection": EMPTY_COLLECTION,
                "expected": {
                    "rowCount": 0,
                    "columns": [],
                },
            },
            {
                "collection": TEST_COLLECTION,
                "expected": {
                    "rowCount": len(TEST_DATA),
                    "columns": [
                        ColumnProfile(
                            name="age",
                            timestamp=datetime.now().timestamp(),
                            max=query_age,
                            min=query_age,
                        ),
                    ],
                },
            },
        ]

        for tc in cases:
            collection = tc["collection"]
            expected_row_count = tc["expected"]["rowCount"]

=======
        profiler_workflow = ProfilerWorkflow.create(workflow_config)
        profiler_workflow.execute()
        status = profiler_workflow.result_status()
        profiler_workflow.stop()

        assert status == 0

        # query profiler in MongoDB does not change the item count
        expectations = {TEST_COLLECTION: len(TEST_DATA), EMPTY_COLLECTION: 0}

        for collection, expected_row_count in expectations.items():
>>>>>>> bdf27458
            collection_profile = self.metadata.get_profile_data(
                f"{SERVICE_NAME}.default.{TEST_DATABASE}.{collection}",
                datetime_to_ts(datetime.now() - timedelta(seconds=10)),
                get_end_of_day_timestamp_mill(),
            )
            assert collection_profile.entities, collection
            assert (
                collection_profile.entities[-1].rowCount == expected_row_count
            ), collection
            column_profile = self.metadata.get_profile_data(
<<<<<<< HEAD
                f"{SERVICE_NAME}.default.{TEST_DATABASE}.{collection}.age",
=======
                f"{SERVICE_NAME}.default.{TEST_DATABASE}.{TEST_COLLECTION}.age",
>>>>>>> bdf27458
                datetime_to_ts(datetime.now() - timedelta(seconds=10)),
                get_end_of_day_timestamp_mill(),
                profile_type=ColumnProfile,
            )
<<<<<<< HEAD
            assert (len(column_profile.entities) > 0) == (
                len(tc["expected"]["columns"]) > 0
            )
=======
            assert len(column_profile.entities) == 0, collection

>>>>>>> bdf27458
        table = self.metadata.get_by_name(
            Table, f"{SERVICE_NAME}.default.{TEST_DATABASE}.{TEST_COLLECTION}"
        )
        sample_data = self.metadata.get_sample_data(table)
        age_column_index = [
            col.__root__ for col in sample_data.sampleData.columns
        ].index("age")
        assert all(
            [r[age_column_index] == query_age for r in sample_data.sampleData.rows]
        )<|MERGE_RESOLUTION|>--- conflicted
+++ resolved
@@ -100,7 +100,6 @@
     }
 
 
-<<<<<<< HEAD
 TEST_DATA = [random_row() for _ in range(NUM_ROWS)] + [
     {
         "name": "John",
@@ -113,9 +112,6 @@
         "city": "New York",
     },
 ]
-=======
-TEST_DATA = [random_row() for _ in range(NUM_ROWS)]
->>>>>>> bdf27458
 
 
 class NoSQLProfiler(TestCase):
@@ -141,6 +137,7 @@
         cls.ingestion_config = get_ingestion_config(
             cls.mongo_container.get_exposed_port("27017"), "test", "test"
         )
+        # cls.client["admin"].command("grantRolesToUser", "test", roles=["userAdminAnyDatabase"])
         ingestion_workflow = MetadataWorkflow.create(
             cls.ingestion_config,
         )
@@ -175,7 +172,6 @@
         """
         pass
 
-<<<<<<< HEAD
     def run_profiler_workflow(self, config):
         profiler_workflow = ProfilerWorkflow.create(config)
         profiler_workflow.execute()
@@ -183,8 +179,6 @@
         profiler_workflow.stop()
         assert status == 0
 
-=======
->>>>>>> bdf27458
     def test_simple(self):
         workflow_config = deepcopy(self.ingestion_config)
         workflow_config["source"]["sourceConfig"]["config"].update(
@@ -198,7 +192,6 @@
         }
         self.run_profiler_workflow(workflow_config)
 
-<<<<<<< HEAD
         cases = [
             {
                 "collection": EMPTY_COLLECTION,
@@ -222,9 +215,6 @@
                 },
             },
         ]
-=======
-        expectations = {TEST_COLLECTION: len(TEST_DATA), EMPTY_COLLECTION: 0}
->>>>>>> bdf27458
 
         for tc in cases:
             collection = tc["collection"]
@@ -242,7 +232,6 @@
                 get_end_of_day_timestamp_mill(),
                 profile_type=ColumnProfile,
             )
-<<<<<<< HEAD
             assert (len(column_profile.entities) > 0) == (
                 len(tc["expected"]["columns"]) > 0
             )
@@ -251,9 +240,6 @@
                     assert c1.name == c2.name
                     assert c1.max == c2.max
                     assert c1.min == c2.min
-=======
-            assert len(column_profile.entities) == 0
->>>>>>> bdf27458
 
         table = self.metadata.get_by_name(
             Table, f"{SERVICE_NAME}.default.{TEST_DATABASE}.{TEST_COLLECTION}"
@@ -287,7 +273,6 @@
                 ],
             },
         }
-<<<<<<< HEAD
         self.run_profiler_workflow(workflow_config)
 
         cases = [
@@ -318,19 +303,6 @@
             collection = tc["collection"]
             expected_row_count = tc["expected"]["rowCount"]
 
-=======
-        profiler_workflow = ProfilerWorkflow.create(workflow_config)
-        profiler_workflow.execute()
-        status = profiler_workflow.result_status()
-        profiler_workflow.stop()
-
-        assert status == 0
-
-        # query profiler in MongoDB does not change the item count
-        expectations = {TEST_COLLECTION: len(TEST_DATA), EMPTY_COLLECTION: 0}
-
-        for collection, expected_row_count in expectations.items():
->>>>>>> bdf27458
             collection_profile = self.metadata.get_profile_data(
                 f"{SERVICE_NAME}.default.{TEST_DATABASE}.{collection}",
                 datetime_to_ts(datetime.now() - timedelta(seconds=10)),
@@ -341,23 +313,14 @@
                 collection_profile.entities[-1].rowCount == expected_row_count
             ), collection
             column_profile = self.metadata.get_profile_data(
-<<<<<<< HEAD
                 f"{SERVICE_NAME}.default.{TEST_DATABASE}.{collection}.age",
-=======
-                f"{SERVICE_NAME}.default.{TEST_DATABASE}.{TEST_COLLECTION}.age",
->>>>>>> bdf27458
                 datetime_to_ts(datetime.now() - timedelta(seconds=10)),
                 get_end_of_day_timestamp_mill(),
                 profile_type=ColumnProfile,
             )
-<<<<<<< HEAD
             assert (len(column_profile.entities) > 0) == (
                 len(tc["expected"]["columns"]) > 0
             )
-=======
-            assert len(column_profile.entities) == 0, collection
-
->>>>>>> bdf27458
         table = self.metadata.get_by_name(
             Table, f"{SERVICE_NAME}.default.{TEST_DATABASE}.{TEST_COLLECTION}"
         )
