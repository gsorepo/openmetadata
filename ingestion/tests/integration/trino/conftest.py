import os.path
import random
from time import sleep

import docker
import pandas as pd
import pytest
import testcontainers.core.network
from sqlalchemy import create_engine, insert
from sqlalchemy.engine import make_url
from tenacity import retry, stop_after_delay, wait_fixed
from testcontainers.core.container import DockerContainer
from testcontainers.core.generic import DbContainer
from testcontainers.minio import MinioContainer
from testcontainers.mysql import MySqlContainer

from _openmetadata_testutils.helpers.docker import try_bind
from metadata.generated.schema.api.services.createDatabaseService import (
    CreateDatabaseServiceRequest,
)
from metadata.generated.schema.entity.services.connections.database.trinoConnection import (
    TrinoConnection,
)
from metadata.generated.schema.entity.services.databaseService import (
    DatabaseConnection,
    DatabaseService,
    DatabaseServiceType,
)

from ..conftest import ingestion_config as base_ingestion_config


class TrinoContainer(DbContainer):
    def __init__(
        self,
        image: str = "trinodb/trino",
        port=8080,
        **kwargs,
    ):
        super().__init__(image, **kwargs)
        self.user = "admin"
        self.port = port
        self.with_exposed_ports(port)
        self._built_image = f"trino:{random.randint(0, 10000)}"

    def start(self) -> "DbContainer":
        self.build()
        self.image = self._built_image
        return super().start()

    def _connect(self) -> None:
        super()._connect()
        engine = create_engine(self.get_connection_url())
        try:
            retry(wait=wait_fixed(1), stop=stop_after_delay(120))(engine.execute)(
                "select system.runtime.nodes.node_id from system.runtime.nodes"
            ).fetchall()
        finally:
            engine.dispose()

    def _configure(self) -> None:
        pass

    def stop(self, force=True, delete_volume=True) -> None:
        super().stop(force, delete_volume)
        self._docker.client.images.remove(self._built_image)

    def get_connection_url(self) -> str:
        return f"trino://{self.user}:@{self.get_container_host_ip()}:{self.get_exposed_port(self.port)}/?http_scheme=http"

    def build(self):
        docker_client = docker.from_env()
        docker_client.images.build(
            path=os.path.dirname(__file__) + "/trino",
            tag=self._built_image,
            buildargs={"BASE_IMAGE": self.image},
            rm=True,
        )


class HiveMetaStoreContainer(DockerContainer):
    def __init__(
        self,
        image: str = "apache/hive",
        port=9083,
        **kwargs,
    ):
        super().__init__(image, **kwargs)
        self.port = port
        self.with_exposed_ports(port)
        self._build_args = {}
        self._built_image = f"hive:{random.randint(0, 10000)}"

    def start(self) -> "DockerContainer":
        self.build()
        self.image = self._built_image
        return super().start()

    def with_build_args(self, key, value) -> "HiveMetaStoreContainer":
        self._build_args.update({key: value})
        return self

    def stop(self, force=True, delete_volume=True) -> None:
        super().stop(force, delete_volume)
        self._docker.client.images.remove(self._built_image)

    def build(self):
        docker_client = docker.from_env()
        docker_client.images.build(
            path=os.path.dirname(__file__) + "/hive",
            tag=self._built_image,
            buildargs={
                "BASE_IMAGE": self.image,
            },
            rm=True,
        )


@pytest.fixture(scope="session")
def docker_network():
    with testcontainers.core.network.Network() as network:
        yield network


@pytest.fixture(scope="session")
def trino_container(hive_metastore_container, minio_container, docker_network):
    container = (
        TrinoContainer(image="trinodb/trino:418")
        .with_network(docker_network)
        .with_env(
            "HIVE_METASTORE_URI",
            f"thrift://metastore:{hive_metastore_container.port}",
        )
        .with_env(
            "MINIO_ENDPOINT",
            f"http://minio:{minio_container.port}",
        )
    )
    with try_bind(container, container.port, container.port + 1) as trino:
        yield trino


@pytest.fixture(scope="session")
def mysql_container(docker_network):
    container = (
        MySqlContainer(
            "mariadb:10.6.16", username="admin", password="admin", dbname="metastore_db"
        )
        .with_network(docker_network)
        .with_network_aliases("mariadb")
    )
    with try_bind(container, container.port, container.port + 1) as mysql:
        yield mysql


@pytest.fixture(scope="session")
def hive_metastore_container(mysql_container, minio_container, docker_network):
    with HiveMetaStoreContainer("bitsondatadev/hive-metastore:latest").with_network(
        docker_network
    ).with_network_aliases("metastore").with_env(
        "METASTORE_DB_HOSTNAME", "mariadb"
    ).with_env(
        "METASTORE_DB_PORT", str(mysql_container.port)
    ).with_env(
        "JDBC_CONNECTION_URL",
        f"jdbc:mysql://mariadb:{mysql_container.port}/{mysql_container.dbname}",
    ).with_env(
        "MINIO_ENDPOINT",
        f"http://minio:{minio_container.port}",
    ) as hive:
        yield hive


@pytest.fixture(scope="session")
def minio_container(docker_network):
    container = (
        MinioContainer().with_network(docker_network).with_network_aliases("minio")
    )
    with try_bind(container, container.port, container.port) as minio:
        client = minio.get_client()
        client.make_bucket("hive-warehouse")
        yield minio


@pytest.fixture(scope="session")
def create_test_data(trino_container):
    engine = create_engine(
        make_url(trino_container.get_connection_url()).set(database="minio")
    )
    engine.execute(
        "create schema minio.my_schema WITH (location = 's3a://hive-warehouse/')"
    )
    data_dir = os.path.dirname(__file__) + "/data"
    for file in os.listdir(data_dir):
        df = pd.read_parquet(f"{data_dir}/{file}")
        for col in df.columns:
            if pd.api.types.is_datetime64tz_dtype(df[col]):
                df[col] = df[col].dt.tz_convert(None)
        df.to_sql(
            file.replace(".parquet", ""),
            engine,
            schema="my_schema",
            if_exists="fail",
            index=False,
            method=custom_insert,
        )
        sleep(1)
    return


def custom_insert(self, conn, keys: list[str], data_iter):
    """
    Hack pandas.io.sql.SQLTable._execute_insert_multi to retry untill rows are inserted.
    This is required becauase using trino with pd.to_sql in our setup us unreliable.
    """
    rowcount = 0
    max_tries = 10
    try_num = 0
    data = [dict(zip(keys, row)) for row in data_iter]
    while rowcount != len(data):
        if try_num >= max_tries:
            raise RuntimeError(f"Failed to insert data after {max_tries} tries")
        try_num += 1
        stmt = insert(self.table).values(data)
        conn.execute(stmt)
        rowcount = conn.execute(
            "SELECT COUNT(*) FROM " + f'"{self.schema}"."{self.name}"'
        ).scalar()
    return rowcount


@pytest.fixture(scope="module")
def create_service_request(trino_container, tmp_path_factory):
    return CreateDatabaseServiceRequest(
        name="docker_test_" + tmp_path_factory.mktemp("trino").name,
        serviceType=DatabaseServiceType.Trino,
        connection=DatabaseConnection(
            config=TrinoConnection(
                username=trino_container.user,
                hostPort="localhost:"
                + trino_container.get_exposed_port(trino_container.port),
                catalog="minio",
                connectionArguments={"http_scheme": "http"},
            )
        ),
    )


<<<<<<< HEAD
@pytest.fixture(scope="module")
def ingestion_config(db_service, sink_config, workflow_config):
    return {
        "source": {
            "type": db_service.connection.config.type.value.lower(),
            "serviceName": db_service.fullyQualifiedName.root,
            "serviceConnection": db_service.connection.dict(),
            "sourceConfig": {
                "config": {
                    "type": "DatabaseMetadata",
                    "schemaFilterPattern": {
                        "excludes": [
                            "^information_schema$",
                        ],
                    },
                },
            },
        },
        "sink": sink_config,
        "workflowConfig": workflow_config,
=======
@pytest.fixture
def ingestion_config(db_service, sink_config, workflow_config, base_ingestion_config):
    base_ingestion_config["source"]["sourceConfig"]["config"]["schemaFilterPattern"] = {
        "excludes": [
            "^information_schema$",
        ],
>>>>>>> 14a473e5
    }
    return base_ingestion_config


@pytest.fixture(scope="module")
def unmask_password():
    def patch_password(service: DatabaseService):
        return service

    return patch_password<|MERGE_RESOLUTION|>--- conflicted
+++ resolved
@@ -246,35 +246,12 @@
     )
 
 
-<<<<<<< HEAD
 @pytest.fixture(scope="module")
-def ingestion_config(db_service, sink_config, workflow_config):
-    return {
-        "source": {
-            "type": db_service.connection.config.type.value.lower(),
-            "serviceName": db_service.fullyQualifiedName.root,
-            "serviceConnection": db_service.connection.dict(),
-            "sourceConfig": {
-                "config": {
-                    "type": "DatabaseMetadata",
-                    "schemaFilterPattern": {
-                        "excludes": [
-                            "^information_schema$",
-                        ],
-                    },
-                },
-            },
-        },
-        "sink": sink_config,
-        "workflowConfig": workflow_config,
-=======
-@pytest.fixture
 def ingestion_config(db_service, sink_config, workflow_config, base_ingestion_config):
     base_ingestion_config["source"]["sourceConfig"]["config"]["schemaFilterPattern"] = {
         "excludes": [
             "^information_schema$",
         ],
->>>>>>> 14a473e5
     }
     return base_ingestion_config
 
