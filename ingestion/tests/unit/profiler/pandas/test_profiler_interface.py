--- conflicted
+++ resolved
@@ -147,11 +147,7 @@
     @classmethod
     @mock.patch(
         "metadata.profiler.interface.profiler_interface.get_ssl_connection",
-<<<<<<< HEAD
-        return_value=FakeConnection,
-=======
         return_value=FakeConnection(),
->>>>>>> b55890f1
     )
     @mock.patch(
         "metadata.mixins.pandas.pandas_mixin.fetch_dataframe",
