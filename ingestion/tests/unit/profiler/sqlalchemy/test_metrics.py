#  Copyright 2021 Collate
#  Licensed under the Apache License, Version 2.0 (the "License");
#  you may not use this file except in compliance with the License.
#  You may obtain a copy of the License at
#  http://www.apache.org/licenses/LICENSE-2.0
#  Unless required by applicable law or agreed to in writing, software
#  distributed under the License is distributed on an "AS IS" BASIS,
#  WITHOUT WARRANTIES OR CONDITIONS OF ANY KIND, either express or implied.
#  See the License for the specific language governing permissions and
#  limitations under the License.

"""
Test Metrics behavior
"""
import datetime
import math
import os
from unittest import TestCase
from unittest.mock import patch
from uuid import uuid4

from sqlalchemy import TEXT, Column, Date, DateTime, Float, Integer, String, Time
from sqlalchemy.orm import declarative_base

from metadata.generated.schema.entity.data.table import Column as EntityColumn
from metadata.generated.schema.entity.data.table import ColumnName, DataType, Table
from metadata.generated.schema.entity.services.connections.database.sqliteConnection import (
    SQLiteConnection,
    SQLiteScheme,
)
from metadata.generated.schema.tests.customMetric import CustomMetric
from metadata.profiler.interface.sqlalchemy.profiler_interface import (
    SQAProfilerInterface,
)
from metadata.profiler.metrics.core import add_props
from metadata.profiler.metrics.registry import Metrics
from metadata.profiler.metrics.system.system import SystemMetricsComputer
from metadata.profiler.orm.functions.sum import SumFn
from metadata.profiler.processor.core import Profiler
from metadata.sampler.sqlalchemy.sampler import SQASampler

Base = declarative_base()


class User(Base):
    __tablename__ = "users"
    id = Column(Integer, primary_key=True)
    name = Column(String(256))
    fullname = Column(String(256))
    nickname = Column(String(256))
    comments = Column(TEXT)
    age = Column(Integer)
    dob = Column(DateTime)  # date of birth
    tob = Column(Time)  # time of birth
    doe = Column(Date)  # date of employment


class MetricsTest(TestCase):
    """
    Run checks on different metrics
    """

    db_path = os.path.join(
        os.path.dirname(__file__), f"{os.path.splitext(__file__)[0]}.db"
    )
    sqlite_conn = SQLiteConnection(
        scheme=SQLiteScheme.sqlite_pysqlite,
        databaseMode=db_path + "?check_same_thread=False",
    )

    table_entity = Table(
        id=uuid4(),
        name="user",
        columns=[
            EntityColumn(
                name=ColumnName("id"),
                dataType=DataType.INT,
            )
        ],
    )

    @classmethod
    def setUpClass(cls) -> None:
        """
        Prepare Ingredients
        """

<<<<<<< HEAD
        sampler = SQASampler.__new__(SQASampler)
        sampler.build_table_orm = lambda *args, **kwargs: User
        sampler.__init__(
            service_connection_config=cls.sqlite_conn,
            ometa_client=None,
            entity=None,
        )
=======
        with patch.object(SQASampler, "build_table_orm", return_value=User):
            sampler = SQASampler(
                service_connection_config=cls.sqlite_conn,
                ometa_client=None,
                entity=None,
            )
>>>>>>> e1f717ad
        cls.sqa_profiler_interface = SQAProfilerInterface(
            cls.sqlite_conn,
            None,
            cls.table_entity,
            None,
            sampler,
            1,
            43200,
        )

        cls.engine = cls.sqa_profiler_interface.session.get_bind()

        User.__table__.create(bind=cls.engine)

        data = [
            User(
                name="John",
                fullname="John Doe",
                nickname="johnny b goode",
                comments="no comments",
                age=30,
                dob=datetime.datetime(1992, 5, 17),
                tob=datetime.time(11, 2, 32),
                doe=datetime.date(2020, 1, 12),
            ),
            User(
                name="Jane",
                fullname="Jone Doe",
                nickname=None,
                comments="maybe some comments",
                age=31,
                dob=datetime.datetime(1991, 4, 4),
                tob=datetime.time(10, 1, 31),
                doe=datetime.date(2009, 11, 11),
            ),
            User(
                name="John",
                fullname="John Doe",
                nickname=None,
                comments=None,
                age=None,
                dob=datetime.datetime(1982, 2, 2),
                tob=datetime.time(9, 3, 25),
                doe=datetime.date(2012, 12, 1),
            ),
        ]
        cls.sqa_profiler_interface.session.add_all(data)
        cls.sqa_profiler_interface.session.commit()

    def test_count(self):
        """
        Check the Count metric
        """
        count = Metrics.COUNT.value
        profiler = Profiler(
            count,
            profiler_interface=self.sqa_profiler_interface,
        )
        res = profiler.compute_metrics()._column_results

        # Note how we can get the result value by passing the metrics name
        assert res.get(User.name.name).get(Metrics.COUNT.name) == 3

    def test_min(self):
        """
        Check the Min metric
        """
        min_age = Metrics.MIN.value
        profiler = Profiler(
            min_age,
            profiler_interface=self.sqa_profiler_interface,
        )
        res = profiler.compute_metrics()._column_results

        # Note how we can get the result value by passing the metrics name
        assert res.get(User.age.name).get(Metrics.MIN.name) == 30
        assert res.get(User.comments.name).get(Metrics.MIN.name) == 11

    def test_std(self):
        """
        Check STD metric
        """
        std_age = Metrics.STDDEV.value
        profiler = Profiler(
            std_age,
            profiler_interface=self.sqa_profiler_interface,
        )
        res = profiler.compute_metrics()._column_results
        # SQLITE STD custom implementation returns the squared STD.
        # Only useful for testing purposes
        assert res.get(User.age.name).get(Metrics.STDDEV.name) == 0.25

    def test_earliest_time(self):
        """
        Check Earliest Time Metric
        """
        earliest_time = Metrics.MIN.value
        profiler = Profiler(
            earliest_time,
            profiler_interface=self.sqa_profiler_interface,
        )
        res = profiler.compute_metrics()._column_results
        assert (
            res.get(User.dob.name).get(Metrics.MIN.name) == "1982-02-02 00:00:00.000000"
        )
        assert res.get(User.tob.name).get(Metrics.MIN.name) == "09:03:25.000000"
        assert res.get(User.doe.name).get(Metrics.MIN.name) == "2009-11-11"

    def test_latest_time(self):
        """
        Check Latest Time Metric
        """
        latest_time = Metrics.MAX.value
        profiler = Profiler(
            latest_time,
            profiler_interface=self.sqa_profiler_interface,
        )
        res = profiler.compute_metrics()._column_results
        assert (
            res.get(User.dob.name).get(Metrics.MAX.name) == "1992-05-17 00:00:00.000000"
        )
        assert res.get(User.tob.name).get(Metrics.MAX.name) == "11:02:32.000000"
        assert res.get(User.doe.name).get(Metrics.MAX.name) == "2020-01-12"

    def test_null_count(self):
        """
        Check null count
        """
        null_count = Metrics.NULL_COUNT.value
        profiler = Profiler(
            null_count,
            profiler_interface=self.sqa_profiler_interface,
        )
        res = profiler.compute_metrics()._column_results

        assert res.get(User.nickname.name).get(Metrics.NULL_COUNT.name) == 2

    def test_null_ratio(self):
        """
        Check composed metric run
        """
        count = Metrics.COUNT.value
        null_count = Metrics.NULL_COUNT.value

        # Build the ratio based on the other two metrics
        null_ratio = Metrics.NULL_RATIO.value

        profiler = Profiler(
            count,
            null_count,
            null_ratio,
            profiler_interface=self.sqa_profiler_interface,
        )
        res = profiler.compute_metrics()._column_results
        assert (
            str(round(res.get(User.nickname.name).get(Metrics.NULL_RATIO.name), 2))
            == "0.67"
        )

    def test_non_numeric(self):
        """
        Check Null Count, Null Ratio
        """

        class NonNumericNumbers(Base):
            __tablename__ = "non_numeric_numbers"
            id = Column(Integer, primary_key=True)
            float_col = Column(Float())  # date of employment

        NonNumericNumbers.__table__.create(bind=self.engine)
<<<<<<< HEAD
        sampler = SQASampler.__new__(SQASampler)
        sampler.build_table_orm = lambda *args, **kwargs: NonNumericNumbers
        sampler.__init__(
            service_connection_config=self.sqlite_conn,
            ometa_client=None,
            entity=None,
        )
=======
        with patch.object(
            SQASampler, "build_table_orm", return_value=NonNumericNumbers
        ):
            sampler = SQASampler(
                service_connection_config=self.sqlite_conn,
                ometa_client=None,
                entity=self.table_entity,
            )
>>>>>>> e1f717ad
        sqa_profiler_interface = SQAProfilerInterface(
            self.sqlite_conn,
            None,
            self.table_entity,
            None,
            sampler,
            1,
            43200,
        )

        data = [
            NonNumericNumbers(float_col=math.nan),
            NonNumericNumbers(float_col=math.inf),
            NonNumericNumbers(float_col=-math.inf),
            NonNumericNumbers(float_col=10),
            NonNumericNumbers(float_col=20),
            NonNumericNumbers(float_col=None),
        ]
        sqa_profiler_interface.session.add_all(data)
        sqa_profiler_interface.session.commit()
        count = Metrics.COUNT.value
        null_count = Metrics.NULL_COUNT.value

        # Build the ratio based on the other two metrics
        null_ratio = Metrics.NULL_RATIO.value
        profiler = Profiler(
            count,
            null_count,
            null_ratio,
            profiler_interface=sqa_profiler_interface,
        )
        res = profiler.compute_metrics()._column_results

        assert (
            res.get(NonNumericNumbers.float_col.name).get(Metrics.NULL_COUNT.name) == 2
        )
        assert (
            str(
                round(
                    res.get(NonNumericNumbers.float_col.name).get(
                        Metrics.NULL_RATIO.name
                    ),
                    2,
                )
            )
            == "0.33"
        )

    def test_table_row_count(self):
        """
        Check Table Metric run
        """
        row_count = Metrics.ROW_COUNT.value
        profiler = Profiler(
            row_count,
            profiler_interface=self.sqa_profiler_interface,
        )
        res = profiler.compute_metrics()._table_results
        assert res.get(Metrics.ROW_COUNT.name) == 3

    def test_table_column_count(self):
        """
        Check Column Count metric
        """
        col_count = add_props(table=User)(Metrics.COLUMN_COUNT.value)
        profiler = Profiler(
            col_count,
            profiler_interface=self.sqa_profiler_interface,
        )
        res = profiler.compute_metrics()._table_results
        assert res.get(Metrics.COLUMN_COUNT.name) == 9

    def test_avg(self):
        """
        Check avg for distinct types
        """

        # Integer
        avg = Metrics.MEAN.value
        res = (
            Profiler(
                avg,
                profiler_interface=self.sqa_profiler_interface,
            )
            .compute_metrics()
            ._column_results
        )

        assert res.get(User.age.name)[Metrics.MEAN.name] == 30.5

        # String
        avg = Metrics.MEAN.value
        res = (
            Profiler(
                avg,
                profiler_interface=self.sqa_profiler_interface,
            )
            .compute_metrics()
            ._column_results
        )

        assert res.get(User.name.name)[Metrics.MEAN.name] == 4.0

        # Text
        avg = Metrics.MEAN.value
        res = (
            Profiler(
                avg,
                profiler_interface=self.sqa_profiler_interface,
            )
            .compute_metrics()
            ._column_results
        )

        assert res.get(User.comments.name)[Metrics.MEAN.name] == 15.0

    def test_duplicate_count(self):
        """
        Check composed duplicate count
        """
        count = Metrics.COUNT.value
        unique = Metrics.DISTINCT_COUNT.value
        dup_count = Metrics.DUPLICATE_COUNT.value
        res = (
            Profiler(
                count,
                unique,
                dup_count,
                profiler_interface=self.sqa_profiler_interface,
            )
            .compute_metrics()
            ._column_results
        )

        assert res.get(User.age.name)[Metrics.DUPLICATE_COUNT.name] == 0

    def test_histogram(self):
        """
        Check histogram computation
        """

        hist = Metrics.HISTOGRAM.value
        count = Metrics.COUNT.value
        min = Metrics.MIN.value
        max = Metrics.MAX.value
        first_quartile = Metrics.FIRST_QUARTILE.value
        third_quartile = Metrics.THIRD_QUARTILE.value
        iqr = Metrics.IQR.value

        res = (
            Profiler(
                hist,
                count,
                min,
                max,
                first_quartile,
                third_quartile,
                iqr,
                profiler_interface=self.sqa_profiler_interface,
            )
            .compute_metrics()
            ._column_results
        )

        age_histogram = res.get(User.age.name)[Metrics.HISTOGRAM.name]
        id_histogram = res.get(User.id.name)[Metrics.HISTOGRAM.name]
        comments_histogram = res.get(User.comments.name)[Metrics.HISTOGRAM.name]

        assert age_histogram
        assert len(age_histogram["frequencies"]) == 1
        assert id_histogram
        assert len(id_histogram["frequencies"]) == 2
        assert comments_histogram
        assert len(comments_histogram["frequencies"]) == 1

    def test_like_count(self):
        """
        Check LIKE count
        """
        # In sqlite, LIKE is insensitive by default, so we just check here
        # that the metrics runs correctly rather than the implementation logic.
        like = add_props(expression="J%")(Metrics.LIKE_COUNT.value)
        res = (
            Profiler(
                like,
                profiler_interface=self.sqa_profiler_interface,
            )
            .compute_metrics()
            ._column_results
        )

        assert res.get(User.name.name)[Metrics.LIKE_COUNT.name] == 3

        like = add_props(expression="Jo%")(Metrics.LIKE_COUNT.value)
        res = (
            Profiler(
                like,
                profiler_interface=self.sqa_profiler_interface,
            )
            .compute_metrics()
            ._column_results
        )

        assert res.get(User.name.name)[Metrics.LIKE_COUNT.name] == 2

    def test_ilike_count(self):
        """
        Check ILIKE count: case-insensitive LIKE
        """
        ilike = add_props(expression="j%")(Metrics.ILIKE_COUNT.value)
        res = (
            Profiler(
                ilike,
                profiler_interface=self.sqa_profiler_interface,
            )
            .compute_metrics()
            ._column_results
        )

        assert res.get(User.name.name)[Metrics.ILIKE_COUNT.name] == 3

        ilike = add_props(expression="ja%")(Metrics.ILIKE_COUNT.value)
        res = (
            Profiler(
                ilike,
                profiler_interface=self.sqa_profiler_interface,
            )
            .compute_metrics()
            ._column_results
        )

        assert res.get(User.name.name)[Metrics.ILIKE_COUNT.name] == 1

    def test_like_ratio(self):
        """
        Check LIKE ratio
        """
        like = add_props(expression="J%")(Metrics.LIKE_COUNT.value)
        count = Metrics.COUNT.value
        like_ratio = Metrics.LIKE_RATIO.value
        res = (
            Profiler(
                like,
                count,
                like_ratio,
                profiler_interface=self.sqa_profiler_interface,
            )
            .compute_metrics()
            ._column_results
        )

        assert res.get(User.name.name)[Metrics.LIKE_RATIO.name] == 1.0

    def test_ilike_ratio(self):
        """
        Check LIKE ratio
        """
        # In sqlite, LIKE is insensitive by default, so we just check here
        # that the metrics runs correctly rather than the implementation logic.
        ilike = add_props(expression="J%")(Metrics.ILIKE_COUNT.value)
        count = Metrics.COUNT.value
        ilike_ratio = Metrics.ILIKE_RATIO.value
        res = (
            Profiler(
                ilike,
                count,
                ilike_ratio,
                profiler_interface=self.sqa_profiler_interface,
            )
            .compute_metrics()
            ._column_results
        )

        assert res.get(User.name.name)[Metrics.ILIKE_RATIO.name] == 1.0

    def test_max(self):
        """
        Check MAX metric
        """
        _max = Metrics.MAX.value

        res = (
            Profiler(
                _max,
                profiler_interface=self.sqa_profiler_interface,
            )
            .compute_metrics()
            ._column_results
        )

        assert res.get(User.age.name)[Metrics.MAX.name] == 31
        assert res.get(User.name.name).get(Metrics.MAX.name) == 4

    def test_min_length(self):
        """
        Check MIN_LENGTH metric
        """

        min_length = Metrics.MIN_LENGTH.value

        # Integer
        res = (
            Profiler(
                min_length,
                profiler_interface=self.sqa_profiler_interface,
            )
            .compute_metrics()
            ._column_results
        )

        assert res.get(User.age.name).get(Metrics.MIN_LENGTH.name) is None

        # String
        res = (
            Profiler(
                min_length,
                profiler_interface=self.sqa_profiler_interface,
            )
            .compute_metrics()
            ._column_results
        )

        assert res.get(User.name.name)[Metrics.MIN_LENGTH.name] == 4

        # Text
        res = (
            Profiler(
                min_length,
                profiler_interface=self.sqa_profiler_interface,
            )
            .compute_metrics()
            ._column_results
        )

        assert res.get(User.comments.name)[Metrics.MIN_LENGTH.name] == 11

    def test_max_length(self):
        """
        Check MAX_LENGTH metric
        """
        max_length = Metrics.MAX_LENGTH.value

        # Integer
        res = (
            Profiler(
                max_length,
                profiler_interface=self.sqa_profiler_interface,
            )
            .compute_metrics()
            ._column_results
        )

        assert res.get(User.age.name).get(Metrics.MAX_LENGTH.name) is None

        # String
        res = (
            Profiler(
                max_length,
                profiler_interface=self.sqa_profiler_interface,
            )
            .compute_metrics()
            ._column_results
        )

        assert res.get(User.name.name)[Metrics.MAX_LENGTH.name] == 4

        # Text
        res = (
            Profiler(
                max_length,
                profiler_interface=self.sqa_profiler_interface,
            )
            .compute_metrics()
            ._column_results
        )

        assert res.get(User.comments.name)[Metrics.MAX_LENGTH.name] == 19

    def test_sum(self):
        """
        Check SUM Metric
        """
        _sum = Metrics.SUM.value

        res = (
            Profiler(
                _sum,
                profiler_interface=self.sqa_profiler_interface,
            )
            .compute_metrics()
            ._column_results
        )

        assert res.get(User.age.name)[Metrics.SUM.name] == 61

        res = (
            Profiler(
                _sum,
                profiler_interface=self.sqa_profiler_interface,
            )
            .compute_metrics()
            ._column_results
        )

        assert res.get(User.name.name).get(Metrics.SUM.name) == 12

    def test_unique_count(self):
        """
        Check Unique Count metric
        """
        unique_count = Metrics.UNIQUE_COUNT.value
        res = (
            Profiler(
                unique_count,
                profiler_interface=self.sqa_profiler_interface,
            )
            .compute_metrics()
            ._column_results
        )

        assert res.get(User.name.name)[Metrics.UNIQUE_COUNT.name] == 1

    def test_unique_ratio(self):
        """
        Check Unique Count metric
        """
        count = Metrics.COUNT.value
        unique_count = Metrics.UNIQUE_COUNT.value
        unique_ratio = Metrics.UNIQUE_RATIO.value
        res = (
            Profiler(
                count,
                unique_count,
                unique_ratio,
                profiler_interface=self.sqa_profiler_interface,
            )
            .compute_metrics()
            ._column_results
        )

        assert (
            str(round(res.get(User.name.name)[Metrics.UNIQUE_RATIO.name], 2)) == "0.33"
        )

    def test_distinct_count(self):
        """
        Check Distinct Count Metric
        """
        count = Metrics.DISTINCT_COUNT.value
        res = (
            Profiler(
                count,
                profiler_interface=self.sqa_profiler_interface,
            )
            .compute_metrics()
            ._column_results
        )

        assert res.get(User.name.name)[Metrics.DISTINCT_COUNT.name] == 2.0

    def test_distinct_ratio(self):
        """
        Check Distinct Ratio Metric
        """
        count = Metrics.COUNT.value
        distinct_count = Metrics.DISTINCT_COUNT.value
        distinct_ratio = Metrics.DISTINCT_RATIO.value
        res = (
            Profiler(
                count,
                distinct_count,
                distinct_ratio,
                profiler_interface=self.sqa_profiler_interface,
            )
            .compute_metrics()
            ._column_results
        )

        assert (
            str(round(res.get(User.name.name)[Metrics.DISTINCT_RATIO.name], 2))
            == "0.67"
        )

    def test_count_in_set(self):
        """
        Check Count In Set metric
        """

        set_count = add_props(values=["John"])(Metrics.COUNT_IN_SET.value)
        res = (
            Profiler(
                set_count,
                profiler_interface=self.sqa_profiler_interface,
            )
            .compute_metrics()
            ._column_results
        )

        assert res.get(User.name.name)[Metrics.COUNT_IN_SET.name] == 2.0

        set_count = add_props(values=["John", "Jane"])(Metrics.COUNT_IN_SET.value)
        res = (
            Profiler(
                set_count,
                profiler_interface=self.sqa_profiler_interface,
            )
            .compute_metrics()
            ._column_results
        )

        assert res.get(User.name.name)[Metrics.COUNT_IN_SET.name] == 3

    def test_histogram_empty(self):
        """
        Run the histogram on an empty table
        """

        class EmptyUser(Base):
            __tablename__ = "empty_users"
            id = Column(Integer, primary_key=True)
            name = Column(String(256))
            fullname = Column(String(256))
            nickname = Column(String(256))
            comments = Column(TEXT)
            age = Column(Integer)

        EmptyUser.__table__.create(bind=self.engine)

<<<<<<< HEAD
        sampler = SQASampler.__new__(SQASampler)
        sampler.build_table_orm = lambda *args, **kwargs: User
        sampler.__init__(
            service_connection_config=self.sqlite_conn,
            ometa_client=None,
            entity=None,
        )
=======
        with patch.object(SQASampler, "build_table_orm", return_value=EmptyUser):
            sampler = SQASampler(
                service_connection_config=self.sqlite_conn,
                ometa_client=None,
                entity=self.table_entity,
            )
>>>>>>> e1f717ad
        sqa_profiler_interface = SQAProfilerInterface(
            self.sqlite_conn,
            None,
            self.table_entity,
            None,
            sampler,
            1,
            43200,
        )

        hist = Metrics.HISTOGRAM.value
        res = (
            Profiler(
                hist,
                profiler_interface=sqa_profiler_interface,
            )
            .compute_metrics()
            ._column_results
        )

        assert res.get(EmptyUser.age.name) is None

    def test_not_like_count(self):
        """
        Check NOT_LIKE count
        """
        # In sqlite, LIKE is insensitive by default, so we just check here
        # that the metrics runs correctly rather than the implementation logic.

        test_cases = [
            ("b%", 0),
            ("Jo%", 2),
            ("Ja%", 1),
            ("J%", 3),
        ]

        for expression, expected in test_cases:
            with self.subTest(expression=expression, expected=expected):
                not_like = add_props(expression=expression)(
                    Metrics.NOT_LIKE_COUNT.value
                )
                res = (
                    Profiler(
                        not_like,
                        profiler_interface=self.sqa_profiler_interface,
                    )
                    .compute_metrics()
                    ._column_results
                )

                assert res.get(User.name.name)[Metrics.NOT_LIKE_COUNT.name] == expected

    def test_median(self):
        """
        Check MEDIAN
        """

        median = Metrics.MEDIAN.value
        res = (
            Profiler(
                median,
                profiler_interface=self.sqa_profiler_interface,
            )
            .compute_metrics()
            ._column_results
        )

        assert res.get(User.age.name)[Metrics.MEDIAN.name] == 30
        assert res.get(User.comments.name)[Metrics.MEDIAN.name] == 11

    def test_first_quartile(self):
        """
        Check first quartile
        """

        first_quartile = Metrics.FIRST_QUARTILE.value
        res = (
            Profiler(
                first_quartile,
                profiler_interface=self.sqa_profiler_interface,
            )
            .compute_metrics()
            ._column_results
        )

        assert res.get(User.age.name)[Metrics.FIRST_QUARTILE.name] == 30
        assert res.get(User.comments.name)[Metrics.FIRST_QUARTILE.name] == 11

    def test_third_quartile(self):
        """
        Check third quartile
        """

        third_quartile = Metrics.THIRD_QUARTILE.value
        res = (
            Profiler(
                third_quartile,
                profiler_interface=self.sqa_profiler_interface,
            )
            .compute_metrics()
            ._column_results
        )

        assert res.get(User.age.name)[Metrics.THIRD_QUARTILE.name] == 31
        assert res.get(User.comments.name)[Metrics.THIRD_QUARTILE.name] == 19

    def test_iqr(self):
        """Check IQR metric"""
        iqr = Metrics.IQR.value
        first_quartile = Metrics.FIRST_QUARTILE.value
        third_quartile = Metrics.THIRD_QUARTILE.value
        res = (
            Profiler(
                first_quartile,
                third_quartile,
                iqr,
                profiler_interface=self.sqa_profiler_interface,
            )
            .compute_metrics()
            ._column_results
        )

        assert res.get(User.age.name)[Metrics.IQR.name] == 1
        assert res.get(User.comments.name)[Metrics.IQR.name] == 8

    def test_sum_function(self):
        """Check overwritten sum function"""
        session = self.sqa_profiler_interface.session
        res = session.query(SumFn(User.age)).select_from(User).scalar()

        assert res == 61

    def test_system_metric(self):
        assert SystemMetricsComputer().get_system_metrics() == []

    def test_table_custom_metric(self):
        table_entity = Table(
            id=uuid4(),
            name="user",
            columns=[
                EntityColumn(
                    name=ColumnName("id"),
                    dataType=DataType.INT,
                )
            ],
            customMetrics=[
                CustomMetric(
                    name="CustomerBornAfter1991",
                    expression="SELECT COUNT(id) FROM users WHERE dob > '1991-01-01'",
                ),
                CustomMetric(
                    name="AverageAge",
                    expression="SELECT SUM(age)/COUNT(*) FROM users",
                ),
            ],
        )
<<<<<<< HEAD
        sampler = SQASampler.__new__(SQASampler)
        sampler.build_table_orm = lambda *args, **kwargs: User
        sampler.__init__(
            service_connection_config=self.sqlite_conn,
            ometa_client=None,
            entity=None,
        )
=======
        with patch.object(SQASampler, "build_table_orm", return_value=User):
            sampler = SQASampler(
                service_connection_config=self.sqlite_conn,
                ometa_client=None,
                entity=None,
            )
>>>>>>> e1f717ad
        sqa_profiler_interface = SQAProfilerInterface(
            self.sqlite_conn,
            None,
            table_entity,
            None,
            sampler,
            1,
            43200,
        )

        profiler = Profiler(
            profiler_interface=sqa_profiler_interface,
        )
        metrics = profiler.compute_metrics()
        for k, v in metrics._table_results.items():
            for metric in v:
                if metric.name == "CustomerBornAfter1991":
                    assert metric.value == 2
                if metric.name == "AverageAge":
                    assert metric.value == 20.0

    def test_column_custom_metric(self):
        table_entity = Table(
            id=uuid4(),
            name="user",
            columns=[
                EntityColumn(
                    name=ColumnName("id"),
                    dataType=DataType.INT,
                    customMetrics=[
                        CustomMetric(
                            name="CustomerBornAfter1991",
                            columnName="id",
                            expression="SELECT SUM(id) FROM users WHERE dob > '1991-01-01'",
                        ),
                        CustomMetric(
                            name="AverageAge",
                            columnName="id",
                            expression="SELECT SUM(age)/COUNT(*) FROM users",
                        ),
                    ],
                )
            ],
        )
<<<<<<< HEAD
        sampler = SQASampler.__new__(SQASampler)
        sampler.build_table_orm = lambda *args, **kwargs: User
        sampler.__init__(
            service_connection_config=self.sqlite_conn,
            ometa_client=None,
            entity=None,
        )
=======
        with patch.object(SQASampler, "build_table_orm", return_value=User):
            sampler = SQASampler(
                service_connection_config=self.sqlite_conn,
                ometa_client=None,
                entity=None,
            )
>>>>>>> e1f717ad
        sqa_profiler_interface = SQAProfilerInterface(
            self.sqlite_conn,
            None,
            table_entity,
            None,
            sampler,
            1,
            43200,
        )

        profiler = Profiler(
            profiler_interface=sqa_profiler_interface,
        )
        metrics = profiler.compute_metrics()
        for k, v in metrics._column_results.items():
            for metric in v.get("customMetrics", []):
                if metric.name == "CustomerBornAfter1991":
                    assert metric.value == 3.0
                if metric.name == "AverageAge":
                    assert metric.value == 20.0

    @classmethod
    def tearDownClass(cls) -> None:
        os.remove(cls.db_path)
        return super().tearDownClass()<|MERGE_RESOLUTION|>--- conflicted
+++ resolved
@@ -85,22 +85,12 @@
         Prepare Ingredients
         """
 
-<<<<<<< HEAD
-        sampler = SQASampler.__new__(SQASampler)
-        sampler.build_table_orm = lambda *args, **kwargs: User
-        sampler.__init__(
-            service_connection_config=cls.sqlite_conn,
-            ometa_client=None,
-            entity=None,
-        )
-=======
         with patch.object(SQASampler, "build_table_orm", return_value=User):
             sampler = SQASampler(
                 service_connection_config=cls.sqlite_conn,
                 ometa_client=None,
                 entity=None,
             )
->>>>>>> e1f717ad
         cls.sqa_profiler_interface = SQAProfilerInterface(
             cls.sqlite_conn,
             None,
@@ -271,15 +261,6 @@
             float_col = Column(Float())  # date of employment
 
         NonNumericNumbers.__table__.create(bind=self.engine)
-<<<<<<< HEAD
-        sampler = SQASampler.__new__(SQASampler)
-        sampler.build_table_orm = lambda *args, **kwargs: NonNumericNumbers
-        sampler.__init__(
-            service_connection_config=self.sqlite_conn,
-            ometa_client=None,
-            entity=None,
-        )
-=======
         with patch.object(
             SQASampler, "build_table_orm", return_value=NonNumericNumbers
         ):
@@ -288,7 +269,6 @@
                 ometa_client=None,
                 entity=self.table_entity,
             )
->>>>>>> e1f717ad
         sqa_profiler_interface = SQAProfilerInterface(
             self.sqlite_conn,
             None,
@@ -817,22 +797,12 @@
 
         EmptyUser.__table__.create(bind=self.engine)
 
-<<<<<<< HEAD
-        sampler = SQASampler.__new__(SQASampler)
-        sampler.build_table_orm = lambda *args, **kwargs: User
-        sampler.__init__(
-            service_connection_config=self.sqlite_conn,
-            ometa_client=None,
-            entity=None,
-        )
-=======
         with patch.object(SQASampler, "build_table_orm", return_value=EmptyUser):
             sampler = SQASampler(
                 service_connection_config=self.sqlite_conn,
                 ometa_client=None,
                 entity=self.table_entity,
             )
->>>>>>> e1f717ad
         sqa_profiler_interface = SQAProfilerInterface(
             self.sqlite_conn,
             None,
@@ -989,22 +959,12 @@
                 ),
             ],
         )
-<<<<<<< HEAD
-        sampler = SQASampler.__new__(SQASampler)
-        sampler.build_table_orm = lambda *args, **kwargs: User
-        sampler.__init__(
-            service_connection_config=self.sqlite_conn,
-            ometa_client=None,
-            entity=None,
-        )
-=======
         with patch.object(SQASampler, "build_table_orm", return_value=User):
             sampler = SQASampler(
                 service_connection_config=self.sqlite_conn,
                 ometa_client=None,
                 entity=None,
             )
->>>>>>> e1f717ad
         sqa_profiler_interface = SQAProfilerInterface(
             self.sqlite_conn,
             None,
@@ -1049,22 +1009,12 @@
                 )
             ],
         )
-<<<<<<< HEAD
-        sampler = SQASampler.__new__(SQASampler)
-        sampler.build_table_orm = lambda *args, **kwargs: User
-        sampler.__init__(
-            service_connection_config=self.sqlite_conn,
-            ometa_client=None,
-            entity=None,
-        )
-=======
         with patch.object(SQASampler, "build_table_orm", return_value=User):
             sampler = SQASampler(
                 service_connection_config=self.sqlite_conn,
                 ometa_client=None,
                 entity=None,
             )
->>>>>>> e1f717ad
         sqa_profiler_interface = SQAProfilerInterface(
             self.sqlite_conn,
             None,
