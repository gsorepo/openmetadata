--- conflicted
+++ resolved
@@ -108,15 +108,6 @@
             ),
         ],
     )
-<<<<<<< HEAD
-    sampler = SQASampler.__new__(SQASampler)
-    sampler.build_table_orm = lambda *args, **kwargs: User
-    sampler.__init__(
-        service_connection_config=sqlite_conn,
-        ometa_client=None,
-        entity=table_entity,
-    )
-=======
 
     with patch.object(SQASampler, "build_table_orm", return_value=User):
         sampler = SQASampler(
@@ -124,7 +115,6 @@
             ometa_client=None,
             entity=table_entity,
         )
->>>>>>> e1f717ad
 
     sqa_profiler_interface = SQAProfilerInterface(
         sqlite_conn, None, table_entity, None, sampler, 5, 43200
