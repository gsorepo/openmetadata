#  Copyright 2021 Collate
#  Licensed under the Apache License, Version 2.0 (the "License");
#  you may not use this file except in compliance with the License.
#  You may obtain a copy of the License at
#  http://www.apache.org/licenses/LICENSE-2.0
#  Unless required by applicable law or agreed to in writing, software
#  distributed under the License is distributed on an "AS IS" BASIS,
#  WITHOUT WARRANTIES OR CONDITIONS OF ANY KIND, either express or implied.
#  See the License for the specific language governing permissions and
#  limitations under the License.

"""
Test SQA Interface
"""

import os
from datetime import datetime
from unittest import TestCase
from unittest.mock import patch
from uuid import uuid4

from sqlalchemy import TEXT, Column, Integer, String, inspect
from sqlalchemy.orm import declarative_base
from sqlalchemy.orm.session import Session

from metadata.generated.schema.api.data.createTableProfile import (
    CreateTableProfileRequest,
)
from metadata.generated.schema.entity.data.table import Column as EntityColumn
from metadata.generated.schema.entity.data.table import (
    ColumnName,
    ColumnProfile,
    DataType,
    Table,
    TableProfile,
)
from metadata.generated.schema.entity.services.connections.database.sqliteConnection import (
    SQLiteConnection,
    SQLiteScheme,
)
from metadata.generated.schema.type.basic import Timestamp
from metadata.profiler.api.models import ThreadPoolMetrics
from metadata.profiler.interface.sqlalchemy.profiler_interface import (
    SQAProfilerInterface,
)
from metadata.profiler.metrics.core import (
    ComposedMetric,
    MetricTypes,
    QueryMetric,
    StaticMetric,
)
from metadata.profiler.metrics.static.row_count import RowCount
from metadata.profiler.processor.default import get_default_metrics
from metadata.sampler.sqlalchemy.sampler import SQASampler


class User(declarative_base()):
    __tablename__ = "users"
    id = Column(Integer, primary_key=True)
    name = Column(String(256))
    fullname = Column(String(256))
    nickname = Column(String(256))
    comments = Column(TEXT)
    age = Column(Integer)


class SQAInterfaceTest(TestCase):
    def setUp(self) -> None:
        table_entity = Table(
            id=uuid4(),
            name="user",
            columns=[
                EntityColumn(
                    name=ColumnName("id"),
                    dataType=DataType.INT,
                )
            ],
        )
        sqlite_conn = SQLiteConnection(
            scheme=SQLiteScheme.sqlite_pysqlite,
        )
<<<<<<< HEAD
        sampler = SQASampler.__new__(SQASampler)
        sampler.build_table_orm = lambda *args, **kwargs: User
        sampler.__init__(
            service_connection_config=sqlite_conn,
            ometa_client=None,
            entity=None,
        )
        self.sqa_profiler_interface = SQAProfilerInterface(
            sqlite_conn, None, table_entity, None, sampler, 5, 43200
        )
=======

        with patch.object(SQASampler, "build_table_orm", return_value=User):
            sampler = SQASampler(
                service_connection_config=sqlite_conn,
                ometa_client=None,
                entity=None,
            )

        with patch.object(SQASampler, "build_table_orm", return_value=User):
            self.sqa_profiler_interface = SQAProfilerInterface(
                sqlite_conn, None, table_entity, None, sampler, 5, 43200
            )
>>>>>>> e1f717ad
        self.table = User

    def test_init_interface(self):
        """Test we can instantiate our interface object correctly"""

        assert isinstance(self.sqa_profiler_interface.session, Session)

    def tearDown(self) -> None:
        self.sqa_profiler_interface._sampler = None


class SQAInterfaceTestMultiThread(TestCase):
    table_entity = Table(
        id=uuid4(),
        name="user",
        columns=[
            EntityColumn(
                name=ColumnName("id"),
                dataType=DataType.INT,
            )
        ],
    )
    db_path = os.path.join(os.path.dirname(__file__), "test.db")
    sqlite_conn = SQLiteConnection(
        scheme=SQLiteScheme.sqlite_pysqlite,
        databaseMode=db_path + "?check_same_thread=False",
    )
<<<<<<< HEAD
    sampler = SQASampler.__new__(SQASampler)
    sampler.build_table_orm = lambda *args, **kwargs: User
    sampler.__init__(
        service_connection_config=sqlite_conn,
        ometa_client=None,
        entity=None,
    )
    sqa_profiler_interface = SQAProfilerInterface(
        sqlite_conn, None, table_entity, None, sampler, 5, 43200
=======

    with patch.object(SQASampler, "build_table_orm", return_value=User):
        sampler = SQASampler(
            service_connection_config=sqlite_conn,
            ometa_client=None,
            entity=None,
        )

    sqa_profiler_interface = SQAProfilerInterface(
        sqlite_conn,
        None,
        table_entity,
        None,
        sampler,
        5,
        43200,
>>>>>>> e1f717ad
    )

    @classmethod
    def setUpClass(cls) -> None:
        """
        Prepare Ingredients
        """
        User.__table__.create(bind=cls.sqa_profiler_interface.session.get_bind())

        data = [
            User(name="John", fullname="John Doe", nickname="johnny b goode", age=30),
            User(name="Jane", fullname="Jone Doe", nickname=None, age=31),
        ]
        cls.sqa_profiler_interface.session.add_all(data)
        cls.sqa_profiler_interface.session.commit()
        cls.table = User
        cls.metrics = get_default_metrics(cls.table)
        cls.static_metrics = [
            metric for metric in cls.metrics if issubclass(metric, StaticMetric)
        ]
        cls.composed_metrics = [
            metric for metric in cls.metrics if issubclass(metric, ComposedMetric)
        ]
        cls.window_metrics = [
            metric
            for metric in cls.metrics
            if issubclass(metric, StaticMetric) and metric.is_window_metric()
        ]
        cls.query_metrics = [
            metric
            for metric in cls.metrics
            if issubclass(metric, QueryMetric) and metric.is_col_metric()
        ]

    def test_init_interface(self):
        """Test we can instantiate our interface object correctly"""

        assert isinstance(self.sqa_profiler_interface.session, Session)

    def test_get_all_metrics(self):
        table_metrics = [
            ThreadPoolMetrics(
                metrics=[
                    metric
                    for metric in self.metrics
                    if (not metric.is_col_metric() and not metric.is_system_metrics())
                ],
                metric_type=MetricTypes.Table,
                column=None,
                table=self.table,
            )
        ]
        column_metrics = []
        query_metrics = []
        window_metrics = []
        for col in inspect(User).c:
            column_metrics.append(
                ThreadPoolMetrics(
                    metrics=[
                        metric
                        for metric in self.static_metrics
                        if metric.is_col_metric() and not metric.is_window_metric()
                    ],
                    metric_type=MetricTypes.Static,
                    column=col,
                    table=self.table,
                )
            )
            for query_metric in self.query_metrics:
                query_metrics.append(
                    ThreadPoolMetrics(
                        metrics=query_metric,
                        metric_type=MetricTypes.Query,
                        column=col,
                        table=self.table,
                    )
                )
            window_metrics.append(
                ThreadPoolMetrics(
                    metrics=[
                        metric
                        for metric in self.window_metrics
                        if metric.is_window_metric()
                    ],
                    metric_type=MetricTypes.Window,
                    column=col,
                    table=self.table,
                )
            )

        all_metrics = [*table_metrics, *column_metrics, *query_metrics, *window_metrics]

        profile_results = self.sqa_profiler_interface.get_all_metrics(
            all_metrics,
        )

        column_profile = [
            ColumnProfile(**profile_results["columns"].get(col.name))
            for col in inspect(User).c
            if profile_results["columns"].get(col.name)
        ]

        table_profile = TableProfile(
            columnCount=profile_results["table"].get("columnCount"),
            rowCount=profile_results["table"].get(RowCount.name()),
            timestamp=Timestamp(int(datetime.now().timestamp())),
        )

        profile_request = CreateTableProfileRequest(
            tableProfile=table_profile, columnProfile=column_profile
        )

        assert profile_request.tableProfile.columnCount == 6
        assert profile_request.tableProfile.rowCount == 2
        name_column_profile = [
            profile
            for profile in profile_request.columnProfile
            if profile.name == "name"
        ][0]
        id_column_profile = [
            profile for profile in profile_request.columnProfile if profile.name == "id"
        ][0]
        assert name_column_profile.nullCount == 0
        assert id_column_profile.median == 1.0

    @classmethod
    def tearDownClass(cls) -> None:
        os.remove(cls.db_path)
        return super().tearDownClass()<|MERGE_RESOLUTION|>--- conflicted
+++ resolved
@@ -79,18 +79,6 @@
         sqlite_conn = SQLiteConnection(
             scheme=SQLiteScheme.sqlite_pysqlite,
         )
-<<<<<<< HEAD
-        sampler = SQASampler.__new__(SQASampler)
-        sampler.build_table_orm = lambda *args, **kwargs: User
-        sampler.__init__(
-            service_connection_config=sqlite_conn,
-            ometa_client=None,
-            entity=None,
-        )
-        self.sqa_profiler_interface = SQAProfilerInterface(
-            sqlite_conn, None, table_entity, None, sampler, 5, 43200
-        )
-=======
 
         with patch.object(SQASampler, "build_table_orm", return_value=User):
             sampler = SQASampler(
@@ -103,7 +91,6 @@
             self.sqa_profiler_interface = SQAProfilerInterface(
                 sqlite_conn, None, table_entity, None, sampler, 5, 43200
             )
->>>>>>> e1f717ad
         self.table = User
 
     def test_init_interface(self):
@@ -131,17 +118,6 @@
         scheme=SQLiteScheme.sqlite_pysqlite,
         databaseMode=db_path + "?check_same_thread=False",
     )
-<<<<<<< HEAD
-    sampler = SQASampler.__new__(SQASampler)
-    sampler.build_table_orm = lambda *args, **kwargs: User
-    sampler.__init__(
-        service_connection_config=sqlite_conn,
-        ometa_client=None,
-        entity=None,
-    )
-    sqa_profiler_interface = SQAProfilerInterface(
-        sqlite_conn, None, table_entity, None, sampler, 5, 43200
-=======
 
     with patch.object(SQASampler, "build_table_orm", return_value=User):
         sampler = SQASampler(
@@ -158,7 +134,6 @@
         sampler,
         5,
         43200,
->>>>>>> e1f717ad
     )
 
     @classmethod
