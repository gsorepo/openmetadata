--- conflicted
+++ resolved
@@ -125,13 +125,9 @@
         generate a random subset of data
         """
         sampler = Sampler(
-<<<<<<< HEAD
-            session=self.session, table=User, profile_sample_percentage=50.0
-=======
             session=self.session,
             table=User,
             profile_sample_config=ProfileSampleConfig(profile_sample=50.0),
->>>>>>> a45d6a21
         )
         random_sample = sampler.random_sample()
         res = self.session.query(func.count()).select_from(random_sample).first()
@@ -150,11 +146,7 @@
                 ProfilerInterfaceArgs(
                     service_connection_config=self.sqlite_conn,
                     table_entity=self.table_entity,
-<<<<<<< HEAD
-                    table_sample_percentage=50,
-=======
                     profile_sample_config=ProfileSampleConfig(profile_sample=50.0),
->>>>>>> a45d6a21
                     ometa_client=None,
                 )
             )
@@ -197,11 +189,7 @@
                     profiler_interface_args=ProfilerInterfaceArgs(
                         service_connection_config=self.sqlite_conn,
                         table_entity=self.table_entity,
-<<<<<<< HEAD
-                        table_sample_percentage=50,
-=======
                         profile_sample_config=ProfileSampleConfig(profile_sample=50),
->>>>>>> a45d6a21
                         ometa_client=None,
                     )
                 ),
@@ -223,11 +211,7 @@
                     profiler_interface_args=ProfilerInterfaceArgs(
                         service_connection_config=self.sqlite_conn,
                         table_entity=self.table_entity,
-<<<<<<< HEAD
-                        table_sample_percentage=50,
-=======
                         profile_sample_config=ProfileSampleConfig(profile_sample=50),
->>>>>>> a45d6a21
                         ometa_client=None,
                     )
                 ),
