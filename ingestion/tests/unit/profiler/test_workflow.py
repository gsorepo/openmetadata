--- conflicted
+++ resolved
@@ -234,14 +234,8 @@
         entity_config=profile_workflow.get_config_for_entity(TABLE),
         source_config=profile_workflow.source_config,
         service_connection_config=profile_workflow.config.source.serviceConnection.__root__.config,
-<<<<<<< HEAD
-        table_entity=TABLE,
-        sqa_metadata_obj=MetaData(),
-        source_config=profile_workflow.source_config,
-=======
         ometa_client=None,
         sqa_metadata=MetaData(),
->>>>>>> b59de5c7
     )
 
     profile_workflow.create_profiler(TABLE, profiler_interface)
@@ -280,14 +274,8 @@
         entity_config=profile_workflow.get_config_for_entity(TABLE),
         source_config=profile_workflow.source_config,
         service_connection_config=profile_workflow.config.source.serviceConnection.__root__.config,
-<<<<<<< HEAD
-        table_entity=TABLE,
-        sqa_metadata_obj=MetaData(),
-        source_config=profile_workflow.source_config,
-=======
         ometa_client=None,
         sqa_metadata=MetaData(),
->>>>>>> b59de5c7
     )
 
     profile_workflow.create_profiler(TABLE, profiler_interface)
