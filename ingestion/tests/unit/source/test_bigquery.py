#  Copyright 2021 Collate
#  Licensed under the Apache License, Version 2.0 (the "License");
#  you may not use this file except in compliance with the License.
#  You may obtain a copy of the License at
#  http://www.apache.org/licenses/LICENSE-2.0
#  Unless required by applicable law or agreed to in writing, software
#  distributed under the License is distributed on an "AS IS" BASIS,
#  WITHOUT WARRANTIES OR CONDITIONS OF ANY KIND, either express or implied.
#  See the License for the specific language governing permissions and
#  limitations under the License.

"""
Query parser utils tests
"""
import json
from unittest import TestCase
from unittest.mock import patch

from sqlalchemy.types import ARRAY, DATE, Float, Integer, Numeric, String
from sqlalchemy_bigquery._types import STRUCT

from metadata.generated.schema.entity.data.table import Column, Table, TableType
from metadata.ingestion.api.workflow import Workflow
from metadata.ingestion.models.ometa_table_db import OMetaDatabaseAndTable

CONFIG = """
{
  "source": {
    "type": "bigquery",
    "serviceName": "local_bigquery",
    "serviceConnection": {
      "config": {
        "type": "BigQuery",
        "credentials": {
            "gcsConfig": {
              "type": "service_account",
              "projectId": "projectID",
              "privateKeyId": "privateKeyId",
              "privateKey": "privateKey",
              "clientEmail": "clientEmail",
              "clientId": "clientId",
              "authUri": "https://accounts.google.com/o/oauth2/auth",
              "tokenUri": "https://oauth2.googleapis.com/token",
              "authProviderX509CertUrl": "https://www.googleapis.com/oauth2/v1/certs",
              "clientX509CertUrl": "https://cert.url"
            }
          }
      }
    },
    "sourceConfig": {"config": {"type": "DatabaseMetadata"}}
  },
  "sink": {
    "type": "file",
    "config": {
      "filename": "/var/tmp/datasets.json"
        }
  },
  "workflowConfig": {
    "openMetadataServerConfig": {
      "hostPort": "http://localhost:8585/api",
      "authProvider": "no-auth"
    }
  }
}
"""
MOCK_GET_SOURCE_CONNECTION = "XXXXX-XXXX-XXXXX"
MOCK_GET_TABLE_NAMES = ["test_schema_1.test_table_1", "test_schema_1.test_table_2"]

GET_TABLE_DESCRIPTIONS = {"text": "Test"}
MOCK_GET_SCHEMA_NAMES = ["test_schema_1"]
MOCK_UNIQUE_CONSTRAINTS = []
MOCK_PK_CONSTRAINT = {"constrained_columns": []}
MOCK_GET_COLUMN = [
    {
        "name": "region_name",
        "type": String(),
        "nullable": True,
        "comment": "Name of the region within the country",
        "default": None,
        "precision": None,
        "scale": None,
        "max_length": None,
        "raw_data_type": "VARCHAR",
        "policy_tags": None,
    },
    {
        "name": "date",
        "type": DATE(),
        "nullable": True,
        "comment": "Date of the measured policy action status",
        "default": None,
        "precision": None,
        "scale": None,
        "max_length": None,
        "raw_data_type": "DATE",
        "policy_tags": None,
    },
    {
        "name": "emergency_healthcare_investment",
        "type": Float(),
        "nullable": True,
        "comment": "H4 - Short-term spending on, e.g, hospitals, masks, etc in USD; Record monetary value in USD of new short-term spending on health. If none, enter 0. No data - blank Please use the exchange rate of the date you are coding, not the current date.",
        "default": None,
        "precision": None,
        "scale": None,
        "max_length": None,
        "raw_data_type": "FLOAT",
        "policy_tags": None,
    },
    {
        "name": "bigquery_test_datatype_2",
        "type": Integer(),
        "nullable": True,
        "comment": None,
        "default": None,
        "precision": None,
        "scale": None,
        "max_length": None,
        "raw_data_type": "INTEGER",
        "policy_tags": None,
    },
    {
        "name": "bigquery_test_datatype_3",
        "type": ARRAY(
            STRUCT(bigquery_test_datatype_31=ARRAY(STRUCT(record_test=String())))
        ),
        "nullable": True,
        "comment": None,
        "default": None,
        "precision": None,
        "scale": None,
        "max_length": None,
        "raw_data_type": "ARRAY",
        "policy_tags": None,
    },
    {
        "name": "bigquery_test_datatype_3.bigquery_test_datatype_31",
        "type": ARRAY(STRUCT(record_test=String())),
        "nullable": True,
        "comment": None,
        "default": None,
        "precision": None,
        "scale": None,
        "max_length": None,
        "raw_data_type": "ARRAY",
        "policy_tags": None,
    },
    {
        "name": "bigquery_test_datatype_4",
        "type": ARRAY(Numeric()),
        "nullable": True,
        "comment": None,
        "default": None,
        "precision": None,
        "scale": None,
        "max_length": None,
        "raw_data_type": "ARRAY",
        "policy_tags": None,
    },
    {
        "name": "bigquery_test_datatype_5",
        "type": STRUCT(
            bigquery_test_datatype_51=ARRAY(
                STRUCT(bigquery_test_datatype_511=ARRAY(String()))
            )
        ),
        "nullable": True,
        "comment": None,
        "default": None,
        "precision": None,
        "scale": None,
        "max_length": None,
        "raw_data_type": "STRUCT<bigquery_test_datatype_51 ARRAY<STRUCT<bigquery_test_datatype_511 ARRAY<STRING>>>>",
        "policy_tags": None,
    },
    {
        "name": "bigquery_test_datatype_5.bigquery_test_datatype_51",
        "type": ARRAY(STRUCT(bigquery_test_datatype_511=ARRAY(String()))),
        "nullable": True,
        "comment": None,
        "default": None,
        "precision": None,
        "scale": None,
        "max_length": None,
        "raw_data_type": "ARRAY",
        "policy_tags": None,
    },
    {
        "name": "bigquery_test_datatype_5.bigquery_test_datatype_51.bigquery_test_datatype_511",
        "type": ARRAY(String()),
        "nullable": True,
        "comment": None,
        "default": None,
        "precision": None,
        "scale": None,
        "max_length": None,
        "raw_data_type": "ARRAY",
        "policy_tags": None,
    },
]

MOCK_GET_VIEW_NAMES = []
MOCK_GET_VIEW_DEFINITION = ""

MOCK_GET_INDEXES = [
    {"name": "partition", "column_names": ["region_name"], "unique": False},
    {
        "name": "clustering",
        "column_names": ["bigquery_test_datatype_5"],
        "unique": False,
    },
]


def execute_workflow(config_dict):
    workflow = Workflow.create(config_dict)
    workflow.execute()
    workflow.print_status()
    workflow.stop()


class BigQueryIngestionTest(TestCase):
    @patch("sqlalchemy.engine.reflection.Inspector.get_indexes")
    @patch("sqlalchemy.engine.reflection.Inspector.get_view_definition")
    @patch("sqlalchemy.engine.reflection.Inspector.get_view_names")
    @patch("sqlalchemy.engine.reflection.Inspector.get_table_comment")
    @patch("sqlalchemy.engine.reflection.Inspector.get_table_names")
    @patch("sqlalchemy.engine.reflection.Inspector.get_schema_names")
    @patch("sqlalchemy.engine.reflection.Inspector.get_unique_constraints")
    @patch("sqlalchemy.engine.reflection.Inspector.get_pk_constraint")
    @patch("sqlalchemy.engine.reflection.Inspector.get_columns")
    @patch("google.auth.default")
    @patch("sqlalchemy.engine.base.Engine.connect")
    @patch("sqlalchemy_bigquery._helpers.create_bigquery_client")
    def test_bigquery_ingestion(
        self,
        mock_connect,
        mock_create_bigquery_client,
        auth_default,
        get_columns,
        get_pk_constraint,
        get_unique_constraints,
        get_schema_names,
        get_table_names,
        get_table_comment,
        get_view_names,
        get_view_definition,
        get_indexes,
    ):
        get_schema_names.return_value = MOCK_GET_SCHEMA_NAMES
        get_table_names.return_value = MOCK_GET_TABLE_NAMES
        get_table_comment.return_value = GET_TABLE_DESCRIPTIONS
        get_unique_constraints.return_value = MOCK_UNIQUE_CONSTRAINTS
        get_pk_constraint.return_value = MOCK_PK_CONSTRAINT
        get_columns.return_value = MOCK_GET_COLUMN
        get_view_names.return_value = MOCK_GET_VIEW_NAMES
        get_view_definition.return_value = MOCK_GET_VIEW_DEFINITION
<<<<<<< HEAD
=======
        fetch_sample_data.return_value = []
        auth_default.return_value = (None, MOCK_GET_SOURCE_CONNECTION)
>>>>>>> b475819e
        get_indexes.return_value = MOCK_GET_INDEXES

        execute_workflow(json.loads(CONFIG))

        config = json.loads(CONFIG)
        file_data = open(config["sink"]["config"]["filename"])
        file_sink = json.load(file_data)
        for ometa_data in file_sink:
            table = ometa_data.get("table")
            _: OMetaDatabaseAndTable = OMetaDatabaseAndTable.parse_obj(ometa_data)
            _: Table = Table.parse_obj(table)

            assert table.get("description") == GET_TABLE_DESCRIPTIONS.get("text")
            table_name = (
                f"{ometa_data.get('database_schema').get('name')}.{table.get('name')}"
            )
            if table.get("tableType") == TableType.Regular.value:
                assert table_name in MOCK_GET_TABLE_NAMES

            for column in table.get("columns"):
                _: Column = Column.parse_obj(column)
                if column in MOCK_UNIQUE_CONSTRAINTS:
                    assert Column.constraint.UNIQUE == column.get("constraint")
                if column in MOCK_PK_CONSTRAINT.get("constrained_columns"):
                    assert Column.constraint.PRIMARY_KEY == column.get("constraint")
            if table.get("name") in MOCK_GET_VIEW_NAMES:
                assert table.get("tableType") == TableType.View.value
                assert table.get("viewDefinition") == MOCK_GET_VIEW_DEFINITION<|MERGE_RESOLUTION|>--- conflicted
+++ resolved
@@ -255,11 +255,7 @@
         get_columns.return_value = MOCK_GET_COLUMN
         get_view_names.return_value = MOCK_GET_VIEW_NAMES
         get_view_definition.return_value = MOCK_GET_VIEW_DEFINITION
-<<<<<<< HEAD
-=======
-        fetch_sample_data.return_value = []
         auth_default.return_value = (None, MOCK_GET_SOURCE_CONNECTION)
->>>>>>> b475819e
         get_indexes.return_value = MOCK_GET_INDEXES
 
         execute_workflow(json.loads(CONFIG))
