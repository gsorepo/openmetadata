"""
Test Tableau Dashboard
"""
import uuid
from datetime import datetime, timedelta
from types import SimpleNamespace
from unittest import TestCase
from unittest.mock import patch

from metadata.generated.schema.api.data.createChart import CreateChartRequest
from metadata.generated.schema.api.data.createDashboard import CreateDashboardRequest
from metadata.generated.schema.entity.data.dashboard import Dashboard
from metadata.generated.schema.entity.services.dashboardService import (
    DashboardConnection,
    DashboardService,
    DashboardServiceType,
)
from metadata.generated.schema.metadataIngestion.workflow import (
    OpenMetadataWorkflowConfig,
)
from metadata.generated.schema.type.basic import FullyQualifiedEntityName
from metadata.generated.schema.type.entityReference import EntityReference
from metadata.generated.schema.type.filterPattern import FilterPattern
from metadata.generated.schema.type.usageDetails import UsageDetails, UsageStats
from metadata.generated.schema.type.usageRequest import UsageRequest
from metadata.ingestion.ometa.ometa_api import OpenMetadata
from metadata.ingestion.source.dashboard.dashboard_service import DashboardUsage
from metadata.ingestion.source.dashboard.tableau.metadata import (
    TableauDashboard,
    TableauSource,
)
from metadata.ingestion.source.dashboard.tableau.models import (
    TableauBaseModel,
    TableauChart,
    TableauOwner,
)

MOCK_DASHBOARD_SERVICE = DashboardService(
    id="c3eb265f-5445-4ad3-ba5e-797d3a3071bb",
    fullyQualifiedName=FullyQualifiedEntityName("tableau_source_test"),
    name="tableau_source_test",
    connection=DashboardConnection(),
    serviceType=DashboardServiceType.Tableau,
)

mock_tableau_config = {
    "source": {
        "type": "tableau",
        "serviceName": "test2",
        "serviceConnection": {
            "config": {
                "type": "Tableau",
                "authType": {"username": "username", "password": "abcdefg"},
                "hostPort": "http://tableauHost.com",
                "siteName": "tableauSiteName",
            }
        },
        "sourceConfig": {
            "config": {"dashboardFilterPattern": {}, "chartFilterPattern": {}}
        },
    },
    "sink": {"type": "metadata-rest", "config": {}},
    "workflowConfig": {
        "openMetadataServerConfig": {
            "hostPort": "http://localhost:8585/api",
            "authProvider": "openmetadata",
            "securityConfig": {
                "jwtToken": "eyJraWQiOiJHYjM4OWEtOWY3Ni1nZGpzLWE5MmotMDI0MmJrOTQzNTYiLCJ0eXAiOiJKV1QiLCJhbGc"
                "iOiJSUzI1NiJ9.eyJzdWIiOiJhZG1pbiIsImlzQm90IjpmYWxzZSwiaXNzIjoib3Blbi1tZXRhZGF0YS5vcmciLCJpYXQiOjE"
                "2NjM5Mzg0NjIsImVtYWlsIjoiYWRtaW5Ab3Blbm1ldGFkYXRhLm9yZyJ9.tS8um_5DKu7HgzGBzS1VTA5uUjKWOCU0B_j08WXB"
                "iEC0mr0zNREkqVfwFDD-d24HlNEbrqioLsBuFRiwIWKc1m_ZlVQbG7P36RUxhuv2vbSp80FKyNM-Tj93FDzq91jsyNmsQhyNv_fN"
                "r3TXfzzSPjHt8Go0FMMP66weoKMgW2PbXlhVKwEuXUHyakLLzewm9UMeQaEiRzhiTMU3UkLXcKbYEJJvfNFcLwSl9W8JCO_l0Yj3u"
                "d-qt_nQYEZwqW6u5nfdQllN133iikV4fM5QZsMCnm8Rq1mvLR0y9bmJiD7fwM1tmJ791TUWqmKaTnP49U493VanKpUAfzIiOiIbhg"
            },
        }
    },
}

MOCK_DASHBOARD = TableauDashboard(
    id="42a5b706-739d-4d62-94a2-faedf33950a5",
    name="Regional",
    webpageUrl="http://tableauHost.com/#/site/hidarsite/workbooks/897790",
    description="tableau dashboard description",
    user_views=10,
    tags=[],
    owner=TableauOwner(
        id="1234", name="Dashboard Owner", email="samplemail@sample.com"
    ),
    charts=[
        TableauChart(
            id="b05695a2-d1ea-428e-96b2-858809809da4",
            name="Obesity",
            workbook=TableauBaseModel(id="42a5b706-739d-4d62-94a2-faedf33950a5"),
            sheetType="dashboard",
            viewUrlName="Obesity",
            contentUrl="Regional/sheets/Obesity",
            tags=[],
        ),
        TableauChart(
            id="106ff64d-537b-4534-8140-5d08c586e077",
            name="College",
            workbook=TableauBaseModel(id="42a5b706-739d-4d62-94a2-faedf33950a5"),
            sheetType="view",
            viewUrlName="College",
            contentUrl="Regional/sheets/College",
            tags=[],
        ),
        TableauChart(
            id="c1493abc-9057-4bdf-9061-c6d2908e4eaa",
            name="Global Temperatures",
            workbook=TableauBaseModel(id="42a5b706-739d-4d62-94a2-faedf33950a5"),
            sheetType="dashboard",
            viewUrlName="GlobalTemperatures",
            contentUrl="Regional/sheets/GlobalTemperatures",
            tags=[],
        ),
    ],
)

EXPECTED_DASHBOARD = [
    CreateDashboardRequest(
        name="42a5b706-739d-4d62-94a2-faedf33950a5",
        displayName="Regional",
        description="tableau dashboard description",
        sourceUrl="http://tableauHost.com/#/site/hidarsite/workbooks/897790/views",
        charts=[],
        tags=[],
        owners=None,
        service=FullyQualifiedEntityName("tableau_source_test"),
        extension=None,
    )
]

EXPECTED_CHARTS = [
    CreateChartRequest(
        name="b05695a2-d1ea-428e-96b2-858809809da4",
        displayName="Obesity",
        description=None,
        chartType="Other",
        sourceUrl="http://tableauHost.com/#/site/tableauSiteUrl/views/Regional/Obesity",
        tags=None,
        owners=None,
        service=FullyQualifiedEntityName("tableau_source_test"),
    ),
    CreateChartRequest(
        name="106ff64d-537b-4534-8140-5d08c586e077",
        displayName="College",
        description=None,
        chartType="Other",
        sourceUrl="http://tableauHost.com/#/site/tableauSiteUrl/views/Regional/College",
        tags=None,
        owners=None,
        service=FullyQualifiedEntityName("tableau_source_test"),
    ),
    CreateChartRequest(
        name="c1493abc-9057-4bdf-9061-c6d2908e4eaa",
        displayName="Global Temperatures",
        description=None,
        chartType="Other",
        sourceUrl="http://tableauHost.com/#/site/tableauSiteUrl/views/Regional/GlobalTemperatures",
        tags=None,
        owners=None,
        service=FullyQualifiedEntityName("tableau_source_test"),
    ),
]


class TableauUnitTest(TestCase):
    """
    Implements the necessary methods to extract
    Domo Dashboard Unit Test
    """

    @patch(
        "metadata.ingestion.source.dashboard.dashboard_service.DashboardServiceSource.test_connection"
    )
    @patch("metadata.ingestion.source.dashboard.tableau.connection.get_connection")
    def __init__(self, methodName, get_connection, test_connection) -> None:
        super().__init__(methodName)
        get_connection.return_value = False
        test_connection.return_value = False
        self.config = OpenMetadataWorkflowConfig.model_validate(mock_tableau_config)
        self.tableau = TableauSource.create(
            mock_tableau_config["source"],
            OpenMetadata(self.config.workflowConfig.openMetadataServerConfig),
        )
        self.tableau.client = SimpleNamespace()
        self.tableau.context.get().__dict__[
            "dashboard_service"
        ] = MOCK_DASHBOARD_SERVICE.fullyQualifiedName.root

    def test_dashboard_name(self):
        assert self.tableau.get_dashboard_name(MOCK_DASHBOARD) == MOCK_DASHBOARD.name

    def test_yield_chart(self):
        """
        Function for testing charts
        """
        chart_list = []
        results = self.tableau.yield_dashboard_chart(MOCK_DASHBOARD)
        for result in results:
            if isinstance(result, CreateChartRequest):
                chart_list.append(result)

        for _, (exptected, original) in enumerate(zip(EXPECTED_CHARTS, chart_list)):
            self.assertEqual(exptected, original)

    def test_yield_dashboard_usage(self):
        """
        Validate the logic for existing or new usage
        """
        self.tableau.context.get().__dict__["dashboard"] = "dashboard_name"

        # Start checking dashboard without usage
        # and a view count
        return_value = Dashboard(
            id=uuid.uuid4(),
            name="dashboard_name",
            fullyQualifiedName="dashboard_service.dashboard_name",
            service=EntityReference(id=uuid.uuid4(), type="dashboardService"),
        )
        with patch.object(OpenMetadata, "get_by_name", return_value=return_value):
            got_usage = next(self.tableau.yield_dashboard_usage(MOCK_DASHBOARD))
            self.assertEqual(
                got_usage.right,
                DashboardUsage(
                    dashboard=return_value,
                    usage=UsageRequest(date=self.tableau.today, count=10),
                ),
            )

        # Now check what happens if we already have some summary data for today
        return_value = Dashboard(
            id=uuid.uuid4(),
            name="dashboard_name",
            fullyQualifiedName="dashboard_service.dashboard_name",
            service=EntityReference(id=uuid.uuid4(), type="dashboardService"),
            usageSummary=UsageDetails(
                dailyStats=UsageStats(count=10), date=self.tableau.today
            ),
        )
        with patch.object(OpenMetadata, "get_by_name", return_value=return_value):
            # Nothing is returned
            self.assertEqual(
                len(list(self.tableau.yield_dashboard_usage(MOCK_DASHBOARD))), 0
            )

        # But if we have usage for today but the count is 0, we'll return the details
        return_value = Dashboard(
            id=uuid.uuid4(),
            name="dashboard_name",
            fullyQualifiedName="dashboard_service.dashboard_name",
            service=EntityReference(id=uuid.uuid4(), type="dashboardService"),
            usageSummary=UsageDetails(
                dailyStats=UsageStats(count=0), date=self.tableau.today
            ),
        )
        with patch.object(OpenMetadata, "get_by_name", return_value=return_value):
            self.assertEqual(
                next(self.tableau.yield_dashboard_usage(MOCK_DASHBOARD)).right,
                DashboardUsage(
                    dashboard=return_value,
                    usage=UsageRequest(date=self.tableau.today, count=10),
                ),
            )

        # But if we have usage for another day, then we do the difference
        return_value = Dashboard(
            id=uuid.uuid4(),
            name="dashboard_name",
            fullyQualifiedName="dashboard_service.dashboard_name",
            service=EntityReference(id=uuid.uuid4(), type="dashboardService"),
            usageSummary=UsageDetails(
                dailyStats=UsageStats(count=5),
                date=datetime.strftime(datetime.now() - timedelta(1), "%Y-%m-%d"),
            ),
        )
        with patch.object(OpenMetadata, "get_by_name", return_value=return_value):
            self.assertEqual(
                next(self.tableau.yield_dashboard_usage(MOCK_DASHBOARD)).right,
                DashboardUsage(
                    dashboard=return_value,
                    usage=UsageRequest(date=self.tableau.today, count=5),
                ),
            )

        # If the past usage is higher than what we have today, something weird is going on
        # we don't return usage but don't explode
        return_value = Dashboard(
            id=uuid.uuid4(),
            name="dashboard_name",
            fullyQualifiedName="dashboard_service.dashboard_name",
            service=EntityReference(id=uuid.uuid4(), type="dashboardService"),
            usageSummary=UsageDetails(
                dailyStats=UsageStats(count=1000),
                date=datetime.strftime(datetime.now() - timedelta(1), "%Y-%m-%d"),
            ),
        )
        with patch.object(OpenMetadata, "get_by_name", return_value=return_value):
            self.assertEqual(
                len(list(self.tableau.yield_dashboard_usage(MOCK_DASHBOARD))), 1
            )

            self.assertIsNotNone(
                list(self.tableau.yield_dashboard_usage(MOCK_DASHBOARD))[0].left
            )

    def test_check_basemodel_returns_id_as_string(self):
        """
        Test that the basemodel returns the id as a string
        """
        base_model = TableauBaseModel(id=uuid.uuid4())
        self.assertEqual(base_model.id, str(base_model.id))

        base_model = TableauBaseModel(id="1234")
        self.assertEqual(base_model.id, "1234")


    def test_get_dashboard_project_filter(self):
        """
        Test get_dashboard filters dashboards based on projectFilterPattern
        """
        self.tableau.source_config.projectFilterPattern = FilterPattern(
            includes=["FilteredProject", "OtherProject"]
        )

        mock_dashboard_details_list = [
            TableauDashboard(
                id="dashboard1",
                name="dashboard1",
                project=TableauBaseModel(id="p1", name="FilteredProject"),
                charts=[],
                dataModels=[],
                tags=[],
            ),
            TableauDashboard(
                id="dashboard2",
                name="dashboard2",
                project=TableauBaseModel(id="p2", name="OtherProject"),
                charts=[],
                dataModels=[],
                tags=[],
            ),
            TableauDashboard(
                id="dashboard3",
                name="dashboard3",
                project=TableauBaseModel(id="p3", name="excludedDashboard"),
                charts=[],
                dataModels=[],
                tags=[],
            ),
        ]

        project_names_return_map = {
            "dashboard1": ["FilteredProject", "OtherProject"],
            "dashboard2": ["FilteredProject", "OtherProject"],
            "dashboard3": ["excludedDashboard"],
        }

        with patch.object(
            self.tableau,
            "get_dashboards_list",
            return_value=mock_dashboard_details_list,
        ):

            with patch.object(
                self.tableau,
                "get_project_names",
                side_effect=lambda dashboard_details: project_names_return_map[
                    dashboard_details.name
                ],
            ), patch.object(
                self.tableau,
                "get_dashboards_list",
                return_value=mock_dashboard_details_list,
            ), patch.object(
                self.tableau,
                "get_dashboard_details",
                side_effect=lambda x: x,
            ):
                dashboards = list(self.tableau.get_dashboard())
                self.assertEqual(len(dashboards), 2)
<<<<<<< HEAD
                self.assertEqual(dashboards[0].name, "dashboard1")
                self.assertEqual(dashboards[1].name, "dashboard2")

        # Test with other project names

        project_names_return_map = {
            "dashboard1": ["FilteredProject", "OtherProject"],
            "dashboard2": ["FilteredProject"],
            "dashboard3": ["excludedDashboard"],
        }

        with patch.object(
            self.tableau,
            "get_dashboards_list",
            return_value=mock_dashboard_details_list,
        ):

            with patch.object(
                self.tableau,
                "get_project_names",
                side_effect=lambda dashboard_details: project_names_return_map[
                    dashboard_details.name
                ],
            ), patch.object(
                self.tableau,
                "get_dashboards_list",
                return_value=mock_dashboard_details_list,
            ), patch.object(
                self.tableau,
                "get_dashboard_details",
                side_effect=lambda x: x,
            ):
                dashboards = list(self.tableau.get_dashboard())
                self.assertEqual(len(dashboards), 1)
                self.assertEqual(dashboards[0].name, "dashboard1")

        # Test with includes and excludes

        project_names_return_map = {
            "dashboard1": ["FilteredProject", "OtherProject1"],
            "dashboard2": ["FilteredProject", "OtherProject2"],
            "dashboard3": ["excludedDashboard"],
        }

        self.tableau.source_config.projectFilterPattern = FilterPattern(
            includes=["FilteredProject"],
            excludes=["OtherProject2"],
        )

        with patch.object(
            self.tableau,
            "get_dashboards_list",
            return_value=mock_dashboard_details_list,
        ):

            with patch.object(
                self.tableau,
                "get_project_names",
                side_effect=lambda dashboard_details: project_names_return_map[
                    dashboard_details.name
                ],
            ), patch.object(
                self.tableau,
                "get_dashboards_list",
                return_value=mock_dashboard_details_list,
            ), patch.object(
                self.tableau,
                "get_dashboard_details",
                side_effect=lambda x: x,
            ):
                dashboards = list(self.tableau.get_dashboard())
                self.assertEqual(len(dashboards), 1)
                self.assertEqual(dashboards[0].name, "dashboard1")
=======
                
    def test_generate_dashboard_url(self):
        """
        Test that the dashboard url is generated correctly with proxyURL
        """
        self.tableau.config.serviceConnection.root.config.proxyURL = (
            "http://mockTableauServer.com"
        )
        result = list(self.tableau.yield_dashboard(MOCK_DASHBOARD))
        self.assertEqual(
            result[0].right.sourceUrl.root,
            "http://mockTableauServer.com/#/site/hidarsite/workbooks/897790/views",
        )
>>>>>>> 35e910be
<|MERGE_RESOLUTION|>--- conflicted
+++ resolved
@@ -380,7 +380,6 @@
             ):
                 dashboards = list(self.tableau.get_dashboard())
                 self.assertEqual(len(dashboards), 2)
-<<<<<<< HEAD
                 self.assertEqual(dashboards[0].name, "dashboard1")
                 self.assertEqual(dashboards[1].name, "dashboard2")
 
@@ -454,7 +453,6 @@
                 dashboards = list(self.tableau.get_dashboard())
                 self.assertEqual(len(dashboards), 1)
                 self.assertEqual(dashboards[0].name, "dashboard1")
-=======
                 
     def test_generate_dashboard_url(self):
         """
@@ -467,5 +465,4 @@
         self.assertEqual(
             result[0].right.sourceUrl.root,
             "http://mockTableauServer.com/#/site/hidarsite/workbooks/897790/views",
-        )
->>>>>>> 35e910be
+        )