--- conflicted
+++ resolved
@@ -4,12 +4,9 @@
 ---
 
 # Airflow Deployment
-<<<<<<< HEAD
 
 ## Custom Airflow Installation
 
 ## Configure in the OpenMetadata Server
 
 Show all security info here
-=======
->>>>>>> 1c43e316
