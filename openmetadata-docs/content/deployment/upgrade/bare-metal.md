--- conflicted
+++ resolved
@@ -76,11 +76,9 @@
 command.
 
 ```commandline
-<<<<<<< HEAD
+
 cd openmetadata-0.13.1
-=======
-cd openmetadata-0.13.0
->>>>>>> 01d5ee8d
+
 ```
 
 ### 4. Stop the OpenMetadata server
