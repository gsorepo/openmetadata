---
site_menu:
  - category: Quickstart
    url: /quick-start
    color: violet-70
    icon: quickstart
  - category: Quickstart / Try OpenMetadata in Docker
    url: /quick-start/local-deployment
  - category: Quickstart / Try the OpenMetadata Sandbox
    url: /quick-start/sandbox

  - category: Overview
    url: /overview
    color: violet-70
    icon: overview
  - category: Overview / Latest Release
    url: /overview/latest-release
  - category: Overview / Features
    url: /overview/features
  - category: Overview / Roadmap
    url: /overview/roadmap
  - category: Overview / Releases
    url: /overview/releases

  - category: Deployment
    url: /deployment
    color: violet-70
    icon: deployment
  - category: Deployment / Bare Metal Deployment
    url: /deployment/bare-metal
  - category: Deployment / Bare Metal Deployment / Enable Security
    url: /deployment/bare-metal/security

  - category: Deployment / Docker Deployment
    url: /deployment/docker
  - category: Deployment / Docker Deployment / Volumes
    url: /deployment/docker/volumes
  - category: Deployment / Docker Deployment / Enable Security
    url: /deployment/docker/security

  - category: Deployment / Kubernetes Deployment
    url: /deployment/kubernetes
  - category: Deployment/ Kubernetes Deployment / Helm Values
    url: /deployment/kubernetes/helm-values
  - category: Deployment / Kubernetes Deployment / EKS
    url: /deployment/kubernetes/eks
  - category: Deployment / Kubernetes Deployment / GKE
    url: /deployment/kubernetes/gke
  - category: Deployment / Kubernetes Deployment / On Premises
    url: /deployment/kubernetes/onprem
  - category: Deployment / Kubernetes Deployment / Enable Security
    url: /deployment/kubernetes/security
  - category: Deployment / Kubernetes Deployment / Helm Values
    url: /deployment/kubernetes/helm-values

  - category: Deployment / Enable Security
    url: /deployment/security
  - category: Deployment / Enable Security / Basic Authentication
    url: /deployment/security/basic-auth
  - category: Deployment / Enable Security / Auth0 SSO
    url: /deployment/security/auth0
  - category: Deployment / Enable Security / Auth0 SSO / Docker
    url: /deployment/security/auth0/docker
  - category: Deployment / Enable Security / Auth0 SSO / Bare Metal
    url: /deployment/security/auth0/bare-metal
  - category: Deployment / Enable Security / Auth0 SSO / Kubernetes
    url: /deployment/security/auth0/kubernetes
  - category: Deployment / Enable Security / Azure SSO
    url: /deployment/security/azure
  - category: Deployment / Enable Security / Azure SSO / Docker
    url: /deployment/security/azure/docker
  - category: Deployment / Enable Security / Azure SSO / Bare Metal
    url: /deployment/security/azure/bare-metal
  - category: Deployment / Enable Security / Azure SSO / Kubernetes
    url: /deployment/security/azure/kubernetes
  - category: Deployment / Enable Security / Custom OIDC SSO
    url: /deployment/security/custom-oidc
  - category: Deployment / Enable Security / Custom OIDC SSO / Docker
    url: /deployment/security/custom-oidc/docker
  - category: Deployment / Enable Security / Custom OIDC SSO / Bare Metal
    url: /deployment/security/custom-oidc/bare-metal
  - category: Deployment / Enable Security / Custom OIDC SSO / Kubernetes
    url: /deployment/security/custom-oidc/kubernetes
  - category: Deployment / Enable Security / Google SSO
    url: /deployment/security/google
  - category: Deployment / Enable Security / Google SSO / Docker
    url: /deployment/security/google/docker
  - category: Deployment / Enable Security / Google SSO / Bare Metal
    url: /deployment/security/google/bare-metal
  - category: Deployment / Enable Security / Google SSO / Kubernetes
    url: /deployment/security/google/kubernetes
  - category: Deployment / Enable Security / Okta SSO
    url: /deployment/security/okta
  - category: Deployment / Enable Security / Okta SSO / Docker
    url: /deployment/security/okta/docker
  - category: Deployment / Enable Security / Okta SSO / Bare Metal
    url: /deployment/security/okta/bare-metal
  - category: Deployment / Enable Security / Okta SSO / Kubernetes
    url: /deployment/security/okta/kubernetes
  - category: Deployment / Enable Security / Okta SSO / Troubleshoot
    url: /deployment/security/okta/troubleshoot
  - category: Deployment / Enable Security / Amazon Cognito SSO
    url: /deployment/security/amazon-cognito
  - category: Deployment / Enable Security / Amazon Cognito SSO / Docker
    url: /deployment/security/amazon-cognito/docker
  - category: Deployment / Enable Security / Amazon Cognito SSO / Bare Metal
    url: /deployment/security/amazon-cognito/bare-metal
  - category: Deployment / Enable Security / Amazon Cognito SSO / Kubernetes
    url: /deployment/security/amazon-cognito/kubernetes
  - category: Deployment / Enable Security / One Login SSO
    url: /deployment/security/one-login
  - category: Deployment / Enable Security / One Login SSO / Docker
    url: /deployment/security/one-login/docker
  - category: Deployment / Enable Security / One Login SSO / Bare Metal
    url: /deployment/security/one-login/bare-metal
  - category: Deployment / Enable Security / One Login SSO / Kubernetes
    url: /deployment/security/one-login/kubernetes
  - category: Deployment / Enable Security / Keycloak SSO
    url: /deployment/security/keycloak
  - category: Deployment / Enable Security / Keycloak SSO / Docker
    url: /deployment/security/keycloak/docker
  - category: Deployment / Enable Security / Keycloak SSO / Bare Metal
    url: /deployment/security/keycloak/bare-metal
  - category: Deployment / Enable Security / Keycloak SSO / Kubernetes
    url: /deployment/security/keycloak/kubernetes
  - category: Deployment / Enable Security / Enable SSL
    url: /deployment/security/enable-ssl
  - category: Deployment / Enable Security / Enable SSL / Use Nginx
    url: /deployment/security/enable-ssl/nginx
  - category: Deployment / Enable Security / Enable SSL / Use the OpenMetadata Server
    url: /deployment/security/enable-ssl/openmetadata-server
  - category: Deployment / Enable Security / Enable JWT Tokens
    url: /deployment/security/enable-jwt-tokens

  - category: Deployment / Upgrade OpenMetadata
    url: /deployment/upgrade
  - category: Deployment / Upgrade OpenMetadata / Backup Metadata
    url: /deployment/upgrade/backup-metadata
  - category: Deployment / Upgrade OpenMetadata / Upgrade on Bare Metal
    url: /deployment/upgrade/bare-metal
  - category: Deployment / Upgrade OpenMetadata / Upgrade on Docker
    url: /deployment/upgrade/docker
  - category: Deployment / Upgrade OpenMetadata / Upgrade on Kubernetes
    url: /deployment/upgrade/kubernetes
  - category: Deployment / Upgrade OpenMetadata / Upgrade Version Instructions
    url: /deployment/upgrade/versions
  - category: Deployment / Upgrade OpenMetadata / Upgrade Version Instructions / 0.9 to 0.10
    url: /deployment/upgrade/versions/090-to-010
  - category: Deployment / Upgrade OpenMetadata / Upgrade Version Instructions / 0.10 to 0.11
    url: /deployment/upgrade/versions/010-to-011
  - category: Deployment / Upgrade OpenMetadata / Upgrade Version Instructions / 0.11 to 0.12
    url: /deployment/upgrade/versions/011-to-012

  - category: Deployment / Server Configuration Reference
    url: /deployment/configuration

  - category: Deployment / Airflow
    url: /deployment/airflow

  - category: Connectors
    url: /connectors
    color: violet-70
    icon: openmetadata

  - category: Connectors / Database
    url: /connectors/database
  - category: Connectors / Database / Athena
    url: /connectors/database/athena
  - category: Connectors / Database / Athena / Airflow
    url: /connectors/database/athena/airflow
  - category: Connectors / Database / Athena / CLI
    url: /connectors/database/athena/cli
  - category: Connectors / Database / BigQuery
    url: /connectors/database/bigquery
  - category: Connectors / Database / BigQuery / Airflow
    url: /connectors/database/bigquery/airflow
  - category: Connectors / Database / BigQuery / CLI
    url: /connectors/database/bigquery/cli
  - category: Connectors / Database / Snowflake
    url: /connectors/database/snowflake
  - category: Connectors / Database / Snowflake / Airflow
    url: /connectors/database/snowflake/airflow
  - category: Connectors / Database / Snowflake / CLI
    url: /connectors/database/snowflake/cli
  - category: Connectors / Database / Redshift
    url: /connectors/database/redshift
  - category: Connectors / Database / Redshift / Airflow
    url: /connectors/database/redshift/airflow
  - category: Connectors / Database / Redshift / CLI
    url: /connectors/database/redshift/cli
  - category: Connectors / Database / Redshift / Troubleshooting
    url: /connectors/database/redshift/troubleshooting
  - category: Connectors / Database / Glue
    url: /connectors/database/glue
  - category: Connectors / Database / Glue / Airflow
    url: /connectors/database/glue/airflow
  - category: Connectors / Database / Glue / CLI
    url: /connectors/database/glue/cli
  - category: Connectors / Database / MSSQL
    url: /connectors/database/mssql
  - category: Connectors / Database / MSSQL / Airflow
    url: /connectors/database/mssql/airflow
  - category: Connectors / Database / MSSQL / CLI
    url: /connectors/database/mssql/cli
  - category: Connectors / Database / Postgres
    url: /connectors/database/postgres
  - category: Connectors / Database / Postgres / Airflow
    url: /connectors/database/postgres/airflow
  - category: Connectors / Database / Postgres / CLI
    url: /connectors/database/postgres/cli
  - category: Connectors / Database / MySQL
    url: /connectors/database/mysql
  - category: Connectors / Database / MySQL / Airflow
    url: /connectors/database/mysql/airflow
  - category: Connectors / Database / MySQL / CLI
    url: /connectors/database/mysql/cli
  - category: Connectors / Database / Oracle
    url: /connectors/database/oracle
  - category: Connectors / Database / Oracle / Airflow
    url: /connectors/database/oracle/airflow
  - category: Connectors / Database / Oracle / CLI
    url: /connectors/database/oracle/cli
  - category: Connectors / Database / Clickhouse
    url: /connectors/database/clickhouse
  - category: Connectors / Database / Clickhouse / Airflow
    url: /connectors/database/clickhouse/airflow
  - category: Connectors / Database / Clickhouse / CLI
    url: /connectors/database/clickhouse/cli
  - category: Connectors / Database / AzureSQL
    url: /connectors/database/azuresql
  - category: Connectors / Database / AzureSQL / Airflow
    url: /connectors/database/azuresql/airflow
  - category: Connectors / Database / AzureSQL / CLI
    url: /connectors/database/azuresql/cli
  - category: Connectors / Database / AzureSQL / Troubleshooting
    url: /connectors/database/azuresql/troubleshooting
  - category: Connectors / Database / Databricks
    url: /connectors/database/databricks
  - category: Connectors / Database / Databricks / Airflow
    url: /connectors/database/databricks/airflow
  - category: Connectors / Database / Databricks / CLI
    url: /connectors/database/databricks/cli
  - category: Connectors / Database / Databricks / Troubleshooting
    url: /connectors/database/databricks/troubleshooting
  - category: Connectors / Database / Datalake
    url: /connectors/database/datalake
  - category: Connectors / Database / Datalake / Airflow
    url: /connectors/database/datalake/airflow
  - category: Connectors / Database / Datalake / CLI
    url: /connectors/database/datalake/cli
  - category: Connectors / Database / Datalake / Troubleshooting
    url: /connectors/database/datalake/troubleshooting
  - category: Connectors / Database / DB2
    url: /connectors/database/db2
  - category: Connectors / Database / DB2 / Airflow
    url: /connectors/database/db2/airflow
  - category: Connectors / Database / DB2 / CLI
    url: /connectors/database/db2/cli
  - category: Connectors / Database / DeltaLake
    url: /connectors/database/deltalake
  - category: Connectors / Database / DeltaLake / Airflow
    url: /connectors/database/deltalake/airflow
  - category: Connectors / Database / DeltaLake / CLI
    url: /connectors/database/deltalake/cli
  - category: Connectors / Database / Druid
    url: /connectors/database/druid
  - category: Connectors / Database / Druid / Airflow
    url: /connectors/database/druid/airflow
  - category: Connectors / Database / Druid / CLI
    url: /connectors/database/druid/cli
  - category: Connectors / Database / DynamoDB
    url: /connectors/database/dynamodb
  - category: Connectors / Database / DynamoDB / Airflow
    url: /connectors/database/dynamodb/airflow
  - category: Connectors / Database / DynamoDB / CLI
    url: /connectors/database/dynamodb/cli
  - category: Connectors / Database / Hive
    url: /connectors/database/hive
  - category: Connectors / Database / Hive / Airflow
    url: /connectors/database/hive/airflow
  - category: Connectors / Database / Hive / CLI
    url: /connectors/database/hive/cli
  - category: Connectors / Database / Hive / Troubleshooting
    url: /connectors/database/hive/troubleshooting
  - category: Connectors / Database / Presto
    url: /connectors/database/presto
  - category: Connectors / Database / Presto / Airflow
    url: /connectors/database/presto/airflow
  - category: Connectors / Database / Presto / CLI
    url: /connectors/database/presto/cli
  - category: Connectors / Database / Trino
    url: /connectors/database/trino
  - category: Connectors / Database / Trino / Airflow
    url: /connectors/database/trino/airflow
  - category: Connectors / Database / Trino / CLI
    url: /connectors/database/trino/cli
  - category: Connectors / Database / Salesforce
    url: /connectors/database/salesforce
  - category: Connectors / Database / Salesforce / Airflow
    url: /connectors/database/salesforce/airflow
  - category: Connectors / Database / Salesforce / CLI
    url: /connectors/database/salesforce/cli
  - category: Connectors / Database / SingleStore
    url: /connectors/database/singlestore
  - category: Connectors / Database / SingleStore / Airflow
    url: /connectors/database/singlestore/airflow
  - category: Connectors / Database / SingleStore / CLI
    url: /connectors/database/singlestore/cli
  - category: Connectors / Database / Vertica
    url: /connectors/database/vertica
  - category: Connectors / Database / Vertica / Airflow
    url: /connectors/database/vertica/airflow
  - category: Connectors / Database / Vertica / CLI
    url: /connectors/database/vertica/cli
  - category: Connectors / Database / MariaDB
    url: /connectors/database/mariadb
  - category: Connectors / Database / MariaDB / Airflow
    url: /connectors/database/mariadb/airflow
  - category: Connectors / Database / MariaDB / CLI
    url: /connectors/database/mariadb/cli

  - category: Connectors / Dashboard
    url: /connectors/dashboard
  - category: Connectors / Dashboard / Looker
    url: /connectors/dashboard/looker
  - category: Connectors / Dashboard / Looker / Airflow
    url: /connectors/dashboard/looker/airflow
  - category: Connectors / Dashboard / Looker / CLI
    url: /connectors/dashboard/looker/cli
  - category: Connectors / Dashboard / Redash
    url: /connectors/dashboard/redash
  - category: Connectors / Dashboard / Redash / Airflow
    url: /connectors/dashboard/redash/airflow
  - category: Connectors / Dashboard / Redash / CLI
    url: /connectors/dashboard/redash/cli
  - category: Connectors / Dashboard / Tableau
    url: /connectors/dashboard/tableau
  - category: Connectors / Dashboard / Tableau / Airflow
    url: /connectors/dashboard/tableau/airflow
  - category: Connectors / Dashboard / Tableau / CLI
    url: /connectors/dashboard/tableau/cli
  - category: Connectors / Dashboard / PowerBI
    url: /connectors/dashboard/powerbi
  - category: Connectors / Dashboard / PowerBI / PowerBI Account Setup
    url: /connectors/dashboard/powerbi/powerbi-account-setup
  - category: Connectors / Dashboard / PowerBI / Airflow
    url: /connectors/dashboard/powerbi/airflow
  - category: Connectors / Dashboard / PowerBI / CLI
    url: /connectors/dashboard/powerbi/cli
  - category: Connectors / Dashboard / Superset
    url: /connectors/dashboard/superset
  - category: Connectors / Dashboard / Superset / Airflow
    url: /connectors/dashboard/superset/airflow
  - category: Connectors / Dashboard / Superset / CLI
    url: /connectors/dashboard/superset/cli
  - category: Connectors / Dashboard / Metabase
    url: /connectors/dashboard/metabase
  - category: Connectors / Dashboard / Metabase / Airflow
    url: /connectors/dashboard/metabase/airflow
  - category: Connectors / Dashboard / Metabase / CLI
    url: /connectors/dashboard/metabase/cli
  - category: Connectors / Dashboard / Mode
    url: /connectors/dashboard/mode
  - category: Connectors / Dashboard / Mode / Airflow
    url: /connectors/dashboard/mode/airflow
  - category: Connectors / Dashboard / Mode / CLI
    url: /connectors/dashboard/mode/cli

  - category: Connectors / Messaging
    url: /connectors/messaging
  - category: Connectors / Messaging / Kafka
    url: /connectors/messaging/kafka
  - category: Connectors / Messaging / Kafka / Airflow
    url: /connectors/messaging/kafka/airflow
  - category: Connectors / Messaging / Kafka / CLI
    url: /connectors/messaging/kafka/cli
  - category: Connectors / Messaging / Redpanda
    url: /connectors/messaging/redpanda
  - category: Connectors / Messaging / Redpanda / Airflow
    url: /connectors/messaging/redpanda/airflow
  - category: Connectors / Messaging / Redpanda / CLI
    url: /connectors/messaging/redpanda/cli

  - category: Connectors / Pipeline
    url: /connectors/pipeline
  - category: Connectors / Pipeline / Airflow
    url: /connectors/pipeline/airflow
  - category: Connectors / Pipeline / Airflow / CLI
    url: /connectors/pipeline/airflow/cli
  - category: Connectors / Pipeline / Airflow / GCS Composer
    url: /connectors/pipeline/airflow/gcs
  - category: Connectors / Pipeline / Airflow / Lineage Backend
    url: /connectors/pipeline/airflow/lineage-backend
  - category: Connectors / Pipeline / Airbyte
    url: /connectors/pipeline/airbyte
  - category: Connectors / Pipeline / Airbyte / Airflow
    url: /connectors/pipeline/airbyte/airflow
  - category: Connectors / Pipeline / Airbyte / CLI
    url: /connectors/pipeline/airbyte/cli
  - category: Connectors / Pipeline / Glue Pipeline
    url: /connectors/pipeline/glue-pipeline
  - category: Connectors / Pipeline / Glue Pipeline / Airflow
    url: /connectors/pipeline/glue-pipeline/airflow
  - category: Connectors / Pipeline / Glue Pipeline / CLI
    url: /connectors/pipeline/glue-pipeline/cli
  - category: Connectors / Pipeline / Fivetran
    url: /connectors/pipeline/fivetran
  - category: Connectors / Pipeline / Fivetran / Airflow
    url: /connectors/pipeline/fivetran/airflow
  - category: Connectors / Pipeline / Fivetran / CLI
    url: /connectors/pipeline/fivetran/cli
  - category: Connectors / Pipeline / Dagster
    url: /connectors/pipeline/dagster
  - category: Connectors / Pipeline / Dagster / Airflow
    url: /connectors/pipeline/dagster/airflow
  - category: Connectors / Pipeline / Dagster / CLI
    url: /connectors/pipeline/dagster/cli

  - category: Connectors / ML Model
    url: /connectors/ml-model
  - category: Connectors / ML Model / ML Flow
    url: /connectors/ml-model/mlflow
  - category: Connectors / ML Model / ML Flow / Airflow
    url: /connectors/ml-model/mlflow/airflow
  - category: Connectors / ML Model / ML Flow / CLI
    url: /connectors/ml-model/mlflow/cli

  - category: Connectors / Metadata
    url: /connectors/metadata
  - category: Connectors / Metadata / Amundsen
    url: /connectors/metadata/amundsen
  - category: Connectors / Metadata / Atlas
    url: /connectors/metadata/atlas

  - category: Connectors / Managing Credentials
    url: /connectors/credentials

  - category: Connectors / Ingestion
    url: /connectors/ingestion
  - category: Connectors / Ingestion / Workflows
    url: /connectors/ingestion/workflows
  - category: Connectors / Ingestion / Workflows / Metadata
    url: /connectors/ingestion/workflows/metadata

  - category: Connectors / Ingestion / Workflows/ Metadata / DBT
    url: /connectors/ingestion/workflows/metadata/dbt
  - category: Connectors / Ingestion / Workflows/ Metadata / DBT / Ingest DBT UI
    url: /connectors/ingestion/workflows/metadata/dbt/ingest-dbt-ui
  - category: Connectors / Ingestion / Workflows/ Metadata / DBT / Ingest DBT from Workflow Config
    url: /connectors/ingestion/workflows/metadata/dbt/ingest-dbt-workflow-config
  - category: Connectors / Ingestion / Workflows/ Metadata / DBT / Ingest Owner from DBT
    url: /connectors/ingestion/workflows/metadata/dbt/ingest-dbt-owner

  - category: Connectors / Ingestion / Workflows/ Metadata / Filter Patterns
    url: /connectors/ingestion/workflows/metadata/filter-patterns
  - category: Connectors / Ingestion / Workflows/ Metadata / Filter Patterns / Database
    url: /connectors/ingestion/workflows/metadata/filter-patterns/database

  - category: Connectors / Ingestion / Workflows / Usage
    url: /connectors/ingestion/workflows/usage
  - category: Connectors / Ingestion / Workflows / Usage / Usage Workflow Through Query Logs
    url: /connectors/ingestion/workflows/usage/usage-workflow-query-logs
  - category: Connectors / Ingestion / Workflows / Lineage
    url: /connectors/ingestion/workflows/lineage
  - category: Connectors / Ingestion / Workflows / Profiler
    url: /connectors/ingestion/workflows/profiler
  - category: Connectors / Ingestion / Workflows / Profiler / Metrics
    url: /connectors/ingestion/workflows/profiler/metrics
  - category: Connectors / Ingestion / Workflows / Data Quality
    url: /connectors/ingestion/workflows/data-quality
  - category: Connectors / Ingestion / Workflows / Data Quality / Tests
    url: /connectors/ingestion/workflows/data-quality/tests
  - category: Connectors / Ingestion / Lineage
    url: /connectors/ingestion/lineage
  - category: Connectors / Ingestion / Lineage / Edit Data Lineage Manually
    url: /connectors/ingestion/lineage/edit-lineage-manually
  - category: Connectors / Ingestion / Versioning
    url: /connectors/ingestion/versioning
  - category: Connectors / Ingestion / Versioning / Change Feeds
    url: /connectors/ingestion/versioning/change-feeds
  - category: Connectors / Ingestion / Versioning / Change Events
    url: /connectors/ingestion/versioning/change-events
  - category: Connectors / Ingestion / Versioning / Event Notification via Webhooks
    url: /connectors/ingestion/versioning/event-notification-via-webhooks
  - category: Connectors / Ingestion / Ingestion Pipeline UI Deployment
    url: /connectors/ingestion/deployment
  - category: Connectors / Ingestion / Run Connectors in your Airflow
    url: /connectors/ingestion/run-connectors-in-airflow
<<<<<<< HEAD
  - category: Connectors / Ingestion / Run Connectors from MWAA
    url: /connectors/ingestion/run-connectors-from-mwaa
=======
  - category: Connectors / Ingestion / Best Practices
    url: /connectors/ingestion/best-practices
>>>>>>> b23d8353

  - category: How to guides
    url: /how-to-guides
    color: violet-70
    icon: openmetadata

  - category: How to guides / CLI Ingestion with basic auth
    url: /how-to-guides/cli-ingestion-with-basic-auth
  - category: How to guides / Feature configurations
    url: /how-to-guides/feature-configurations
  - category: How to guides / Feature configurations / Bots
    url: /how-to-guides/feature-configurations/bots
  - category: How to guides / Teams and Users
    url: /how-to-guides/teams-and-users
  - category: How to guides / Teams and Users / How to Organise Teams and Users
    url: /how-to-guides/teams-and-users/how-to-organise-teams-and-users
  - category: How to guides / How to add a custom property to an entity
    url: /how-to-guides/how-to-add-custom-property-to-an-entity

  - category: Features
    url: /openmetadata
    color: violet-70
    icon: openmetadata

  - category: Features / Discovery & Collaboration
    url: /openmetadata/discovery-collaboration

  - category: Features / Teams & Users
    url: /openmetadata/users

  - category: Features / Integrations
    url: /openmetadata/integrations
  - category: Features / Integrations / Great Expectations
    url: /openmetadata/integrations/great-expectations
  - category: Features / Integrations / Prefect
    url: /openmetadata/integrations/prefect

  - category: Features / Glossaries
    url: /openmetadata/glossaries

  - category: Main Concepts
    url: /main-concepts
    color: violet-70
    icon: main-concepts
  - category: Main Concepts / High Level Design
    url: /main-concepts/high-level-design
  - category: Main Concepts / Metadata Standard
    url: /main-concepts/metadata-standard
  - category: Main Concepts / Metadata Standard / Schemas
    url: /main-concepts/metadata-standard/schemas

  - category: Main Concepts / Metadata Standard / Schemas / Api / CatalogVersion
    url: /main-concepts/metadata-standard/schemas/api/catalogversion
  - category: Main Concepts / Metadata Standard / Schemas / Api / CreateBot
    url: /main-concepts/metadata-standard/schemas/api/createbot
  - category: Main Concepts / Metadata Standard / Schemas / Api / CreateType
    url: /main-concepts/metadata-standard/schemas/api/createtype
  - category: Main Concepts / Metadata Standard / Schemas / Api / Data / CreateChart
    url: /main-concepts/metadata-standard/schemas/api/data/createchart
  - category: Main Concepts / Metadata Standard / Schemas / Api / Data / CreateDashboard
    url: /main-concepts/metadata-standard/schemas/api/data/createdashboard
  - category: Main Concepts / Metadata Standard / Schemas / Api / Data / CreateDatabase
    url: /main-concepts/metadata-standard/schemas/api/data/createdatabase
  - category: Main Concepts / Metadata Standard / Schemas / Api / Data / CreateDatabaseSchema
    url: /main-concepts/metadata-standard/schemas/api/data/createdatabaseschema
  - category: Main Concepts / Metadata Standard / Schemas / Api / Data / CreateGlossary
    url: /main-concepts/metadata-standard/schemas/api/data/createglossary
  - category: Main Concepts / Metadata Standard / Schemas / Api / Data / CreateGlossaryTerm
    url: /main-concepts/metadata-standard/schemas/api/data/createglossaryterm
  - category: Main Concepts / Metadata Standard / Schemas / Api / Data / CreateLocation
    url: /main-concepts/metadata-standard/schemas/api/data/createlocation
  - category: Main Concepts / Metadata Standard / Schemas / Api / Data / CreateMlModel
    url: /main-concepts/metadata-standard/schemas/api/data/createmlmodel
  - category: Main Concepts / Metadata Standard / Schemas / Api / Data / CreatePipeline
    url: /main-concepts/metadata-standard/schemas/api/data/createpipeline
  - category: Main Concepts / Metadata Standard / Schemas / Api / Data / CreateTable
    url: /main-concepts/metadata-standard/schemas/api/data/createtable
  - category: Main Concepts / Metadata Standard / Schemas / Api / Data / CreateTopic
    url: /main-concepts/metadata-standard/schemas/api/data/createtopic
  - category: Main Concepts / Metadata Standard / Schemas / Api / Data
    url: /main-concepts/metadata-standard/schemas/api/data
  - category: Main Concepts / Metadata Standard / Schemas / Api / Events / CreateWebhook
    url: /main-concepts/metadata-standard/schemas/api/events/createwebhook
  - category: Main Concepts / Metadata Standard / Schemas / Api / Events
    url: /main-concepts/metadata-standard/schemas/api/events
  - category: Main Concepts / Metadata Standard / Schemas / Api / Feed / CloseTask
    url: /main-concepts/metadata-standard/schemas/api/feed/closetask
  - category: Main Concepts / Metadata Standard / Schemas / Api / Feed / CreatePost
    url: /main-concepts/metadata-standard/schemas/api/feed/createpost
  - category: Main Concepts / Metadata Standard / Schemas / Api / Feed / CreateThread
    url: /main-concepts/metadata-standard/schemas/api/feed/createthread
  - category: Main Concepts / Metadata Standard / Schemas / Api / Feed
    url: /main-concepts/metadata-standard/schemas/api/feed
  - category: Main Concepts / Metadata Standard / Schemas / Api / Feed / ResolveTask
    url: /main-concepts/metadata-standard/schemas/api/feed/resolvetask
  - category: Main Concepts / Metadata Standard / Schemas / Api / Feed / ThreadCount
    url: /main-concepts/metadata-standard/schemas/api/feed/threadcount
  - category: Main Concepts / Metadata Standard / Schemas / Api
    url: /main-concepts/metadata-standard/schemas/api
  - category: Main Concepts / Metadata Standard / Schemas / Api / Lineage / AddLineage
    url: /main-concepts/metadata-standard/schemas/api/lineage/addlineage
  - category: Main Concepts / Metadata Standard / Schemas / Api / Lineage
    url: /main-concepts/metadata-standard/schemas/api/lineage
  - category: Main Concepts / Metadata Standard / Schemas / Api / Policies / CreatePolicy
    url: /main-concepts/metadata-standard/schemas/api/policies/createpolicy
  - category: Main Concepts / Metadata Standard / Schemas / Api / Policies
    url: /main-concepts/metadata-standard/schemas/api/policies
  - category: Main Concepts / Metadata Standard / Schemas / Api / Services / CreateDashboardService
    url: /main-concepts/metadata-standard/schemas/api/services/createdashboardservice
  - category: Main Concepts / Metadata Standard / Schemas / Api / Services / CreateDatabaseService
    url: /main-concepts/metadata-standard/schemas/api/services/createdatabaseservice
  - category: Main Concepts / Metadata Standard / Schemas / Api / Services / CreateMessagingService
    url: /main-concepts/metadata-standard/schemas/api/services/createmessagingservice
  - category: Main Concepts / Metadata Standard / Schemas / Api / Services / CreateMlModelService
    url: /main-concepts/metadata-standard/schemas/api/services/createmlmodelservice
  - category: Main Concepts / Metadata Standard / Schemas / Api / Services / CreatePipelineService
    url: /main-concepts/metadata-standard/schemas/api/services/createpipelineservice
  - category: Main Concepts / Metadata Standard / Schemas / Api / Services / CreateStorageService
    url: /main-concepts/metadata-standard/schemas/api/services/createstorageservice
  - category: Main Concepts / Metadata Standard / Schemas / Api / Services
    url: /main-concepts/metadata-standard/schemas/api/services
  - category: Main Concepts / Metadata Standard / Schemas / Api / Services / Ingestionpipelines / CreateIngestionPipeline
    url: /main-concepts/metadata-standard/schemas/api/services/ingestionpipelines/createingestionpipeline
  - category: Main Concepts / Metadata Standard / Schemas / Api / Services / Ingestionpipelines
    url: /main-concepts/metadata-standard/schemas/api/services/ingestionpipelines
  - category: Main Concepts / Metadata Standard / Schemas / Api / Services / Ingestionpipelines / TestServiceConnection
    url: /main-concepts/metadata-standard/schemas/api/services/ingestionpipelines/testserviceconnection
  - category: Main Concepts / Metadata Standard / Schemas / Api / SetOwner
    url: /main-concepts/metadata-standard/schemas/api/setowner
  - category: Main Concepts / Metadata Standard / Schemas / Api / Tags / CreateTag
    url: /main-concepts/metadata-standard/schemas/api/tags/createtag
  - category: Main Concepts / Metadata Standard / Schemas / Api / Tags / CreateTagCategory
    url: /main-concepts/metadata-standard/schemas/api/tags/createtagcategory
  - category: Main Concepts / Metadata Standard / Schemas / Api / Tags
    url: /main-concepts/metadata-standard/schemas/api/tags
  - category: Main Concepts / Metadata Standard / Schemas / Api / Teams / CreateRole
    url: /main-concepts/metadata-standard/schemas/api/teams/createrole
  - category: Main Concepts / Metadata Standard / Schemas / Api / Teams / CreateTeam
    url: /main-concepts/metadata-standard/schemas/api/teams/createteam
  - category: Main Concepts / Metadata Standard / Schemas / Api / Teams / CreateUser
    url: /main-concepts/metadata-standard/schemas/api/teams/createuser
  - category: Main Concepts / Metadata Standard / Schemas / Api / Teams
    url: /main-concepts/metadata-standard/schemas/api/teams
  - category: Main Concepts / Metadata Standard / Schemas / Api / Tests / CreateColumnTest
    url: /main-concepts/metadata-standard/schemas/api/tests/createcolumntest
  - category: Main Concepts / Metadata Standard / Schemas / Api / Tests / CreateCustomMetric
    url: /main-concepts/metadata-standard/schemas/api/tests/createcustommetric
  - category: Main Concepts / Metadata Standard / Schemas / Api / Tests / CreateTableTest
    url: /main-concepts/metadata-standard/schemas/api/tests/createtabletest
  - category: Main Concepts / Metadata Standard / Schemas / Api / Tests
    url: /main-concepts/metadata-standard/schemas/api/tests
  - category: Main Concepts / Metadata Standard / Schemas / Entity / Bot
    url: /main-concepts/metadata-standard/schemas/entity/bot
  - category: Main Concepts / Metadata Standard / Schemas / Entity / Data / Chart
    url: /main-concepts/metadata-standard/schemas/entity/data/chart
  - category: Main Concepts / Metadata Standard / Schemas / Entity / Data / Dashboard
    url: /main-concepts/metadata-standard/schemas/entity/data/dashboard
  - category: Main Concepts / Metadata Standard / Schemas / Entity / Data / Database
    url: /main-concepts/metadata-standard/schemas/entity/data/database
  - category: Main Concepts / Metadata Standard / Schemas / Entity / Data / DatabaseSchema
    url: /main-concepts/metadata-standard/schemas/entity/data/databaseschema
  - category: Main Concepts / Metadata Standard / Schemas / Entity / Data / Glossary
    url: /main-concepts/metadata-standard/schemas/entity/data/glossary
  - category: Main Concepts / Metadata Standard / Schemas / Entity / Data / GlossaryTerm
    url: /main-concepts/metadata-standard/schemas/entity/data/glossaryterm
  - category: Main Concepts / Metadata Standard / Schemas / Entity / Data
    url: /main-concepts/metadata-standard/schemas/entity/data
  - category: Main Concepts / Metadata Standard / Schemas / Entity / Data / Location
    url: /main-concepts/metadata-standard/schemas/entity/data/location
  - category: Main Concepts / Metadata Standard / Schemas / Entity / Data / Metrics
    url: /main-concepts/metadata-standard/schemas/entity/data/metrics
  - category: Main Concepts / Metadata Standard / Schemas / Entity / Data / Mlmodel
    url: /main-concepts/metadata-standard/schemas/entity/data/mlmodel
  - category: Main Concepts / Metadata Standard / Schemas / Entity / Data / Pipeline
    url: /main-concepts/metadata-standard/schemas/entity/data/pipeline
  - category: Main Concepts / Metadata Standard / Schemas / Entity / Data / Report
    url: /main-concepts/metadata-standard/schemas/entity/data/report
  - category: Main Concepts / Metadata Standard / Schemas / Entity / Data / Table
    url: /main-concepts/metadata-standard/schemas/entity/data/table
  - category: Main Concepts / Metadata Standard / Schemas / Entity / Data / Topic
    url: /main-concepts/metadata-standard/schemas/entity/data/topic
  - category: Main Concepts / Metadata Standard / Schemas / Entity / Events
    url: /main-concepts/metadata-standard/schemas/entity/events
  - category: Main Concepts / Metadata Standard / Schemas / Entity / Events / Webhook
    url: /main-concepts/metadata-standard/schemas/entity/events/webhook
  - category: Main Concepts / Metadata Standard / Schemas / Entity / Feed
    url: /main-concepts/metadata-standard/schemas/entity/feed
  - category: Main Concepts / Metadata Standard / Schemas / Entity / Feed / Thread
    url: /main-concepts/metadata-standard/schemas/entity/feed/thread
  - category: Main Concepts / Metadata Standard / Schemas / Entity
    url: /main-concepts/metadata-standard/schemas/entity
  - category: Main Concepts / Metadata Standard / Schemas / Entity / Policies / Accesscontrol
    url: /main-concepts/metadata-standard/schemas/entity/policies/accesscontrol
  - category: Main Concepts / Metadata Standard / Schemas / Entity / Policies / Accesscontrol / Rule
    url: /main-concepts/metadata-standard/schemas/entity/policies/accesscontrol/rule
  - category: Main Concepts / Metadata Standard / Schemas / Entity / Policies / Filters
    url: /main-concepts/metadata-standard/schemas/entity/policies/filters
  - category: Main Concepts / Metadata Standard / Schemas / Entity / Policies
    url: /main-concepts/metadata-standard/schemas/entity/policies
  - category: Main Concepts / Metadata Standard / Schemas / Entity / Policies / Lifecycle / DeleteAction
    url: /main-concepts/metadata-standard/schemas/entity/policies/lifecycle/deleteaction
  - category: Main Concepts / Metadata Standard / Schemas / Entity / Policies / Lifecycle
    url: /main-concepts/metadata-standard/schemas/entity/policies/lifecycle
  - category: Main Concepts / Metadata Standard / Schemas / Entity / Policies / Lifecycle / MoveAction
    url: /main-concepts/metadata-standard/schemas/entity/policies/lifecycle/moveaction
  - category: Main Concepts / Metadata Standard / Schemas / Entity / Policies / Lifecycle / Rule
    url: /main-concepts/metadata-standard/schemas/entity/policies/lifecycle/rule
  - category: Main Concepts / Metadata Standard / Schemas / Entity / Policies / Policy
    url: /main-concepts/metadata-standard/schemas/entity/policies/policy
  - category: Main Concepts / Metadata Standard / Schemas / Entity / Services / Connections / ConnectionBasicType
    url: /main-concepts/metadata-standard/schemas/entity/services/connections/connectionbasictype
  - category: Main Concepts / Metadata Standard / Schemas / Entity / Services / Connections / Dashboard
    url: /main-concepts/metadata-standard/schemas/entity/services/connections/dashboard
  - category: Main Concepts / Metadata Standard / Schemas / Entity / Services / Connections / Dashboard / LookerConnection
    url: /main-concepts/metadata-standard/schemas/entity/services/connections/dashboard/lookerconnection
  - category: Main Concepts / Metadata Standard / Schemas / Entity / Services / Connections / Dashboard / MetabaseConnection
    url: /main-concepts/metadata-standard/schemas/entity/services/connections/dashboard/metabaseconnection
  - category: Main Concepts / Metadata Standard / Schemas / Entity / Services / Connections / Dashboard / ModeConnection
    url: /main-concepts/metadata-standard/schemas/entity/services/connections/dashboard/modeconnection
  - category: Main Concepts / Metadata Standard / Schemas / Entity / Services / Connections / Dashboard / PowerBIConnection
    url: /main-concepts/metadata-standard/schemas/entity/services/connections/dashboard/powerbiconnection
  - category: Main Concepts / Metadata Standard / Schemas / Entity / Services / Connections / Dashboard / RedashConnection
    url: /main-concepts/metadata-standard/schemas/entity/services/connections/dashboard/redashconnection
  - category: Main Concepts / Metadata Standard / Schemas / Entity / Services / Connections / Dashboard / SupersetConnection
    url: /main-concepts/metadata-standard/schemas/entity/services/connections/dashboard/supersetconnection
  - category: Main Concepts / Metadata Standard / Schemas / Entity / Services / Connections / Dashboard / TableauConnection
    url: /main-concepts/metadata-standard/schemas/entity/services/connections/dashboard/tableauconnection
  - category: Main Concepts / Metadata Standard / Schemas / Entity / Services / Connections / Database / AthenaConnection
    url: /main-concepts/metadata-standard/schemas/entity/services/connections/database/athenaconnection
  - category: Main Concepts / Metadata Standard / Schemas / Entity / Services / Connections / Database / AzureSQLConnection
    url: /main-concepts/metadata-standard/schemas/entity/services/connections/database/azuresqlconnection
  - category: Main Concepts / Metadata Standard / Schemas / Entity / Services / Connections / Database / BigQueryConnection
    url: /main-concepts/metadata-standard/schemas/entity/services/connections/database/bigqueryconnection
  - category: Main Concepts / Metadata Standard / Schemas / Entity / Services / Connections / Database / ClickhouseConnection
    url: /main-concepts/metadata-standard/schemas/entity/services/connections/database/clickhouseconnection
  - category: Main Concepts / Metadata Standard / Schemas / Entity / Services / Connections / Database / DatabricksConnection
    url: /main-concepts/metadata-standard/schemas/entity/services/connections/database/databricksconnection
  - category: Main Concepts / Metadata Standard / Schemas / Entity / Services / Connections / Database / DatalakeConnection
    url: /main-concepts/metadata-standard/schemas/entity/services/connections/database/datalakeconnection
  - category: Main Concepts / Metadata Standard / Schemas / Entity / Services / Connections / Database / Db2Connection
    url: /main-concepts/metadata-standard/schemas/entity/services/connections/database/db2connection
  - category: Main Concepts / Metadata Standard / Schemas / Entity / Services / Connections / Database / DeltaLakeConnection
    url: /main-concepts/metadata-standard/schemas/entity/services/connections/database/deltalakeconnection
  - category: Main Concepts / Metadata Standard / Schemas / Entity / Services / Connections / Database / DruidConnection
    url: /main-concepts/metadata-standard/schemas/entity/services/connections/database/druidconnection
  - category: Main Concepts / Metadata Standard / Schemas / Entity / Services / Connections / Database / DynamoDBConnection
    url: /main-concepts/metadata-standard/schemas/entity/services/connections/database/dynamodbconnection
  - category: Main Concepts / Metadata Standard / Schemas / Entity / Services / Connections / Database / GlueConnection
    url: /main-concepts/metadata-standard/schemas/entity/services/connections/database/glueconnection
  - category: Main Concepts / Metadata Standard / Schemas / Entity / Services / Connections / Database / HiveConnection
    url: /main-concepts/metadata-standard/schemas/entity/services/connections/database/hiveconnection
  - category: Main Concepts / Metadata Standard / Schemas / Entity / Services / Connections / Database
    url: /main-concepts/metadata-standard/schemas/entity/services/connections/database
  - category: Main Concepts / Metadata Standard / Schemas / Entity / Services / Connections / Database / MariaDBConnection
    url: /main-concepts/metadata-standard/schemas/entity/services/connections/database/mariadbconnection
  - category: Main Concepts / Metadata Standard / Schemas / Entity / Services / Connections / Database / MssqlConnection
    url: /main-concepts/metadata-standard/schemas/entity/services/connections/database/mssqlconnection
  - category: Main Concepts / Metadata Standard / Schemas / Entity / Services / Connections / Database / MysqlConnection
    url: /main-concepts/metadata-standard/schemas/entity/services/connections/database/mysqlconnection
  - category: Main Concepts / Metadata Standard / Schemas / Entity / Services / Connections / Database / OracleConnection
    url: /main-concepts/metadata-standard/schemas/entity/services/connections/database/oracleconnection
  - category: Main Concepts / Metadata Standard / Schemas / Entity / Services / Connections / Database / PinotDBConnection
    url: /main-concepts/metadata-standard/schemas/entity/services/connections/database/pinotdbconnection
  - category: Main Concepts / Metadata Standard / Schemas / Entity / Services / Connections / Database / PostgresConnection
    url: /main-concepts/metadata-standard/schemas/entity/services/connections/database/postgresconnection
  - category: Main Concepts / Metadata Standard / Schemas / Entity / Services / Connections / Database / PrestoConnection
    url: /main-concepts/metadata-standard/schemas/entity/services/connections/database/prestoconnection
  - category: Main Concepts / Metadata Standard / Schemas / Entity / Services / Connections / Database / RedshiftConnection
    url: /main-concepts/metadata-standard/schemas/entity/services/connections/database/redshiftconnection
  - category: Main Concepts / Metadata Standard / Schemas / Entity / Services / Connections / Database / SalesforceConnection
    url: /main-concepts/metadata-standard/schemas/entity/services/connections/database/salesforceconnection
  - category: Main Concepts / Metadata Standard / Schemas / Entity / Services / Connections / Database / SampleDataConnection
    url: /main-concepts/metadata-standard/schemas/entity/services/connections/database/sampledataconnection
  - category: Main Concepts / Metadata Standard / Schemas / Entity / Services / Connections / Database / SingleStoreConnection
    url: /main-concepts/metadata-standard/schemas/entity/services/connections/database/singlestoreconnection
  - category: Main Concepts / Metadata Standard / Schemas / Entity / Services / Connections / Database / SnowflakeConnection
    url: /main-concepts/metadata-standard/schemas/entity/services/connections/database/snowflakeconnection
  - category: Main Concepts / Metadata Standard / Schemas / Entity / Services / Connections / Database / SqliteConnection
    url: /main-concepts/metadata-standard/schemas/entity/services/connections/database/sqliteconnection
  - category: Main Concepts / Metadata Standard / Schemas / Entity / Services / Connections / Database / TrinoConnection
    url: /main-concepts/metadata-standard/schemas/entity/services/connections/database/trinoconnection
  - category: Main Concepts / Metadata Standard / Schemas / Entity / Services / Connections / Database / VerticaConnection
    url: /main-concepts/metadata-standard/schemas/entity/services/connections/database/verticaconnection
  - category: Main Concepts / Metadata Standard / Schemas / Entity / Services / Connections
    url: /main-concepts/metadata-standard/schemas/entity/services/connections
  - category: Main Concepts / Metadata Standard / Schemas / Entity / Services / Connections / Messaging
    url: /main-concepts/metadata-standard/schemas/entity/services/connections/messaging
  - category: Main Concepts / Metadata Standard / Schemas / Entity / Services / Connections / Messaging / KafkaConnection
    url: /main-concepts/metadata-standard/schemas/entity/services/connections/messaging/kafkaconnection
  - category: Main Concepts / Metadata Standard / Schemas / Entity / Services / Connections / Messaging / PulsarConnection
    url: /main-concepts/metadata-standard/schemas/entity/services/connections/messaging/pulsarconnection
  - category: Main Concepts / Metadata Standard / Schemas / Entity / Services / Connections / Metadata / AmundsenConnection
    url: /main-concepts/metadata-standard/schemas/entity/services/connections/metadata/amundsenconnection
  - category: Main Concepts / Metadata Standard / Schemas / Entity / Services / Connections / Metadata
    url: /main-concepts/metadata-standard/schemas/entity/services/connections/metadata
  - category: Main Concepts / Metadata Standard / Schemas / Entity / Services / Connections / Metadata / MetadataESConnection
    url: /main-concepts/metadata-standard/schemas/entity/services/connections/metadata/metadataesconnection
  - category: Main Concepts / Metadata Standard / Schemas / Entity / Services / Connections / Metadata / OpenMetadataConnection
    url: /main-concepts/metadata-standard/schemas/entity/services/connections/metadata/openmetadataconnection
  - category: Main Concepts / Metadata Standard / Schemas / Entity / Services / Connections / Mlmodel
    url: /main-concepts/metadata-standard/schemas/entity/services/connections/mlmodel
  - category: Main Concepts / Metadata Standard / Schemas / Entity / Services / Connections / Mlmodel / MlflowConnection
    url: /main-concepts/metadata-standard/schemas/entity/services/connections/mlmodel/mlflowconnection
  - category: Main Concepts / Metadata Standard / Schemas / Entity / Services / Connections / Mlmodel / SklearnConnection
    url: /main-concepts/metadata-standard/schemas/entity/services/connections/mlmodel/sklearnconnection
  - category: Main Concepts / Metadata Standard / Schemas / Entity / Services / Connections / Pipeline / AirbyteConnection
    url: /main-concepts/metadata-standard/schemas/entity/services/connections/pipeline/airbyteconnection
  - category: Main Concepts / Metadata Standard / Schemas / Entity / Services / Connections / Pipeline / AirflowConnection
    url: /main-concepts/metadata-standard/schemas/entity/services/connections/pipeline/airflowconnection
  - category: Main Concepts / Metadata Standard / Schemas / Entity / Services / Connections / Pipeline / BackendConnection
    url: /main-concepts/metadata-standard/schemas/entity/services/connections/pipeline/backendconnection
  - category: Main Concepts / Metadata Standard / Schemas / Entity / Services / Connections / Pipeline / GlueConnection
    url: /main-concepts/metadata-standard/schemas/entity/services/connections/pipeline/glueconnection
  - category: Main Concepts / Metadata Standard / Schemas / Entity / Services / Connections / Pipeline
    url: /main-concepts/metadata-standard/schemas/entity/services/connections/pipeline
  - category: Main Concepts / Metadata Standard / Schemas / Entity / Services / Connections / ServiceConnection
    url: /main-concepts/metadata-standard/schemas/entity/services/connections/serviceconnection
  - category: Main Concepts / Metadata Standard / Schemas / Entity / Services / DashboardService
    url: /main-concepts/metadata-standard/schemas/entity/services/dashboardservice
  - category: Main Concepts / Metadata Standard / Schemas / Entity / Services / DatabaseService
    url: /main-concepts/metadata-standard/schemas/entity/services/databaseservice
  - category: Main Concepts / Metadata Standard / Schemas / Entity / Services
    url: /main-concepts/metadata-standard/schemas/entity/services
  - category: Main Concepts / Metadata Standard / Schemas / Entity / Services / Ingestionpipelines
    url: /main-concepts/metadata-standard/schemas/entity/services/ingestionpipelines
  - category: Main Concepts / Metadata Standard / Schemas / Entity / Services / Ingestionpipelines / IngestionPipeline
    url: /main-concepts/metadata-standard/schemas/entity/services/ingestionpipelines/ingestionpipeline
  - category: Main Concepts / Metadata Standard / Schemas / Entity / Services / MessagingService
    url: /main-concepts/metadata-standard/schemas/entity/services/messagingservice
  - category: Main Concepts / Metadata Standard / Schemas / Entity / Services / MetadataService
    url: /main-concepts/metadata-standard/schemas/entity/services/metadataservice
  - category: Main Concepts / Metadata Standard / Schemas / Entity / Services / MlmodelService
    url: /main-concepts/metadata-standard/schemas/entity/services/mlmodelservice
  - category: Main Concepts / Metadata Standard / Schemas / Entity / Services / PipelineService
    url: /main-concepts/metadata-standard/schemas/entity/services/pipelineservice
  - category: Main Concepts / Metadata Standard / Schemas / Entity / Services / StorageService
    url: /main-concepts/metadata-standard/schemas/entity/services/storageservice
  - category: Main Concepts / Metadata Standard / Schemas / Entity / Tags
    url: /main-concepts/metadata-standard/schemas/entity/tags
  - category: Main Concepts / Metadata Standard / Schemas / Entity / Tags / TagCategory
    url: /main-concepts/metadata-standard/schemas/entity/tags/tagcategory
  - category: Main Concepts / Metadata Standard / Schemas / Entity / Teams / Authn / GenerateToken
    url: /main-concepts/metadata-standard/schemas/entity/teams/authn/generatetoken
  - category: Main Concepts / Metadata Standard / Schemas / Entity / Teams / Authn
    url: /main-concepts/metadata-standard/schemas/entity/teams/authn
  - category: Main Concepts / Metadata Standard / Schemas / Entity / Teams / Authn / JwtAuth
    url: /main-concepts/metadata-standard/schemas/entity/teams/authn/jwtauth
  - category: Main Concepts / Metadata Standard / Schemas / Entity / Teams / Authn / SsoAuth
    url: /main-concepts/metadata-standard/schemas/entity/teams/authn/ssoauth
  - category: Main Concepts / Metadata Standard / Schemas / Entity / Teams
    url: /main-concepts/metadata-standard/schemas/entity/teams
  - category: Main Concepts / Metadata Standard / Schemas / Entity / Teams / Role
    url: /main-concepts/metadata-standard/schemas/entity/teams/role
  - category: Main Concepts / Metadata Standard / Schemas / Entity / Teams / Team
    url: /main-concepts/metadata-standard/schemas/entity/teams/team
  - category: Main Concepts / Metadata Standard / Schemas / Entity / Teams / User
    url: /main-concepts/metadata-standard/schemas/entity/teams/user
  - category: Main Concepts / Metadata Standard / Schemas / Entity / Type
    url: /main-concepts/metadata-standard/schemas/entity/type
  - category: Main Concepts / Metadata Standard / Schemas / Metadataingestion / DashboardServiceMetadataPipeline
    url: /main-concepts/metadata-standard/schemas/metadataingestion/dashboardservicemetadatapipeline
  - category: Main Concepts / Metadata Standard / Schemas / Metadataingestion / DatabaseServiceMetadataPipeline
    url: /main-concepts/metadata-standard/schemas/metadataingestion/databaseservicemetadatapipeline
  - category: Main Concepts / Metadata Standard / Schemas / Metadataingestion / DatabaseServiceProfilerPipeline
    url: /main-concepts/metadata-standard/schemas/metadataingestion/databaseserviceprofilerpipeline
  - category: Main Concepts / Metadata Standard / Schemas / Metadataingestion / DatabaseServiceQueryUsagePipeline
    url: /main-concepts/metadata-standard/schemas/metadataingestion/databaseservicequeryusagepipeline
  - category: Main Concepts / Metadata Standard / Schemas / Metadataingestion
    url: /main-concepts/metadata-standard/schemas/metadataingestion
  - category: Main Concepts / Metadata Standard / Schemas / Metadataingestion / MessagingServiceMetadataPipeline
    url: /main-concepts/metadata-standard/schemas/metadataingestion/messagingservicemetadatapipeline
  - category: Main Concepts / Metadata Standard / Schemas / Metadataingestion / MlmodelServiceMetadataPipeline
    url: /main-concepts/metadata-standard/schemas/metadataingestion/mlmodelservicemetadatapipeline
  - category: Main Concepts / Metadata Standard / Schemas / Metadataingestion / PipelineServiceMetadataPipeline
    url: /main-concepts/metadata-standard/schemas/metadataingestion/pipelineservicemetadatapipeline
  - category: Main Concepts / Metadata Standard / Schemas / Metadataingestion / Workflow
    url: /main-concepts/metadata-standard/schemas/metadataingestion/workflow
  - category: Main Concepts / Metadata Standard / Schemas / Security / Client / Auth0SSOClientConfig
    url: /main-concepts/metadata-standard/schemas/security/client/auth0ssoclientconfig
  - category: Main Concepts / Metadata Standard / Schemas / Security / Client / AzureSSOClientConfig
    url: /main-concepts/metadata-standard/schemas/security/client/azuressoclientconfig
  - category: Main Concepts / Metadata Standard / Schemas / Security / Client / CustomOidcSSOClientConfig
    url: /main-concepts/metadata-standard/schemas/security/client/customoidcssoclientconfig
  - category: Main Concepts / Metadata Standard / Schemas / Security / Client / GoogleSSOClientConfig
    url: /main-concepts/metadata-standard/schemas/security/client/googlessoclientconfig
  - category: Main Concepts / Metadata Standard / Schemas / Security / Client
    url: /main-concepts/metadata-standard/schemas/security/client
  - category: Main Concepts / Metadata Standard / Schemas / Security / Client / OktaSSOClientConfig
    url: /main-concepts/metadata-standard/schemas/security/client/oktassoclientconfig
  - category: Main Concepts / Metadata Standard / Schemas / Security / Client / OpenMetadataJWTClientConfig
    url: /main-concepts/metadata-standard/schemas/security/client/openmetadatajwtclientconfig
  - category: Main Concepts / Metadata Standard / Schemas / Security / Credentials / AwsCredentials
    url: /main-concepts/metadata-standard/schemas/security/credentials/awscredentials
  - category: Main Concepts / Metadata Standard / Schemas / Security / Credentials / GcsCredentials
    url: /main-concepts/metadata-standard/schemas/security/credentials/gcscredentials
  - category: Main Concepts / Metadata Standard / Schemas / Security / Credentials
    url: /main-concepts/metadata-standard/schemas/security/credentials
  - category: Main Concepts / Metadata Standard / Schemas / Security
    url: /main-concepts/metadata-standard/schemas/security
  - category: Main Concepts / Metadata Standard / Schemas / Tests / Basic
    url: /main-concepts/metadata-standard/schemas/tests/basic
  - category: Main Concepts / Metadata Standard / Schemas / Tests / Column / ColumnValueMaxToBeBetween
    url: /main-concepts/metadata-standard/schemas/tests/column/columnvaluemaxtobebetween
  - category: Main Concepts / Metadata Standard / Schemas / Tests / Column / ColumnValueMeanToBeBetween
    url: /main-concepts/metadata-standard/schemas/tests/column/columnvaluemeantobebetween
  - category: Main Concepts / Metadata Standard / Schemas / Tests / Column / ColumnValueMedianToBeBetween
    url: /main-concepts/metadata-standard/schemas/tests/column/columnvaluemediantobebetween
  - category: Main Concepts / Metadata Standard / Schemas / Tests / Column / ColumnValueMinToBeBetween
    url: /main-concepts/metadata-standard/schemas/tests/column/columnvaluemintobebetween
  - category: Main Concepts / Metadata Standard / Schemas / Tests / Column / ColumnValueStdDevToBeBetween
    url: /main-concepts/metadata-standard/schemas/tests/column/columnvaluestddevtobebetween
  - category: Main Concepts / Metadata Standard / Schemas / Tests / Column / ColumnValuesLengthsToBeBetween
    url: /main-concepts/metadata-standard/schemas/tests/column/columnvalueslengthstobebetween
  - category: Main Concepts / Metadata Standard / Schemas / Tests / Column / ColumnValuesMissingCountToBeEqual
    url: /main-concepts/metadata-standard/schemas/tests/column/columnvaluesmissingcounttobeequal
  - category: Main Concepts / Metadata Standard / Schemas / Tests / Column / ColumnValuesSumToBeBetween
    url: /main-concepts/metadata-standard/schemas/tests/column/columnvaluessumtobebetween
  - category: Main Concepts / Metadata Standard / Schemas / Tests / Column / ColumnValuesToBeBetween
    url: /main-concepts/metadata-standard/schemas/tests/column/columnvaluestobebetween
  - category: Main Concepts / Metadata Standard / Schemas / Tests / Column / ColumnValuesToBeInSet
    url: /main-concepts/metadata-standard/schemas/tests/column/columnvaluestobeinset
  - category: Main Concepts / Metadata Standard / Schemas / Tests / Column / ColumnValuesToBeNotInSet
    url: /main-concepts/metadata-standard/schemas/tests/column/columnvaluestobenotinset
  - category: Main Concepts / Metadata Standard / Schemas / Tests / Column / ColumnValuesToBeNotNull
    url: /main-concepts/metadata-standard/schemas/tests/column/columnvaluestobenotnull
  - category: Main Concepts / Metadata Standard / Schemas / Tests / Column / ColumnValuesToBeUnique
    url: /main-concepts/metadata-standard/schemas/tests/column/columnvaluestobeunique
  - category: Main Concepts / Metadata Standard / Schemas / Tests / Column / ColumnValuesToMatchRegex
    url: /main-concepts/metadata-standard/schemas/tests/column/columnvaluestomatchregex
  - category: Main Concepts / Metadata Standard / Schemas / Tests / Column / ColumnValuesToNotMatchRegex
    url: /main-concepts/metadata-standard/schemas/tests/column/columnvaluestonotmatchregex
  - category: Main Concepts / Metadata Standard / Schemas / Tests / Column
    url: /main-concepts/metadata-standard/schemas/tests/column
  - category: Main Concepts / Metadata Standard / Schemas / Tests / ColumnTest
    url: /main-concepts/metadata-standard/schemas/tests/columntest
  - category: Main Concepts / Metadata Standard / Schemas / Tests / CustomMetric
    url: /main-concepts/metadata-standard/schemas/tests/custommetric
  - category: Main Concepts / Metadata Standard / Schemas / Tests
    url: /main-concepts/metadata-standard/schemas/tests
  - category: Main Concepts / Metadata Standard / Schemas / Tests / Table
    url: /main-concepts/metadata-standard/schemas/tests/table
  - category: Main Concepts / Metadata Standard / Schemas / Tests / Table / TableColumnCountToBeBetween
    url: /main-concepts/metadata-standard/schemas/tests/table/tablecolumncounttobebetween
  - category: Main Concepts / Metadata Standard / Schemas / Tests / Table / TableColumnCountToEqual
    url: /main-concepts/metadata-standard/schemas/tests/table/tablecolumncounttoequal
  - category: Main Concepts / Metadata Standard / Schemas / Tests / Table / TableColumnNameToExist
    url: /main-concepts/metadata-standard/schemas/tests/table/tablecolumnnametoexist
  - category: Main Concepts / Metadata Standard / Schemas / Tests / Table / TableColumnToMatchSet
    url: /main-concepts/metadata-standard/schemas/tests/table/tablecolumntomatchset
  - category: Main Concepts / Metadata Standard / Schemas / Tests / Table / TableCustomSQLQuery
    url: /main-concepts/metadata-standard/schemas/tests/table/tablecustomsqlquery
  - category: Main Concepts / Metadata Standard / Schemas / Tests / Table / TableRowCountToBeBetween
    url: /main-concepts/metadata-standard/schemas/tests/table/tablerowcounttobebetween
  - category: Main Concepts / Metadata Standard / Schemas / Tests / Table / TableRowCountToEqual
    url: /main-concepts/metadata-standard/schemas/tests/table/tablerowcounttoequal
  - category: Main Concepts / Metadata Standard / Schemas / Tests / TableTest
    url: /main-concepts/metadata-standard/schemas/tests/tabletest
  - category: Main Concepts / Metadata Standard / Schemas / Type / AuditLog
    url: /main-concepts/metadata-standard/schemas/type/auditlog
  - category: Main Concepts / Metadata Standard / Schemas / Type / Basic
    url: /main-concepts/metadata-standard/schemas/type/basic
  - category: Main Concepts / Metadata Standard / Schemas / Type / ChangeEvent
    url: /main-concepts/metadata-standard/schemas/type/changeevent
  - category: Main Concepts / Metadata Standard / Schemas / Type / CollectionDescriptor
    url: /main-concepts/metadata-standard/schemas/type/collectiondescriptor
  - category: Main Concepts / Metadata Standard / Schemas / Type / DailyCount
    url: /main-concepts/metadata-standard/schemas/type/dailycount
  - category: Main Concepts / Metadata Standard / Schemas / Type / EntityHistory
    url: /main-concepts/metadata-standard/schemas/type/entityhistory
  - category: Main Concepts / Metadata Standard / Schemas / Type / EntityLineage
    url: /main-concepts/metadata-standard/schemas/type/entitylineage
  - category: Main Concepts / Metadata Standard / Schemas / Type / EntityReference
    url: /main-concepts/metadata-standard/schemas/type/entityreference
  - category: Main Concepts / Metadata Standard / Schemas / Type / EntityRelationship
    url: /main-concepts/metadata-standard/schemas/type/entityrelationship
  - category: Main Concepts / Metadata Standard / Schemas / Type / EntityUsage
    url: /main-concepts/metadata-standard/schemas/type/entityusage
  - category: Main Concepts / Metadata Standard / Schemas / Type / FilterPattern
    url: /main-concepts/metadata-standard/schemas/type/filterpattern
  - category: Main Concepts / Metadata Standard / Schemas / Type / Include
    url: /main-concepts/metadata-standard/schemas/type/include
  - category: Main Concepts / Metadata Standard / Schemas / Type
    url: /main-concepts/metadata-standard/schemas/type
  - category: Main Concepts / Metadata Standard / Schemas / Type / JdbcConnection
    url: /main-concepts/metadata-standard/schemas/type/jdbcconnection
  - category: Main Concepts / Metadata Standard / Schemas / Type / Paging
    url: /main-concepts/metadata-standard/schemas/type/paging
  - category: Main Concepts / Metadata Standard / Schemas / Type / Profile
    url: /main-concepts/metadata-standard/schemas/type/profile
  - category: Main Concepts / Metadata Standard / Schemas / Type / QueryParserData
    url: /main-concepts/metadata-standard/schemas/type/queryparserdata
  - category: Main Concepts / Metadata Standard / Schemas / Type / Reaction
    url: /main-concepts/metadata-standard/schemas/type/reaction
  - category: Main Concepts / Metadata Standard / Schemas / Type / Schedule
    url: /main-concepts/metadata-standard/schemas/type/schedule
  - category: Main Concepts / Metadata Standard / Schemas / Type / Storage
    url: /main-concepts/metadata-standard/schemas/type/storage
  - category: Main Concepts / Metadata Standard / Schemas / Type / TableQuery
    url: /main-concepts/metadata-standard/schemas/type/tablequery
  - category: Main Concepts / Metadata Standard / Schemas / Type / TableUsageCount
    url: /main-concepts/metadata-standard/schemas/type/tableusagecount
  - category: Main Concepts / Metadata Standard / Schemas / Type / TagLabel
    url: /main-concepts/metadata-standard/schemas/type/taglabel
  - category: Main Concepts / Metadata Standard / Schemas / Type / UsageDetails
    url: /main-concepts/metadata-standard/schemas/type/usagedetails
  - category: Main Concepts / Metadata Standard / Schemas / Type / UsageRequest
    url: /main-concepts/metadata-standard/schemas/type/usagerequest

  - category: Main Concepts / Metadata Standard / APIs
    url: /main-concepts/metadata-standard/apis

  - category: Developers
    url: /developers
    color: violet-70
    icon: developers
  - category: Developers / Architecture
    url: /developers/architecture
  - category: Developers / Architecture / Understand Code Layout
    url: /developers/architecture/code-layout
  - category: Developers / Open Source Community
    url: /developers/open-source-community
  - category: Developers / Contribute
    url: /developers/contribute
  - category: Developers / Contribute / Build the Code and Run Tests
    url: /developers/contribute/build-code-and-run-tests
  - category: Developers / Contribute / Build the Code and Run Tests / Prerequisites
    url: /developers/contribute/build-code-and-run-tests/prerequisites
  - category: Developers / Contribute / Build the Code and Run Tests / OpenMetadata Server
    url: /developers/contribute/build-code-and-run-tests/openmetadata-server
  - category: Developers / Contribute / Build the Code and Run Tests / Ingestion Framework
    url: /developers/contribute/build-code-and-run-tests/ingestion-framework
  - category: Developers / Contribute / Build the Code and Run Tests / Generate Typescript Types From JSON Schema
    url: /developers/contribute/build-code-and-run-tests/generate-typescript-types-from-json-schema
  - category: Developers / Contribute / Build the Code and Run Tests / OpenMetadata UI
    url: /developers/contribute/build-code-and-run-tests/openmetadata-ui
  - category: Developers / Contribute / Build the Code and Run Tests / Cypress Integration Tests
    url: /developers/contribute/build-code-and-run-tests/cypress-integration-tests
  - category: Developers / Contribute / UX Style Guide
    url: /developers/contribute/ux-style-guide
  - category: Developers / Webhooks
    url: /developers/webhooks

  - category: SDK
    url: /sdk
    color: violet-70
    icon: sdk
  - category: SDK / Python SDK
    url: /sdk/python
  - category: SDK / Python SDK / Entities
    url: /sdk/python/entities
  - category: SDK / Python SDK / Entities / ML Model
    url: /sdk/python/entities/ml-model
  - category: SDK / Python SDK / Ingestion
    url: /sdk/python/ingestion
  - category: SDK / Python SDK / Ingestion / DBT
    url: /sdk/python/ingestion/dbt
  - category: SDK / Python SDK / Ingestion / Lineage
    url: /sdk/python/ingestion/lineage
  - category: SDK / Python SDK / Build a Connector
    url: /sdk/python/build-connector
  - category: SDK / Python SDK / Build a Connector / Source
    url: /sdk/python/build-connector/source
  - category: SDK / Python SDK / Build a Connector / Stage
    url: /sdk/python/build-connector/stage
  - category: SDK / Python SDK / Build a Connector / Sink
    url: /sdk/python/build-connector/sink
  - category: SDK / Python SDK / Build a Connector / Bulk Sink
    url: /sdk/python/build-connector/bulk-sink
  - category: SDK / Java SDK
    url: /sdk/java
---<|MERGE_RESOLUTION|>--- conflicted
+++ resolved
@@ -486,13 +486,10 @@
     url: /connectors/ingestion/deployment
   - category: Connectors / Ingestion / Run Connectors in your Airflow
     url: /connectors/ingestion/run-connectors-in-airflow
-<<<<<<< HEAD
   - category: Connectors / Ingestion / Run Connectors from MWAA
     url: /connectors/ingestion/run-connectors-from-mwaa
-=======
   - category: Connectors / Ingestion / Best Practices
     url: /connectors/ingestion/best-practices
->>>>>>> b23d8353
 
   - category: How to guides
     url: /how-to-guides
