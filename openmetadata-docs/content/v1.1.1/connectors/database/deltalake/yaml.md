--- conflicted
+++ resolved
@@ -8,11 +8,7 @@
 {% multiTablesWrapper %}
 
 | Feature            | Status                       |
-<<<<<<< HEAD
-| :----------------- |:-----------------------------|
-=======
 |:-------------------|:-----------------------------|
->>>>>>> f7e2ae0b
 | Stage              | PROD                         |
 | Metadata           | {% icon iconName="check" /%} |
 | Query Usage        | {% icon iconName="cross" /%} |
@@ -148,7 +144,7 @@
 
 **includeViews**: true or false, to ingest views definitions.
 
-**databaseFilterPattern**, **schemaFilterPattern**, **tableFilterPattern**: Note that the filter supports regex as include or exclude. You can find examples [here](/connectors/ingestion/workflows/metadata/filter-patterns/database)
+**databaseFilterPattern**, **schemaFilterPattern**, **tableFilternPattern**: Note that the filter supports regex as include or exclude. You can find examples [here](/connectors/ingestion/workflows/metadata/filter-patterns/database)
 
 {% /codeInfo %}
 
