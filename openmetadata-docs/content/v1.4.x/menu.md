--- conflicted
+++ resolved
@@ -197,304 +197,8 @@
   - category: Deployment / Backup & Restore Metadata
     url: /deployment/backup-restore-metadata
 
-<<<<<<< HEAD
-  - category: How-to Guides
-    url: /how-to-guides
-    color: violet-70
-    icon: openmetadata
-
-  - category: How-to Guides / Admin Guide
-    url: /how-to-guides/admin-guide
-  - category: How-to Guides / Admin Guide / How to Ingest Metadata
-    url: /how-to-guides/admin-guide/how-to-ingest-metadata
-  - category: How-to Guides / Admin Guide / How to Delete a Service Connection
-    url: /how-to-guides/admin-guide/delete-service-connection
-  - category: How-to Guides / Admin Guide / Manage Teams and Users
-    url: /how-to-guides/admin-guide/teams-and-users
-  - category: How-to Guides / Admin Guide / Manage Teams and Users / Team Structure in OpenMetadata
-    url: /how-to-guides/admin-guide/teams-and-users/team-structure-openmetadata
-  - category: How-to Guides / Admin Guide / Manage Teams and Users / How to Add a Team
-    url: /how-to-guides/admin-guide/teams-and-users/add-team
-  - category: How-to Guides / Admin Guide / Manage Teams and Users / How to Invite Users to OpenMetadata
-    url: /how-to-guides/admin-guide/teams-and-users/invite-users
-  - category: How-to Guides / Admin Guide / Manage Teams and Users / How to Add Users to Teams
-    url: /how-to-guides/admin-guide/teams-and-users/add-users
-  - category: How-to Guides / Admin Guide / Manage Teams and Users / How to Change the Team Type
-    url: /how-to-guides/admin-guide/teams-and-users/change-team-type
-  - category: How-to Guides / Admin Guide / Advanced Guide for Roles and Policies
-    url: /how-to-guides/admin-guide/roles-policies
-  - category: How-to Guides / Admin Guide / Advanced Guide for Roles and Policies / Building Blocks of Authorization - Rules, Policies, and Roles
-    url: /how-to-guides/admin-guide/roles-policies/authorization
-  - category: How-to Guides / Admin Guide / Advanced Guide for Roles and Policies / Use Cases - Creating Roles & Policies in OpenMetadata
-    url: /how-to-guides/admin-guide/roles-policies/use-cases
-  - category: How-to Guides / Admin Guide / Set up Data Observability Alerts and Notifications
-    url: /how-to-guides/admin-guide/alerts
-  - category: How-to Guides / Admin Guide / CLI Ingestion with Basic Auth
-    url: /how-to-guides/admin-guide/cli-ingestion-with-basic-auth
-  - category: How-to Guides / Admin Guide / How to Add Custom Logo
-    url: /how-to-guides/admin-guide/how-to-add-custom-logo
-  - category: How-to Guides / Admin Guide / Reindexing Search
-    url: /how-to-guides/admin-guide/Reindexing-Search  
-
-  - category: How-to Guides / Guide for Data Users
-    url: /how-to-guides/guide-for-data-users
-  - category: How-to Guides / Guide for Data Users / Understanding the Basics of OpenMetadata
-    url: /how-to-guides/guide-for-data-users/basics-openmetadata
-  - category: How-to Guides / Guide for Data Users / Overview of Data Assets
-    url: /how-to-guides/guide-for-data-users/data-asset-tabs
-  - category: How-to Guides / Guide for Data Users / How to Add Description using Markdown
-    url: /how-to-guides/guide-for-data-users/description
-  - category: How-to Guides / Guide for Data Users / How to Request for Description
-    url: /how-to-guides/guide-for-data-users/request-description
-  - category: How-to Guides / Guide for Data Users / How to Assign or Change Data Ownership
-    url: /how-to-guides/guide-for-data-users/data-ownership
-  - category: How-to Guides / Guide for Data Users / How to Follow a Data Asset
-    url: /how-to-guides/guide-for-data-users/follow-data-asset
-  - category: How-to Guides / Guide for Data Users / How to Add Tags
-    url: /how-to-guides/guide-for-data-users/tags
-  - category: How-to Guides / Guide for Data Users / How to Request for Tags
-    url: /how-to-guides/guide-for-data-users/request-tags
-  - category: How-to Guides / Guide for Data Users / How to Add Glossary Terms
-    url: /how-to-guides/guide-for-data-users/glossary
-  - category: How-to Guides / Guide for Data Users / How to Create a Custom Property for a Data Asset
-    url: /how-to-guides/guide-for-data-users/custom
-  - category: How-to Guides / Guide for Data Users / How to Customize OpenMetadata
-    url: /how-to-guides/guide-for-data-users/theme  
-  - category: How-to Guides / Guide for Data Users / Overview of Announcements
-    url: /how-to-guides/guide-for-data-users/announcements
-  - category: How-to Guides / Guide for Data Users / How to Create an Announcement
-    url: /how-to-guides/guide-for-data-users/add-announcement
-  - category: How-to Guides / Guide for Data Users / Data Asset Versioning
-    url: /how-to-guides/guide-for-data-users/versions
-  - category: How-to Guides / Guide for Data Users / How to Delete a Data Asset
-    url: /how-to-guides/guide-for-data-users/delete
-  - category: How-to Guides / Guide for Data Users / OpenMetadata Browser Extension
-    url: /how-to-guides/guide-for-data-users/browser-ext
-
-  - category: How-to Guides / Data Discovery
-    url: /how-to-guides/data-discovery
-  - category: How-to Guides / Data Discovery / How to Discover Assets of Interest
-    url: /how-to-guides/data-discovery/discover
-  - category: How-to Guides / Data Discovery / Get a Quick Glance of the Data Assets
-    url: /how-to-guides/data-discovery/preview
-  - category: How-to Guides / Data Discovery / Detailed View of the Data Assets
-    url: /how-to-guides/data-discovery/details
-  - category: How-to Guides / Data Discovery / Add Complex Queries using Advanced Search
-    url: /how-to-guides/data-discovery/advanced
-
-  - category: How-to Guides / Data Collaboration
-    url: /how-to-guides/data-collaboration
-  - category: How-to Guides / Data Collaboration / Understanding Activity Feeds
-    url: /how-to-guides/data-collaboration/activity-feeds
-  - category: How-to Guides / Data Collaboration / Conversation Threads
-    url: /how-to-guides/data-collaboration/conversation
-  - category: How-to Guides / Data Collaboration / Tasks
-    url: /how-to-guides/data-collaboration/tasks
-  - category: How-to Guides / Data Collaboration / How to Request for Description
-    url: /how-to-guides/data-collaboration/request-description
-  - category: How-to Guides / Data Collaboration / How to Request for Tags
-    url: /how-to-guides/data-collaboration/request-tags
-  - category: How-to Guides / Data Collaboration / Overview of Announcements
-    url: /how-to-guides/data-collaboration/announcements
-  - category: How-to Guides / Data Collaboration / How to Create an Announcement
-    url: /how-to-guides/data-collaboration/add-announcement
-  - category: How-to Guides / Data Collaboration / Overview of Knowledge Center
-    url: /how-to-guides/data-collaboration/knowledge-center
-
-  - category: How-to Guides / Data Quality and Observability
-    url: /how-to-guides/data-quality-observability
-  - category: How-to Guides / Data Quality and Observability / Data Quality
-    url: /how-to-guides/data-quality-observability/quality
-  - category: How-to Guides / Data Quality and Profiler / Data Quality / Data Quality Tab
-    url: /how-to-guides/data-quality-observability/quality/tab
-  - category: How-to Guides / Data Quality and Profiler / Data Quality / How to Write and Deploy No-Code Test Cases
-    url: /how-to-guides/data-quality-observability/quality/test
-  - category: How-to Guides / Data Quality and Observability / Data Quality / Configure Data Quality
-    url: /how-to-guides/data-quality-observability/quality/configure
-  - category: How-to Guides / Data Quality and Observability / Data Quality / Tests - YAML Config
-    url: /how-to-guides/data-quality-observability/quality/tests-yaml
-  - category: How-to Guides / Data Quality and Observability / Data Quality / Custom Tests
-    url: /how-to-guides/data-quality-observability/quality/custom-tests
-  - category: How-to Guides / Data Quality and Observability / Data Profiler
-    url: /how-to-guides/data-quality-observability/profiler
-  - category: How-to Guides / Data Quality and Profiler / Data Profiler/ Profiler Tab
-    url: /how-to-guides/data-quality-observability/profiler/tab
-  - category: How-to Guides / Data Quality and Observability / Data Profiler / Profiler Workflow
-    url: /how-to-guides/data-quality-observability/profiler/workflow
-  - category: How-to Guides / Data Quality and Observability / Data Profiler / Metrics
-    url: /how-to-guides/data-quality-observability/profiler/metrics
-  - category: How-to Guides / Data Quality and Observability / Data Profiler / Sample Data
-    url: /how-to-guides/data-quality-observability/profiler/external-sample-data
-  - category: How-to Guides / Data Quality and Observability / Data Profiler / External Workflow
-    url: /how-to-guides/data-quality-observability/profiler/external-workflow
-  - category: How-to Guides / Data Quality and Observability / Data Profiler / Auto PII Tagging
-    url: /how-to-guides/data-quality-observability/profiler/auto-pii-tagging
-  - category: How-to Guides / Data Quality and Observability / Data Observability
-    url: /how-to-guides/data-quality-observability/observability
-  - category: How-to Guides / Data Quality and Observability / Data Observability / Observability Alerts
-    url: /how-to-guides/data-quality-observability/observability/alerts
-  - category: How-to Guides / Data Quality and Observability / Incident Manager
-    url: /how-to-guides/data-quality-observability/incident-manager
-  - category: How-to Guides / Data Quality and Observability / Incident Manager / How to work with the Incident Manager
-    url: /how-to-guides/data-quality-observability/incident-manager/workflow
-  - category: How-to Guides / Data Quality and Observability / Incident Manager / Root Cause Analysis
-    url: /how-to-guides/data-quality-observability/incident-manager/root-cause-analysis
-    isCollateOnly: true
-
-  - category: How-to Guides / Data Lineage
-    url: /how-to-guides/data-lineage
-  - category: How-to Guides / Data Lineage / How to Deploy a Lineage Workflow
-    url: /how-to-guides/data-lineage/workflow
-  - category: How-to Guides / Data Lineage / Explore the Lineage View
-    url: /how-to-guides/data-lineage/explore
-  - category: How-to Guides / Data Lineage / How Column-Level Lineage Works
-    url: /how-to-guides/data-lineage/column
-  - category: How-to Guides / Data Lineage / How to Manually Add or Edit Lineage
-    url: /how-to-guides/data-lineage/manual
-
-  - category: How-to Guides / Data Insights
-    url: /how-to-guides/data-insights
-  - category: How-to Guides / Data Insights / What is Tiering
-    url: /how-to-guides/data-insights/tiering
-  - category: How-to Guides / Data Insights / Set Up Data Insights Ingestion
-    url: /how-to-guides/data-insights/ingestion
-  - category: How-to Guides / Data Insights / Key Performance Indicators (KPI)
-    url: /how-to-guides/data-insights/kpi
-  - category: How-to Guides / Data Insights / Run Data Insights using Airflow SDK
-    url: /how-to-guides/data-insights/airflow-sdk
-  - category: How-to Guides / Data Insights / Run Data Insights using Metadata CLI
-    url: /how-to-guides/data-insights/metadata-cli   
-  - category: How-to Guides / Data Insights / Run Elasticsearch Reindex using Airflow SDK
-    url: /how-to-guides/data-insights/elasticsearch-reindex 
-  - category: How-to Guides / Data Insights / Data Insights Report
-    url: /how-to-guides/data-insights/report
-  - category: How-to Guides / Data Insights / Cost Analysis
-    url: /how-to-guides/data-insights/cost-analysis
-  - category: How-to Guides / Data Insights / Configure the Data Insights Report
-    url: /how-to-guides/data-insights/email-report
-  - category: How-to Guides / Data Insights / How to Transform the Data Culture of Your Company
-    url: /how-to-guides/data-insights/data-culture
-
-  - category: How-to Guides / Data Governance
-    url: /how-to-guides/data-governance
-  - category: How-to Guides / Data Governance / Glossary
-    url: /how-to-guides/data-governance/glossary
-  - category: How-to Guides / Data Governance / Glossary / What is a Glossary Term
-    url: /how-to-guides/data-governance/glossary/glossary-term
-  - category: How-to Guides / Data Governance / Glossary / How to Setup a Glossary
-    url: /how-to-guides/data-governance/glossary/setup
-  - category: How-to Guides / Data Governance / Glossary / How to Create Glossary Terms
-    url: /how-to-guides/data-governance/glossary/create-terms
-  - category: How-to Guides / Data Governance / Glossary / How to Bulk Import a Glossary
-    url: /how-to-guides/data-governance/glossary/import
-  - category: How-to Guides / Data Governance / Glossary / Glossary Export
-    url: /how-to-guides/data-governance/glossary/export
-  - category: How-to Guides / Data Governance / Glossary / Glossary Approval Workflow
-    url: /how-to-guides/data-governance/glossary/approval
-  - category: How-to Guides / Data Governance / Glossary / Glossary Styling
-    url: /how-to-guides/data-governance/glossary/styling
-  - category: How-to Guides / Data Governance / Glossary / How to Add Assets to Glossary Terms
-    url: /how-to-guides/data-governance/glossary/assets
-  - category: How-to Guides / Data Governance / Glossary / Best Practices for Glossary
-    url: /how-to-guides/data-governance/glossary/best-practices
-  - category: How-to Guides / Data Governance / Classification
-    url: /how-to-guides/data-governance/classification
-  - category: How-to Guides / Data Governance / Classification / Overview of Classification
-    url: /how-to-guides/data-governance/classification/overview
-  - category: How-to Guides / Data Governance / Classification / How to Classify Data Assets
-    url: /how-to-guides/data-governance/classification/assets
-  - category: How-to Guides / Data Governance / Classification / How to Request for Classification Tags
-    url: /how-to-guides/data-governance/classification/request-tags
-  - category: How-to Guides / Data Governance / Classification / Auto-Classification in OpenMetadata
-    url: /how-to-guides/data-governance/classification/auto
-  - category: How-to Guides / Data Governance / Classification / What are Tiers
-    url: /how-to-guides/data-governance/classification/tiers
-  - category: How-to Guides / Data Governance / Classification / Best Practices for Classification
-    url: /how-to-guides/data-governance/classification/best-practices
-  - category: How-to Guides / Data Governance / Domains & Data Product
-    url: /how-to-guides/data-governance/domains-&-data-product
-  - category: How-to Guides / Data Governance / Domains & Data Product /  How to Use Domains
-    url: /how-to-guides/data-governance/domains-&-data-product/domains
-  - category: How-to Guides / Data Governance / Domains & Data Product /  How to Use Data Products
-    url: /how-to-guides/data-governance/domains-&-data-product/data-products
-
-  - category: Releases
-    url: /releases
-    color: violet-70
-    icon: overview
-  - category: Releases / Latest Release
-    url: /releases/latest-release
-  - category: Releases / Supported Releases
-    url: /releases/supported
-  - category: Releases / All Releases
-    url: /releases/all-releases
-  - category: Releases / All Releases / 1.4.2 Release
-    url: /releases/all-releases/#1.4.2-release
-  - category: Releases / All Releases / 1.4.1 Release
-    url: /releases/all-releases/#1.4.1-release
-  - category: Releases / All Releases / 1.4.0 Release
-    url: /releases/all-releases/#1.4.0-release
-  - category: Releases / All Releases / 1.3.4 Release
-    url: /releases/all-releases/#1.3.4-release
-  - category: Releases / All Releases / 1.3.3 Release
-    url: /releases/all-releases/#1.3.3-release
-  - category: Releases / All Releases / 1.3.2 Release
-    url: /releases/all-releases/#1.3.2-release
-  - category: Releases / All Releases / 1.3.1 Release
-    url: /releases/all-releases/#1.3.1-release
-  - category: Releases / All Releases / 1.3.0 Release
-    url: /releases/all-releases/#1.3.0-release
-  - category: Releases / All Releases / 1.2.0 Release
-    url: /releases/all-releases/#1.2.0-release
-  - category: Releases / All Releases / 1.1.2 Release
-    url: /releases/all-releases/#1.1.2-release
-  - category: Releases / All Releases / 1.1.1 Release
-    url: /releases/all-releases/#1.1.1-release
-  - category: Releases / All Releases / 1.1.0 Release
-    url: /releases/all-releases/#1.1.0-release
-  - category: Releases / All Releases / 1.0.0 Release
-    url: /releases/all-releases/#1.0.0-release
-  - category: Releases / All Releases / 0.13.3 Release
-    url: /releases/all-releases/#0.13.3-release
-  - category: Releases / All Releases / 0.13.2 Release
-    url: /releases/all-releases/#0.13.2-release
-  - category: Releases / All Releases / 0.13.1 Release
-    url: /releases/all-releases/#0.13.1-release
-  - category: Releases / All Releases / 0.13.0 Release
-    url: /releases/all-releases/#0.13.0-release
-  - category: Releases / All Releases / 0.12.3 Release
-    url: /releases/all-releases/#0.12.3-release
-  - category: Releases / All Releases / 0.12.2 Release
-    url: /releases/all-releases/#0.12.2-release
-  - category: Releases / All Releases / 0.12.1 Release
-    url: /releases/all-releases/#0.12.1-release
-  - category: Releases / All Releases / 0.12.0 Release
-    url: /releases/all-releases/#0.12.0-release
-  - category: Releases / All Releases / 0.11.0 Release
-    url: /releases/all-releases/#0.11.0-release
-  - category: Releases / All Releases / 0.10.1 Release
-    url: /releases/all-releases/#0.10.1-release
-  - category: Releases / All Releases / 0.10.0 Release
-    url: /releases/all-releases/#0.10.0-release
-  - category: Releases / All Releases / 0.9.0 Release
-    url: /releases/all-releases/#0.9.0-release
-  - category: Releases / All Releases / 0.8.0 Release
-    url: /releases/all-releases/#0.8.0-release
-  - category: Releases / All Releases / 0.7.0 Release
-    url: /releases/all-releases/#0.7.0-release
-  - category: Releases / All Releases / 0.6.0 Release
-    url: /releases/all-releases/#0.6.0-release
-  - category: Releases / All Releases / 0.5.0 Release
-    url: /releases/all-releases/#0.5.0-release
-  - category: Releases / All Releases / 0.4.0 Release
-    url: /releases/all-releases/#0.4.0-release
-
-  - category: Roadmap
-    url: /roadmap
-=======
   - category: Deployment / Metrics
     url: /deployment/metrics
->>>>>>> a3e6ba2e
 
   - category: Connectors
     url: /connectors
@@ -1150,6 +854,12 @@
     url: /how-to-guides/data-governance/classification/tiers
   - category: How-to Guides / Data Governance / Classification / Best Practices for Classification
     url: /how-to-guides/data-governance/classification/best-practices
+  - category: How-to Guides / Data Governance / Domains & Data Product
+    url: /how-to-guides/data-governance/domains-&-data-product
+  - category: How-to Guides / Data Governance / Domains & Data Product /  How to Use Domains
+    url: /how-to-guides/data-governance/domains-&-data-product/domains
+  - category: How-to Guides / Data Governance / Domains & Data Product /  How to Use Data Products
+    url: /how-to-guides/data-governance/domains-&-data-product/data-products
 
   - category: Releases
     url: /releases
