---
title: Databricks
slug: /connectors/database/databricks
---

{% connectorDetailsHeader
name="Databricks"
stage="PROD"
platform="OpenMetadata"
availableFeatures=["Metadata", "Query Usage", "Lineage", "Column-level Lineage", "Data Profiler", "Data Quality", "dbt", "Tags", "Sample Data", "Reverse Metadata Ingestion (Collate Only)"]
unavailableFeatures=["Owners", "Stored Procedures"]
/ %}

{% note %}
As per the [documentation](https://docs.databricks.com/en/data-governance/unity-catalog/tags.html#manage-tags-with-sql-commands) here, note that we only support metadata `tag` extraction for databricks version 13.3 version and higher.
{% /note %}


In this section, we provide guides and references to use the Databricks connector.

Configure and schedule Databricks metadata and profiler workflows from the OpenMetadata UI:

- [Unity Catalog](#unity-catalog)
- [Metadata Ingestion](#metadata-ingestion)
- [Query Usage](/connectors/ingestion/workflows/usage)
- [Data Profiler](/how-to-guides/data-quality-observability/profiler/workflow)
- [Data Quality](/how-to-guides/data-quality-observability/quality)
- [Lineage](/how-to-guides/data-lineage/workflow)
- [dbt Integration](/connectors/ingestion/workflows/dbt)
<<<<<<< HEAD
=======
- [Reverse Metadata](#reverse-metadata)
>>>>>>> 20e47c21
- [Troubleshooting](/connectors/database/databricks/troubleshooting)
{% partial file="/v1.7/connectors/reverse-metadata-link.md" collate: true /%}

{% partial file="/v1.7/connectors/ingestion-modes-tiles.md" variables={yamlPath: "/connectors/database/databricks/yaml"} /%}

{% partial file="/v1.7/connectors/external-ingestion-deployment.md" /%}

## Unity Catalog

If you are using unity catalog in Databricks, then checkout the [Unity Catalog](/connectors/database/unity-catalog) connector.

## Metadata Ingestion

{% partial 
  file="/v1.7/connectors/metadata-ingestion-ui.md" 
  variables={
    connector: "Databricks", 
    selectServicePath: "/images/v1.7/connectors/databricks/select-service.png",
    addNewServicePath: "/images/v1.7/connectors/databricks/add-new-service.png",
    serviceConnectionPath: "/images/v1.7/connectors/databricks/service-connection.png",
} 
/%}

{% stepsContainer %}
{% extraContent parentTagName="stepsContainer" %}

#### Connection Details

- **Host and Port**: Enter the fully qualified hostname and port number for your Databricks deployment in the Host and Port field.
- **Token**: Generated Token to connect to Databricks.
- **HTTP Path**: Databricks compute resources URL.
- **connectionTimeout**: The maximum amount of time (in seconds) to wait for a successful connection to the data source. If the connection attempt takes longer than this timeout period, an error will be returned.
- **Catalog**: Catalog of the data source(Example: hive_metastore). This is optional parameter, if you would like to restrict the metadata reading to a single catalog. When left blank, OpenMetadata Ingestion attempts to scan all the catalog.
- **DatabaseSchema**: databaseSchema of the data source. This is optional parameter, if you would like to restrict the metadata reading to a single databaseSchema. When left blank, OpenMetadata Ingestion attempts to scan all the databaseSchema.

{% partial file="/v1.7/connectors/database/advanced-configuration.md" /%}

{% /extraContent %}

{% partial file="/v1.7/connectors/test-connection.md" /%}

{% partial file="/v1.7/connectors/database/configure-ingestion.md" /%}

{% partial file="/v1.7/connectors/ingestion-schedule-and-deploy.md" /%}

{% /stepsContainer %}

{% partial file="/v1.7/connectors/database/databricks/reverse-metadata.md" collate: true /%}

<<<<<<< HEAD
{% partial file="/v1.7/connectors/database/related.md" /%}
=======
## Reverse Metadata

{% note %}
This feature is specific to Collate and requires the Collate Enterprise License.
{% /note %}

### Description Management

Databricks supports description updates at all levels:
- Database level
- Schema level
- Table level
- Column level

### Owner Management

Databricks supports owner management at the following levels:
- Database level
- Schema level
- Table level

### Tag Management

Databricks supports tag management at all levels:
- Database level
- Schema level
- Table level
- Column level

### Custom SQL Template

Databricks supports custom SQL templates for metadata changes. The template is interpreted using python f-strings.

Here are examples of custom SQL queries for metadata changes:

```sql
-- Set table tags
ALTER TABLE {database}.{schema}.{table} SET TAGS {tags};
```

The list of variables for custom SQL can be found [here](/connectors/ingestion/workflows/reverse-metadata#custom-sql-template).

For more details about reverse metadata ingestion, visit our [Reverse Metadata Documentation](/connectors/ingestion/workflows/reverse-metadata).
>>>>>>> 20e47c21
<|MERGE_RESOLUTION|>--- conflicted
+++ resolved
@@ -27,10 +27,6 @@
 - [Data Quality](/how-to-guides/data-quality-observability/quality)
 - [Lineage](/how-to-guides/data-lineage/workflow)
 - [dbt Integration](/connectors/ingestion/workflows/dbt)
-<<<<<<< HEAD
-=======
-- [Reverse Metadata](#reverse-metadata)
->>>>>>> 20e47c21
 - [Troubleshooting](/connectors/database/databricks/troubleshooting)
 {% partial file="/v1.7/connectors/reverse-metadata-link.md" collate: true /%}
 
@@ -80,50 +76,4 @@
 
 {% partial file="/v1.7/connectors/database/databricks/reverse-metadata.md" collate: true /%}
 
-<<<<<<< HEAD
-{% partial file="/v1.7/connectors/database/related.md" /%}
-=======
-## Reverse Metadata
-
-{% note %}
-This feature is specific to Collate and requires the Collate Enterprise License.
-{% /note %}
-
-### Description Management
-
-Databricks supports description updates at all levels:
-- Database level
-- Schema level
-- Table level
-- Column level
-
-### Owner Management
-
-Databricks supports owner management at the following levels:
-- Database level
-- Schema level
-- Table level
-
-### Tag Management
-
-Databricks supports tag management at all levels:
-- Database level
-- Schema level
-- Table level
-- Column level
-
-### Custom SQL Template
-
-Databricks supports custom SQL templates for metadata changes. The template is interpreted using python f-strings.
-
-Here are examples of custom SQL queries for metadata changes:
-
-```sql
--- Set table tags
-ALTER TABLE {database}.{schema}.{table} SET TAGS {tags};
-```
-
-The list of variables for custom SQL can be found [here](/connectors/ingestion/workflows/reverse-metadata#custom-sql-template).
-
-For more details about reverse metadata ingestion, visit our [Reverse Metadata Documentation](/connectors/ingestion/workflows/reverse-metadata).
->>>>>>> 20e47c21
+{% partial file="/v1.7/connectors/database/related.md" /%}