--- conflicted
+++ resolved
@@ -160,7 +160,7 @@
 1. Navigate to **Settings > Applications**.
 
 {% image
-src="/images/v1.9/applications/autopilot.png"
+src="/images/v1.8/applications/autopilot.png"
 alt="Install Reverse Metadata Application"
 caption="Install Reverse Metadata Application"
 /%}
@@ -169,7 +169,7 @@
 3. After installation, configure the synchronization channels as described below in screenshot. The Filter section allows you to define which assets should be included in a sync channel by applying conditions based on  tables: the service, database or schema they belong to, their name, owners, domain, and even by Custom Properties!
 
 {% image
-src="/images/v1.9/applications/reverse/reverse-metadata-application.png"
+src="/images/v1.8/applications/reverse/reverse-metadata-application.png"
 alt="Configuration"
 caption="Configuration"
 /%}
@@ -191,10 +191,6 @@
 | **Sink Service**     | Optional. Specify a target service where metadata changes should be synced. Currently supports security services only. The service name must match exactly with the service name configured in OpenMetadata. |
 | **SQL Template**     | Optional. Specify a custom SQL template for updates. |
 
-<<<<<<< HEAD
-
-## Manual Execution and Workflow Management
-=======
 ## Sink Service Configuration
 
 The **Sink Service** parameter allows you to redirect metadata changes from one service to a different target service. This is particularly useful when you want to maintain metadata consistency across different systems.
@@ -227,11 +223,10 @@
 
 {% /note %}
 
-## Run Now to Clean Workflows
->>>>>>> b3471d5a
-
-{% image
-src="/images/v1.9/applications/reverse/reverse-metadata-application1.png"
+## Manual Execution and Workflow Management
+
+{% image
+src="/images/v1.8/applications/reverse/reverse-metadata-application1.png"
 alt="Scheduling"
 caption="Scheduling"
 /%}
@@ -270,7 +265,7 @@
 {% /note %}
 
 {% image
-src="/images/v1.9/applications/reverse/reverse-metadata-application2.png"
+src="/images/v1.8/applications/reverse/reverse-metadata-application2.png"
 alt="Recent Runs"
 caption="Recent Runs"
 /%}
