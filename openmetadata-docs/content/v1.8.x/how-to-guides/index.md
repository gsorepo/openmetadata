---
<<<<<<< HEAD
title: How To Guides Guide | Official Documentation
description: Step-by-step guidance for how to guides using Collate. Learn key actions, features, and best practices.
=======
title: How-to Guides | Official Documentation to User Guides
>>>>>>> a61679e8
slug: /how-to-guides
---

# How-to Guides

The How-to Guides will give you a walk through on accomplishing the basic to the most advanced things in {% collateContent %}Collate{% /collateContent %}{% ossContent %}OpenMetadata{% /ossContent %}. These step-by-step guides will help get an overview of the features and also help explore the various functionalities.  

## Agentic Metadata Management
Use LLMs and GenAI agents for automation and intelligent data management within {% collateContent %}Collate{% /collateContent %}{% ossContent %}OpenMetadata{% /ossContent %}

{% tilesContainer %}
{% tile
    title="MCP Server"
    description="Enable AI agent communication with metadata to add context and take intelligent and automated action"
    link="/how-to-guides/mcp"
    icon="discovery"
/%}
{% /tilesContainer %}
## Features in {% collateContent %}Collate{% /collateContent %}{% ossContent %}OpenMetadata{% /ossContent %}

{% collateContent %}Collate{% /collateContent %}{% ossContent %}OpenMetadata{% /ossContent %} is a complete package for data teams to break down team silos, share data assets from multiple sources securely, collaborate around reliable data, and build a documentation-first data culture in the organization.

{% tilesContainer %}
{% tile
    title="Data Discovery"
    description="Discover the right data assets to make timely business decisions."
    link="/how-to-guides/data-discovery"
    icon="discovery"
/%}
{% tile
    title="Data Collaboration"
    description="Foster data team collaboration to enhance data understanding."
    link="/how-to-guides/data-collaboration"
    icon="collaboration"
/%}
{% tile
    title="Data Quality & Observability"
    description="Trust your data with quality tests & monitor the health of your data systems."
    link="/how-to-guides/data-quality-observability"
    icon="observability"
/%}
{% tile
    title="Data Lineage"
    description="Trace the path of data across tables, pipelines, and dashboards."
    link="/how-to-guides/data-lineage"
    icon="lineage"
/%}
{% tile
    title="Data Insights"
    description="Define KPIs and set goals to proactively hone the data culture of your company."
    link="/how-to-guides/data-insights"
    icon="discovery"
/%}
{% ossContent %}
{% tile
    title="Data Governance"
    description="Enhance your data platform governance using OpenMetadata."
    link="/how-to-guides/data-governance"
    icon="governance"
/%}
{% /ossContent %}
{% collateContent %}
{% tile
    title="Data Governance"
    description="Enhance your data platform governance using Collate."
    link="/how-to-guides/data-governance"
    icon="governance"
/%}
{% /collateContent %}
{% /tilesContainer %}

## Quick Start Guides

{% tilesContainer %}
{% ossContent %}
{% tile
    title="Admin Guide"
    description="Admin users can get started with OpenMetadata with just three quick and easy steps & know-it-all with the advanced guides."
    link="/how-to-guides/admin-guide"
    icon="administration"
/%}
{% /ossContent %}
{% collateContent %}
{% tile
    title="Admin Guide"
    description="Admin users can get started with Collate with just three quick and easy steps & know-it-all with the advanced guides."
    link="/how-to-guides/admin-guide"
    icon="administration"
/%}
{% /collateContent %}
{% ossContent %}
{% tile
    title="Guide for Data Users"
    description="Get to know the basics of OpenMetadata and about the data assets that you can explore in the all-in-one platform."
    link="/how-to-guides/guide-for-data-users"
    icon="steward"
/%}
{% /ossContent %}
{% collateContent %}
{% tile
    title="Guide for Data Users"
    description="Get to know the basics of Collate and about the data assets that you can explore in the all-in-one platform."
    link="/how-to-guides/guide-for-data-users"
    icon="steward"
/%}
{% /collateContent %}
{% /tilesContainer %}

## How {% collateContent %}Collate{% /collateContent %}{% ossContent %}OpenMetadata{% /ossContent %} helps Data Teams?

{% collateContent %}Collate{% /collateContent %}{% ossContent %}OpenMetadata{% /ossContent %} is a complete package for data teams to break down team silos, share data assets from multiple sources securely, collaborate around data, and build a documentation-first data culture in the organization.

{% note %}

- Centralized, **Single Source of Truth** for all your metadata.

- **[Discover](/how-to-guides/data-discovery)** the right assets in time and reduce dependencies.

- Foster **[Team Collaboration](/how-to-guides/data-collaboration)** with conversations, tasks, announcements, and alerts in real time.

- Build trust in your data with **[Data Quality Tests](/how-to-guides/data-quality-observability)** to ensure completeness and accuracy.

- Track your data evolution with end-to-end **[Data Lineage](/how-to-guides/data-lineage)**.

- Secure access to sensitive data by defining **[Roles and Policies](/how-to-guides/admin-guide/roles-policies)**.

- Enhance organizational **[Data Culture](/how-to-guides/data-insights)** to gain crucial insights to drive innovation.

- Define your **[Glossary](/how-to-guides/data-governance/glossary)** to build a common understanding of terms within your organization.

- Implement **[Data Governance](/how-to-guides/data-governance)** to maintain data integrity, security, and compliance.

{% /note %}<|MERGE_RESOLUTION|>--- conflicted
+++ resolved
@@ -1,10 +1,6 @@
 ---
-<<<<<<< HEAD
-title: How To Guides Guide | Official Documentation
-description: Step-by-step guidance for how to guides using Collate. Learn key actions, features, and best practices.
-=======
 title: How-to Guides | Official Documentation to User Guides
->>>>>>> a61679e8
+description: Step-by-step guidance for how to guides. Learn key actions, features, and best practices.
 slug: /how-to-guides
 ---
 
