source:
  type: db2
  serviceName: local_db2
  serviceConnection:
    config:
      type: Db2
      username: openmetadata_user
      password: openmetadata_password
      hostPort: localhost:5432
      # databaseSchema: schema
  sourceConfig:
    config:
      type: Profiler
<<<<<<< HEAD
      generateSampleData: <true | false>
      profileSample: <number between 0 and 99>
      databaseFilterPattern: <table FQN filtering regex>
      schemaFilterPattern: <table FQN filtering regex>
      tableFilterPattern: <table FQN filtering regex>
processor:
  type: orm-profiler
  config:
    tableConfig:
      - fullyQualifiedName: <table fqn>
        profileSample: <number between 0 and 99>
        columnConfig:
          profileQuery: <query to use for sampling data for the profiler>
          excludeColumns:
            - <column name>
          includeColumns:
            - columnName: <column name>
            - metrics:
              - MEAN
              - MEDIAN
              - ...
=======
      # generateSampleData: true
      # profileSample: 85
      # threadCount: 5 (default)
      # databaseFilterPattern:
      #   includes:
      #     - database1
      #     - database2
      #   excludes:
      #     - database3
      #     - database4
      # schemaFilterPattern:
      #   includes:
      #     - schema1
      #     - schema2
      #   excludes:
      #     - schema3
      #     - schema4
      # tableFilterPattern:
      #   includes:
      #     - table1
      #     - table2
      #   excludes:
      #     - table3
      #     - table4
processor:
  type: orm-profiler
  config: {}  # Remove braces if adding properties
  # tableConfig:
  #   - fullyQualifiedName: <table fqn>
  #     profileSample: <number between 0 and 99>
  #     columnConfig:
  #       profileQuery: <query to use for sampling data for the profiler>
  #       excludeColumns:
  #         - <column name>
  #       includeColumns:
  #         - columnName: <column name>
  #         - metrics:
  #           - MEAN
  #           - MEDIAN
  #           - ...
>>>>>>> 4e176fbc
sink:
  type: metadata-rest
  config: {}
workflowConfig:
  openMetadataServerConfig:
    hostPort: <OpenMetadata host and port>
    authProvider: <OpenMetadata auth provider><|MERGE_RESOLUTION|>--- conflicted
+++ resolved
@@ -11,29 +11,6 @@
   sourceConfig:
     config:
       type: Profiler
-<<<<<<< HEAD
-      generateSampleData: <true | false>
-      profileSample: <number between 0 and 99>
-      databaseFilterPattern: <table FQN filtering regex>
-      schemaFilterPattern: <table FQN filtering regex>
-      tableFilterPattern: <table FQN filtering regex>
-processor:
-  type: orm-profiler
-  config:
-    tableConfig:
-      - fullyQualifiedName: <table fqn>
-        profileSample: <number between 0 and 99>
-        columnConfig:
-          profileQuery: <query to use for sampling data for the profiler>
-          excludeColumns:
-            - <column name>
-          includeColumns:
-            - columnName: <column name>
-            - metrics:
-              - MEAN
-              - MEDIAN
-              - ...
-=======
       # generateSampleData: true
       # profileSample: 85
       # threadCount: 5 (default)
@@ -74,7 +51,6 @@
   #           - MEAN
   #           - MEDIAN
   #           - ...
->>>>>>> 4e176fbc
 sink:
   type: metadata-rest
   config: {}
