/*
 *  Copyright 2021 Collate
 *  Licensed under the Apache License, Version 2.0 (the "License");
 *  you may not use this file except in compliance with the License.
 *  You may obtain a copy of the License at
 *  http://www.apache.org/licenses/LICENSE-2.0
 *  Unless required by applicable law or agreed to in writing, software
 *  distributed under the License is distributed on an "AS IS" BASIS,
 *  WITHOUT WARRANTIES OR CONDITIONS OF ANY KIND, either express or implied.
 *  See the License for the specific language governing permissions and
 *  limitations under the License.
 */

package org.openmetadata.service;

import io.dropwizard.Application;
import io.dropwizard.configuration.EnvironmentVariableSubstitutor;
import io.dropwizard.configuration.SubstitutingSourceProvider;
import io.dropwizard.db.DataSourceFactory;
import io.dropwizard.health.conf.HealthConfiguration;
import io.dropwizard.health.core.HealthCheckBundle;
import io.dropwizard.jdbi3.JdbiFactory;
import io.dropwizard.jersey.errors.EarlyEofExceptionMapper;
import io.dropwizard.jersey.errors.LoggingExceptionMapper;
import io.dropwizard.jersey.jackson.JsonProcessingExceptionMapper;
import io.dropwizard.lifecycle.Managed;
import io.dropwizard.server.DefaultServerFactory;
import io.dropwizard.setup.Bootstrap;
import io.dropwizard.setup.Environment;
import io.federecio.dropwizard.swagger.SwaggerBundle;
import io.federecio.dropwizard.swagger.SwaggerBundleConfiguration;
import io.socket.engineio.server.EngineIoServerOptions;
import io.socket.engineio.server.JettyWebSocketHandler;
import java.io.IOException;
import java.lang.reflect.InvocationTargetException;
import java.security.KeyStoreException;
import java.security.NoSuchAlgorithmException;
import java.security.cert.CertificateException;
import java.time.temporal.ChronoUnit;
import java.util.EnumSet;
import java.util.Optional;
import javax.naming.ConfigurationException;
import javax.servlet.DispatcherType;
import javax.servlet.FilterRegistration;
import javax.servlet.ServletException;
import javax.servlet.ServletRegistration;
import javax.ws.rs.container.ContainerRequestFilter;
import javax.ws.rs.container.ContainerResponseFilter;
import javax.ws.rs.core.Response;
import lombok.SneakyThrows;
import lombok.extern.slf4j.Slf4j;
import org.apache.commons.lang3.StringUtils;
import org.eclipse.jetty.http.pathmap.ServletPathSpec;
import org.eclipse.jetty.servlet.ErrorPageErrorHandler;
import org.eclipse.jetty.servlet.FilterHolder;
import org.eclipse.jetty.servlet.ServletHolder;
import org.eclipse.jetty.websocket.server.WebSocketUpgradeFilter;
import org.glassfish.jersey.media.multipart.MultiPartFeature;
import org.glassfish.jersey.server.ServerProperties;
import org.jdbi.v3.core.Jdbi;
import org.jdbi.v3.core.statement.SqlLogger;
import org.jdbi.v3.core.statement.StatementContext;
import org.jdbi.v3.sqlobject.SqlObjects;
import org.openmetadata.schema.api.security.AuthenticationConfiguration;
import org.openmetadata.schema.api.security.AuthorizerConfiguration;
import org.openmetadata.schema.auth.SSOAuthMechanism;
import org.openmetadata.service.elasticsearch.ElasticSearchEventPublisher;
import org.openmetadata.service.events.EventFilter;
import org.openmetadata.service.events.EventPubSub;
import org.openmetadata.service.exception.CatalogGenericExceptionMapper;
import org.openmetadata.service.exception.ConstraintViolationExceptionMapper;
import org.openmetadata.service.exception.JsonMappingExceptionMapper;
import org.openmetadata.service.fernet.Fernet;
import org.openmetadata.service.jdbi3.CollectionDAO;
import org.openmetadata.service.jdbi3.locator.ConnectionAwareAnnotationSqlLocator;
import org.openmetadata.service.migration.Migration;
import org.openmetadata.service.migration.MigrationConfiguration;
import org.openmetadata.service.monitoring.EventMonitor;
import org.openmetadata.service.monitoring.EventMonitorFactory;
import org.openmetadata.service.monitoring.EventMonitorPublisher;
import org.openmetadata.service.resources.CollectionRegistry;
import org.openmetadata.service.secrets.SecretsManager;
import org.openmetadata.service.secrets.SecretsManagerFactory;
import org.openmetadata.service.secrets.SecretsManagerUpdateService;
import org.openmetadata.service.secrets.masker.EntityMaskerFactory;
import org.openmetadata.service.security.Authorizer;
import org.openmetadata.service.security.NoopAuthorizer;
import org.openmetadata.service.security.NoopFilter;
import org.openmetadata.service.security.auth.AuthenticatorHandler;
import org.openmetadata.service.security.auth.BasicAuthenticator;
import org.openmetadata.service.security.auth.LdapAuthenticator;
import org.openmetadata.service.security.auth.NoopAuthenticator;
import org.openmetadata.service.security.jwt.JWTTokenGenerator;
import org.openmetadata.service.security.saml.OMMicrometerHttpFilter;
import org.openmetadata.service.security.saml.SamlAssertionConsumerServlet;
import org.openmetadata.service.security.saml.SamlLoginServlet;
import org.openmetadata.service.security.saml.SamlMetadataServlet;
import org.openmetadata.service.security.saml.SamlSettingsHolder;
import org.openmetadata.service.socket.FeedServlet;
import org.openmetadata.service.socket.OpenMetadataAssetServlet;
import org.openmetadata.service.socket.SocketAddressFilter;
import org.openmetadata.service.socket.WebSocketManager;
import org.openmetadata.service.util.EmailUtil;
import org.openmetadata.service.util.MicrometerBundleSingleton;

/** Main catalog application */
@Slf4j
public class OpenMetadataApplication extends Application<OpenMetadataApplicationConfig> {
  private Authorizer authorizer;
  private AuthenticatorHandler authenticatorHandler;

  @Override
  public void run(OpenMetadataApplicationConfig catalogConfig, Environment environment)
      throws ClassNotFoundException, IllegalAccessException, InstantiationException, NoSuchMethodException,
          InvocationTargetException, IOException, ConfigurationException, CertificateException, KeyStoreException,
          NoSuchAlgorithmException {
    validateConfiguration(catalogConfig);

    // init email Util for handling
    EmailUtil.initialize(catalogConfig);
    final Jdbi jdbi = createAndSetupJDBI(environment, catalogConfig.getDataSourceFactory());

    // init Secret Manager
    final SecretsManager secretsManager =
        SecretsManagerFactory.createSecretsManager(
            catalogConfig.getSecretsManagerConfiguration(), catalogConfig.getClusterName());

    // init Entity Masker
    EntityMaskerFactory.createEntityMasker(catalogConfig.getSecurityConfiguration());

    // Configure the Fernet instance
    Fernet.getInstance().setFernetKey(catalogConfig);

    // Instantiate JWT Token Generator
    JWTTokenGenerator.getInstance().init(catalogConfig.getJwtTokenConfiguration());

    // Set the Database type for choosing correct queries from annotations
    jdbi.getConfig(SqlObjects.class)
        .setSqlLocator(new ConnectionAwareAnnotationSqlLocator(catalogConfig.getDataSourceFactory().getDriverClass()));

    // Validate flyway Migrations
    validateMigrations(jdbi, catalogConfig.getMigrationConfiguration());

    // Register Authorizer
    registerAuthorizer(catalogConfig, environment);

    // Register Authenticator
    registerAuthenticator(catalogConfig);

    // Unregister dropwizard default exception mappers
    ((DefaultServerFactory) catalogConfig.getServerFactory()).setRegisterDefaultExceptionMappers(false);
    environment.jersey().property(ServerProperties.RESPONSE_SET_STATUS_OVER_SEND_ERROR, true);
    environment.jersey().register(MultiPartFeature.class);
    environment.jersey().register(CatalogGenericExceptionMapper.class);

    // Override constraint violation mapper to catch Json validation errors
    environment.jersey().register(new ConstraintViolationExceptionMapper());

    // Restore dropwizard default exception mappers
    environment.jersey().register(new LoggingExceptionMapper<>() {});
    environment.jersey().register(new JsonProcessingExceptionMapper(true));
    environment.jersey().register(new EarlyEofExceptionMapper());
    environment.jersey().register(JsonMappingExceptionMapper.class);
    environment.healthChecks().register("OpenMetadataServerHealthCheck", new OpenMetadataServerHealthCheck());
    // start event hub before registering publishers
    EventPubSub.start();

    registerResources(catalogConfig, environment, jdbi);

    // Register Event Handler
    registerEventFilter(catalogConfig, environment, jdbi);
    environment.lifecycle().manage(new ManagedShutdown());
    // Register Event publishers
    registerEventPublisher(catalogConfig, jdbi);

    // update entities secrets if required
    new SecretsManagerUpdateService(secretsManager, catalogConfig.getClusterName()).updateEntities();

    // start authorizer after event publishers
    // authorizer creates admin/bot users, ES publisher should start before to index users created by authorizer
    authorizer.init(catalogConfig, jdbi);

    // authenticationHandler Handles auth related activities
    authenticatorHandler.init(catalogConfig, jdbi);

    FilterRegistration.Dynamic micrometerFilter =
<<<<<<< HEAD
        environment.servlets().addFilter("MicrometerHttpFilter", new MicrometerHttpFilter());
    micrometerFilter.addMappingForUrlPatterns(
        EnumSet.allOf(DispatcherType.class), true, catalogConfig.getEventMonitorConfiguration().getPathPattern());
=======
        environment.servlets().addFilter("OMMicrometerHttpFilter", new OMMicrometerHttpFilter());
    micrometerFilter.addMappingForUrlPatterns(EnumSet.allOf(DispatcherType.class), true, "/*");

>>>>>>> f54efc64
    initializeWebsockets(catalogConfig, environment);
    registerSamlHandlers(catalogConfig, environment);

    // Handle Asset Using Servlet
    OpenMetadataAssetServlet assetServlet = new OpenMetadataAssetServlet("/assets", "/", "index.html");
    String pathPattern = "/" + '*';
    environment.servlets().addServlet("static", assetServlet).addMapping(pathPattern);
  }

  private void registerSamlHandlers(OpenMetadataApplicationConfig catalogConfig, Environment environment)
      throws IOException, CertificateException, KeyStoreException, NoSuchAlgorithmException {
    if (catalogConfig.getAuthenticationConfiguration() != null
        && catalogConfig
            .getAuthenticationConfiguration()
            .getProvider()
            .equals(SSOAuthMechanism.SsoServiceType.SAML.toString())) {
      SamlSettingsHolder.getInstance().initDefaultSettings(catalogConfig);
      ServletRegistration.Dynamic samlRedirectServlet =
          environment.servlets().addServlet("saml_login", new SamlLoginServlet());
      samlRedirectServlet.addMapping("/api/v1/saml/login");
      ServletRegistration.Dynamic samlReceiverServlet =
          environment.servlets().addServlet("saml_acs", new SamlAssertionConsumerServlet());
      samlReceiverServlet.addMapping("/api/v1/saml/acs");
      ServletRegistration.Dynamic samlMetadataServlet =
          environment.servlets().addServlet("saml_metadata", new SamlMetadataServlet());
      samlMetadataServlet.addMapping("/api/v1/saml/metadata");
    }
  }

  private Jdbi createAndSetupJDBI(Environment environment, DataSourceFactory dbFactory) {
    Jdbi jdbi = new JdbiFactory().build(environment, dbFactory, "database");
    SqlLogger sqlLogger =
        new SqlLogger() {
          @Override
          public void logBeforeExecution(StatementContext context) {
            LOG.debug("sql {}, parameters {}", context.getRenderedSql(), context.getBinding());
          }

          @Override
          public void logAfterExecution(StatementContext context) {
            LOG.debug(
                "sql {}, parameters {}, timeTaken {} ms",
                context.getRenderedSql(),
                context.getBinding(),
                context.getElapsedTime(ChronoUnit.MILLIS));
          }
        };
    if (LOG.isDebugEnabled()) {
      jdbi.setSqlLogger(sqlLogger);
    }
    // Set the Database type for choosing correct queries from annotations
    jdbi.getConfig(SqlObjects.class).setSqlLocator(new ConnectionAwareAnnotationSqlLocator(dbFactory.getDriverClass()));

    return jdbi;
  }

  @SneakyThrows
  @Override
  public void initialize(Bootstrap<OpenMetadataApplicationConfig> bootstrap) {
    bootstrap.setConfigurationSourceProvider(
        new SubstitutingSourceProvider(
            bootstrap.getConfigurationSourceProvider(), new EnvironmentVariableSubstitutor(false)));
    bootstrap.addBundle(
        new SwaggerBundle<>() {
          @Override
          protected SwaggerBundleConfiguration getSwaggerBundleConfiguration(
              OpenMetadataApplicationConfig catalogConfig) {
            return catalogConfig.getSwaggerBundleConfig();
          }
        });
    bootstrap.addBundle(
        new HealthCheckBundle<>() {
          @Override
          protected HealthConfiguration getHealthConfiguration(final OpenMetadataApplicationConfig configuration) {
            return configuration.getHealthConfiguration();
          }
        });
    bootstrap.addBundle(MicrometerBundleSingleton.getInstance());
    super.initialize(bootstrap);
  }

  private void validateMigrations(Jdbi jdbi, MigrationConfiguration conf) throws IOException {
    LOG.info("Validating Flyway migrations");
    Optional<String> lastMigrated = Migration.lastMigrated(jdbi);
    String maxMigration = Migration.lastMigrationFile(conf);

    if (lastMigrated.isEmpty()) {
      throw new IllegalStateException(
          "Could not validate Flyway migrations in the database. Make sure you have run `./bootstrap/bootstrap_storage.sh migrate-all` at least once.");
    }
    if (lastMigrated.get().compareTo(maxMigration) < 0) {
      throw new IllegalStateException(
          "There are pending migrations to be run on the database."
              + " Please backup your data and run `./bootstrap/bootstrap_storage.sh migrate-all`."
              + " You can find more information on upgrading OpenMetadata at"
              + " https://docs.open-metadata.org/deployment/upgrade ");
    }
  }

  private void validateConfiguration(OpenMetadataApplicationConfig catalogConfig) throws ConfigurationException {
    if (catalogConfig.getAuthorizerConfiguration().getBotPrincipals() != null) {
      throw new ConfigurationException(
          "'botPrincipals' configuration is deprecated. Please remove it from "
              + "'openmetadata.yaml and restart the server");
    }
  }

  private void registerAuthorizer(OpenMetadataApplicationConfig catalogConfig, Environment environment)
      throws NoSuchMethodException, ClassNotFoundException, IllegalAccessException, InvocationTargetException,
          InstantiationException {
    AuthorizerConfiguration authorizerConf = catalogConfig.getAuthorizerConfiguration();
    AuthenticationConfiguration authenticationConfiguration = catalogConfig.getAuthenticationConfiguration();
    // to authenticate request while opening websocket connections
    if (authorizerConf != null) {
      authorizer =
          Class.forName(authorizerConf.getClassName()).asSubclass(Authorizer.class).getConstructor().newInstance();
      String filterClazzName = authorizerConf.getContainerRequestFilter();
      ContainerRequestFilter filter;
      if (!StringUtils.isEmpty(filterClazzName)) {
        filter =
            Class.forName(filterClazzName)
                .asSubclass(ContainerRequestFilter.class)
                .getConstructor(AuthenticationConfiguration.class, AuthorizerConfiguration.class)
                .newInstance(authenticationConfiguration, authorizerConf);
        LOG.info("Registering ContainerRequestFilter: {}", filter.getClass().getCanonicalName());
        environment.jersey().register(filter);
      }
    } else {
      LOG.info("Authorizer config not set, setting noop authorizer");
      authorizer = new NoopAuthorizer();
      ContainerRequestFilter filter = new NoopFilter(authenticationConfiguration, null);
      environment.jersey().register(filter);
    }
  }

  private void registerAuthenticator(OpenMetadataApplicationConfig catalogConfig) {
    AuthenticationConfiguration authenticationConfiguration = catalogConfig.getAuthenticationConfiguration();
    switch (authenticationConfiguration.getProvider()) {
      case "basic":
        authenticatorHandler = new BasicAuthenticator();
        break;
      case "ldap":
        authenticatorHandler = new LdapAuthenticator();
        break;
      default:
        // For all other types, google, okta etc. auth is handled externally
        authenticatorHandler = new NoopAuthenticator();
    }
  }

  private void registerEventFilter(OpenMetadataApplicationConfig catalogConfig, Environment environment, Jdbi jdbi) {
    if (catalogConfig.getEventHandlerConfiguration() != null) {
      ContainerResponseFilter eventFilter = new EventFilter(catalogConfig, jdbi);
      environment.jersey().register(eventFilter);
    }
  }

  private void registerEventPublisher(OpenMetadataApplicationConfig openMetadataApplicationConfig, Jdbi jdbi) {
    // register ElasticSearch Event publisher
    if (openMetadataApplicationConfig.getElasticSearchConfiguration() != null) {
      ElasticSearchEventPublisher elasticSearchEventPublisher =
          new ElasticSearchEventPublisher(
              openMetadataApplicationConfig.getElasticSearchConfiguration(), jdbi.onDemand(CollectionDAO.class));
      EventPubSub.addEventHandler(elasticSearchEventPublisher);
    }

    if (openMetadataApplicationConfig.getEventMonitorConfiguration() != null) {
      final EventMonitor eventMonitor =
          EventMonitorFactory.createEventMonitor(
              openMetadataApplicationConfig.getEventMonitorConfiguration(),
              openMetadataApplicationConfig.getClusterName());
      EventMonitorPublisher eventMonitorPublisher =
          new EventMonitorPublisher(openMetadataApplicationConfig.getEventMonitorConfiguration(), eventMonitor);
      EventPubSub.addEventHandler(eventMonitorPublisher);
    }
  }

  private void registerResources(OpenMetadataApplicationConfig config, Environment environment, Jdbi jdbi) {
    CollectionRegistry.getInstance().registerResources(jdbi, environment, config, authorizer, authenticatorHandler);
    environment.jersey().register(new JsonPatchProvider());
    ErrorPageErrorHandler eph = new ErrorPageErrorHandler();
    eph.addErrorPage(Response.Status.NOT_FOUND.getStatusCode(), "/");
    environment.getApplicationContext().setErrorHandler(eph);
  }

  private void initializeWebsockets(OpenMetadataApplicationConfig catalogConfig, Environment environment) {
    SocketAddressFilter socketAddressFilter;
    String pathSpec = "/api/v1/push/feed/*";
    if (catalogConfig.getAuthorizerConfiguration() != null) {
      socketAddressFilter =
          new SocketAddressFilter(
              catalogConfig.getAuthenticationConfiguration(), catalogConfig.getAuthorizerConfiguration());
    } else {
      socketAddressFilter = new SocketAddressFilter();
    }

    EngineIoServerOptions eioOptions = EngineIoServerOptions.newFromDefault();
    eioOptions.setAllowedCorsOrigins(null);
    WebSocketManager.WebSocketManagerBuilder.build(eioOptions);
    environment.getApplicationContext().setContextPath("/");
    environment
        .getApplicationContext()
        .addFilter(new FilterHolder(socketAddressFilter), pathSpec, EnumSet.of(DispatcherType.REQUEST));
    environment.getApplicationContext().addServlet(new ServletHolder(new FeedServlet()), pathSpec);
    // Upgrade connection to websocket from Http
    try {
      WebSocketUpgradeFilter webSocketUpgradeFilter =
          WebSocketUpgradeFilter.configureContext(environment.getApplicationContext());
      webSocketUpgradeFilter.addMapping(
          new ServletPathSpec(pathSpec),
          (servletUpgradeRequest, servletUpgradeResponse) ->
              new JettyWebSocketHandler(WebSocketManager.getInstance().getEngineIoServer()));
    } catch (ServletException ex) {
      LOG.error("Websocket Upgrade Filter error : " + ex.getMessage());
    }
  }

  public static void main(String[] args) throws Exception {
    OpenMetadataApplication openMetadataApplication = new OpenMetadataApplication();
    openMetadataApplication.run(args);
  }

  public static class ManagedShutdown implements Managed {

    @Override
    public void start() {
      LOG.info("Starting the application");
    }

    @Override
    public void stop() throws InterruptedException {
      EventPubSub.shutdown();
      LOG.info("Stopping the application");
    }
  }
}<|MERGE_RESOLUTION|>--- conflicted
+++ resolved
@@ -184,15 +184,10 @@
     authenticatorHandler.init(catalogConfig, jdbi);
 
     FilterRegistration.Dynamic micrometerFilter =
-<<<<<<< HEAD
-        environment.servlets().addFilter("MicrometerHttpFilter", new MicrometerHttpFilter());
-    micrometerFilter.addMappingForUrlPatterns(
-        EnumSet.allOf(DispatcherType.class), true, catalogConfig.getEventMonitorConfiguration().getPathPattern());
-=======
+
         environment.servlets().addFilter("OMMicrometerHttpFilter", new OMMicrometerHttpFilter());
     micrometerFilter.addMappingForUrlPatterns(EnumSet.allOf(DispatcherType.class), true, "/*");
 
->>>>>>> f54efc64
     initializeWebsockets(catalogConfig, environment);
     registerSamlHandlers(catalogConfig, environment);
 
