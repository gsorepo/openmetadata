/*
 *  Copyright 2021 Collate
 *  Licensed under the Apache License, Version 2.0 (the "License");
 *  you may not use this file except in compliance with the License.
 *  You may obtain a copy of the License at
 *  http://www.apache.org/licenses/LICENSE-2.0
 *  Unless required by applicable law or agreed to in writing, software
 *  distributed under the License is distributed on an "AS IS" BASIS,
 *  WITHOUT WARRANTIES OR CONDITIONS OF ANY KIND, either express or implied.
 *  See the License for the specific language governing permissions and
 *  limitations under the License.
 */

package org.openmetadata.service;

import static org.openmetadata.service.jdbi3.unitofwork.JdbiUnitOfWorkProvider.getWrappedInstanceForDaoClass;
import static org.openmetadata.service.util.MicrometerBundleSingleton.webAnalyticEvents;

import io.dropwizard.Application;
import io.dropwizard.configuration.EnvironmentVariableSubstitutor;
import io.dropwizard.configuration.SubstitutingSourceProvider;
import io.dropwizard.db.DataSourceFactory;
import io.dropwizard.health.conf.HealthConfiguration;
import io.dropwizard.health.core.HealthCheckBundle;
import io.dropwizard.jdbi3.JdbiFactory;
import io.dropwizard.jersey.errors.EarlyEofExceptionMapper;
import io.dropwizard.jersey.errors.LoggingExceptionMapper;
import io.dropwizard.jersey.jackson.JsonProcessingExceptionMapper;
import io.dropwizard.lifecycle.Managed;
import io.dropwizard.server.DefaultServerFactory;
import io.dropwizard.setup.Bootstrap;
import io.dropwizard.setup.Environment;
import io.federecio.dropwizard.swagger.SwaggerBundle;
import io.federecio.dropwizard.swagger.SwaggerBundleConfiguration;
import io.socket.engineio.server.EngineIoServerOptions;
import io.socket.engineio.server.JettyWebSocketHandler;
import java.io.IOException;
import java.lang.reflect.InvocationTargetException;
import java.security.KeyStoreException;
import java.security.NoSuchAlgorithmException;
import java.security.cert.CertificateException;
import java.time.temporal.ChronoUnit;
import java.util.EnumSet;
import java.util.HashSet;
import java.util.List;
import java.util.Optional;
import javax.naming.ConfigurationException;
import javax.servlet.DispatcherType;
import javax.servlet.FilterRegistration;
import javax.servlet.ServletException;
import javax.servlet.ServletRegistration;
import javax.ws.rs.container.ContainerRequestFilter;
import javax.ws.rs.container.ContainerResponseFilter;
import javax.ws.rs.core.Response;
import lombok.SneakyThrows;
import lombok.extern.slf4j.Slf4j;
import org.apache.commons.lang3.StringUtils;
import org.eclipse.jetty.http.pathmap.ServletPathSpec;
import org.eclipse.jetty.servlet.FilterHolder;
import org.eclipse.jetty.servlet.ServletHolder;
import org.eclipse.jetty.websocket.server.NativeWebSocketServletContainerInitializer;
import org.eclipse.jetty.websocket.server.WebSocketUpgradeFilter;
import org.glassfish.jersey.media.multipart.MultiPartFeature;
import org.glassfish.jersey.server.ServerProperties;
import org.jdbi.v3.core.Jdbi;
import org.jdbi.v3.core.statement.SqlLogger;
import org.jdbi.v3.core.statement.StatementContext;
import org.jdbi.v3.sqlobject.SqlObjects;
import org.openmetadata.schema.api.configuration.extension.Extension;
import org.openmetadata.schema.api.configuration.extension.ExtensionConfiguration;
import org.openmetadata.schema.api.security.AuthenticationConfiguration;
import org.openmetadata.schema.api.security.AuthorizerConfiguration;
import org.openmetadata.schema.services.connections.metadata.AuthProvider;
import org.openmetadata.service.config.OMWebBundle;
import org.openmetadata.service.config.OMWebConfiguration;
import org.openmetadata.service.events.EventFilter;
import org.openmetadata.service.events.EventPubSub;
import org.openmetadata.service.events.scheduled.PipelineServiceStatusJobHandler;
import org.openmetadata.service.events.scheduled.ReportsHandler;
import org.openmetadata.service.exception.CatalogGenericExceptionMapper;
import org.openmetadata.service.exception.ConstraintViolationExceptionMapper;
import org.openmetadata.service.exception.JsonMappingExceptionMapper;
import org.openmetadata.service.exception.OMErrorPageHandler;
import org.openmetadata.service.extension.OpenMetadataExtension;
import org.openmetadata.service.fernet.Fernet;
import org.openmetadata.service.jdbi3.CollectionDAO;
import org.openmetadata.service.jdbi3.EntityRepository;
import org.openmetadata.service.jdbi3.locator.ConnectionAwareAnnotationSqlLocator;
import org.openmetadata.service.jdbi3.locator.ConnectionType;
import org.openmetadata.service.jdbi3.unitofwork.JdbiTransactionManager;
import org.openmetadata.service.jdbi3.unitofwork.JdbiUnitOfWorkApplicationEventListener;
import org.openmetadata.service.jdbi3.unitofwork.JdbiUnitOfWorkProvider;
import org.openmetadata.service.migration.Migration;
import org.openmetadata.service.migration.api.MigrationWorkflow;
import org.openmetadata.service.monitoring.EventMonitor;
import org.openmetadata.service.monitoring.EventMonitorFactory;
import org.openmetadata.service.monitoring.EventMonitorPublisher;
import org.openmetadata.service.resources.CollectionRegistry;
import org.openmetadata.service.resources.databases.DatasourceConfig;
import org.openmetadata.service.resources.settings.SettingsCache;
import org.openmetadata.service.search.SearchEventPublisher;
import org.openmetadata.service.secrets.SecretsManager;
import org.openmetadata.service.secrets.SecretsManagerFactory;
import org.openmetadata.service.secrets.SecretsManagerUpdateService;
import org.openmetadata.service.secrets.masker.EntityMaskerFactory;
import org.openmetadata.service.security.Authorizer;
import org.openmetadata.service.security.NoopAuthorizer;
import org.openmetadata.service.security.NoopFilter;
import org.openmetadata.service.security.auth.AuthenticatorHandler;
import org.openmetadata.service.security.auth.BasicAuthenticator;
import org.openmetadata.service.security.auth.LdapAuthenticator;
import org.openmetadata.service.security.auth.NoopAuthenticator;
import org.openmetadata.service.security.jwt.JWTTokenGenerator;
import org.openmetadata.service.security.saml.OMMicrometerHttpFilter;
import org.openmetadata.service.security.saml.SamlAssertionConsumerServlet;
import org.openmetadata.service.security.saml.SamlLoginServlet;
import org.openmetadata.service.security.saml.SamlMetadataServlet;
import org.openmetadata.service.security.saml.SamlSettingsHolder;
import org.openmetadata.service.socket.FeedServlet;
import org.openmetadata.service.socket.OpenMetadataAssetServlet;
import org.openmetadata.service.socket.SocketAddressFilter;
import org.openmetadata.service.socket.WebSocketManager;
import org.openmetadata.service.util.JdbiUtils;
import org.openmetadata.service.util.MicrometerBundleSingleton;
import org.openmetadata.service.workflows.searchIndex.SearchIndexEvent;
import org.quartz.SchedulerException;

/** Main catalog application */
@Slf4j
public class OpenMetadataApplication extends Application<OpenMetadataApplicationConfig> {
  private Authorizer authorizer;
  private AuthenticatorHandler authenticatorHandler;

  @Override
  public void run(OpenMetadataApplicationConfig catalogConfig, Environment environment)
      throws ClassNotFoundException, IllegalAccessException, InstantiationException, NoSuchMethodException,
          InvocationTargetException, IOException, ConfigurationException, CertificateException, KeyStoreException,
          NoSuchAlgorithmException {
    validateConfiguration(catalogConfig);

    // init for dataSourceFactory
    DatasourceConfig.initialize(catalogConfig.getDataSourceFactory().getDriverClass());

    ChangeEventConfig.initialize(catalogConfig);
<<<<<<< HEAD

    // Init Jdbi
    final Jdbi jdbi = JdbiUtils.createJdbi(catalogConfig, environment);
=======
    final Jdbi jdbi = createAndSetupJDBI(environment, catalogConfig.getDataSourceFactory());
    JdbiUnitOfWorkProvider jdbiUnitOfWorkProvider = JdbiUnitOfWorkProvider.withDefault(jdbi);
    CollectionDAO daoObject = (CollectionDAO) getWrappedInstanceForDaoClass(CollectionDAO.class);
    JdbiTransactionManager.initialize(jdbiUnitOfWorkProvider.getHandleManager());
    environment.jersey().register(new JdbiUnitOfWorkApplicationEventListener(new HashSet<>()));
>>>>>>> c3681570

    // Configure the Fernet instance
    Fernet.getInstance().setFernetKey(catalogConfig);

    // Init Settings Cache
    SettingsCache.initialize(daoObject, catalogConfig);

    // init Secret Manager
    final SecretsManager secretsManager =
        SecretsManagerFactory.createSecretsManager(
            catalogConfig.getSecretsManagerConfiguration(), catalogConfig.getClusterName());

    // init Entity Masker
    EntityMaskerFactory.createEntityMasker();

    // Instantiate JWT Token Generator
    JWTTokenGenerator.getInstance().init(catalogConfig.getJwtTokenConfiguration());

    // Set the Database type for choosing correct queries from annotations
    jdbi.getConfig(SqlObjects.class)
        .setSqlLocator(new ConnectionAwareAnnotationSqlLocator(catalogConfig.getDataSourceFactory().getDriverClass()));

    // Validate flyway Migrations
    validateMigrations(jdbi, catalogConfig);

    // Register Authorizer
    registerAuthorizer(catalogConfig, environment);

    // Register Authenticator
    registerAuthenticator(catalogConfig);

    // Unregister dropwizard default exception mappers
    ((DefaultServerFactory) catalogConfig.getServerFactory()).setRegisterDefaultExceptionMappers(false);
    environment.jersey().property(ServerProperties.RESPONSE_SET_STATUS_OVER_SEND_ERROR, true);
    environment.jersey().register(MultiPartFeature.class);
    environment.jersey().register(CatalogGenericExceptionMapper.class);

    // Override constraint violation mapper to catch Json validation errors
    environment.jersey().register(new ConstraintViolationExceptionMapper());

    // Restore dropwizard default exception mappers
    environment.jersey().register(new LoggingExceptionMapper<>() {});
    environment.jersey().register(new JsonProcessingExceptionMapper(true));
    environment.jersey().register(new EarlyEofExceptionMapper());
    environment.jersey().register(JsonMappingExceptionMapper.class);
    environment.healthChecks().register("OpenMetadataServerHealthCheck", new OpenMetadataServerHealthCheck());
    // start event hub before registering publishers
    EventPubSub.start();

    registerResources(catalogConfig, environment, jdbi, jdbiUnitOfWorkProvider, daoObject);

    // Register Event Handler
    registerEventFilter(catalogConfig, environment, jdbiUnitOfWorkProvider);
    environment.lifecycle().manage(new ManagedShutdown());
    // Register Event publishers
    registerEventPublisher(catalogConfig, daoObject);

    // update entities secrets if required
    new SecretsManagerUpdateService(secretsManager, catalogConfig.getClusterName()).updateEntities();

    // start authorizer after event publishers
    // authorizer creates admin/bot users, ES publisher should start before to index users created by authorizer
    authorizer.init(catalogConfig, daoObject);

    // authenticationHandler Handles auth related activities
    authenticatorHandler.init(catalogConfig, daoObject);

    webAnalyticEvents = MicrometerBundleSingleton.latencyTimer(catalogConfig.getEventMonitorConfiguration());
    FilterRegistration.Dynamic micrometerFilter =
        environment.servlets().addFilter("OMMicrometerHttpFilter", new OMMicrometerHttpFilter());
    micrometerFilter.addMappingForUrlPatterns(
        EnumSet.allOf(DispatcherType.class), true, catalogConfig.getEventMonitorConfiguration().getPathPattern());
    initializeWebsockets(catalogConfig, environment);
    registerSamlHandlers(catalogConfig, environment);

    // Handle Asset Using Servlet
    OpenMetadataAssetServlet assetServlet =
        new OpenMetadataAssetServlet("/assets", "/", "index.html", catalogConfig.getWebConfiguration());
    String pathPattern = "/" + '*';
    environment.servlets().addServlet("static", assetServlet).addMapping(pathPattern);

    registerExtensions(catalogConfig, environment, jdbi);

    // Handle Pipeline Service Client Status job
    PipelineServiceStatusJobHandler pipelineServiceStatusJobHandler =
        PipelineServiceStatusJobHandler.create(
            catalogConfig.getPipelineServiceClientConfiguration(), catalogConfig.getClusterName());
    pipelineServiceStatusJobHandler.addPipelineServiceStatusJob();
  }

  private void registerExtensions(OpenMetadataApplicationConfig catalogConfig, Environment environment, Jdbi jdbi) {
    ExtensionConfiguration extensionConfiguration = catalogConfig.getExtensionConfiguration();
    if (extensionConfiguration != null) {
      for (Extension extension : extensionConfiguration.getExtensions()) {
        try {
          OpenMetadataExtension omExtension =
              Class.forName(extension.getClassName())
                  .asSubclass(OpenMetadataExtension.class)
                  .getConstructor()
                  .newInstance();
          omExtension.init(extension, catalogConfig, environment, jdbi);
          LOG.info("[OmExtension] Registering Extension: {}", extension.getClassName());
        } catch (Exception ex) {
          LOG.error("[OmExtension] Failed in registering Extension {}", extension.getClassName());
        }
      }
    }
  }

  private void registerSamlHandlers(OpenMetadataApplicationConfig catalogConfig, Environment environment)
      throws IOException, CertificateException, KeyStoreException, NoSuchAlgorithmException {
    if (catalogConfig.getAuthenticationConfiguration() != null
        && catalogConfig.getAuthenticationConfiguration().getProvider().equals(AuthProvider.SAML)) {
      SamlSettingsHolder.getInstance().initDefaultSettings(catalogConfig);
      ServletRegistration.Dynamic samlRedirectServlet =
          environment.servlets().addServlet("saml_login", new SamlLoginServlet());
      samlRedirectServlet.addMapping("/api/v1/saml/login");
      ServletRegistration.Dynamic samlReceiverServlet =
          environment.servlets().addServlet("saml_acs", new SamlAssertionConsumerServlet());
      samlReceiverServlet.addMapping("/api/v1/saml/acs");
      ServletRegistration.Dynamic samlMetadataServlet =
          environment.servlets().addServlet("saml_metadata", new SamlMetadataServlet());
      samlMetadataServlet.addMapping("/api/v1/saml/metadata");
    }
  }

  private Jdbi createAndSetupJDBI(Environment environment, DataSourceFactory dbFactory) {
    Jdbi jdbi = new JdbiFactory().build(environment, dbFactory, "database");
    SqlLogger sqlLogger =
        new SqlLogger() {
          @Override
          public void logBeforeExecution(StatementContext context) {
            LOG.debug("sql {}, parameters {}", context.getRenderedSql(), context.getBinding());
          }

          @Override
          public void logAfterExecution(StatementContext context) {
            LOG.debug(
                "sql {}, parameters {}, timeTaken {} ms",
                context.getRenderedSql(),
                context.getBinding(),
                context.getElapsedTime(ChronoUnit.MILLIS));
          }
        };
    if (LOG.isDebugEnabled()) {
      jdbi.setSqlLogger(sqlLogger);
    }
    // Set the Database type for choosing correct queries from annotations
    jdbi.getConfig(SqlObjects.class).setSqlLocator(new ConnectionAwareAnnotationSqlLocator(dbFactory.getDriverClass()));

    return jdbi;
  }

  @SneakyThrows
  @Override
  public void initialize(Bootstrap<OpenMetadataApplicationConfig> bootstrap) {
    bootstrap.setConfigurationSourceProvider(
        new SubstitutingSourceProvider(
            bootstrap.getConfigurationSourceProvider(), new EnvironmentVariableSubstitutor(false)));
    bootstrap.addBundle(
        new SwaggerBundle<>() {
          @Override
          protected SwaggerBundleConfiguration getSwaggerBundleConfiguration(
              OpenMetadataApplicationConfig catalogConfig) {
            return catalogConfig.getSwaggerBundleConfig();
          }
        });
    bootstrap.addBundle(
        new HealthCheckBundle<>() {
          @Override
          protected HealthConfiguration getHealthConfiguration(final OpenMetadataApplicationConfig configuration) {
            return configuration.getHealthConfiguration();
          }
        });
    bootstrap.addBundle(MicrometerBundleSingleton.getInstance());
    bootstrap.addBundle(
        new OMWebBundle<>() {
          @Override
          public OMWebConfiguration getWebConfiguration(final OpenMetadataApplicationConfig configuration) {
            return configuration.getWebConfiguration();
          }
        });
    super.initialize(bootstrap);
  }

  private void validateMigrations(Jdbi jdbi, OpenMetadataApplicationConfig conf) throws IOException {
    LOG.info("Validating Flyway migrations");
    Optional<String> lastMigrated = Migration.lastMigrated(jdbi);
    String maxMigration = Migration.lastMigrationFile(conf.getMigrationConfiguration());
    if (lastMigrated.isEmpty()) {
      throw new IllegalStateException(
          "Could not validate Flyway migrations in the database. Make sure you have run `./bootstrap/bootstrap_storage.sh migrate-all` at least once.");
    }
    if (lastMigrated.get().compareTo(maxMigration) < 0) {
      throw new IllegalStateException(
          "There are pending migrations to be run on the database."
              + " Please backup your data and run `./bootstrap/bootstrap_storage.sh migrate-all`."
              + " You can find more information on upgrading OpenMetadata at"
              + " https://docs.open-metadata.org/deployment/upgrade ");
    }

    LOG.info("Validating native migrations");
    ConnectionType connectionType = ConnectionType.from(conf.getDataSourceFactory().getDriverClass());
    MigrationWorkflow migrationWorkflow =
        new MigrationWorkflow(jdbi, conf.getMigrationConfiguration().getNativePath(), connectionType, false);
    migrationWorkflow.validateMigrationsForServer();
  }

  private void validateConfiguration(OpenMetadataApplicationConfig catalogConfig) throws ConfigurationException {
    if (catalogConfig.getAuthorizerConfiguration().getBotPrincipals() != null) {
      throw new ConfigurationException(
          "'botPrincipals' configuration is deprecated. Please remove it from "
              + "'openmetadata.yaml and restart the server");
    }
    if (catalogConfig.getPipelineServiceClientConfiguration().getAuthConfig() != null) {
      LOG.warn(
          "'authProvider' and 'authConfig' from the 'pipelineServiceClientConfiguration' option are deprecated and will be removed in future releases.");
    }
  }

  private void registerAuthorizer(OpenMetadataApplicationConfig catalogConfig, Environment environment)
      throws NoSuchMethodException, ClassNotFoundException, IllegalAccessException, InvocationTargetException,
          InstantiationException {
    AuthorizerConfiguration authorizerConf = catalogConfig.getAuthorizerConfiguration();
    AuthenticationConfiguration authenticationConfiguration = catalogConfig.getAuthenticationConfiguration();
    // to authenticate request while opening websocket connections
    if (authorizerConf != null) {
      authorizer =
          Class.forName(authorizerConf.getClassName()).asSubclass(Authorizer.class).getConstructor().newInstance();
      String filterClazzName = authorizerConf.getContainerRequestFilter();
      ContainerRequestFilter filter;
      if (!StringUtils.isEmpty(filterClazzName)) {
        filter =
            Class.forName(filterClazzName)
                .asSubclass(ContainerRequestFilter.class)
                .getConstructor(AuthenticationConfiguration.class, AuthorizerConfiguration.class)
                .newInstance(authenticationConfiguration, authorizerConf);
        LOG.info("Registering ContainerRequestFilter: {}", filter.getClass().getCanonicalName());
        environment.jersey().register(filter);
      }
    } else {
      LOG.info("Authorizer config not set, setting noop authorizer");
      authorizer = new NoopAuthorizer();
      ContainerRequestFilter filter = new NoopFilter(authenticationConfiguration, null);
      environment.jersey().register(filter);
    }
  }

  private void registerAuthenticator(OpenMetadataApplicationConfig catalogConfig) {
    AuthenticationConfiguration authenticationConfiguration = catalogConfig.getAuthenticationConfiguration();
    switch (authenticationConfiguration.getProvider()) {
      case BASIC:
        authenticatorHandler = new BasicAuthenticator();
        break;
      case LDAP:
        authenticatorHandler = new LdapAuthenticator();
        break;
      default:
        // For all other types, google, okta etc. auth is handled externally
        authenticatorHandler = new NoopAuthenticator();
    }
  }

  private void registerEventFilter(
      OpenMetadataApplicationConfig catalogConfig, Environment environment, JdbiUnitOfWorkProvider provider) {
    if (catalogConfig.getEventHandlerConfiguration() != null) {
      ContainerResponseFilter eventFilter = new EventFilter(catalogConfig, provider);
      environment.jersey().register(eventFilter);
      ContainerResponseFilter reindexingJobs = new SearchIndexEvent();
      environment.jersey().register(reindexingJobs);
    }
  }

  private void registerEventPublisher(
      OpenMetadataApplicationConfig openMetadataApplicationConfig, CollectionDAO daoObject) {
    // register ElasticSearch Event publisher
    if (openMetadataApplicationConfig.getElasticSearchConfiguration() != null) {
      SearchEventPublisher searchEventPublisher =
          new SearchEventPublisher(openMetadataApplicationConfig.getElasticSearchConfiguration(), daoObject);
      EventPubSub.addEventHandler(searchEventPublisher);
    }

    if (openMetadataApplicationConfig.getEventMonitorConfiguration() != null) {
      final EventMonitor eventMonitor =
          EventMonitorFactory.createEventMonitor(
              openMetadataApplicationConfig.getEventMonitorConfiguration(),
              openMetadataApplicationConfig.getClusterName());
      EventMonitorPublisher eventMonitorPublisher =
          new EventMonitorPublisher(openMetadataApplicationConfig.getEventMonitorConfiguration(), eventMonitor);
      EventPubSub.addEventHandler(eventMonitorPublisher);
    }
  }

  private void registerResources(
      OpenMetadataApplicationConfig config,
      Environment environment,
      Jdbi jdbi,
      JdbiUnitOfWorkProvider jdbiUnitOfWorkProvider,
      CollectionDAO daoObject) {
    List<String> extensionResources =
        config.getExtensionConfiguration() != null ? config.getExtensionConfiguration().getResourcePackage() : null;
    CollectionRegistry.initialize(extensionResources);
    CollectionRegistry.getInstance()
        .registerResources(
            jdbi, jdbiUnitOfWorkProvider, environment, config, daoObject, authorizer, authenticatorHandler);
    environment.jersey().register(new JsonPatchProvider());
    OMErrorPageHandler eph = new OMErrorPageHandler(config.getWebConfiguration());
    eph.addErrorPage(Response.Status.NOT_FOUND.getStatusCode(), "/");
    environment.getApplicationContext().setErrorHandler(eph);
  }

  private void initializeWebsockets(OpenMetadataApplicationConfig catalogConfig, Environment environment) {
    SocketAddressFilter socketAddressFilter;
    String pathSpec = "/api/v1/push/feed/*";
    if (catalogConfig.getAuthorizerConfiguration() != null) {
      socketAddressFilter =
          new SocketAddressFilter(
              catalogConfig.getAuthenticationConfiguration(), catalogConfig.getAuthorizerConfiguration());
    } else {
      socketAddressFilter = new SocketAddressFilter();
    }

    EngineIoServerOptions eioOptions = EngineIoServerOptions.newFromDefault();
    eioOptions.setAllowedCorsOrigins(null);
    WebSocketManager.WebSocketManagerBuilder.build(eioOptions);
    environment.getApplicationContext().setContextPath("/");
    environment
        .getApplicationContext()
        .addFilter(new FilterHolder(socketAddressFilter), pathSpec, EnumSet.of(DispatcherType.REQUEST));
    environment.getApplicationContext().addServlet(new ServletHolder(new FeedServlet()), pathSpec);
    // Upgrade connection to websocket from Http
    try {
      WebSocketUpgradeFilter.configure(environment.getApplicationContext());
      NativeWebSocketServletContainerInitializer.configure(
          environment.getApplicationContext(),
          (context, container) ->
              container.addMapping(
                  new ServletPathSpec(pathSpec),
                  (servletUpgradeRequest, servletUpgradeResponse) ->
                      new JettyWebSocketHandler(WebSocketManager.getInstance().getEngineIoServer())));
    } catch (ServletException ex) {
      LOG.error("Websocket Upgrade Filter error : " + ex.getMessage());
    }
  }

  public static void main(String[] args) throws Exception {
    OpenMetadataApplication openMetadataApplication = new OpenMetadataApplication();
    openMetadataApplication.run(args);
  }

  public static class ManagedShutdown implements Managed {

    @Override
    public void start() {
      LOG.info("Starting the application");
    }

    @Override
    public void stop() throws InterruptedException, SchedulerException {
      LOG.info("Cache with Id Stats {}", EntityRepository.CACHE_WITH_ID.stats());
      LOG.info("Cache with name Stats {}", EntityRepository.CACHE_WITH_NAME.stats());
      EventPubSub.shutdown();
      ReportsHandler.shutDown();
      LOG.info("Stopping the application");
    }
  }
}<|MERGE_RESOLUTION|>--- conflicted
+++ resolved
@@ -142,17 +142,13 @@
     DatasourceConfig.initialize(catalogConfig.getDataSourceFactory().getDriverClass());
 
     ChangeEventConfig.initialize(catalogConfig);
-<<<<<<< HEAD
-
     // Init Jdbi
     final Jdbi jdbi = JdbiUtils.createJdbi(catalogConfig, environment);
-=======
-    final Jdbi jdbi = createAndSetupJDBI(environment, catalogConfig.getDataSourceFactory());
     JdbiUnitOfWorkProvider jdbiUnitOfWorkProvider = JdbiUnitOfWorkProvider.withDefault(jdbi);
     CollectionDAO daoObject = (CollectionDAO) getWrappedInstanceForDaoClass(CollectionDAO.class);
     JdbiTransactionManager.initialize(jdbiUnitOfWorkProvider.getHandleManager());
     environment.jersey().register(new JdbiUnitOfWorkApplicationEventListener(new HashSet<>()));
->>>>>>> c3681570
+
 
     // Configure the Fernet instance
     Fernet.getInstance().setFernetKey(catalogConfig);
