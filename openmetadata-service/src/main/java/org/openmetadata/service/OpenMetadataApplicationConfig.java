--- conflicted
+++ resolved
@@ -97,15 +97,13 @@
   @JsonProperty("email")
   private SmtpSettings smtpSettings;
 
-<<<<<<< HEAD
   @Valid
   @NotNull
   @JsonProperty("web")
   private WebConfiguration webConfiguration = new WebConfiguration();
-=======
+
   @JsonProperty("changeEventConfig")
   private ChangeEventConfiguration changeEventConfiguration;
->>>>>>> b1c2040c
 
   @Override
   public String toString() {
