/*
 *  Copyright 2021 Collate
 *  Licensed under the Apache License, Version 2.0 (the "License");
 *  you may not use this file except in compliance with the License.
 *  You may obtain a copy of the License at
 *  http://www.apache.org/licenses/LICENSE-2.0
 *  Unless required by applicable law or agreed to in writing, software
 *  distributed under the License is distributed on an "AS IS" BASIS,
 *  WITHOUT WARRANTIES OR CONDITIONS OF ANY KIND, either express or implied.
 *  See the License for the specific language governing permissions and
 *  limitations under the License.
 */

package org.openmetadata.service.apps.bundles.changeEvent;

import java.util.UUID;
import org.openmetadata.service.events.errors.EventPublisherException;

public interface Alert<T> {
<<<<<<< HEAD
  void sendAlert(UUID receiverId, T event) throws EventPublisherException;

  boolean getEnabled();
=======
  void sendAlert(T event) throws EventPublisherException;

  void stop();
>>>>>>> 70b74d7d
}<|MERGE_RESOLUTION|>--- conflicted
+++ resolved
@@ -17,13 +17,9 @@
 import org.openmetadata.service.events.errors.EventPublisherException;
 
 public interface Alert<T> {
-<<<<<<< HEAD
   void sendAlert(UUID receiverId, T event) throws EventPublisherException;
 
   boolean getEnabled();
-=======
-  void sendAlert(T event) throws EventPublisherException;
 
   void stop();
->>>>>>> 70b74d7d
 }