package org.openmetadata.service.apps.bundles.insights;

import com.cronutils.model.Cron;
import java.util.List;
import lombok.extern.slf4j.Slf4j;
import org.openmetadata.schema.api.services.ingestionPipelines.CreateIngestionPipeline;
import org.openmetadata.schema.entity.app.App;
import org.openmetadata.schema.entity.services.ServiceType;
import org.openmetadata.schema.entity.services.ingestionPipelines.AirflowConfig;
import org.openmetadata.schema.entity.services.ingestionPipelines.IngestionPipeline;
import org.openmetadata.schema.entity.services.ingestionPipelines.PipelineType;
import org.openmetadata.schema.metadataIngestion.MetadataToElasticSearchPipeline;
import org.openmetadata.schema.metadataIngestion.SourceConfig;
import org.openmetadata.schema.type.EntityReference;
import org.openmetadata.schema.type.ProviderType;
import org.openmetadata.schema.type.Relationship;
import org.openmetadata.service.Entity;
import org.openmetadata.service.apps.AbstractNativeApplication;
import org.openmetadata.service.exception.EntityNotFoundException;
import org.openmetadata.service.jdbi3.CollectionDAO;
import org.openmetadata.service.jdbi3.EntityRepository;
import org.openmetadata.service.jdbi3.IngestionPipelineRepository;
import org.openmetadata.service.search.SearchRepository;
import org.openmetadata.service.util.FullyQualifiedName;

@Slf4j
public class DataInsightsApp extends AbstractNativeApplication {

  private static final String INGESTION_PIPELINE_NAME = "OpenMetadata_dataInsight";
  private static final String SERVICE_NAME = "OpenMetadata";
  private static final String SERVICE_TYPE = "Metadata";
  private static final String PIPELINE_DESCRIPTION = "OpenMetadata DataInsight Pipeline";

  @Override
  public void init(App app, CollectionDAO dao, SearchRepository searchRepository) {
    super.init(app, dao, searchRepository);
    LOG.info("Data Insights App is initialized");
  }

  @Override
  public void install() {
    IngestionPipelineRepository ingestionPipelineRepository =
        (IngestionPipelineRepository) Entity.getEntityRepository(Entity.INGESTION_PIPELINE);

    try {
      bindExistingIngestionToApplication(ingestionPipelineRepository);
    } catch (EntityNotFoundException ex) {
      createAndBindIngestionPipeline(ingestionPipelineRepository);
    }
  }

  private void bindExistingIngestionToApplication(
      IngestionPipelineRepository ingestionPipelineRepository) {
    // Check if the Pipeline Already Exists
    String fqn = FullyQualifiedName.add(SERVICE_NAME, INGESTION_PIPELINE_NAME);
    IngestionPipeline storedPipeline =
        ingestionPipelineRepository.getByName(
            null, fqn, ingestionPipelineRepository.getFields("id"));

    // Init Application Code for Some Initialization
    List<CollectionDAO.EntityRelationshipRecord> records =
        collectionDAO
            .relationshipDAO()
            .findTo(
                getApp().getId(),
                Entity.APPLICATION,
                Relationship.HAS.ordinal(),
                Entity.INGESTION_PIPELINE);

    if (records.isEmpty()) {
      // Add Ingestion Pipeline to Application
      collectionDAO
          .relationshipDAO()
          .insert(
              getApp().getId(),
              storedPipeline.getId(),
              Entity.APPLICATION,
              Entity.INGESTION_PIPELINE,
              Relationship.HAS.ordinal());
    }
  }

  private void createAndBindIngestionPipeline(
      IngestionPipelineRepository ingestionPipelineRepository) {
    // Pipeline needs to be created
    EntityRepository<?> serviceRepository =
        Entity.getServiceEntityRepository(ServiceType.fromValue(SERVICE_TYPE));
    EntityReference service =
        serviceRepository
            .getByName(null, SERVICE_NAME, serviceRepository.getFields("id"))
            .getEntityReference();

    Cron quartzCron = getCronParser().parse(getApp().getAppSchedule().getCronExpression());

    CreateIngestionPipeline createPipelineRequest =
        new CreateIngestionPipeline()
            .withName(INGESTION_PIPELINE_NAME)
            .withDisplayName(INGESTION_PIPELINE_NAME)
            .withDescription(PIPELINE_DESCRIPTION)
            .withPipelineType(PipelineType.DATA_INSIGHT)
<<<<<<< HEAD
            // We're configuring Data Insights to use ES as a sink, so we apply ES in the config
            .withSourceConfig(new SourceConfig().withConfig(new MetadataToElasticSearchPipeline()))
            .withAirflowConfig(new AirflowConfig().withScheduleInterval(getCronMapper().map(quartzCron).asString()))
=======
            .withSourceConfig(new SourceConfig().withConfig(new DataInsightPipeline()))
            .withAirflowConfig(
                new AirflowConfig()
                    .withScheduleInterval(getCronMapper().map(quartzCron).asString()))
>>>>>>> ecdb7b9f
            .withService(service);

    // Get Pipeline
    IngestionPipeline dataInsightPipeline =
        getIngestionPipeline(
                createPipelineRequest, String.format("%sBot", getApp().getName()), "admin")
            .withProvider(ProviderType.USER);
    ingestionPipelineRepository.setFullyQualifiedName(dataInsightPipeline);
    ingestionPipelineRepository.initializeEntity(dataInsightPipeline);

    // Add Ingestion Pipeline to Application
    collectionDAO
        .relationshipDAO()
        .insert(
            getApp().getId(),
            dataInsightPipeline.getId(),
            Entity.APPLICATION,
            Entity.INGESTION_PIPELINE,
            Relationship.HAS.ordinal());
  }
}<|MERGE_RESOLUTION|>--- conflicted
+++ resolved
@@ -9,7 +9,7 @@
 import org.openmetadata.schema.entity.services.ingestionPipelines.AirflowConfig;
 import org.openmetadata.schema.entity.services.ingestionPipelines.IngestionPipeline;
 import org.openmetadata.schema.entity.services.ingestionPipelines.PipelineType;
-import org.openmetadata.schema.metadataIngestion.MetadataToElasticSearchPipeline;
+import org.openmetadata.schema.metadataIngestion.DataInsightPipeline;
 import org.openmetadata.schema.metadataIngestion.SourceConfig;
 import org.openmetadata.schema.type.EntityReference;
 import org.openmetadata.schema.type.ProviderType;
@@ -98,16 +98,10 @@
             .withDisplayName(INGESTION_PIPELINE_NAME)
             .withDescription(PIPELINE_DESCRIPTION)
             .withPipelineType(PipelineType.DATA_INSIGHT)
-<<<<<<< HEAD
-            // We're configuring Data Insights to use ES as a sink, so we apply ES in the config
-            .withSourceConfig(new SourceConfig().withConfig(new MetadataToElasticSearchPipeline()))
-            .withAirflowConfig(new AirflowConfig().withScheduleInterval(getCronMapper().map(quartzCron).asString()))
-=======
             .withSourceConfig(new SourceConfig().withConfig(new DataInsightPipeline()))
             .withAirflowConfig(
                 new AirflowConfig()
                     .withScheduleInterval(getCronMapper().map(quartzCron).asString()))
->>>>>>> ecdb7b9f
             .withService(service);
 
     // Get Pipeline
