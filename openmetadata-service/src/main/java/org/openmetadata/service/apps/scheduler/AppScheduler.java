package org.openmetadata.service.apps.scheduler;

import static com.cronutils.model.CronType.UNIX;
import static org.openmetadata.service.apps.AbstractNativeApplication.getAppRuntime;
import static org.quartz.impl.matchers.GroupMatcher.jobGroupEquals;

import com.cronutils.mapper.CronMapper;
import com.cronutils.model.Cron;
import com.cronutils.model.definition.CronDefinitionBuilder;
import com.cronutils.parser.CronParser;
import java.util.HashMap;
import java.util.List;
import java.util.Map;
import java.util.Properties;
import lombok.Getter;
import lombok.extern.slf4j.Slf4j;
import org.openmetadata.common.utils.CommonUtil;
import org.openmetadata.schema.AppRuntime;
import org.openmetadata.schema.entity.app.App;
import org.openmetadata.schema.entity.app.AppSchedule;
import org.openmetadata.schema.entity.app.ScheduleTimeline;
import org.openmetadata.service.OpenMetadataApplicationConfig;
import org.openmetadata.service.apps.NativeApplication;
import org.openmetadata.service.exception.UnhandledServerException;
import org.openmetadata.service.jdbi3.CollectionDAO;
import org.openmetadata.service.jdbi3.locator.ConnectionType;
import org.openmetadata.service.search.SearchRepository;
import org.quartz.CronScheduleBuilder;
import org.quartz.JobBuilder;
import org.quartz.JobDataMap;
import org.quartz.JobDetail;
import org.quartz.JobExecutionContext;
import org.quartz.JobKey;
import org.quartz.ObjectAlreadyExistsException;
import org.quartz.Scheduler;
import org.quartz.SchedulerException;
import org.quartz.Trigger;
import org.quartz.TriggerBuilder;
import org.quartz.TriggerKey;
import org.quartz.impl.StdSchedulerFactory;

@Slf4j
public class AppScheduler {
  private static final Map<String, String> defaultAppScheduleConfig = new HashMap<>();
  public static final String ON_DEMAND_JOB = "OnDemandJob";

  static {
    defaultAppScheduleConfig.put("org.quartz.scheduler.instanceName", "AppScheduler");
    defaultAppScheduleConfig.put("org.quartz.scheduler.instanceId", "AUTO");
    defaultAppScheduleConfig.put("org.quartz.scheduler.skipUpdateCheck", "true");
    defaultAppScheduleConfig.put(
        "org.quartz.threadPool.class", "org.quartz.simpl.SimpleThreadPool");
    defaultAppScheduleConfig.put("org.quartz.threadPool.threadCount", "10");
    defaultAppScheduleConfig.put("org.quartz.threadPool.threadPriority", "5");
    defaultAppScheduleConfig.put("org.quartz.jobStore.misfireThreshold", "60000");
    defaultAppScheduleConfig.put(
        "org.quartz.jobStore.class", "org.quartz.impl.jdbcjobstore.JobStoreTX");
    defaultAppScheduleConfig.put("org.quartz.jobStore.useProperties", "false");
    defaultAppScheduleConfig.put("org.quartz.jobStore.tablePrefix", "QRTZ_");
    defaultAppScheduleConfig.put("org.quartz.jobStore.isClustered", "true");
    defaultAppScheduleConfig.put("org.quartz.jobStore.dataSource", "myDS");
    defaultAppScheduleConfig.put("org.quartz.dataSource.myDS.maxConnections", "5");
    defaultAppScheduleConfig.put("org.quartz.dataSource.myDS.validationQuery", "select 1");
  }

  public static final String APPS_JOB_GROUP = "OMAppsJobGroup";
  public static final String APPS_TRIGGER_GROUP = "OMAppsJobGroup";
  public static final String APP_INFO_KEY = "applicationInfoKey";
  public static final String APP_ID_KEY = "appID";
  private static AppScheduler instance;
  private static volatile boolean initialized = false;
  @Getter private final Scheduler scheduler;
  private static final @Getter CronMapper cronMapper = CronMapper.fromUnixToQuartz();
  private static final @Getter CronParser cronParser =
      new CronParser(CronDefinitionBuilder.instanceDefinitionFor(UNIX));

  private AppScheduler(
      OpenMetadataApplicationConfig config, CollectionDAO dao, SearchRepository searchClient)
      throws SchedulerException {
    // Override default config
    overrideDefaultConfig(config);
    // Init Clustered Scheduler
    Properties properties = new Properties();
    properties.putAll(defaultAppScheduleConfig);
    StdSchedulerFactory factory = new StdSchedulerFactory();
    factory.initialize(properties);
    this.scheduler = factory.getScheduler();

    this.scheduler.setJobFactory(new CustomJobFactory(dao, searchClient));

    // Add OMJob Listener
    this.scheduler
        .getListenerManager()
        .addJobListener(new OmAppJobListener(dao), jobGroupEquals(APPS_JOB_GROUP));

    // Start Scheduler
    this.scheduler.start();
  }

  public static void initialize(
      OpenMetadataApplicationConfig config, CollectionDAO dao, SearchRepository searchClient)
      throws SchedulerException {
    if (!initialized) {
      instance = new AppScheduler(config, dao, searchClient);
      initialized = true;
    } else {
      LOG.info("Reindexing Handler is already initialized");
    }
  }

  private void overrideDefaultConfig(OpenMetadataApplicationConfig config) {
    defaultAppScheduleConfig.put(
        "org.quartz.dataSource.myDS.driver", config.getDataSourceFactory().getDriverClass());
    defaultAppScheduleConfig.put(
        "org.quartz.dataSource.myDS.URL", config.getDataSourceFactory().getUrl());
    defaultAppScheduleConfig.put(
        "org.quartz.dataSource.myDS.user", config.getDataSourceFactory().getUser());
    defaultAppScheduleConfig.put(
        "org.quartz.dataSource.myDS.password", config.getDataSourceFactory().getPassword());
    if (ConnectionType.MYSQL.label.equals(config.getDataSourceFactory().getDriverClass())) {
      defaultAppScheduleConfig.put(
          "org.quartz.jobStore.driverDelegateClass",
          "org.quartz.impl.jdbcjobstore.StdJDBCDelegate");
    } else {
      defaultAppScheduleConfig.put(
          "org.quartz.jobStore.driverDelegateClass",
          "org.quartz.impl.jdbcjobstore.PostgreSQLDelegate");
    }
  }

  public static AppScheduler getInstance() {
    if (initialized) return instance;
    throw new UnhandledServerException("App Scheduler is not Initialized");
  }

  public void addApplicationSchedule(App application) {
    try {
      if (scheduler.getJobDetail(new JobKey(application.getName(), APPS_JOB_GROUP)) != null) {
        LOG.info("Job already exists for the application, skipping the scheduling");
        return;
      }
      AppRuntime context = getAppRuntime(application);
      if (Boolean.TRUE.equals(context.getEnabled())) {
        JobDetail jobDetail = jobBuilder(application, application.getName());
        if (!application.getAppSchedule().getScheduleTimeline().equals(ScheduleTimeline.NONE)) {
          Trigger trigger = trigger(application);
          scheduler.scheduleJob(jobDetail, trigger);
        }
      } else {
        LOG.info("[Applications] App cannot be scheduled since it is disabled");
      }
    } catch (Exception ex) {
      LOG.error("Failed in setting up job Scheduler for Data Reporting", ex);
      throw new UnhandledServerException("Failed in scheduling Job for the Application", ex);
    }
  }

  public void deleteScheduledApplication(App app) throws SchedulerException {
    // Scheduled Jobs
    scheduler.deleteJob(new JobKey(app.getName(), APPS_JOB_GROUP));
    scheduler.unscheduleJob(new TriggerKey(app.getName(), APPS_TRIGGER_GROUP));

    // OnDemand Jobs
    scheduler.deleteJob(
        new JobKey(String.format("%s-%s", app.getName(), ON_DEMAND_JOB), APPS_JOB_GROUP));
    scheduler.unscheduleJob(
        new TriggerKey(String.format("%s-%s", app.getName(), ON_DEMAND_JOB), APPS_TRIGGER_GROUP));
  }

  private JobDetail jobBuilder(App app, String jobIdentity) throws ClassNotFoundException {
    JobDataMap dataMap = new JobDataMap();
    dataMap.put(APP_ID_KEY, app.getId());
    dataMap.put("triggerType", app.getAppSchedule().getScheduleTimeline().value());
    Class<? extends NativeApplication> clz =
        (Class<? extends NativeApplication>) Class.forName(app.getClassName());
    JobBuilder jobBuilder =
        JobBuilder.newJob(clz)
            .withIdentity(jobIdentity, APPS_JOB_GROUP)
            .usingJobData(dataMap)
            .requestRecovery(true);
    return jobBuilder.build();
  }

  private Trigger trigger(App app) {
    return TriggerBuilder.newTrigger()
        .withIdentity(app.getName(), APPS_TRIGGER_GROUP)
        .withSchedule(getCronSchedule(app.getAppSchedule()))
        .build();
  }

  public static void shutDown() throws SchedulerException {
    if (instance != null) {
      instance.scheduler.shutdown();
    }
  }

  public static CronScheduleBuilder getCronSchedule(AppSchedule scheduleInfo) {
    switch (scheduleInfo.getScheduleTimeline()) {
      case HOURLY:
        return CronScheduleBuilder.cronSchedule("0 0 * ? * *");
      case DAILY:
        return CronScheduleBuilder.dailyAtHourAndMinute(0, 0);
      case WEEKLY:
        return CronScheduleBuilder.weeklyOnDayAndHourAndMinute(7, 0, 0);
      case MONTHLY:
        return CronScheduleBuilder.monthlyOnDayAndHourAndMinute(1, 0, 0);
      case CUSTOM:
        if (!CommonUtil.nullOrEmpty(scheduleInfo.getCronExpression())) {
          Cron unixCron = getCronParser().parse(scheduleInfo.getCronExpression());
          return CronScheduleBuilder.cronSchedule(getCronMapper().map(unixCron).asString());
        } else {
          throw new IllegalArgumentException("Missing Cron Expression for Custom Schedule.");
        }
    }
    throw new IllegalArgumentException("Invalid Trigger Info for the scheduled application.");
  }

  public void triggerOnDemandApplication(App application) {
    try {
      JobDetail jobDetailScheduled =
          scheduler.getJobDetail(new JobKey(application.getName(), APPS_JOB_GROUP));
      JobDetail jobDetailOnDemand =
          scheduler.getJobDetail(
              new JobKey(
                  String.format("%s-%s", application.getName(), ON_DEMAND_JOB), APPS_JOB_GROUP));
      // Check if the job is already running
      List<JobExecutionContext> currentJobs = scheduler.getCurrentlyExecutingJobs();
      for (JobExecutionContext context : currentJobs) {
        if ((jobDetailScheduled != null
                && context.getJobDetail().getKey().equals(jobDetailScheduled.getKey()))
            || (jobDetailOnDemand != null
                && context.getJobDetail().getKey().equals(jobDetailOnDemand.getKey()))) {
          throw new UnhandledServerException(
              "Job is already running, please wait for it to complete.");
        }
      }

      AppRuntime context = getAppRuntime(application);
      if (Boolean.TRUE.equals(context.getEnabled())) {
        JobDetail newJobDetail =
<<<<<<< HEAD
            jobBuilder(
                application,
                String.format("%s-%s", application.getName(), AppRunType.OnDemand.value()));
        newJobDetail.getJobDataMap().put("triggerType", AppRunType.OnDemand.value());
        newJobDetail.getJobDataMap().put(APP_ID_KEY, application.getId());
=======
            jobBuilder(application, String.format("%s-%s", application.getName(), ON_DEMAND_JOB));
        newJobDetail.getJobDataMap().put("triggerType", ON_DEMAND_JOB);
>>>>>>> 4db6dce2
        Trigger trigger =
            TriggerBuilder.newTrigger()
                .withIdentity(
                    String.format("%s-%s", application.getName(), ON_DEMAND_JOB),
                    APPS_TRIGGER_GROUP)
                .startNow()
                .build();
        scheduler.scheduleJob(newJobDetail, trigger);
      } else {
        LOG.info("[Applications] App cannot be scheduled since it is disabled");
      }
    } catch (ObjectAlreadyExistsException ex) {
      throw new UnhandledServerException("Job is already running, please wait for it to complete.");
    } catch (SchedulerException | ClassNotFoundException ex) {
      LOG.error("Failed in running job", ex);
    }
  }
}<|MERGE_RESOLUTION|>--- conflicted
+++ resolved
@@ -238,16 +238,9 @@
       AppRuntime context = getAppRuntime(application);
       if (Boolean.TRUE.equals(context.getEnabled())) {
         JobDetail newJobDetail =
-<<<<<<< HEAD
-            jobBuilder(
-                application,
-                String.format("%s-%s", application.getName(), AppRunType.OnDemand.value()));
-        newJobDetail.getJobDataMap().put("triggerType", AppRunType.OnDemand.value());
-        newJobDetail.getJobDataMap().put(APP_ID_KEY, application.getId());
-=======
             jobBuilder(application, String.format("%s-%s", application.getName(), ON_DEMAND_JOB));
         newJobDetail.getJobDataMap().put("triggerType", ON_DEMAND_JOB);
->>>>>>> 4db6dce2
+        newJobDetail.getJobDataMap().put(APP_ID_KEY, application.getId());
         Trigger trigger =
             TriggerBuilder.newTrigger()
                 .withIdentity(
