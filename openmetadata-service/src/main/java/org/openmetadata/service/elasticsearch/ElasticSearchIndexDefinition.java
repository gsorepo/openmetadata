package org.openmetadata.service.elasticsearch;

import static org.openmetadata.service.workflows.searchIndex.ReindexingUtil.isDataInsightIndex;

import java.io.IOException;
import java.io.InputStream;
import java.util.EnumMap;
import java.util.HashMap;
import java.util.Map;
import java.util.Set;
import lombok.SneakyThrows;
import lombok.extern.slf4j.Slf4j;
import org.json.JSONObject;
import org.openmetadata.schema.service.configuration.elasticsearch.ElasticSearchConfiguration;
import org.openmetadata.schema.type.IndexMappingLanguage;
import org.openmetadata.service.Entity;
import org.openmetadata.service.events.errors.EventPublisherException;
import org.openmetadata.service.jdbi3.CollectionDAO;
<<<<<<< HEAD
import org.openmetadata.service.search.SearchClient;
=======
import org.openmetadata.service.util.EntityUtil;
import org.openmetadata.service.util.JsonUtils;
>>>>>>> 9dbaabad

@Slf4j
public class ElasticSearchIndexDefinition {
  private static final String MAPPINGS_KEY = "mappings";
  private static final String PROPERTIES_KEY = "properties";
  public static final String ENTITY_REPORT_DATA = "entityReportData";
  public static final String WEB_ANALYTIC_ENTITY_VIEW_REPORT_DATA = "webAnalyticEntityViewReportData";
  public static final String WEB_ANALYTIC_USER_ACTIVITY_REPORT_DATA = "webAnalyticUserActivityReportData";
  private final CollectionDAO dao;
  final EnumMap<ElasticSearchIndexType, ElasticSearchIndexStatus> elasticSearchIndexes =
      new EnumMap<>(ElasticSearchIndexType.class);

  protected static final Map<String, String> ENTITY_TYPE_TO_INDEX_MAP;
  private static final Map<ElasticSearchIndexType, Set<String>> INDEX_TO_MAPPING_FIELDS_MAP =
      new EnumMap<>(ElasticSearchIndexType.class);

  private SearchClient searchClient;

  static {
    // Populate Entity Type to Index Map
    ENTITY_TYPE_TO_INDEX_MAP = new HashMap<>();
    for (ElasticSearchIndexType elasticSearchIndexType : ElasticSearchIndexType.values()) {
      ENTITY_TYPE_TO_INDEX_MAP.put(elasticSearchIndexType.entityType, elasticSearchIndexType.indexName);
    }
  }

  public ElasticSearchIndexDefinition(SearchClient client, CollectionDAO dao) {
    this.dao = dao;
    this.searchClient = client;
    for (ElasticSearchIndexType elasticSearchIndexType : ElasticSearchIndexType.values()) {
      elasticSearchIndexes.put(elasticSearchIndexType, ElasticSearchIndexStatus.NOT_CREATED);
    }
  }

  public enum ElasticSearchIndexStatus {
    CREATED,
    NOT_CREATED,
    FAILED
  }

  public enum ElasticSearchIndexType {
    TABLE_SEARCH_INDEX(Entity.TABLE, "table_search_index", "/elasticsearch/%s/table_index_mapping.json"),
    TOPIC_SEARCH_INDEX(Entity.TOPIC, "topic_search_index", "/elasticsearch/%s/topic_index_mapping.json"),
    DASHBOARD_SEARCH_INDEX(
        Entity.DASHBOARD, "dashboard_search_index", "/elasticsearch/%s/dashboard_index_mapping.json"),
    PIPELINE_SEARCH_INDEX(Entity.PIPELINE, "pipeline_search_index", "/elasticsearch/%s/pipeline_index_mapping.json"),
    USER_SEARCH_INDEX(Entity.USER, "user_search_index", "/elasticsearch/%s/user_index_mapping.json"),
    TEAM_SEARCH_INDEX(Entity.TEAM, "team_search_index", "/elasticsearch/%s/team_index_mapping.json"),
    GLOSSARY_SEARCH_INDEX(Entity.GLOSSARY, "glossary_search_index", "/elasticsearch/%s/glossary_index_mapping.json"),
    MLMODEL_SEARCH_INDEX(Entity.MLMODEL, "mlmodel_search_index", "/elasticsearch/%s/mlmodel_index_mapping.json"),
    CONTAINER_SEARCH_INDEX(
        Entity.CONTAINER, "container_search_index", "/elasticsearch/%s/container_index_mapping.json"),
    QUERY_SEARCH_INDEX(Entity.QUERY, "query_search_index", "/elasticsearch/%s/query_index_mapping.json"),
    TAG_SEARCH_INDEX(Entity.TAG, "tag_search_index", "/elasticsearch/%s/tag_index_mapping.json"),
    ENTITY_REPORT_DATA_INDEX(
        ENTITY_REPORT_DATA, "entity_report_data_index", "/elasticsearch/entity_report_data_index.json"),
    TEST_CASE_SEARCH_INDEX(
        Entity.TEST_CASE, "test_case_search_index", "/elasticsearch/%s/test_case_index_mapping.json"),
    WEB_ANALYTIC_ENTITY_VIEW_REPORT_DATA_INDEX(
        Entity.WEB_ANALYTIC_EVENT,
        "web_analytic_entity_view_report_data_index",
        "/elasticsearch/web_analytic_entity_view_report_data_index.json"),
    WEB_ANALYTIC_USER_ACTIVITY_REPORT_DATA_INDEX(
        WEB_ANALYTIC_USER_ACTIVITY_REPORT_DATA,
        "web_analytic_user_activity_report_data_index",
        "/elasticsearch/web_analytic_user_activity_report_data_index.json");

    public final String indexName;
    public final String indexMappingFile;
    public final String entityType;

    ElasticSearchIndexType(String entityType, String indexName, String indexMappingFile) {
      this.entityType = entityType;
      this.indexName = indexName;
      this.indexMappingFile = indexMappingFile;
    }
  }

  public void createIndexes(ElasticSearchConfiguration esConfig) {
    for (ElasticSearchIndexType elasticSearchIndexType : ElasticSearchIndexType.values()) {
      searchClient.createIndex(elasticSearchIndexType, esConfig.getSearchIndexMappingLanguage().value());
    }
  }

  public void updateIndexes(ElasticSearchConfiguration esConfig) {
    for (ElasticSearchIndexType elasticSearchIndexType : ElasticSearchIndexType.values()) {
      searchClient.updateIndex(elasticSearchIndexType, esConfig.getSearchIndexMappingLanguage().value());
    }
  }

  public void dropIndexes() {
    for (ElasticSearchIndexType elasticSearchIndexType : ElasticSearchIndexType.values()) {
      searchClient.deleteIndex(elasticSearchIndexType);
    }
  }

  public static String getIndexMapping(ElasticSearchIndexType elasticSearchIndexType, String lang) throws IOException {
    try (InputStream in =
        ElasticSearchIndexDefinition.class.getResourceAsStream(
            String.format(elasticSearchIndexType.indexMappingFile, lang.toLowerCase()))) {
      assert in != null;
      return new String(in.readAllBytes());
    }
  }

  /**
   * This method is used lazily to populate ES Mapping fields and corresponding Entity Fields getting common fields in
   * between NOTE: This is not done as part of constructor since Resource Using this might start to get exception since
   * it utilizes EntityRepository.
   */
  @SneakyThrows
  private static void populateEsFieldsForIndexes(
      ElasticSearchIndexType elasticSearchIndexType, IndexMappingLanguage lang) {
    if (!isDataInsightIndex(elasticSearchIndexType.entityType)) {
      String indexData = getIndexMapping(elasticSearchIndexType, lang.value());
      JSONObject object = new JSONObject(indexData).getJSONObject(MAPPINGS_KEY).getJSONObject(PROPERTIES_KEY);
      Set<String> keySet =
          Entity.getEntityRepository(elasticSearchIndexType.entityType).getCommonFields(object.keySet());
      INDEX_TO_MAPPING_FIELDS_MAP.put(elasticSearchIndexType, keySet);
    }
  }

  public static ElasticSearchIndexType getIndexMappingByEntityType(String type) {
    if (type.equalsIgnoreCase(Entity.TABLE)) {
      return ElasticSearchIndexType.TABLE_SEARCH_INDEX;
    } else if (type.equalsIgnoreCase(Entity.DASHBOARD)) {
      return ElasticSearchIndexType.DASHBOARD_SEARCH_INDEX;
    } else if (type.equalsIgnoreCase(Entity.PIPELINE)) {
      return ElasticSearchIndexType.PIPELINE_SEARCH_INDEX;
    } else if (type.equalsIgnoreCase(Entity.TOPIC)) {
      return ElasticSearchIndexType.TOPIC_SEARCH_INDEX;
    } else if (type.equalsIgnoreCase(Entity.USER)) {
      return ElasticSearchIndexType.USER_SEARCH_INDEX;
    } else if (type.equalsIgnoreCase(Entity.TEAM)) {
      return ElasticSearchIndexType.TEAM_SEARCH_INDEX;
    } else if (type.equalsIgnoreCase(Entity.GLOSSARY)) {
      return ElasticSearchIndexType.GLOSSARY_SEARCH_INDEX;
    } else if (type.equalsIgnoreCase(Entity.MLMODEL)) {
      return ElasticSearchIndexType.MLMODEL_SEARCH_INDEX;
    } else if (type.equalsIgnoreCase(Entity.GLOSSARY_TERM)) {
      return ElasticSearchIndexType.GLOSSARY_SEARCH_INDEX;
    } else if (type.equalsIgnoreCase(Entity.TAG)) {
      return ElasticSearchIndexType.TAG_SEARCH_INDEX;
    } else if (type.equalsIgnoreCase(ENTITY_REPORT_DATA)) {
      return ElasticSearchIndexType.ENTITY_REPORT_DATA_INDEX;
    } else if (type.equalsIgnoreCase(WEB_ANALYTIC_ENTITY_VIEW_REPORT_DATA)) {
      return ElasticSearchIndexType.WEB_ANALYTIC_ENTITY_VIEW_REPORT_DATA_INDEX;
    } else if (type.equalsIgnoreCase(WEB_ANALYTIC_USER_ACTIVITY_REPORT_DATA)) {
      return ElasticSearchIndexType.WEB_ANALYTIC_USER_ACTIVITY_REPORT_DATA_INDEX;
    } else if (type.equalsIgnoreCase(Entity.CONTAINER)) {
      return ElasticSearchIndexType.CONTAINER_SEARCH_INDEX;
    } else if (type.equalsIgnoreCase(Entity.QUERY)) {
      return ElasticSearchIndexType.QUERY_SEARCH_INDEX;
    } else if (type.equalsIgnoreCase(Entity.TEST_SUITE) || type.equalsIgnoreCase(Entity.TEST_CASE)) {
      return ElasticSearchIndexType.TEST_CASE_SEARCH_INDEX;
    }
    throw new EventPublisherException("Failed to find index doc for type " + type);
  }

  public static Set<String> getIndexFields(String entityType, IndexMappingLanguage lang) {
    Set<String> fields = INDEX_TO_MAPPING_FIELDS_MAP.get(getIndexMappingByEntityType(entityType));
    if (fields != null) {
      return fields;
    } else {
      populateEsFieldsForIndexes(getIndexMappingByEntityType(entityType), lang);
      fields = INDEX_TO_MAPPING_FIELDS_MAP.get(getIndexMappingByEntityType(entityType));
    }
    return fields;
  }
<<<<<<< HEAD
=======

  private void updateElasticSearchFailureStatus(String failedFor, String failureMessage) {
    try {
      long updateTime = Date.from(LocalDateTime.now().atZone(ZoneId.systemDefault()).toInstant()).getTime();
      String recordString =
          dao.entityExtensionTimeSeriesDao()
              .getExtension(EntityUtil.hash(ELASTIC_SEARCH_ENTITY_FQN_STREAM), ELASTIC_SEARCH_EXTENSION);
      EventPublisherJob lastRecord = JsonUtils.readValue(recordString, EventPublisherJob.class);
      long originalLastUpdate = lastRecord.getTimestamp();
      lastRecord.setStatus(Status.ACTIVE_WITH_ERROR);
      lastRecord.setTimestamp(updateTime);
      lastRecord.setFailure(
          new Failure()
              .withSinkError(
                  new FailureDetails()
                      .withContext(failedFor)
                      .withLastFailedAt(updateTime)
                      .withLastFailedReason(failureMessage)));

      dao.entityExtensionTimeSeriesDao()
          .update(
              EntityUtil.hash(ELASTIC_SEARCH_ENTITY_FQN_STREAM),
              ELASTIC_SEARCH_EXTENSION,
              JsonUtils.pojoToJson(lastRecord),
              originalLastUpdate);
    } catch (Exception e) {
      LOG.error("Failed to Update Elastic Search Job Info");
    }
  }
}

@JsonInclude(JsonInclude.Include.NON_NULL)
@Jacksonized
@Getter
@Builder
class ElasticSearchSuggest {
  String input;
  Integer weight;
}

@Getter
@Builder
class FlattenColumn {
  String name;
  String description;
  List<TagLabel> tags;
}

@Getter
@Builder
class FlattenSchemaField {
  String name;
  String description;
  List<TagLabel> tags;
}

class ParseTags {
  TagLabel tierTag;
  final List<TagLabel> tags;

  ParseTags(List<TagLabel> tags) {
    if (!tags.isEmpty()) {
      List<TagLabel> tagsList = new ArrayList<>(tags);
      for (TagLabel tag : tagsList) {
        String tier = tag.getTagFQN().split("\\.")[0];
        if (tier.equalsIgnoreCase("tier")) {
          tierTag = tag;
          break;
        }
      }
      if (tierTag != null) {
        tagsList.remove(tierTag);
      }
      this.tags = tagsList;
    } else {
      this.tags = tags;
    }
  }
>>>>>>> 9dbaabad
}<|MERGE_RESOLUTION|>--- conflicted
+++ resolved
@@ -16,12 +16,9 @@
 import org.openmetadata.service.Entity;
 import org.openmetadata.service.events.errors.EventPublisherException;
 import org.openmetadata.service.jdbi3.CollectionDAO;
-<<<<<<< HEAD
 import org.openmetadata.service.search.SearchClient;
-=======
 import org.openmetadata.service.util.EntityUtil;
 import org.openmetadata.service.util.JsonUtils;
->>>>>>> 9dbaabad
 
 @Slf4j
 public class ElasticSearchIndexDefinition {
@@ -191,85 +188,4 @@
     }
     return fields;
   }
-<<<<<<< HEAD
-=======
-
-  private void updateElasticSearchFailureStatus(String failedFor, String failureMessage) {
-    try {
-      long updateTime = Date.from(LocalDateTime.now().atZone(ZoneId.systemDefault()).toInstant()).getTime();
-      String recordString =
-          dao.entityExtensionTimeSeriesDao()
-              .getExtension(EntityUtil.hash(ELASTIC_SEARCH_ENTITY_FQN_STREAM), ELASTIC_SEARCH_EXTENSION);
-      EventPublisherJob lastRecord = JsonUtils.readValue(recordString, EventPublisherJob.class);
-      long originalLastUpdate = lastRecord.getTimestamp();
-      lastRecord.setStatus(Status.ACTIVE_WITH_ERROR);
-      lastRecord.setTimestamp(updateTime);
-      lastRecord.setFailure(
-          new Failure()
-              .withSinkError(
-                  new FailureDetails()
-                      .withContext(failedFor)
-                      .withLastFailedAt(updateTime)
-                      .withLastFailedReason(failureMessage)));
-
-      dao.entityExtensionTimeSeriesDao()
-          .update(
-              EntityUtil.hash(ELASTIC_SEARCH_ENTITY_FQN_STREAM),
-              ELASTIC_SEARCH_EXTENSION,
-              JsonUtils.pojoToJson(lastRecord),
-              originalLastUpdate);
-    } catch (Exception e) {
-      LOG.error("Failed to Update Elastic Search Job Info");
-    }
-  }
-}
-
-@JsonInclude(JsonInclude.Include.NON_NULL)
-@Jacksonized
-@Getter
-@Builder
-class ElasticSearchSuggest {
-  String input;
-  Integer weight;
-}
-
-@Getter
-@Builder
-class FlattenColumn {
-  String name;
-  String description;
-  List<TagLabel> tags;
-}
-
-@Getter
-@Builder
-class FlattenSchemaField {
-  String name;
-  String description;
-  List<TagLabel> tags;
-}
-
-class ParseTags {
-  TagLabel tierTag;
-  final List<TagLabel> tags;
-
-  ParseTags(List<TagLabel> tags) {
-    if (!tags.isEmpty()) {
-      List<TagLabel> tagsList = new ArrayList<>(tags);
-      for (TagLabel tag : tagsList) {
-        String tier = tag.getTagFQN().split("\\.")[0];
-        if (tier.equalsIgnoreCase("tier")) {
-          tierTag = tag;
-          break;
-        }
-      }
-      if (tierTag != null) {
-        tagsList.remove(tierTag);
-      }
-      this.tags = tagsList;
-    } else {
-      this.tags = tags;
-    }
-  }
->>>>>>> 9dbaabad
 }