package org.openmetadata.service.elasticsearch;

import lombok.extern.slf4j.Slf4j;
import org.openmetadata.schema.entity.classification.Tag;
import org.openmetadata.schema.entity.data.Container;
import org.openmetadata.schema.entity.data.Dashboard;
import org.openmetadata.schema.entity.data.GlossaryTerm;
import org.openmetadata.schema.entity.data.MlModel;
import org.openmetadata.schema.entity.data.Pipeline;
import org.openmetadata.schema.entity.data.Query;
import org.openmetadata.schema.entity.data.Table;
import org.openmetadata.schema.entity.data.Topic;
import org.openmetadata.schema.entity.teams.Team;
import org.openmetadata.schema.entity.teams.User;
import org.openmetadata.service.Entity;

@Slf4j
public class ElasticSearchIndexFactory {
  private ElasticSearchIndexFactory() {}

  public static ElasticSearchIndex buildIndex(String entityType, Object entity) {
    switch (entityType) {
      case Entity.TABLE:
        return new TableIndex((Table) entity);
      case Entity.DASHBOARD:
        return new DashboardIndex((Dashboard) entity);
      case Entity.TOPIC:
        return new TopicIndex((Topic) entity);
      case Entity.PIPELINE:
        return new PipelineIndex((Pipeline) entity);
      case Entity.USER:
        return new UserIndex((User) entity);
      case Entity.TEAM:
        return new TeamIndex((Team) entity);
      case Entity.GLOSSARY_TERM:
        return new GlossaryTermIndex((GlossaryTerm) entity);
      case Entity.MLMODEL:
        return new MlModelIndex((MlModel) entity);
      case Entity.TAG:
        return new TagIndex((Tag) entity);
<<<<<<< HEAD
      case Entity.CONTAINER:
        return new ContainerIndex((Container) entity);
      case Entity.QUERY:
        return new QueryIndex((Query) entity);
=======
      case Entity.QUERY:
        return new QueryIndex((Query) entity);
      case Entity.CONTAINER:
        return new ContainerIndex((Container) entity);
>>>>>>> 31a54640
      default:
        LOG.warn("Ignoring Entity Type {}", entityType);
    }
    return null;
  }
}<|MERGE_RESOLUTION|>--- conflicted
+++ resolved
@@ -38,17 +38,10 @@
         return new MlModelIndex((MlModel) entity);
       case Entity.TAG:
         return new TagIndex((Tag) entity);
-<<<<<<< HEAD
-      case Entity.CONTAINER:
-        return new ContainerIndex((Container) entity);
-      case Entity.QUERY:
-        return new QueryIndex((Query) entity);
-=======
       case Entity.QUERY:
         return new QueryIndex((Query) entity);
       case Entity.CONTAINER:
         return new ContainerIndex((Container) entity);
->>>>>>> 31a54640
       default:
         LOG.warn("Ignoring Entity Type {}", entityType);
     }
