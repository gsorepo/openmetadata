--- conflicted
+++ resolved
@@ -89,11 +89,7 @@
             for (Thread thread : listOrEmpty(FeedUtils.getThreads(changeEvent, loggedInUserName))) {
               // Don't create a thread if there is no message
               if (thread.getMessage() != null && !thread.getMessage().isEmpty()) {
-<<<<<<< HEAD
-                feedRepository.create(thread, responseContext);
-=======
                 feedDao.create(thread);
->>>>>>> cd2c61ad
                 String jsonThread = mapper.writeValueAsString(thread);
                 WebSocketManager.getInstance()
                     .broadCastMessageToAll(WebSocketManager.FEED_BROADCAST_CHANNEL, jsonThread);
