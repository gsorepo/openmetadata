/*
 *  Copyright 2021 Collate
 *  Licensed under the Apache License, Version 2.0 (the "License");
 *  you may not use this file except in compliance with the License.
 *  You may obtain a copy of the License at
 *  http://www.apache.org/licenses/LICENSE-2.0
 *  Unless required by applicable law or agreed to in writing, software
 *  distributed under the License is distributed on an "AS IS" BASIS,
 *  WITHOUT WARRANTIES OR CONDITIONS OF ANY KIND, either express or implied.
 *  See the License for the specific language governing permissions and
 *  limitations under the License.
 */

package org.openmetadata.service.jdbi3;

import static org.openmetadata.common.utils.CommonUtil.listOrEmpty;
import static org.openmetadata.common.utils.CommonUtil.nullOrEmpty;
import static org.openmetadata.schema.type.Include.ALL;
import static org.openmetadata.service.Entity.API_COLLCECTION;
import static org.openmetadata.service.Entity.FIELD_DESCRIPTION;
import static org.openmetadata.service.Entity.FIELD_DISPLAY_NAME;
import static org.openmetadata.service.Entity.FIELD_TAGS;
import static org.openmetadata.service.Entity.populateEntityFieldTags;
import static org.openmetadata.service.resources.tags.TagLabelUtil.addDerivedTags;
import static org.openmetadata.service.resources.tags.TagLabelUtil.checkMutuallyExclusive;

import java.util.ArrayList;
import java.util.List;
import java.util.Map;
import java.util.function.BiPredicate;
import java.util.function.Function;
import java.util.stream.Collectors;
import org.jdbi.v3.sqlobject.transaction.Transaction;
import org.openmetadata.schema.EntityInterface;
import org.openmetadata.schema.api.feed.ResolveTask;
import org.openmetadata.schema.entity.data.APICollection;
import org.openmetadata.schema.entity.data.APIEndpoint;
import org.openmetadata.schema.type.EntityReference;
import org.openmetadata.schema.type.Field;
import org.openmetadata.schema.type.Include;
import org.openmetadata.schema.type.Relationship;
import org.openmetadata.schema.type.TagLabel;
import org.openmetadata.schema.type.TaskType;
import org.openmetadata.service.Entity;
import org.openmetadata.service.exception.CatalogExceptionMessage;
import org.openmetadata.service.jdbi3.FeedRepository.TaskWorkflow;
import org.openmetadata.service.jdbi3.FeedRepository.ThreadContext;
import org.openmetadata.service.resources.apis.APIEndpointResource;
import org.openmetadata.service.resources.feeds.MessageParser.EntityLink;
import org.openmetadata.service.util.EntityUtil;
import org.openmetadata.service.util.EntityUtil.Fields;
import org.openmetadata.service.util.FullyQualifiedName;
import org.openmetadata.service.util.JsonUtils;

public class APIEndpointRepository extends EntityRepository<APIEndpoint> {

  public APIEndpointRepository() {
    super(
        APIEndpointResource.COLLECTION_PATH,
        Entity.API_ENDPOINT,
        APIEndpoint.class,
        Entity.getCollectionDAO().apiEndpointDAO(),
        "",
        "");
    supportsSearch = true;
  }

  @Override
  public void setFullyQualifiedName(APIEndpoint apiEndpoint) {
    apiEndpoint.setFullyQualifiedName(
        FullyQualifiedName.add(
            apiEndpoint.getApiCollection().getFullyQualifiedName(), apiEndpoint.getName()));
    if (apiEndpoint.getRequestSchema() != null) {
      setFieldFQN(
          apiEndpoint.getFullyQualifiedName() + ".requestSchema",
          apiEndpoint.getRequestSchema().getSchemaFields());
    }
    if (apiEndpoint.getResponseSchema() != null) {
      setFieldFQN(
          apiEndpoint.getFullyQualifiedName() + ".responseSchema",
          apiEndpoint.getResponseSchema().getSchemaFields());
    }
  }

  @Override
  public void setInheritedFields(APIEndpoint endpoint, Fields fields) {
    APICollection apiCollection =
        Entity.getEntity(
            API_COLLCECTION, endpoint.getApiCollection().getId(), "owners,domain", ALL);
    inheritOwners(endpoint, fields, apiCollection);
    inheritDomain(endpoint, fields, apiCollection);
  }

  @Override
  public void prepare(APIEndpoint apiEndpoint, boolean update) {
    populateAPICollection(apiEndpoint);
  }

  @Override
  public void storeEntity(APIEndpoint apiEndpoint, boolean update) {
    // Relationships and fields such as service are derived and not stored as part of json
    EntityReference apiCollection = apiEndpoint.getApiCollection();
    apiEndpoint.withApiCollection(null);

    // Don't store fields tags as JSON but build it on the fly based on relationships
    List<Field> requestFieldsWithTags = null;
    if (apiEndpoint.getRequestSchema() != null) {
      requestFieldsWithTags = apiEndpoint.getRequestSchema().getSchemaFields();
      apiEndpoint.getRequestSchema().setSchemaFields(cloneWithoutTags(requestFieldsWithTags));
      apiEndpoint.getRequestSchema().getSchemaFields().forEach(field -> field.setTags(null));
    }

    List<Field> responseFieldsWithTags = null;
    if (apiEndpoint.getResponseSchema() != null) {
      responseFieldsWithTags = apiEndpoint.getResponseSchema().getSchemaFields();
      apiEndpoint.getResponseSchema().setSchemaFields(cloneWithoutTags(responseFieldsWithTags));
      apiEndpoint.getResponseSchema().getSchemaFields().forEach(field -> field.setTags(null));
    }

    store(apiEndpoint, update);

    // Restore the relationships
    if (requestFieldsWithTags != null) {
      apiEndpoint.getRequestSchema().withSchemaFields(requestFieldsWithTags);
    }
    if (responseFieldsWithTags != null) {
      apiEndpoint.getResponseSchema().withSchemaFields(responseFieldsWithTags);
    }
    apiEndpoint.withApiCollection(apiCollection);
  }

  @Override
  public void storeRelationships(APIEndpoint apiEndpoint) {
    EntityReference apiCollection = apiEndpoint.getApiCollection();
    addRelationship(
        apiCollection.getId(),
        apiEndpoint.getId(),
        apiCollection.getType(),
        Entity.API_ENDPOINT,
        Relationship.CONTAINS);
  }

  @Override
  public void setFields(APIEndpoint apiEndpoint, Fields fields) {
    setDefaultFields(apiEndpoint);
    if (apiEndpoint.getRequestSchema() != null) {
      populateEntityFieldTags(
          entityType,
          apiEndpoint.getRequestSchema().getSchemaFields(),
          apiEndpoint.getFullyQualifiedName() + ".requestSchema",
          fields.contains(FIELD_TAGS));
    }
    if (apiEndpoint.getResponseSchema() != null) {
      populateEntityFieldTags(
          entityType,
          apiEndpoint.getResponseSchema().getSchemaFields(),
          apiEndpoint.getFullyQualifiedName() + ".responseSchema",
          fields.contains(FIELD_TAGS));
    }
  }

  @Override
  public void clearFields(APIEndpoint apiEndpoint, Fields fields) {
    /* Nothing to do */
  }

  @Override
  public APIEndpointUpdater getUpdater(
      APIEndpoint original, APIEndpoint updated, Operation operation) {
    return new APIEndpointUpdater(original, updated, operation);
  }

  private void setDefaultFields(APIEndpoint apiEndpoint) {
    EntityReference apiCollectionRef = getContainer(apiEndpoint.getId());
    APICollection apiCollection = Entity.getEntity(apiCollectionRef, "", Include.ALL);
    apiEndpoint.withApiCollection(apiCollectionRef).withService(apiCollection.getService());
  }

  private void populateAPICollection(APIEndpoint apiEndpoint) {
    APICollection apiCollection = Entity.getEntity(apiEndpoint.getApiCollection(), "", ALL);
    apiEndpoint.setApiCollection(apiCollection.getEntityReference());
    apiEndpoint.setService(apiCollection.getService());
    apiEndpoint.setServiceType(apiCollection.getServiceType());
  }

  private void setFieldFQN(String parentFQN, List<Field> fields) {
    fields.forEach(
        c -> {
          String fieldFqn = FullyQualifiedName.add(parentFQN, c.getName());
          c.setFullyQualifiedName(fieldFqn);
          if (c.getChildren() != null) {
            setFieldFQN(fieldFqn, c.getChildren());
          }
        });
  }

  List<Field> cloneWithoutTags(List<Field> fields) {
    if (nullOrEmpty(fields)) {
      return fields;
    }
    List<Field> copy = new ArrayList<>();
    fields.forEach(f -> copy.add(cloneWithoutTags(f)));
    return copy;
  }

  private Field cloneWithoutTags(Field field) {
    List<Field> children = cloneWithoutTags(field.getChildren());
    return new Field()
        .withDescription(field.getDescription())
        .withName(field.getName())
        .withDisplayName(field.getDisplayName())
        .withFullyQualifiedName(field.getFullyQualifiedName())
        .withDataType(field.getDataType())
        .withDataTypeDisplay(field.getDataTypeDisplay())
        .withChildren(children);
  }

  private void validateSchemaFieldTags(List<Field> fields) {
    // Add field level tags by adding tag to field relationship
    for (Field field : fields) {
      validateTags(field.getTags());
      field.setTags(addDerivedTags(field.getTags()));
      checkMutuallyExclusive(field.getTags());
      if (field.getChildren() != null) {
        validateSchemaFieldTags(field.getChildren());
      }
    }
  }

  private void applyTags(List<Field> fields) {
    // Add field level tags by adding tag to field relationship
    for (Field field : fields) {
      applyTags(field.getTags(), field.getFullyQualifiedName());
      if (field.getChildren() != null) {
        applyTags(field.getChildren());
      }
    }
  }

  @Override
  public void applyTags(APIEndpoint apiEndpoint) {
    // Add table level tags by adding tag to table relationship
    super.applyTags(apiEndpoint);
    if (apiEndpoint.getRequestSchema() != null) {
      applyTags(apiEndpoint.getRequestSchema().getSchemaFields());
    }
    if (apiEndpoint.getResponseSchema() != null) {
      applyTags(apiEndpoint.getResponseSchema().getSchemaFields());
    }
  }

  @Override
  public EntityInterface getParentEntity(APIEndpoint entity, String fields) {
    return Entity.getEntity(entity.getApiCollection(), fields, Include.ALL);
  }

  @Override
  public void validateTags(APIEndpoint entity) {
    super.validateTags(entity);
    if (entity.getRequestSchema() != null) {
      validateSchemaFieldTags(entity.getRequestSchema().getSchemaFields());
    }
    if (entity.getResponseSchema() != null) {
      validateSchemaFieldTags(entity.getResponseSchema().getSchemaFields());
    }
  }

  @Override
  public List<TagLabel> getAllTags(EntityInterface entity) {
    List<TagLabel> allTags = new ArrayList<>();
    APIEndpoint apiEndpoint = (APIEndpoint) entity;
    EntityUtil.mergeTags(allTags, apiEndpoint.getTags());
    List<Field> requestSchemaFields =
        apiEndpoint.getRequestSchema() != null
            ? apiEndpoint.getRequestSchema().getSchemaFields()
            : null;
    List<Field> responseSchemaFields =
        apiEndpoint.getResponseSchema() != null
            ? apiEndpoint.getResponseSchema().getSchemaFields()
            : null;
    for (Field schemaField : listOrEmpty(responseSchemaFields)) {
      EntityUtil.mergeTags(allTags, schemaField.getTags());
    }
    for (Field schemaField : listOrEmpty(requestSchemaFields)) {
      EntityUtil.mergeTags(allTags, schemaField.getTags());
    }
    return allTags;
  }

  @Override
  public TaskWorkflow getTaskWorkflow(ThreadContext threadContext) {
    validateTaskThread(threadContext);
    EntityLink entityLink = threadContext.getAbout();
    if (entityLink.getFieldName().equals("responseSchema")) {
      TaskType taskType = threadContext.getThread().getTask().getType();
      if (EntityUtil.isDescriptionTask(taskType)) {
        return new ResponseSchemaDescriptionWorkflow(threadContext);
      } else if (EntityUtil.isTagTask(taskType)) {
        return new ResponseSchemaTagWorkflow(threadContext);
      } else {
        throw new IllegalArgumentException(String.format("Invalid task type %s", taskType));
      }
    }
    return super.getTaskWorkflow(threadContext);
  }

  static class ResponseSchemaDescriptionWorkflow extends DescriptionTaskWorkflow {
    private final Field schemaField;

    ResponseSchemaDescriptionWorkflow(ThreadContext threadContext) {
      super(threadContext);
      schemaField =
          getResponseSchemaField(
              (APIEndpoint) threadContext.getAboutEntity(),
              threadContext.getAbout().getArrayFieldName());
    }

    @Override
    public EntityInterface performTask(String user, ResolveTask resolveTask) {
      schemaField.setDescription(resolveTask.getNewValue());
      return threadContext.getAboutEntity();
    }
  }

  static class ResponseSchemaTagWorkflow extends TagTaskWorkflow {
    private final Field schemaField;

    ResponseSchemaTagWorkflow(ThreadContext threadContext) {
      super(threadContext);
      schemaField =
          getResponseSchemaField(
              (APIEndpoint) threadContext.getAboutEntity(),
              threadContext.getAbout().getArrayFieldName());
    }

    @Override
    public EntityInterface performTask(String user, ResolveTask resolveTask) {
      List<TagLabel> tags = JsonUtils.readObjects(resolveTask.getNewValue(), TagLabel.class);
      schemaField.setTags(tags);
      return threadContext.getAboutEntity();
    }
  }

  private static Field getResponseSchemaField(APIEndpoint apiEndpoint, String schemaName) {
    String childrenSchemaName = "";
    if (schemaName.contains(".")) {
      String fieldNameWithoutQuotes = schemaName.substring(1, schemaName.length() - 1);
      schemaName = fieldNameWithoutQuotes.substring(0, fieldNameWithoutQuotes.indexOf("."));
      childrenSchemaName =
          fieldNameWithoutQuotes.substring(fieldNameWithoutQuotes.lastIndexOf(".") + 1);
    }
    Field schemaField = null;
    for (Field field : apiEndpoint.getResponseSchema().getSchemaFields()) {
      if (field.getName().equals(schemaName)) {
        schemaField = field;
        break;
      }
    }
<<<<<<< HEAD
    if (!childrenSchemaName.isEmpty() && schemaField != null) {
=======
    if (childrenSchemaName.isEmpty() && schemaField != null) {
>>>>>>> ee117605
      schemaField = getChildSchemaField(schemaField.getChildren(), childrenSchemaName);
    }
    if (schemaField == null) {
      throw new IllegalArgumentException(
          CatalogExceptionMessage.invalidFieldName("responseSchema", schemaName));
    }
    return schemaField;
  }

  private static Field getChildSchemaField(List<Field> fields, String childrenSchemaName) {
    Field childrenSchemaField = null;
    for (Field field : fields) {
      if (field.getName().equals(childrenSchemaName)) {
        childrenSchemaField = field;
        break;
      }
    }
    if (childrenSchemaField == null) {
      for (Field field : fields) {
        if (field.getChildren() != null) {
          childrenSchemaField = getChildSchemaField(field.getChildren(), childrenSchemaName);
          if (childrenSchemaField != null) {
            break;
          }
        }
      }
    }
    return childrenSchemaField;
  }

  public class APIEndpointUpdater extends EntityUpdater {
    public static final String FIELD_DATA_TYPE_DISPLAY = "dataTypeDisplay";

    public APIEndpointUpdater(APIEndpoint original, APIEndpoint updated, Operation operation) {
      super(original, updated, operation);
    }

    @Transaction
    @Override
    public void entitySpecificUpdate() {
      recordChange("endpointURL", original.getEndpointURL(), updated.getEndpointURL());
      recordChange("requestMethod", original.getRequestMethod(), updated.getRequestMethod());

      if (updated.getRequestSchema() != null
          && updated.getRequestSchema().getSchemaFields() != null) {
        updateSchemaFields(
            "requestSchema.schemaFields",
            original.getResponseSchema() == null
                ? new ArrayList<>()
                : listOrEmpty(
                    original.getRequestSchema() != null
                        ? original.getRequestSchema().getSchemaFields()
                        : null),
            listOrEmpty(updated.getRequestSchema().getSchemaFields()),
            EntityUtil.schemaFieldMatch);
      }

      if (updated.getResponseSchema() != null
          && updated.getResponseSchema().getSchemaFields() != null) {
        updateSchemaFields(
            "responseSchema.schemaFields",
            original.getResponseSchema() == null
                ? new ArrayList<>()
                : listOrEmpty(
                    original.getResponseSchema().getSchemaFields() != null
                        ? original.getResponseSchema().getSchemaFields()
                        : null),
            listOrEmpty(updated.getResponseSchema().getSchemaFields()),
            EntityUtil.schemaFieldMatch);
      }
      recordChange("sourceHash", original.getSourceHash(), updated.getSourceHash());
    }

    private void updateSchemaFields(
        String fieldName,
        List<Field> origFields,
        List<Field> updatedFields,
        BiPredicate<Field, Field> fieldMatch) {
      List<Field> deletedFields = new ArrayList<>();
      List<Field> addedFields = new ArrayList<>();
      recordListChange(
          fieldName, origFields, updatedFields, addedFields, deletedFields, fieldMatch);
      // carry forward tags and description if deletedFields matches added field
      Map<String, Field> addedFieldMap =
          addedFields.stream().collect(Collectors.toMap(Field::getName, Function.identity()));

      for (Field deleted : deletedFields) {
        if (addedFieldMap.containsKey(deleted.getName())) {
          Field addedField = addedFieldMap.get(deleted.getName());
          if (nullOrEmpty(addedField.getDescription()) && nullOrEmpty(deleted.getDescription())) {
            addedField.setDescription(deleted.getDescription());
          }
          if (nullOrEmpty(addedField.getTags()) && nullOrEmpty(deleted.getTags())) {
            addedField.setTags(deleted.getTags());
          }
        }
      }

      // Delete tags related to deleted fields
      deletedFields.forEach(
          deleted ->
              daoCollection.tagUsageDAO().deleteTagsByTarget(deleted.getFullyQualifiedName()));

      // Add tags related to newly added fields
      for (Field added : addedFields) {
        applyTags(added.getTags(), added.getFullyQualifiedName());
      }

      // Carry forward the user generated metadata from existing fields to new fields
      for (Field updated : updatedFields) {
        // Find stored field matching name, data type and ordinal position
        Field stored =
            origFields.stream().filter(c -> fieldMatch.test(c, updated)).findAny().orElse(null);
        if (stored == null) { // New field added
          continue;
        }

        updateFieldDescription(stored, updated);
        updateFieldDataTypeDisplay(stored, updated);
        updateFieldDisplayName(stored, updated);
        updateTags(
            stored.getFullyQualifiedName(),
            EntityUtil.getFieldName(fieldName, updated.getName(), FIELD_TAGS),
            stored.getTags(),
            updated.getTags());

        if (updated.getChildren() != null && stored.getChildren() != null) {
          String childrenFieldName = EntityUtil.getFieldName(fieldName, updated.getName());
          updateSchemaFields(
              childrenFieldName,
              listOrEmpty(stored.getChildren()),
              listOrEmpty(updated.getChildren()),
              fieldMatch);
        }
      }

      majorVersionChange = majorVersionChange || !deletedFields.isEmpty();
    }

    private void updateFieldDescription(Field origField, Field updatedField) {
      if (operation.isPut() && !nullOrEmpty(origField.getDescription()) && updatedByBot()) {
        // Revert the non-empty field description if being updated by a bot
        updatedField.setDescription(origField.getDescription());
        return;
      }
      String field = EntityUtil.getSchemaField(original, origField, FIELD_DESCRIPTION);
      recordChange(field, origField.getDescription(), updatedField.getDescription());
    }

    private void updateFieldDisplayName(Field origField, Field updatedField) {
      if (operation.isPut() && !nullOrEmpty(origField.getDescription()) && updatedByBot()) {
        // Revert the non-empty field description if being updated by a bot
        updatedField.setDisplayName(origField.getDisplayName());
        return;
      }
      String field = EntityUtil.getSchemaField(original, origField, FIELD_DISPLAY_NAME);
      recordChange(field, origField.getDisplayName(), updatedField.getDisplayName());
    }

    private void updateFieldDataTypeDisplay(Field origField, Field updatedField) {
      if (operation.isPut() && !nullOrEmpty(origField.getDataTypeDisplay()) && updatedByBot()) {
        // Revert the non-empty field dataTypeDisplay if being updated by a bot
        updatedField.setDataTypeDisplay(origField.getDataTypeDisplay());
        return;
      }
      String field = EntityUtil.getSchemaField(original, origField, FIELD_DATA_TYPE_DISPLAY);
      recordChange(field, origField.getDataTypeDisplay(), updatedField.getDataTypeDisplay());
    }
  }
}<|MERGE_RESOLUTION|>--- conflicted
+++ resolved
@@ -356,11 +356,7 @@
         break;
       }
     }
-<<<<<<< HEAD
     if (!childrenSchemaName.isEmpty() && schemaField != null) {
-=======
-    if (childrenSchemaName.isEmpty() && schemaField != null) {
->>>>>>> ee117605
       schemaField = getChildSchemaField(schemaField.getChildren(), childrenSchemaName);
     }
     if (schemaField == null) {
