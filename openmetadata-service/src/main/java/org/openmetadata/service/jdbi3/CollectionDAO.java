/*
 *  Copyright 2021 Collate
 *  Licensed under the Apache License, Version 2.0 (the "License");
 *  you may not use this file except in compliance with the License.
 *  You may obtain a copy of the License at
 *  http://www.apache.org/licenses/LICENSE-2.0
 *  Unless required by applicable law or agreed to in writing, software
 *  distributed under the License is distributed on an "AS IS" BASIS,
 *  WITHOUT WARRANTIES OR CONDITIONS OF ANY KIND, either express or implied.
 *  See the License for the specific language governing permissions and
 *  limitations under the License.
 */

package org.openmetadata.service.jdbi3;

import static org.openmetadata.schema.type.Relationship.MENTIONED_IN;
import static org.openmetadata.service.Entity.ORGANIZATION_NAME;
import static org.openmetadata.service.Entity.QUERY;
import static org.openmetadata.service.jdbi3.ListFilter.escape;
import static org.openmetadata.service.jdbi3.ListFilter.escapeApostrophe;
import static org.openmetadata.service.jdbi3.locator.ConnectionType.MYSQL;
import static org.openmetadata.service.jdbi3.locator.ConnectionType.POSTGRES;

import java.io.IOException;
import java.sql.ResultSet;
import java.sql.SQLException;
import java.util.Arrays;
import java.util.Collections;
import java.util.HashMap;
import java.util.List;
import java.util.Map;
import java.util.UUID;
import lombok.Builder;
import lombok.Getter;
import org.apache.commons.lang3.tuple.Triple;
import org.jdbi.v3.core.mapper.RowMapper;
import org.jdbi.v3.core.statement.StatementContext;
import org.jdbi.v3.core.statement.StatementException;
import org.jdbi.v3.sqlobject.CreateSqlObject;
import org.jdbi.v3.sqlobject.config.RegisterRowMapper;
import org.jdbi.v3.sqlobject.customizer.Bind;
import org.jdbi.v3.sqlobject.customizer.BindList;
import org.jdbi.v3.sqlobject.customizer.BindMap;
import org.jdbi.v3.sqlobject.customizer.Define;
import org.jdbi.v3.sqlobject.statement.SqlQuery;
import org.jdbi.v3.sqlobject.statement.SqlUpdate;
import org.openmetadata.api.configuration.airflow.TaskNotificationConfiguration;
import org.openmetadata.api.configuration.airflow.TestResultNotificationConfiguration;
import org.openmetadata.common.utils.CommonUtil;
import org.openmetadata.schema.TokenInterface;
import org.openmetadata.schema.analytics.ReportData;
import org.openmetadata.schema.analytics.WebAnalyticEvent;
import org.openmetadata.schema.auth.EmailVerificationToken;
import org.openmetadata.schema.auth.PasswordResetToken;
import org.openmetadata.schema.auth.RefreshToken;
import org.openmetadata.schema.auth.TokenType;
import org.openmetadata.schema.dataInsight.DataInsightChart;
import org.openmetadata.schema.dataInsight.kpi.Kpi;
import org.openmetadata.schema.entity.Bot;
import org.openmetadata.schema.entity.Type;
import org.openmetadata.schema.entity.automations.Workflow;
import org.openmetadata.schema.entity.classification.Classification;
import org.openmetadata.schema.entity.classification.Tag;
import org.openmetadata.schema.entity.data.Chart;
import org.openmetadata.schema.entity.data.Container;
import org.openmetadata.schema.entity.data.Dashboard;
import org.openmetadata.schema.entity.data.Database;
import org.openmetadata.schema.entity.data.DatabaseSchema;
import org.openmetadata.schema.entity.data.Glossary;
import org.openmetadata.schema.entity.data.GlossaryTerm;
import org.openmetadata.schema.entity.data.Location;
import org.openmetadata.schema.entity.data.Metrics;
import org.openmetadata.schema.entity.data.MlModel;
import org.openmetadata.schema.entity.data.Pipeline;
import org.openmetadata.schema.entity.data.Query;
import org.openmetadata.schema.entity.data.Report;
import org.openmetadata.schema.entity.data.Table;
import org.openmetadata.schema.entity.data.Topic;
import org.openmetadata.schema.entity.events.EventSubscription;
import org.openmetadata.schema.entity.policies.Policy;
import org.openmetadata.schema.entity.services.DashboardService;
import org.openmetadata.schema.entity.services.DatabaseService;
import org.openmetadata.schema.entity.services.MessagingService;
import org.openmetadata.schema.entity.services.MetadataService;
import org.openmetadata.schema.entity.services.MlModelService;
import org.openmetadata.schema.entity.services.ObjectStoreService;
import org.openmetadata.schema.entity.services.PipelineService;
import org.openmetadata.schema.entity.services.StorageService;
import org.openmetadata.schema.entity.services.connections.TestConnectionDefinition;
import org.openmetadata.schema.entity.services.ingestionPipelines.IngestionPipeline;
import org.openmetadata.schema.entity.teams.Role;
import org.openmetadata.schema.entity.teams.Team;
import org.openmetadata.schema.entity.teams.User;
import org.openmetadata.schema.settings.Settings;
import org.openmetadata.schema.settings.SettingsType;
import org.openmetadata.schema.tests.TestCase;
import org.openmetadata.schema.tests.TestDefinition;
import org.openmetadata.schema.tests.TestSuite;
import org.openmetadata.schema.type.Relationship;
import org.openmetadata.schema.type.TagLabel;
import org.openmetadata.schema.type.TaskStatus;
import org.openmetadata.schema.type.ThreadType;
import org.openmetadata.schema.type.UsageDetails;
import org.openmetadata.schema.type.UsageStats;
import org.openmetadata.schema.util.EntitiesCount;
import org.openmetadata.schema.util.ServicesCount;
import org.openmetadata.service.Entity;
import org.openmetadata.service.jdbi3.CollectionDAO.TagUsageDAO.TagLabelMapper;
import org.openmetadata.service.jdbi3.CollectionDAO.UsageDAO.UsageDetailsMapper;
import org.openmetadata.service.jdbi3.FeedRepository.FilterType;
import org.openmetadata.service.jdbi3.locator.ConnectionAwareSqlQuery;
import org.openmetadata.service.jdbi3.locator.ConnectionAwareSqlUpdate;
import org.openmetadata.service.resources.tags.TagLabelCache;
import org.openmetadata.service.util.EntityUtil;
import org.openmetadata.service.util.FullyQualifiedName;
import org.openmetadata.service.util.JsonUtils;

public interface CollectionDAO {
  @CreateSqlObject
  DatabaseDAO databaseDAO();

  @CreateSqlObject
  DatabaseSchemaDAO databaseSchemaDAO();

  @CreateSqlObject
  EntityRelationshipDAO relationshipDAO();

  @CreateSqlObject
  FieldRelationshipDAO fieldRelationshipDAO();

  @CreateSqlObject
  EntityExtensionDAO entityExtensionDAO();

  @CreateSqlObject
  EntityExtensionTimeSeriesDAO entityExtensionTimeSeriesDao();

  @CreateSqlObject
  RoleDAO roleDAO();

  @CreateSqlObject
  UserDAO userDAO();

  @CreateSqlObject
  TeamDAO teamDAO();

  @CreateSqlObject
  TagUsageDAO tagUsageDAO();

  @CreateSqlObject
  TagDAO tagDAO();

  @CreateSqlObject
  ClassificationDAO classificationDAO();

  @CreateSqlObject
  TableDAO tableDAO();

  @CreateSqlObject
  UsageDAO usageDAO();

  @CreateSqlObject
  MetricsDAO metricsDAO();

  @CreateSqlObject
  ChartDAO chartDAO();

  @CreateSqlObject
  PipelineDAO pipelineDAO();

  @CreateSqlObject
  DashboardDAO dashboardDAO();

  @CreateSqlObject
  ReportDAO reportDAO();

  @CreateSqlObject
  TopicDAO topicDAO();

  @CreateSqlObject
  MlModelDAO mlModelDAO();

  @CreateSqlObject
  GlossaryDAO glossaryDAO();

  @CreateSqlObject
  GlossaryTermDAO glossaryTermDAO();

  @CreateSqlObject
  BotDAO botDAO();

  @CreateSqlObject
  EventSubscriptionDAO eventSubscriptionDAO();

  @CreateSqlObject
  PolicyDAO policyDAO();

  @CreateSqlObject
  IngestionPipelineDAO ingestionPipelineDAO();

  @CreateSqlObject
  DatabaseServiceDAO dbServiceDAO();

  @CreateSqlObject
  MetadataServiceDAO metadataServiceDAO();

  @CreateSqlObject
  PipelineServiceDAO pipelineServiceDAO();

  @CreateSqlObject
  MlModelServiceDAO mlModelServiceDAO();

  @CreateSqlObject
  DashboardServiceDAO dashboardServiceDAO();

  @CreateSqlObject
  MessagingServiceDAO messagingServiceDAO();

  @CreateSqlObject
  StorageServiceDAO storageServiceDAO();

  @CreateSqlObject
  ObjectStoreServiceDAO objectStoreServiceDAO();

  @CreateSqlObject
  ContainerDAO containerDAO();

  @CreateSqlObject
  FeedDAO feedDAO();

  @CreateSqlObject
  LocationDAO locationDAO();

  @CreateSqlObject
  QueryDAO queryDAO();

<<<<<<< HEAD
=======
  @CreateSqlObject
  ChangeEventDAO changeEventDAO();

>>>>>>> 0e9930c0
  @CreateSqlObject
  TypeEntityDAO typeEntityDAO();

  @CreateSqlObject
  TestDefinitionDAO testDefinitionDAO();

  @CreateSqlObject
  TestConnectionDefinitionDAO testConnectionDefinitionDAO();

  @CreateSqlObject
  TestSuiteDAO testSuiteDAO();

  @CreateSqlObject
  TestCaseDAO testCaseDAO();

  @CreateSqlObject
  WebAnalyticEventDAO webAnalyticEventDAO();

  @CreateSqlObject
  DataInsightChartDAO dataInsightChartDAO();

  @CreateSqlObject
  SystemDAO systemDAO();

  @CreateSqlObject
  TokenDAO getTokenDAO();

  @CreateSqlObject
  KpiDAO kpiDAO();

  @CreateSqlObject
  WorkflowDAO workflowDAO();

  interface DashboardDAO extends EntityDAO<Dashboard> {
    @Override
    default String getTableName() {
      return "dashboard_entity";
    }

    @Override
    default Class<Dashboard> getEntityClass() {
      return Dashboard.class;
    }

    @Override
    default String getNameColumn() {
      return "fullyQualifiedName";
    }
  }

  interface DashboardServiceDAO extends EntityDAO<DashboardService> {
    @Override
    default String getTableName() {
      return "dashboard_service_entity";
    }

    @Override
    default String getNameColumn() {
      return "name";
    }

    @Override
    default Class<DashboardService> getEntityClass() {
      return DashboardService.class;
    }
  }

  interface DatabaseDAO extends EntityDAO<Database> {
    @Override
    default String getTableName() {
      return "database_entity";
    }

    @Override
    default Class<Database> getEntityClass() {
      return Database.class;
    }

    @Override
    default String getNameColumn() {
      return "fullyQualifiedName";
    }
  }

  interface DatabaseSchemaDAO extends EntityDAO<DatabaseSchema> {
    @Override
    default String getTableName() {
      return "database_schema_entity";
    }

    @Override
    default Class<DatabaseSchema> getEntityClass() {
      return DatabaseSchema.class;
    }

    @Override
    default String getNameColumn() {
      return "fullyQualifiedName";
    }
  }

  interface DatabaseServiceDAO extends EntityDAO<DatabaseService> {
    @Override
    default String getTableName() {
      return "dbservice_entity";
    }

    @Override
    default Class<DatabaseService> getEntityClass() {
      return DatabaseService.class;
    }

    @Override
    default String getNameColumn() {
      return "name";
    }
  }

  interface MetadataServiceDAO extends EntityDAO<MetadataService> {
    @Override
    default String getTableName() {
      return "metadata_service_entity";
    }

    @Override
    default Class<MetadataService> getEntityClass() {
      return MetadataService.class;
    }

    @Override
    default String getNameColumn() {
      return "name";
    }
  }

  interface TestConnectionDefinitionDAO extends EntityDAO<TestConnectionDefinition> {
    @Override
    default String getTableName() {
      return "test_connection_definition";
    }

    @Override
    default Class<TestConnectionDefinition> getEntityClass() {
      return TestConnectionDefinition.class;
    }

    @Override
    default String getNameColumn() {
      return "name";
    }
  }

  interface StorageServiceDAO extends EntityDAO<StorageService> {
    @Override
    default String getTableName() {
      return "storage_service_entity";
    }

    @Override
    default Class<StorageService> getEntityClass() {
      return StorageService.class;
    }

    @Override
    default String getNameColumn() {
      return "name";
    }
  }

  interface ObjectStoreServiceDAO extends EntityDAO<ObjectStoreService> {
    @Override
    default String getTableName() {
      return "objectstore_service_entity";
    }

    @Override
    default Class<ObjectStoreService> getEntityClass() {
      return ObjectStoreService.class;
    }

    @Override
    default String getNameColumn() {
      return "name";
    }
  }

  interface ContainerDAO extends EntityDAO<Container> {
    @Override
    default String getTableName() {
      return "objectstore_container_entity";
    }

    @Override
    default Class<Container> getEntityClass() {
      return Container.class;
    }

    @Override
    default String getNameColumn() {
      return "fullyQualifiedName";
    }
  }

  interface EntityExtensionDAO {
    @ConnectionAwareSqlUpdate(
        value =
            "REPLACE INTO entity_extension(id, extension, jsonSchema, json) "
                + "VALUES (:id, :extension, :jsonSchema, :json)",
        connectionType = MYSQL)
    @ConnectionAwareSqlUpdate(
        value =
            "INSERT INTO entity_extension(id, extension, jsonSchema, json) "
                + "VALUES (:id, :extension, :jsonSchema, (:json :: jsonb)) "
                + "ON CONFLICT (id, extension) DO UPDATE SET jsonSchema = EXCLUDED.jsonSchema, json = EXCLUDED.json",
        connectionType = POSTGRES)
    void insert(
        @Bind("id") String id,
        @Bind("extension") String extension,
        @Bind("jsonSchema") String jsonSchema,
        @Bind("json") String json);

    @SqlQuery("SELECT json FROM entity_extension WHERE id = :id AND extension = :extension")
    String getExtension(@Bind("id") String id, @Bind("extension") String extension);

    @RegisterRowMapper(ExtensionMapper.class)
    @SqlQuery(
        "SELECT extension, json FROM entity_extension WHERE id = :id AND extension "
            + "LIKE CONCAT (:extensionPrefix, '.%') "
            + "ORDER BY extension")
    List<ExtensionRecord> getExtensions(@Bind("id") String id, @Bind("extensionPrefix") String extensionPrefix);

    @SqlUpdate("DELETE FROM entity_extension WHERE id = :id AND extension = :extension")
    void delete(@Bind("id") String id, @Bind("extension") String extension);

    @SqlUpdate("DELETE FROM entity_extension WHERE extension = :extension")
    void deleteExtension(@Bind("extension") String extension);

    @SqlUpdate("DELETE FROM entity_extension WHERE id = :id")
    void deleteAll(@Bind("id") String id);
  }

  class EntityVersionPair {
    @Getter private final Double version;
    @Getter private final String entityJson;

    public EntityVersionPair(ExtensionRecord extensionRecord) {
      this.version = EntityUtil.getVersion(extensionRecord.getExtensionName());
      this.entityJson = extensionRecord.getExtensionJson();
    }
  }

  class ExtensionRecord {
    @Getter private final String extensionName;
    @Getter private final String extensionJson;

    public ExtensionRecord(String extensionName, String extensionJson) {
      this.extensionName = extensionName;
      this.extensionJson = extensionJson;
    }
  }

  class ExtensionMapper implements RowMapper<ExtensionRecord> {
    @Override
    public ExtensionRecord map(ResultSet rs, StatementContext ctx) throws SQLException {
      return new ExtensionRecord(rs.getString("extension"), rs.getString("json"));
    }
  }

  @Getter
  @Builder
  class EntityRelationshipRecord {
    private UUID id;
    private String type;
    private String json;
  }

  @Getter
  @Builder
  class ReportDataRow {
    private String rowNum;
    private ReportData reportData;
  }

  @Getter
  @Builder
  class QueryList {
    private String fqn;
    private Query query;
  }

  interface EntityRelationshipDAO {
    default void insert(UUID fromId, UUID toId, String fromEntity, String toEntity, int relation) {
      insert(fromId, toId, fromEntity, toEntity, relation, null);
    }

    default void insert(UUID fromId, UUID toId, String fromEntity, String toEntity, int relation, String json) {
      insert(fromId.toString(), toId.toString(), fromEntity, toEntity, relation, json);
    }

    @ConnectionAwareSqlUpdate(
        value =
            "INSERT INTO entity_relationship(fromId, toId, fromEntity, toEntity, relation, json) "
                + "VALUES (:fromId, :toId, :fromEntity, :toEntity, :relation, :json) "
                + "ON DUPLICATE KEY UPDATE json = :json",
        connectionType = MYSQL)
    @ConnectionAwareSqlUpdate(
        value =
            "INSERT INTO entity_relationship(fromId, toId, fromEntity, toEntity, relation, json) VALUES "
                + "(:fromId, :toId, :fromEntity, :toEntity, :relation, (:json :: jsonb)) "
                + "ON CONFLICT (fromId, toId, relation) DO UPDATE SET json = EXCLUDED.json",
        connectionType = POSTGRES)
    void insert(
        @Bind("fromId") String fromId,
        @Bind("toId") String toId,
        @Bind("fromEntity") String fromEntity,
        @Bind("toEntity") String toEntity,
        @Bind("relation") int relation,
        @Bind("json") String json);

    //
    // Find to operations
    //
    @SqlQuery(
        "SELECT toId, toEntity, json FROM entity_relationship "
            + "WHERE fromId = :fromId AND fromEntity = :fromEntity AND relation IN (<relation>) "
            + "ORDER BY toId")
    @RegisterRowMapper(ToRelationshipMapper.class)
    List<EntityRelationshipRecord> findTo(
        @Bind("fromId") String fromId,
        @Bind("fromEntity") String fromEntity,
        @BindList("relation") List<Integer> relation);

    default List<EntityRelationshipRecord> findTo(String fromId, String fromEntity, int relation) {
      return findTo(fromId, fromEntity, List.of(relation));
    }

    // TODO delete this
    @SqlQuery(
        "SELECT toId, toEntity, json FROM entity_relationship "
            + "WHERE fromId = :fromId AND fromEntity = :fromEntity AND relation = :relation AND toEntity = :toEntity "
            + "ORDER BY toId")
    @RegisterRowMapper(ToRelationshipMapper.class)
    List<EntityRelationshipRecord> findTo(
        @Bind("fromId") String fromId,
        @Bind("fromEntity") String fromEntity,
        @Bind("relation") int relation,
        @Bind("toEntity") String toEntity);

    @ConnectionAwareSqlQuery(
        value =
            "SELECT toId, toEntity, json FROM entity_relationship "
                + "WHERE JSON_UNQUOTE(JSON_EXTRACT(json, '$.pipeline.id')) =:fromId AND relation = :relation "
                + "ORDER BY toId",
        connectionType = MYSQL)
    @ConnectionAwareSqlQuery(
        value =
            "SELECT toId, toEntity, json FROM entity_relationship "
                + "WHERE  json->'pipeline'->>'id' =:fromId AND relation = :relation "
                + "ORDER BY toId",
        connectionType = POSTGRES)
    @RegisterRowMapper(ToRelationshipMapper.class)
    List<EntityRelationshipRecord> findToPipeline(@Bind("fromId") String fromId, @Bind("relation") int relation);

    //
    // Find from operations
    //
    @SqlQuery(
        "SELECT fromId, fromEntity, json FROM entity_relationship "
            + "WHERE toId = :toId AND toEntity = :toEntity AND relation = :relation AND fromEntity = :fromEntity "
            + "ORDER BY fromId")
    @RegisterRowMapper(FromRelationshipMapper.class)
    List<EntityRelationshipRecord> findFrom(
        @Bind("toId") String toId,
        @Bind("toEntity") String toEntity,
        @Bind("relation") int relation,
        @Bind("fromEntity") String fromEntity);

    @SqlQuery(
        "SELECT fromId, fromEntity, json FROM entity_relationship "
            + "WHERE toId = :toId AND toEntity = :toEntity AND relation = :relation "
            + "ORDER BY fromId")
    @RegisterRowMapper(FromRelationshipMapper.class)
    List<EntityRelationshipRecord> findFrom(
        @Bind("toId") String toId, @Bind("toEntity") String toEntity, @Bind("relation") int relation);

    @ConnectionAwareSqlQuery(
        value =
            "SELECT fromId, fromEntity, json FROM entity_relationship "
                + "WHERE JSON_UNQUOTE(JSON_EXTRACT(json, '$.pipeline.id')) = :toId AND relation = :relation "
                + "ORDER BY fromId",
        connectionType = MYSQL)
    @ConnectionAwareSqlQuery(
        value =
            "SELECT fromId, fromEntity, json FROM entity_relationship "
                + "WHERE  json->'pipeline'->>'id' = :toId AND relation = :relation "
                + "ORDER BY fromId",
        connectionType = POSTGRES)
    @RegisterRowMapper(FromRelationshipMapper.class)
    List<EntityRelationshipRecord> findFromPipleine(@Bind("toId") String toId, @Bind("relation") int relation);

    @SqlQuery("SELECT fromId, fromEntity, json FROM entity_relationship " + "WHERE toId = :toId ORDER BY fromId")
    @RegisterRowMapper(FromRelationshipMapper.class)
    List<EntityRelationshipRecord> findFrom(@Bind("toId") String toId);

    @SqlQuery("SELECT count(*) FROM entity_relationship " + "WHERE fromEntity = :fromEntity AND toEntity = :toEntity")
    int findIfAnyRelationExist(@Bind("fromEntity") String fromEntity, @Bind("toEntity") String toEntity);

    //
    // Delete Operations
    //
    @SqlUpdate(
        "DELETE from entity_relationship WHERE fromId = :fromId "
            + "AND fromEntity = :fromEntity AND toId = :toId AND toEntity = :toEntity "
            + "AND relation = :relation")
    int delete(
        @Bind("fromId") String fromId,
        @Bind("fromEntity") String fromEntity,
        @Bind("toId") String toId,
        @Bind("toEntity") String toEntity,
        @Bind("relation") int relation);

    // Delete all the entity relationship fromID --- relation --> entity of type toEntity
    @SqlUpdate(
        "DELETE from entity_relationship WHERE fromId = :fromId AND fromEntity = :fromEntity "
            + "AND relation = :relation AND toEntity = :toEntity")
    void deleteFrom(
        @Bind("fromId") String fromId,
        @Bind("fromEntity") String fromEntity,
        @Bind("relation") int relation,
        @Bind("toEntity") String toEntity);

    // Delete all the entity relationship toId <-- relation --  entity of type fromEntity
    @SqlUpdate(
        "DELETE from entity_relationship WHERE toId = :toId AND toEntity = :toEntity AND relation = :relation "
            + "AND fromEntity = :fromEntity")
    void deleteTo(
        @Bind("toId") String toId,
        @Bind("toEntity") String toEntity,
        @Bind("relation") int relation,
        @Bind("fromEntity") String fromEntity);

    @SqlUpdate(
        "DELETE from entity_relationship WHERE (toId = :id AND toEntity = :entity) OR "
            + "(fromId = :id AND fromEntity = :entity)")
    void deleteAll(@Bind("id") String id, @Bind("entity") String entity);

    class FromRelationshipMapper implements RowMapper<EntityRelationshipRecord> {
      @Override
      public EntityRelationshipRecord map(ResultSet rs, StatementContext ctx) throws SQLException {
        return EntityRelationshipRecord.builder()
            .id(UUID.fromString(rs.getString("fromId")))
            .type(rs.getString("fromEntity"))
            .json(rs.getString("json"))
            .build();
      }
    }

    class ToRelationshipMapper implements RowMapper<EntityRelationshipRecord> {
      @Override
      public EntityRelationshipRecord map(ResultSet rs, StatementContext ctx) throws SQLException {
        return EntityRelationshipRecord.builder()
            .id(UUID.fromString(rs.getString("toId")))
            .type(rs.getString("toEntity"))
            .json(rs.getString("json"))
            .build();
      }
    }
  }

  interface FeedDAO {
    @ConnectionAwareSqlUpdate(value = "INSERT INTO thread_entity(json) VALUES (:json)", connectionType = MYSQL)
    @ConnectionAwareSqlUpdate(
        value = "INSERT INTO thread_entity(json) VALUES (:json :: jsonb)",
        connectionType = POSTGRES)
    void insert(@Bind("json") String json);

    @SqlQuery("SELECT json FROM thread_entity WHERE id = :id")
    String findById(@Bind("id") String id);

    @SqlQuery("SELECT json FROM thread_entity ORDER BY createdAt DESC")
    List<String> list();

    @SqlQuery(
        "SELECT count(id) FROM thread_entity WHERE resolved = :resolved "
            + "AND (:type IS NULL OR type = :type) AND (:status IS NULL OR taskStatus = :status)")
    int listCount(@Bind("status") TaskStatus status, @Bind("resolved") boolean resolved, @Bind("type") ThreadType type);

    @ConnectionAwareSqlQuery(
        value = "SELECT count(id) FROM thread_entity WHERE " + "(:type IS NULL OR type = :type) AND <mysqlCond>",
        connectionType = MYSQL)
    @ConnectionAwareSqlQuery(
        value = "SELECT count(id) FROM thread_entity WHERE " + "(:type IS NULL OR type = :type) AND <postgresCond>",
        connectionType = POSTGRES)
    int listAnnouncementCount(
        @Bind("type") ThreadType type,
        @Define("mysqlCond") String mysqlCond,
        @Define("postgresCond") String postgresCond);

    default int listCount(TaskStatus status, boolean resolved, ThreadType type, Boolean activeAnnouncement) {
      if (ThreadType.Announcement.equals(type) && activeAnnouncement != null) {
        String mysqlCondition;
        String postgresCondition;
        if (activeAnnouncement) {
          mysqlCondition = " UNIX_TIMESTAMP() BETWEEN announcementStart AND announcementEnd ";
          postgresCondition = " extract(epoch from now()) BETWEEN announcementStart AND announcementEnd ";
        } else {
          mysqlCondition = " UNIX_TIMESTAMP() NOT BETWEEN announcementStart AND announcementEnd ";
          postgresCondition = " extract(epoch from now()) NOT BETWEEN announcementStart AND announcementEnd ";
        }
        return listAnnouncementCount(ThreadType.Announcement, mysqlCondition, postgresCondition);
      } else {
        return listCount(status, resolved, type);
      }
    }

    @SqlUpdate("DELETE FROM thread_entity WHERE id = :id")
    void delete(@Bind("id") String id);

    @ConnectionAwareSqlUpdate(value = "UPDATE task_sequence SET id=LAST_INSERT_ID(id+1)", connectionType = MYSQL)
    @ConnectionAwareSqlUpdate(value = "UPDATE task_sequence SET id=(id+1) RETURNING id", connectionType = POSTGRES)
    void updateTaskId();

    @SqlQuery("SELECT id FROM task_sequence LIMIT 1")
    int getTaskId();

    @SqlQuery("SELECT json FROM thread_entity WHERE taskId = :id")
    String findByTaskId(@Bind("id") int id);

    @SqlQuery(
        "SELECT json FROM thread_entity "
            + "WHERE updatedAt > :before AND resolved = :resolved "
            + "AND (:type IS NULL OR type = :type) AND (:status IS NULL OR taskStatus = :status) "
            + "ORDER BY createdAt DESC "
            + "LIMIT :limit")
    List<String> listBefore(
        @Bind("limit") int limit,
        @Bind("before") long before,
        @Bind("status") TaskStatus status,
        @Bind("resolved") boolean resolved,
        @Bind("type") ThreadType type);

    default List<String> listBefore(
        int limit, long before, TaskStatus status, boolean resolved, ThreadType type, Boolean activeAnnouncement) {
      if (ThreadType.Announcement.equals(type) && activeAnnouncement != null) {
        String mysqlCondition;
        String postgresCondition;
        if (activeAnnouncement) {
          mysqlCondition = " UNIX_TIMESTAMP() BETWEEN announcementStart AND announcementEnd ";
          postgresCondition = " extract(epoch from now()) BETWEEN announcementStart AND announcementEnd ";
        } else {
          mysqlCondition = " UNIX_TIMESTAMP() NOT BETWEEN announcementStart AND announcementEnd ";
          postgresCondition = " extract(epoch from now()) NOT BETWEEN announcementStart AND announcementEnd ";
        }
        return listAnnouncementBefore(limit, before, ThreadType.Announcement, mysqlCondition, postgresCondition);
      }
      return listBefore(limit, before, status, resolved, type);
    }

    default List<String> listAnnouncementBetween(String entityId, long startTs, long endTs) {
      return listAnnouncementBetween(null, entityId, startTs, endTs);
    }

    @SqlQuery(
        "SELECT json FROM thread_entity "
            + "WHERE type='Announcement' AND (:threadId IS NULL OR id != :threadId) "
            + "AND entityId = :entityId "
            + "AND (( :startTs >= announcementStart AND :startTs < announcementEnd) "
            + "OR (:endTs > announcementStart AND :endTs < announcementEnd) "
            + "OR (:startTs <= announcementStart AND :endTs >= announcementEnd))")
    List<String> listAnnouncementBetween(
        @Bind("threadId") String threadId,
        @Bind("entityId") String entityId,
        @Bind("startTs") long startTs,
        @Bind("endTs") long endTs);

    @ConnectionAwareSqlQuery(
        value =
            "SELECT json FROM thread_entity "
                + "WHERE updatedAt > :before "
                + "AND type = :type AND <mysqlCond> "
                + "ORDER BY createdAt DESC "
                + "LIMIT :limit",
        connectionType = MYSQL)
    @ConnectionAwareSqlQuery(
        value =
            "SELECT json FROM thread_entity "
                + "WHERE updatedAt > :before "
                + "AND type = :type AND <postgresCond> "
                + "ORDER BY createdAt DESC "
                + "LIMIT :limit",
        connectionType = POSTGRES)
    List<String> listAnnouncementBefore(
        @Bind("limit") int limit,
        @Bind("before") long before,
        @Bind("type") ThreadType type,
        @Define("mysqlCond") String mysqlCond,
        @Define("postgresCond") String postgresCond);

    default List<String> listAfter(
        int limit, long after, TaskStatus status, boolean resolved, ThreadType type, Boolean activeAnnouncement) {
      if (ThreadType.Announcement.equals(type) && activeAnnouncement != null) {
        String mysqlCondition;
        String postgresCondition;
        if (activeAnnouncement) {
          mysqlCondition = " UNIX_TIMESTAMP() BETWEEN announcementStart AND announcementEnd ";
          postgresCondition = " extract(epoch from now()) BETWEEN announcementStart AND announcementEnd ";
        } else {
          mysqlCondition = " UNIX_TIMESTAMP() NOT BETWEEN announcementStart AND announcementEnd ";
          postgresCondition = " extract(epoch from now()) NOT BETWEEN announcementStart AND announcementEnd ";
        }
        return listAnnouncementAfter(limit, after, ThreadType.Announcement, mysqlCondition, postgresCondition);
      }
      return listAfter(limit, after, status, resolved, type);
    }

    @ConnectionAwareSqlQuery(
        value =
            "SELECT json FROM thread_entity "
                + "WHERE updatedAt < :after "
                + "AND type = :type AND <mysqlCond> "
                + "ORDER BY createdAt DESC "
                + "LIMIT :limit",
        connectionType = MYSQL)
    @ConnectionAwareSqlQuery(
        value =
            "SELECT json FROM thread_entity "
                + "WHERE updatedAt < :after "
                + "AND type = :type AND <postgresCond> "
                + "ORDER BY createdAt DESC "
                + "LIMIT :limit",
        connectionType = POSTGRES)
    List<String> listAnnouncementAfter(
        @Bind("limit") int limit,
        @Bind("after") long after,
        @Bind("type") ThreadType type,
        @Define("mysqlCond") String mysqlCond,
        @Define("postgresCond") String postgresCond);

    @SqlQuery(
        "SELECT json FROM thread_entity "
            + "WHERE updatedAt < :after AND resolved = :resolved "
            + "AND (:type IS NULL OR type = :type) AND (:status IS NULL OR taskStatus = :status) "
            + "ORDER BY createdAt DESC "
            + "LIMIT :limit")
    List<String> listAfter(
        @Bind("limit") int limit,
        @Bind("after") long after,
        @Bind("status") TaskStatus status,
        @Bind("resolved") boolean resolved,
        @Bind("type") ThreadType type);

    @ConnectionAwareSqlQuery(
        value =
            "SELECT json FROM thread_entity WHERE type='Task' AND updatedAt > :before AND taskStatus = :status AND "
                + "taskAssignees @> ANY (ARRAY[<userTeamJsonPostgres>]::jsonb[]) "
                + "ORDER BY createdAt DESC "
                + "LIMIT :limit",
        connectionType = POSTGRES)
    @ConnectionAwareSqlQuery(
        value =
            "SELECT json FROM thread_entity WHERE type='Task' AND updatedAt > :before AND taskStatus = :status AND "
                + "JSON_OVERLAPS(taskAssignees, :userTeamJsonMysql) "
                + "ORDER BY createdAt DESC "
                + "LIMIT :limit",
        connectionType = MYSQL)
    List<String> listTasksAssignedToBefore(
        @BindList("userTeamJsonPostgres") List<String> userTeamJsonPostgres,
        @Bind("userTeamJsonMysql") String userTeamJsonMysql,
        @Bind("limit") int limit,
        @Bind("before") long before,
        @Bind("status") TaskStatus status);

    @ConnectionAwareSqlQuery(
        value =
            "SELECT json FROM thread_entity WHERE type='Task' AND updatedAt < :after "
                + "AND (:status IS NULL OR taskStatus = :status) "
                + "AND taskAssignees @> ANY (ARRAY[<userTeamJsonPostgres>]::jsonb[]) "
                + "ORDER BY createdAt DESC "
                + "LIMIT :limit",
        connectionType = POSTGRES)
    @ConnectionAwareSqlQuery(
        value =
            "SELECT json FROM thread_entity WHERE type='Task' AND updatedAt < :after "
                + "AND (:status IS NULL OR taskStatus = :status) "
                + "AND JSON_OVERLAPS(taskAssignees, :userTeamJsonMysql) "
                + "ORDER BY createdAt DESC "
                + "LIMIT :limit",
        connectionType = MYSQL)
    List<String> listTasksAssignedToAfter(
        @BindList("userTeamJsonPostgres") List<String> userTeamJsonPostgres,
        @Bind("userTeamJsonMysql") String userTeamJsonMysql,
        @Bind("limit") int limit,
        @Bind("after") long after,
        @Bind("status") TaskStatus status);

    @ConnectionAwareSqlQuery(
        value =
            "SELECT count(id) FROM thread_entity WHERE type='Task' AND "
                + "(:status IS NULL OR taskStatus = :status) AND "
                + "taskAssignees @> ANY (ARRAY[<userTeamJsonPostgres>]::jsonb[])",
        connectionType = POSTGRES)
    @ConnectionAwareSqlQuery(
        value =
            "SELECT count(id) FROM thread_entity WHERE type='Task' AND "
                + "(:status IS NULL OR taskStatus = :status) AND "
                + "JSON_OVERLAPS(taskAssignees, :userTeamJsonMysql) ",
        connectionType = MYSQL)
    int listCountTasksAssignedTo(
        @BindList("userTeamJsonPostgres") List<String> userTeamJsonPostgres,
        @Bind("userTeamJsonMysql") String userTeamJsonMysql,
        @Bind("status") TaskStatus status);

    @ConnectionAwareSqlQuery(
        value =
            "SELECT json FROM thread_entity WHERE type='Task' AND updatedAt > :before AND taskStatus = :status AND "
                + "AND (taskAssignees @> ANY (ARRAY[<userTeamJsonPostgres>]::jsonb[]) OR createdBy = :username) "
                + "ORDER BY createdAt DESC "
                + "LIMIT :limit",
        connectionType = POSTGRES)
    @ConnectionAwareSqlQuery(
        value =
            "SELECT json FROM thread_entity WHERE type='Task' AND updatedAt > :before AND taskStatus = :status AND "
                + "AND (JSON_OVERLAPS(taskAssignees, :userTeamJsonMysql) OR createdBy = :username) "
                + "ORDER BY createdAt DESC "
                + "LIMIT :limit",
        connectionType = MYSQL)
    List<String> listTasksOfUserBefore(
        @BindList("userTeamJsonPostgres") List<String> userTeamJsonPostgres,
        @Bind("userTeamJsonMysql") String userTeamJsonMysql,
        @Bind("username") String username,
        @Bind("limit") int limit,
        @Bind("before") long before,
        @Bind("status") TaskStatus status);

    @ConnectionAwareSqlQuery(
        value =
            "SELECT json FROM thread_entity WHERE type='Task' AND updatedAt < :after "
                + "AND (:status IS NULL OR taskStatus = :status) "
                + "AND (taskAssignees @> ANY (ARRAY[<userTeamJsonPostgres>]::jsonb[]) OR createdBy = :username) "
                + "ORDER BY createdAt DESC "
                + "LIMIT :limit",
        connectionType = POSTGRES)
    @ConnectionAwareSqlQuery(
        value =
            "SELECT json FROM thread_entity WHERE type='Task' AND updatedAt < :after "
                + "AND (:status IS NULL OR taskStatus = :status) "
                + "AND (JSON_OVERLAPS(taskAssignees, :userTeamJsonMysql) OR createdBy = :username) "
                + "ORDER BY createdAt DESC "
                + "LIMIT :limit",
        connectionType = MYSQL)
    List<String> listTasksOfUserAfter(
        @BindList("userTeamJsonPostgres") List<String> userTeamJsonPostgres,
        @Bind("userTeamJsonMysql") String userTeamJsonMysql,
        @Bind("username") String username,
        @Bind("limit") int limit,
        @Bind("after") long after,
        @Bind("status") TaskStatus status);

    @ConnectionAwareSqlQuery(
        value =
            "SELECT count(id) FROM thread_entity WHERE type='Task' "
                + "AND (:status IS NULL OR taskStatus = :status) "
                + "AND (taskAssignees @> ANY (ARRAY[<userTeamJsonPostgres>]::jsonb[]) OR createdBy = :username) ",
        connectionType = POSTGRES)
    @ConnectionAwareSqlQuery(
        value =
            "SELECT count(id) FROM thread_entity WHERE type='Task' "
                + "AND (:status IS NULL OR taskStatus = :status) "
                + "AND (JSON_OVERLAPS(taskAssignees, :userTeamJsonMysql) OR createdBy = :username) ",
        connectionType = MYSQL)
    int listCountTasksOfUser(
        @BindList("userTeamJsonPostgres") List<String> userTeamJsonPostgres,
        @Bind("userTeamJsonMysql") String userTeamJsonMysql,
        @Bind("username") String username,
        @Bind("status") TaskStatus status);

    @SqlQuery(
        "SELECT json FROM thread_entity WHERE type='Task' AND updatedAt > :before "
            + "AND (:status IS NULL OR taskStatus = :status) "
            + "AND createdBy = :username "
            + "ORDER BY createdAt DESC "
            + "LIMIT :limit")
    List<String> listTasksAssignedByBefore(
        @Bind("username") String username,
        @Bind("limit") int limit,
        @Bind("before") long before,
        @Bind("status") TaskStatus status);

    @SqlQuery(
        "SELECT json FROM thread_entity WHERE type='Task' AND updatedAt < :after "
            + "AND (:status IS NULL OR taskStatus = :status) "
            + "AND createdBy = :username "
            + "ORDER BY createdAt DESC "
            + "LIMIT :limit")
    List<String> listTasksAssignedByAfter(
        @Bind("username") String username,
        @Bind("limit") int limit,
        @Bind("after") long after,
        @Bind("status") TaskStatus status);

    @SqlQuery(
        "SELECT count(id) FROM thread_entity WHERE type='Task' "
            + "AND (:status IS NULL OR taskStatus = :status) AND createdBy = :username")
    int listCountTasksAssignedBy(@Bind("username") String username, @Bind("status") TaskStatus status);

    @SqlQuery(
        "SELECT json FROM thread_entity WHERE updatedAt > :before AND resolved = :resolved AND (:type IS NULL OR type = :type) AND "
            + "(entityId in (SELECT toId FROM entity_relationship WHERE "
            + "((fromEntity='user' AND fromId= :userId) OR "
            + "(fromEntity='team' AND fromId IN (<teamIds>))) AND relation=8) OR "
            + "id in (SELECT toId FROM entity_relationship WHERE (fromEntity='user' AND fromId= :userId AND toEntity='THREAD' AND relation IN (1,2)))) "
            + "ORDER BY createdAt DESC "
            + "LIMIT :limit")
    List<String> listThreadsByOwnerBefore(
        @Bind("userId") String userId,
        @BindList("teamIds") List<String> teamIds,
        @Bind("limit") int limit,
        @Bind("before") long before,
        @Bind("type") ThreadType type,
        @Bind("resolved") boolean resolved);

    @SqlQuery(
        "SELECT json FROM thread_entity WHERE updatedAt < :after AND resolved = :resolved AND (:type IS NULL OR type = :type) AND "
            + "(entityId in (SELECT toId FROM entity_relationship WHERE "
            + "((fromEntity='user' AND fromId= :userId) OR "
            + "(fromEntity='team' AND fromId IN (<teamIds>))) AND relation=8) OR "
            + "id in (SELECT toId FROM entity_relationship WHERE (fromEntity='user' AND fromId= :userId AND toEntity='THREAD' AND relation IN (1,2)))) "
            + "ORDER BY createdAt DESC "
            + "LIMIT :limit")
    List<String> listThreadsByOwnerAfter(
        @Bind("userId") String userId,
        @BindList("teamIds") List<String> teamIds,
        @Bind("limit") int limit,
        @Bind("after") long after,
        @Bind("type") ThreadType type,
        @Bind("resolved") boolean resolved);

    @SqlQuery(
        "SELECT count(id) FROM thread_entity WHERE resolved = :resolved AND (:type IS NULL OR type = :type) AND "
            + "(entityId in (SELECT toId FROM entity_relationship WHERE "
            + "((fromEntity='user' AND fromId= :userId) OR "
            + "(fromEntity='team' AND fromId IN (<teamIds>))) AND relation=8) OR "
            + "id in (SELECT toId FROM entity_relationship WHERE (fromEntity='user' AND fromId= :userId AND toEntity='THREAD' AND relation IN (1,2)))) ")
    int listCountThreadsByOwner(
        @Bind("userId") String userId,
        @BindList("teamIds") List<String> teamIds,
        @Bind("type") ThreadType type,
        @Bind("resolved") boolean resolved);

    default List<String> listThreadsByEntityLinkBefore(
        String fqnPrefix,
        String toType,
        int limit,
        long before,
        ThreadType type,
        TaskStatus status,
        Boolean activeAnnouncement,
        boolean resolved,
        int relation,
        String userName,
        List<String> teamNames,
        FilterType filterType) {
      int filterRelation = -1;
      if (ThreadType.Announcement.equals(type) && activeAnnouncement != null) {
        String mysqlCondition;
        String postgresCondition;
        if (activeAnnouncement) {
          mysqlCondition = " UNIX_TIMESTAMP() BETWEEN announcementStart AND announcementEnd ";
          postgresCondition = " extract(epoch from now()) BETWEEN announcementStart AND announcementEnd ";
        } else {
          mysqlCondition = " UNIX_TIMESTAMP() NOT BETWEEN announcementStart AND announcementEnd ";
          postgresCondition = " extract(epoch from now()) NOT BETWEEN announcementStart AND announcementEnd ";
        }
        return listAnnouncementsByEntityLinkBefore(
            fqnPrefix, toType, limit, before, type, relation, mysqlCondition, postgresCondition);
      }
      if (userName != null && filterType == FilterType.MENTIONS) {
        filterRelation = MENTIONED_IN.ordinal();
      }
      return listThreadsByEntityLinkBefore(
          fqnPrefix, toType, limit, before, type, status, resolved, relation, userName, teamNames, filterRelation);
    }

    @ConnectionAwareSqlQuery(
        value =
            "SELECT json FROM thread_entity WHERE updatedAt > :before "
                + "AND (:type IS NULL OR type = :type) AND <mysqlCond> "
                + "AND id in (SELECT fromFQN FROM field_relationship WHERE "
                + "(:fqnPrefix IS NULL OR toFQN LIKE CONCAT(:fqnPrefix, '.%') OR toFQN=:fqnPrefix) AND fromType='THREAD' AND "
                + "(:toType IS NULL OR toType LIKE CONCAT(:toType, '.%') OR toType=:toType) AND relation= :relation) "
                + "ORDER BY createdAt DESC "
                + "LIMIT :limit",
        connectionType = MYSQL)
    @ConnectionAwareSqlQuery(
        value =
            "SELECT json FROM thread_entity WHERE updatedAt > :before "
                + "AND (:type IS NULL OR type = :type) AND <postgresCond> "
                + "AND id in (SELECT fromFQN FROM field_relationship WHERE "
                + "(:fqnPrefix IS NULL OR toFQN LIKE CONCAT(:fqnPrefix, '.%') OR toFQN=:fqnPrefix) AND fromType='THREAD' AND "
                + "(:toType IS NULL OR toType LIKE CONCAT(:toType, '.%') OR toType=:toType) AND relation= :relation) "
                + "ORDER BY createdAt DESC "
                + "LIMIT :limit",
        connectionType = POSTGRES)
    List<String> listAnnouncementsByEntityLinkBefore(
        @Bind("fqnPrefix") String fqnPrefix,
        @Bind("toType") String toType,
        @Bind("limit") int limit,
        @Bind("before") long before,
        @Bind("type") ThreadType type,
        @Bind("relation") int relation,
        @Define("mysqlCond") String mysqlCond,
        @Define("postgresCond") String postgresCond);

    @SqlQuery(
        "SELECT json FROM thread_entity WHERE updatedAt > :before AND resolved = :resolved "
            + "AND (:status IS NULL OR taskStatus = :status) "
            + "AND (:type IS NULL OR type = :type) "
            + "AND id in (SELECT fromFQN FROM field_relationship WHERE "
            + "(:fqnPrefix IS NULL OR toFQN LIKE CONCAT(:fqnPrefix, '.%') OR toFQN=:fqnPrefix) AND fromType='THREAD' AND "
            + "(:toType IS NULL OR toType LIKE CONCAT(:toType, '.%') OR toType=:toType) AND relation= :relation) "
            + "AND (:userName IS NULL OR id in (SELECT toFQN FROM field_relationship WHERE "
            + " ((fromType='user' AND fromFQN= :userName) OR"
            + " (fromType='team' AND fromFQN IN (<teamNames>))) AND toType='THREAD' AND relation= :filterRelation) )"
            + "ORDER BY createdAt DESC "
            + "LIMIT :limit")
    List<String> listThreadsByEntityLinkBefore(
        @Bind("fqnPrefix") String fqnPrefix,
        @Bind("toType") String toType,
        @Bind("limit") int limit,
        @Bind("before") long before,
        @Bind("type") ThreadType type,
        @Bind("status") TaskStatus status,
        @Bind("resolved") boolean resolved,
        @Bind("relation") int relation,
        @Bind("userName") String userName,
        @BindList("teamNames") List<String> teamNames,
        @Bind("filterRelation") int filterRelation);

    default List<String> listThreadsByEntityLinkAfter(
        String fqnPrefix,
        String toType,
        int limit,
        long after,
        ThreadType type,
        TaskStatus status,
        Boolean activeAnnouncement,
        boolean resolved,
        int relation,
        String userName,
        List<String> teamNames,
        FilterType filterType) {
      int filterRelation = -1;
      if (ThreadType.Announcement.equals(type) && activeAnnouncement != null) {
        String mysqlCondition;
        String postgresCondition;
        if (activeAnnouncement) {
          mysqlCondition = " UNIX_TIMESTAMP() BETWEEN announcementStart AND announcementEnd ";
          postgresCondition = " extract(epoch from now()) BETWEEN announcementStart AND announcementEnd ";
        } else {
          mysqlCondition = " UNIX_TIMESTAMP() NOT BETWEEN announcementStart AND announcementEnd ";
          postgresCondition = " extract(epoch from now()) NOT BETWEEN announcementStart AND announcementEnd ";
        }
        return listAnnouncementsByEntityLinkAfter(
            fqnPrefix, toType, limit, after, type, relation, mysqlCondition, postgresCondition);
      }
      if (userName != null && filterType == FilterType.MENTIONS) {
        filterRelation = MENTIONED_IN.ordinal();
      }
      return listThreadsByEntityLinkAfter(
          fqnPrefix, toType, limit, after, type, status, resolved, relation, userName, teamNames, filterRelation);
    }

    @ConnectionAwareSqlQuery(
        value =
            "SELECT json FROM thread_entity WHERE updatedAt < :after "
                + "AND (:type IS NULL OR type = :type) AND <mysqlCond> "
                + "AND id in (SELECT fromFQN FROM field_relationship WHERE "
                + "(:fqnPrefix IS NULL OR toFQN LIKE CONCAT(:fqnPrefix, '.%') OR toFQN=:fqnPrefix) AND fromType='THREAD' AND "
                + "(:toType IS NULL OR toType LIKE CONCAT(:toType, '.%') OR toType=:toType) AND relation= :relation) "
                + "ORDER BY createdAt DESC "
                + "LIMIT :limit",
        connectionType = MYSQL)
    @ConnectionAwareSqlQuery(
        value =
            "SELECT json FROM thread_entity WHERE updatedAt < :after "
                + "AND (:type IS NULL OR type = :type) AND <postgresCond> "
                + "AND id in (SELECT fromFQN FROM field_relationship WHERE "
                + "(:fqnPrefix IS NULL OR toFQN LIKE CONCAT(:fqnPrefix, '.%') OR toFQN=:fqnPrefix) AND fromType='THREAD' AND "
                + "(:toType IS NULL OR toType LIKE CONCAT(:toType, '.%') OR toType=:toType) AND relation= :relation) "
                + "ORDER BY createdAt DESC "
                + "LIMIT :limit",
        connectionType = POSTGRES)
    List<String> listAnnouncementsByEntityLinkAfter(
        @Bind("fqnPrefix") String fqnPrefix,
        @Bind("toType") String toType,
        @Bind("limit") int limit,
        @Bind("after") long after,
        @Bind("type") ThreadType type,
        @Bind("relation") int relation,
        @Define("mysqlCond") String mysqlCond,
        @Define("postgresCond") String postgresCond);

    @SqlQuery(
        "SELECT json FROM thread_entity WHERE updatedAt < :after AND resolved = :resolved "
            + "AND (:status IS NULL OR taskStatus = :status) "
            + "AND (:type IS NULL OR type = :type) "
            + "AND id in (SELECT fromFQN FROM field_relationship WHERE "
            + "(:fqnPrefix IS NULL OR toFQN LIKE CONCAT(:fqnPrefix, '.%') OR toFQN=:fqnPrefix) AND fromType='THREAD' AND "
            + "(:toType IS NULL OR toType LIKE CONCAT(:toType, '.%') OR toType=:toType) AND relation= :relation) "
            + "AND (:userName IS NULL OR id in (SELECT toFQN FROM field_relationship WHERE "
            + " ((fromType='user' AND fromFQN= :userName) OR"
            + " (fromType='team' AND fromFQN IN (<teamNames>))) AND toType='THREAD' AND relation= :filterRelation) )"
            + "ORDER BY createdAt DESC "
            + "LIMIT :limit")
    List<String> listThreadsByEntityLinkAfter(
        @Bind("fqnPrefix") String fqnPrefix,
        @Bind("toType") String toType,
        @Bind("limit") int limit,
        @Bind("after") long after,
        @Bind("type") ThreadType type,
        @Bind("status") TaskStatus status,
        @Bind("resolved") boolean resolved,
        @Bind("relation") int relation,
        @Bind("userName") String userName,
        @BindList("teamNames") List<String> teamNames,
        @Bind("filterRelation") int filterRelation);

    default int listCountThreadsByEntityLink(
        String fqnPrefix,
        String toType,
        ThreadType type,
        TaskStatus status,
        Boolean activeAnnouncement,
        boolean resolved,
        int relation,
        String userName,
        List<String> teamNames,
        FilterType filterType) {
      int filterRelation = -1;
      if (ThreadType.Announcement.equals(type) && activeAnnouncement != null) {
        String mysqlCondition;
        String postgresCondition;
        if (activeAnnouncement) {
          mysqlCondition = " UNIX_TIMESTAMP() BETWEEN announcementStart AND announcementEnd ";
          postgresCondition = " extract(epoch from now()) BETWEEN announcementStart AND announcementEnd ";
        } else {
          mysqlCondition = " UNIX_TIMESTAMP() NOT BETWEEN announcementStart AND announcementEnd ";
          postgresCondition = " extract(epoch from now()) NOT BETWEEN announcementStart AND announcementEnd ";
        }
        return listCountAnnouncementsByEntityLink(fqnPrefix, toType, type, relation, mysqlCondition, postgresCondition);
      }
      if (userName != null && filterType == FilterType.MENTIONS) {
        filterRelation = MENTIONED_IN.ordinal();
      }
      return listCountThreadsByEntityLink(
          fqnPrefix, toType, type, status, resolved, relation, userName, teamNames, filterRelation);
    }

    @ConnectionAwareSqlQuery(
        value =
            "SELECT count(id) FROM thread_entity WHERE <mysqlCond> "
                + "AND (:type IS NULL OR type = :type) "
                + "AND id in (SELECT fromFQN FROM field_relationship WHERE "
                + "(:fqnPrefix IS NULL OR toFQN LIKE CONCAT(:fqnPrefix, '.%') OR toFQN=:fqnPrefix) AND fromType='THREAD' AND "
                + "(:toType IS NULL OR toType LIKE CONCAT(:toType, '.%') OR toType=:toType) AND relation= :relation)",
        connectionType = MYSQL)
    @ConnectionAwareSqlQuery(
        value =
            "SELECT count(id) FROM thread_entity WHERE <postgresCond> "
                + "AND (:type IS NULL OR type = :type) "
                + "AND id in (SELECT fromFQN FROM field_relationship WHERE "
                + "(:fqnPrefix IS NULL OR toFQN LIKE CONCAT(:fqnPrefix, '.%') OR toFQN=:fqnPrefix) AND fromType='THREAD' AND "
                + "(:toType IS NULL OR toType LIKE CONCAT(:toType, '.%') OR toType=:toType) AND relation= :relation)",
        connectionType = POSTGRES)
    int listCountAnnouncementsByEntityLink(
        @Bind("fqnPrefix") String fqnPrefix,
        @Bind("toType") String toType,
        @Bind("type") ThreadType type,
        @Bind("relation") int relation,
        @Define("mysqlCond") String mysqlCond,
        @Define("postgresCond") String postgresCond);

    @SqlQuery(
        "SELECT count(id) FROM thread_entity WHERE resolved = :resolved "
            + "AND (:status IS NULL OR taskStatus = :status) "
            + "AND (:type IS NULL OR type = :type) "
            + "AND id in (SELECT fromFQN FROM field_relationship WHERE "
            + "(:fqnPrefix IS NULL OR toFQN LIKE CONCAT(:fqnPrefix, '.%') OR toFQN=:fqnPrefix) AND fromType='THREAD' AND "
            + "(:toType IS NULL OR toType LIKE CONCAT(:toType, '.%') OR toType=:toType) AND relation= :relation) "
            + "AND (:userName IS NULL OR id in (SELECT toFQN FROM field_relationship WHERE "
            + " ((fromType='user' AND fromFQN= :userName) OR"
            + " (fromType='team' AND fromFQN IN (<teamNames>))) AND toType='THREAD' AND relation= :filterRelation) )")
    int listCountThreadsByEntityLink(
        @Bind("fqnPrefix") String fqnPrefix,
        @Bind("toType") String toType,
        @Bind("type") ThreadType type,
        @Bind("status") TaskStatus status,
        @Bind("resolved") boolean resolved,
        @Bind("relation") int relation,
        @Bind("userName") String userName,
        @BindList("teamNames") List<String> teamNames,
        @Bind("filterRelation") int filterRelation);

    @ConnectionAwareSqlUpdate(value = "UPDATE thread_entity SET json = :json where id = :id", connectionType = MYSQL)
    @ConnectionAwareSqlUpdate(
        value = "UPDATE thread_entity SET json = (:json :: jsonb) where id = :id",
        connectionType = POSTGRES)
    void update(@Bind("id") String id, @Bind("json") String json);

    @SqlQuery(
        "SELECT entityLink, COUNT(id) count FROM field_relationship fr INNER JOIN thread_entity te ON fr.fromFQN=te.id "
            + "WHERE (:fqnPrefix IS NULL OR fr.toFQN LIKE CONCAT(:fqnPrefix, '.%') OR fr.toFQN=:fqnPrefix) AND "
            + "(:toType IS NULL OR fr.toType like concat(:toType, '.%') OR fr.toType=:toType) AND fr.fromType = :fromType "
            + "AND fr.relation = :relation AND te.resolved= :isResolved AND (:status IS NULL OR te.taskStatus = :status) "
            + "AND (:type IS NULL OR te.type = :type) "
            + "GROUP BY entityLink")
    @RegisterRowMapper(CountFieldMapper.class)
    List<List<String>> listCountByEntityLink(
        @Bind("fqnPrefix") String fqnPrefix,
        @Bind("fromType") String fromType,
        @Bind("toType") String toType,
        @Bind("relation") int relation,
        @Bind("type") ThreadType type,
        @Bind("status") TaskStatus status,
        @Bind("isResolved") boolean isResolved);

    @SqlQuery(
        "SELECT entityLink, COUNT(id) count FROM thread_entity WHERE resolved = :resolved AND (:type IS NULL OR type = :type) AND "
            + "(entityId in (SELECT toId FROM entity_relationship WHERE "
            + "((fromEntity='user' AND fromId= :userId) OR "
            + "(fromEntity='team' AND fromId IN (<teamIds>))) AND relation=8) OR "
            + "id in (SELECT toId FROM entity_relationship WHERE (fromEntity='user' AND fromId= :userId AND toEntity='THREAD' AND relation IN (1,2)))) "
            + "GROUP BY entityLink")
    @RegisterRowMapper(CountFieldMapper.class)
    List<List<String>> listCountByOwner(
        @Bind("userId") String userId,
        @BindList("teamIds") List<String> teamIds,
        @Bind("type") ThreadType type,
        @Bind("resolved") boolean resolved);

    @SqlQuery(
        "SELECT json FROM thread_entity WHERE updatedAt > :before AND resolved = :resolved AND "
            + "(:type IS NULL OR type = :type) AND entityId in ("
            + "SELECT toId FROM entity_relationship WHERE "
            + "((fromEntity='user' AND fromId= :userId) OR "
            + "(fromEntity='team' AND fromId IN (<teamIds>))) AND relation= :relation) "
            + "ORDER BY createdAt DESC "
            + "LIMIT :limit")
    List<String> listThreadsByFollowsBefore(
        @Bind("userId") String userId,
        @BindList("teamIds") List<String> teamIds,
        @Bind("limit") int limit,
        @Bind("before") long before,
        @Bind("type") ThreadType type,
        @Bind("resolved") boolean resolved,
        @Bind("relation") int relation);

    @SqlQuery(
        "SELECT json FROM thread_entity WHERE updatedAt < :after AND resolved = :resolved AND "
            + "(:type IS NULL OR type = :type) AND entityId in ("
            + "SELECT toId FROM entity_relationship WHERE "
            + "((fromEntity='user' AND fromId= :userId) OR "
            + "(fromEntity='team' AND fromId IN (<teamIds>))) AND relation= :relation) "
            + "ORDER BY createdAt DESC "
            + "LIMIT :limit")
    List<String> listThreadsByFollowsAfter(
        @Bind("userId") String userId,
        @BindList("teamIds") List<String> teamIds,
        @Bind("limit") int limit,
        @Bind("after") long after,
        @Bind("type") ThreadType type,
        @Bind("resolved") boolean resolved,
        @Bind("relation") int relation);

    @SqlQuery(
        "SELECT count(id) FROM thread_entity WHERE resolved = :resolved AND "
            + "(:type IS NULL OR type = :type) AND entityId in ("
            + "SELECT toId FROM entity_relationship WHERE "
            + "((fromEntity='user' AND fromId= :userId) OR "
            + "(fromEntity='team' AND fromId IN (<teamIds>))) AND relation= :relation)")
    int listCountThreadsByFollows(
        @Bind("userId") String userId,
        @BindList("teamIds") List<String> teamIds,
        @Bind("type") ThreadType type,
        @Bind("resolved") boolean resolved,
        @Bind("relation") int relation);

    @SqlQuery(
        "SELECT json FROM thread_entity WHERE updatedAt > :before AND resolved = :resolved AND "
            + "(:type IS NULL OR type = :type) AND id in ("
            + "SELECT toFQN FROM field_relationship WHERE "
            + "((fromType='user' AND fromFQN= :userName) OR "
            + "(fromType='team' AND fromFQN IN (<teamNames>)))  AND toType='THREAD' AND relation= :relation) "
            + "ORDER BY createdAt DESC "
            + "LIMIT :limit")
    List<String> listThreadsByMentionsBefore(
        @Bind("userName") String userName,
        @BindList("teamNames") List<String> teamNames,
        @Bind("limit") int limit,
        @Bind("before") long before,
        @Bind("type") ThreadType type,
        @Bind("resolved") boolean resolved,
        @Bind("relation") int relation);

    @SqlQuery(
        "SELECT json FROM thread_entity WHERE updatedAt < :after AND resolved = :resolved AND "
            + "(:type IS NULL OR type = :type) AND id in ("
            + "SELECT toFQN FROM field_relationship WHERE "
            + "((fromType='user' AND fromFQN= :userName) OR "
            + "(fromType='team' AND fromFQN IN (<teamNames>)))  AND toType='THREAD' AND relation= :relation) "
            + "ORDER BY createdAt DESC "
            + "LIMIT :limit")
    List<String> listThreadsByMentionsAfter(
        @Bind("userName") String userName,
        @BindList("teamNames") List<String> teamNames,
        @Bind("limit") int limit,
        @Bind("after") long after,
        @Bind("type") ThreadType type,
        @Bind("resolved") boolean resolved,
        @Bind("relation") int relation);

    @SqlQuery(
        "SELECT count(id) FROM thread_entity WHERE resolved = :resolved AND (:type IS NULL OR type = :type) AND id in ("
            + "SELECT toFQN FROM field_relationship WHERE "
            + "((fromType='user' AND fromFQN= :userName) OR "
            + "(fromType='team' AND fromFQN IN (<teamNames>)))  AND toType='THREAD' AND relation= :relation) ")
    int listCountThreadsByMentions(
        @Bind("userName") String userName,
        @BindList("teamNames") List<String> teamNames,
        @Bind("type") ThreadType type,
        @Bind("resolved") boolean resolved,
        @Bind("relation") int relation);

    class CountFieldMapper implements RowMapper<List<String>> {
      @Override
      public List<String> map(ResultSet rs, StatementContext ctx) throws SQLException {
        return Arrays.asList(rs.getString("entityLink"), rs.getString("count"));
      }
    }
  }

  interface FieldRelationshipDAO {
    @ConnectionAwareSqlUpdate(
        value =
            "INSERT IGNORE INTO field_relationship(fromFQN, toFQN, fromType, toType, relation, json) "
                + "VALUES (:fromFQN, :toFQN, :fromType, :toType, :relation, :json)",
        connectionType = MYSQL)
    @ConnectionAwareSqlUpdate(
        value =
            "INSERT INTO field_relationship(fromFQN, toFQN, fromType, toType, relation, json) "
                + "VALUES (:fromFQN, :toFQN, :fromType, :toType, :relation, (:json :: jsonb)) "
                + "ON CONFLICT (fromFQN, toFQN, relation) DO NOTHING",
        connectionType = POSTGRES)
    void insert(
        @Bind("fromFQN") String fromFQN,
        @Bind("toFQN") String toFQN,
        @Bind("fromType") String fromType,
        @Bind("toType") String toType,
        @Bind("relation") int relation,
        @Bind("json") String json);

    @ConnectionAwareSqlUpdate(
        value =
            "INSERT INTO field_relationship(fromFQN, toFQN, fromType, toType, relation, jsonSchema, json) "
                + "VALUES (:fromFQN, :toFQN, :fromType, :toType, :relation, :jsonSchema, :json) "
                + "ON DUPLICATE KEY UPDATE json = :json",
        connectionType = MYSQL)
    @ConnectionAwareSqlUpdate(
        value =
            "INSERT INTO field_relationship(fromFQN, toFQN, fromType, toType, relation, jsonSchema, json) "
                + "VALUES (:fromFQN, :toFQN, :fromType, :toType, :relation, :jsonSchema, (:json :: jsonb)) "
                + "ON CONFLICT (fromFQN, toFQN, relation) DO UPDATE SET json = EXCLUDED.json",
        connectionType = POSTGRES)
    void upsert(
        @Bind("fromFQN") String fromFQN,
        @Bind("toFQN") String toFQN,
        @Bind("fromType") String fromType,
        @Bind("toType") String toType,
        @Bind("relation") int relation,
        @Bind("jsonSchema") String jsonSchema,
        @Bind("json") String json);

    @SqlQuery(
        "SELECT json FROM field_relationship WHERE "
            + "fromFQN = :fromFQN AND toFQN = :toFQN AND fromType = :fromType "
            + "AND toType = :toType AND relation = :relation")
    String find(
        @Bind("fromFQN") String fromFQN,
        @Bind("toFQN") String toFQN,
        @Bind("fromType") String fromType,
        @Bind("toType") String toType,
        @Bind("relation") int relation);

    @SqlQuery(
        "SELECT fromFQN, toFQN, json FROM field_relationship WHERE "
            + "fromFQN LIKE CONCAT(:fqnPrefix, '%') AND fromType = :fromType AND toType = :toType "
            + "AND relation = :relation")
    @RegisterRowMapper(ToFieldMapper.class)
    List<Triple<String, String, String>> listToByPrefix(
        @Bind("fqnPrefix") String fqnPrefix,
        @Bind("fromType") String fromType,
        @Bind("toType") String toType,
        @Bind("relation") int relation);

    @SqlQuery(
        "SELECT fromFQN, toFQN, json FROM field_relationship WHERE "
            + "fromFQN = :fqn AND fromType = :type AND toType = :otherType AND relation = :relation "
            + "UNION "
            + "SELECT toFQN, fromFQN, json FROM field_relationship WHERE "
            + "toFQN = :fqn AND toType = :type AND fromType = :otherType AND relation = :relation")
    @RegisterRowMapper(ToFieldMapper.class)
    List<Triple<String, String, String>> listBidirectional(
        @Bind("fqn") String fqn,
        @Bind("type") String type,
        @Bind("otherType") String otherType,
        @Bind("relation") int relation);

    @SqlQuery(
        "SELECT fromFQN, toFQN, json FROM field_relationship WHERE "
            + "fromFQN LIKE CONCAT(:fqnPrefix, '%') AND fromType = :type AND toType = :otherType AND relation = :relation "
            + "UNION "
            + "SELECT toFQN, fromFQN, json FROM field_relationship WHERE "
            + "toFQN LIKE CONCAT(:fqnPrefix, '%') AND toType = :type AND fromType = :otherType AND relation = :relation")
    @RegisterRowMapper(ToFieldMapper.class)
    List<Triple<String, String, String>> listBidirectionalByPrefix(
        @Bind("fqnPrefix") String fqnPrefix,
        @Bind("type") String type,
        @Bind("otherType") String otherType,
        @Bind("relation") int relation);

    default void deleteAllByPrefix(String fqnPrefix) {
      String prefix = String.format("%s%s%%", fqnPrefix, Entity.SEPARATOR);
      String condition = "WHERE (toFQN LIKE :prefix OR fromFQN LIKE :prefix)";
      Map<String, String> bindMap = new HashMap<>();
      bindMap.put("prefix", prefix);
      deleteAllByPrefixInternal(condition, bindMap);
    }

    @SqlUpdate("DELETE from field_relationship <cond>")
    void deleteAllByPrefixInternal(@Define("cond") String cond, @BindMap Map<String, String> bindings);

    @SqlUpdate(
        "DELETE from field_relationship WHERE fromFQN = :fromFQN AND toFQN = :toFQN AND fromType = :fromType "
            + "AND toType = :toType AND relation = :relation")
    void delete(
        @Bind("fromFQN") String fromFQN,
        @Bind("toFQN") String toFQN,
        @Bind("fromType") String fromType,
        @Bind("toType") String toType,
        @Bind("relation") int relation);

    class ToFieldMapper implements RowMapper<Triple<String, String, String>> {
      @Override
      public Triple<String, String, String> map(ResultSet rs, StatementContext ctx) throws SQLException {
        return Triple.of(rs.getString("fromFQN"), rs.getString("toFQN"), rs.getString("json"));
      }
    }
  }

  interface BotDAO extends EntityDAO<Bot> {
    @Override
    default String getTableName() {
      return "bot_entity";
    }

    @Override
    default Class<Bot> getEntityClass() {
      return Bot.class;
    }

    @Override
    default String getNameColumn() {
      return "name";
    }
  }

  interface EventSubscriptionDAO extends EntityDAO<EventSubscription> {
    @Override
    default String getTableName() {
      return "event_subscription_entity";
    }

    @Override
    default Class<EventSubscription> getEntityClass() {
      return EventSubscription.class;
    }

    @Override
    default String getNameColumn() {
      return "name";
    }

    @SqlQuery("SELECT json FROM <table>")
    List<String> listAllEventsSubscriptions(@Define("table") String table);
  }

  interface ChartDAO extends EntityDAO<Chart> {
    @Override
    default String getTableName() {
      return "chart_entity";
    }

    @Override
    default Class<Chart> getEntityClass() {
      return Chart.class;
    }

    @Override
    default String getNameColumn() {
      return "fullyQualifiedName";
    }
  }

  interface MessagingServiceDAO extends EntityDAO<MessagingService> {
    @Override
    default String getTableName() {
      return "messaging_service_entity";
    }

    @Override
    default Class<MessagingService> getEntityClass() {
      return MessagingService.class;
    }

    @Override
    default String getNameColumn() {
      return "name";
    }
  }

  interface MetricsDAO extends EntityDAO<Metrics> {
    @Override
    default String getTableName() {
      return "metrics_entity";
    }

    @Override
    default Class<Metrics> getEntityClass() {
      return Metrics.class;
    }

    @Override
    default String getNameColumn() {
      return "fullyQualifiedName";
    }
  }

  interface MlModelDAO extends EntityDAO<MlModel> {
    @Override
    default String getTableName() {
      return "ml_model_entity";
    }

    @Override
    default Class<MlModel> getEntityClass() {
      return MlModel.class;
    }

    @Override
    default String getNameColumn() {
      return "fullyQualifiedName";
    }
  }

  interface GlossaryDAO extends EntityDAO<Glossary> {
    @Override
    default String getTableName() {
      return "glossary_entity";
    }

    @Override
    default Class<Glossary> getEntityClass() {
      return Glossary.class;
    }

    @Override
    default String getNameColumn() {
      return "name";
    }
  }

  interface GlossaryTermDAO extends EntityDAO<GlossaryTerm> {
    @Override
    default String getTableName() {
      return "glossary_term_entity";
    }

    @Override
    default Class<GlossaryTerm> getEntityClass() {
      return GlossaryTerm.class;
    }

    @Override
    default String getNameColumn() {
      return "fullyQualifiedName";
    }
  }

  interface IngestionPipelineDAO extends EntityDAO<IngestionPipeline> {
    @Override
    default String getTableName() {
      return "ingestion_pipeline_entity";
    }

    @Override
    default Class<IngestionPipeline> getEntityClass() {
      return IngestionPipeline.class;
    }

    @Override
    default String getNameColumn() {
      return "fullyQualifiedName";
    }
  }

  interface PipelineServiceDAO extends EntityDAO<PipelineService> {
    @Override
    default String getTableName() {
      return "pipeline_service_entity";
    }

    @Override
    default Class<PipelineService> getEntityClass() {
      return PipelineService.class;
    }

    @Override
    default String getNameColumn() {
      return "name";
    }
  }

  interface MlModelServiceDAO extends EntityDAO<MlModelService> {
    @Override
    default String getTableName() {
      return "mlmodel_service_entity";
    }

    @Override
    default Class<MlModelService> getEntityClass() {
      return MlModelService.class;
    }

    @Override
    default String getNameColumn() {
      return "name";
    }
  }

  interface PolicyDAO extends EntityDAO<Policy> {
    @Override
    default String getTableName() {
      return "policy_entity";
    }

    @Override
    default Class<Policy> getEntityClass() {
      return Policy.class;
    }

    @Override
    default String getNameColumn() {
      return "fullyQualifiedName";
    }
  }

  interface ReportDAO extends EntityDAO<Report> {
    @Override
    default String getTableName() {
      return "report_entity";
    }

    @Override
    default Class<Report> getEntityClass() {
      return Report.class;
    }

    @Override
    default String getNameColumn() {
      return "fullyQualifiedName";
    }
  }

  interface TableDAO extends EntityDAO<Table> {
    @Override
    default String getTableName() {
      return "table_entity";
    }

    @Override
    default Class<Table> getEntityClass() {
      return Table.class;
    }

    @Override
    default String getNameColumn() {
      return "fullyQualifiedName";
    }
  }

  interface LocationDAO extends EntityDAO<Location> {
    @Override
    default String getTableName() {
      return "location_entity";
    }

    @Override
    default Class<Location> getEntityClass() {
      return Location.class;
    }

    @Override
    default String getNameColumn() {
      return "fullyQualifiedName";
    }

    default int listPrefixesCount(String table, String nameColumn, String fqn, String service) {
      return listPrefixesCountInternal(table, nameColumn, fqn, service + Entity.SEPARATOR);
    }

    @SqlQuery(
        "SELECT count(*) FROM <table> WHERE "
            + "LEFT(:fqn, LENGTH(<nameColumn>)) = <nameColumn> AND "
            + "<nameColumn> >= :servicePrefix AND "
            + "<nameColumn> <= :fqn")
    int listPrefixesCountInternal(
        @Define("table") String table,
        @Define("nameColumn") String nameColumn,
        @Bind("fqn") String fqn,
        @Bind("servicePrefix") String service);

    default List<String> listPrefixesBefore(
        String table, String nameColumn, String fqn, String service, int limit, String before) {
      return listPrefixesBeforeInternal(table, nameColumn, fqn, service + Entity.SEPARATOR, limit, before);
    }

    @SqlQuery(
        "SELECT json FROM ("
            + "SELECT <nameColumn>, json FROM <table> WHERE "
            + "LEFT(:fqn, LENGTH(<nameColumn>)) = <nameColumn> AND "
            + "<nameColumn> >= servicePrefix AND "
            + "<nameColumn> <= :fqn AND "
            + "<nameColumn> < :before "
            + "ORDER BY <nameColumn> DESC "
            + // Pagination ordering by chart fullyQualifiedName
            "LIMIT :limit"
            + ") last_rows_subquery ORDER BY <nameColumn>")
    List<String> listPrefixesBeforeInternal(
        @Define("table") String table,
        @Define("nameColumn") String nameColumn,
        @Bind("fqn") String fqn,
        @Bind("servicePrefix") String servicePrefix,
        @Bind("limit") int limit,
        @Bind("before") String before);

    default List<String> listPrefixesAfter(
        String table, String nameColumn, String fqn, String service, int limit, String after) {
      return listPrefixesAfterInternal(table, nameColumn, fqn, service + Entity.SEPARATOR, limit, after);
    }

    @SqlQuery(
        "SELECT json FROM <table> WHERE "
            + "LEFT(:fqn, LENGTH(<nameColumn>)) = <nameColumn> AND "
            + "<nameColumn> >= :servicePrefix AND "
            + "<nameColumn> <= :fqn AND "
            + "<nameColumn> > :after "
            + "ORDER BY <nameColumn> "
            + "LIMIT :limit")
    List<String> listPrefixesAfterInternal(
        @Define("table") String table,
        @Define("nameColumn") String nameColumn,
        @Bind("fqn") String fqn,
        @Bind("servicePrefix") String servicePrefix,
        @Bind("limit") int limit,
        @Bind("after") String after);
  }

  interface QueryDAO extends EntityDAO<Query> {
    @Override
    default String getTableName() {
      return "query_entity";
    }

    @Override
    default Class<Query> getEntityClass() {
      return Query.class;
    }

    @Override
    default String getNameColumn() {
      return "name";
    }

    @Override
    default int listCount(ListFilter filter) {
      String entityId = filter.getQueryParam("entityId");
      String condition = "INNER JOIN entity_relationship ON query_entity.id = entity_relationship.toId";
      Map<String, Object> bindMap = new HashMap<>();
      if (!CommonUtil.nullOrEmpty(entityId)) {
        condition =
            String.format(
                "%s WHERE entity_relationship.fromId = :id and entity_relationship.relation = :relation and entity_relationship.toEntity = :toEntityType",
                condition);
        bindMap.put("id", entityId);
        bindMap.put("relation", MENTIONED_IN.ordinal());
        bindMap.put("toEntityType", QUERY);
        return listQueryCount(condition, bindMap);
      }
      return EntityDAO.super.listCount(filter);
    }

    @Override
    default List<String> listBefore(ListFilter filter, int limit, String before) {
      String entityId = filter.getQueryParam("entityId");
      String condition = "INNER JOIN entity_relationship ON query_entity.id = entity_relationship.toId";
      Map<String, Object> bindMap = new HashMap<>();
      if (!CommonUtil.nullOrEmpty(entityId)) {
        condition =
            String.format(
                "%s WHERE entity_relationship.fromId = :entityId and entity_relationship.relation = :relation and entity_relationship.toEntity = :toEntity and query_entity.name < :before order by query_entity.name LIMIT :limit",
                condition);
        bindMap.put("entityId", entityId);
        bindMap.put("relation", MENTIONED_IN.ordinal());
        bindMap.put("toEntity", QUERY);
        bindMap.put("before", before);
        bindMap.put("limit", limit);
        return listBeforeQueriesByEntityId(condition, bindMap);
      }
      return EntityDAO.super.listBefore(filter, limit, before);
    }

    @Override
    default List<String> listAfter(ListFilter filter, int limit, String after) {
      String entityId = filter.getQueryParam("entityId");
      String condition = "INNER JOIN entity_relationship ON query_entity.id = entity_relationship.toId";
      Map<String, Object> bindMap = new HashMap<>();
      if (!CommonUtil.nullOrEmpty(entityId)) {
        condition =
            String.format(
                "%s WHERE entity_relationship.fromId = :entityId and entity_relationship.relation = :relation and entity_relationship.toEntity = :toEntity and query_entity.name > :after order by query_entity.name LIMIT :limit",
                condition);
        bindMap.put("entityId", entityId);
        bindMap.put("relation", MENTIONED_IN.ordinal());
        bindMap.put("toEntity", QUERY);
        bindMap.put("after", after);
        bindMap.put("limit", limit);
        return listAfterQueriesByEntityId(condition, bindMap);
      }
      return EntityDAO.super.listAfter(filter, limit, after);
    }

    @SqlQuery("SELECT query_entity.json FROM query_entity <cond>")
    List<String> listAfterQueriesByEntityId(@Define("cond") String cond, @BindMap Map<String, Object> bindings);

    @SqlQuery("SELECT query_entity.json FROM query_entity <cond>")
    List<String> listBeforeQueriesByEntityId(@Define("cond") String cond, @BindMap Map<String, Object> bindings);

    @SqlQuery("SELECT count(*) FROM query_entity <cond> ")
    int listQueryCount(@Define("cond") String cond, @BindMap Map<String, Object> bindings);
  }

  interface PipelineDAO extends EntityDAO<Pipeline> {
    @Override
    default String getTableName() {
      return "pipeline_entity";
    }

    @Override
    default Class<Pipeline> getEntityClass() {
      return Pipeline.class;
    }

    @Override
    default String getNameColumn() {
      return "fullyQualifiedName";
    }
  }

  interface ClassificationDAO extends EntityDAO<Classification> {
    @Override
    default String getTableName() {
      return "classification";
    }

    @Override
    default Class<Classification> getEntityClass() {
      return Classification.class;
    }

    @Override
    default String getNameColumn() {
      return "name";
    }
  }

  interface TagDAO extends EntityDAO<Tag> {
    @Override
    default String getTableName() {
      return "tag";
    }

    @Override
    default Class<Tag> getEntityClass() {
      return Tag.class;
    }

    @Override
    default String getNameColumn() {
      return "fullyQualifiedName";
    }

    @SqlUpdate("DELETE FROM tag where fullyQualifiedName LIKE CONCAT(:fqnPrefix, '.%')")
    void deleteTagsByPrefix(@Bind("fqnPrefix") String fqnPrefix);
  }

  @RegisterRowMapper(TagLabelMapper.class)
  interface TagUsageDAO {
    @ConnectionAwareSqlUpdate(
        value =
            "INSERT IGNORE INTO tag_usage (source, tagFQN, targetFQN, labelType, state) VALUES (:source, :tagFQN, :targetFQN, :labelType, :state)",
        connectionType = MYSQL)
    @ConnectionAwareSqlUpdate(
        value =
            "INSERT INTO tag_usage (source, tagFQN, targetFQN, labelType, state) VALUES (:source, :tagFQN, :targetFQN, :labelType, :state) ON CONFLICT (source, tagFQN, targetFQN) DO NOTHING",
        connectionType = POSTGRES)
    void applyTag(
        @Bind("source") int source,
        @Bind("tagFQN") String tagFQN,
        @Bind("targetFQN") String targetFQN,
        @Bind("labelType") int labelType,
        @Bind("state") int state);

    @SqlQuery("SELECT targetFQN FROM tag_usage WHERE source = :source AND tagFQN = :tagFQN")
    List<String> getTargetFQNs(@Bind("source") int source, @Bind("tagFQN") String tagFQN);

    default List<TagLabel> getTags(String targetFQN) {
      List<TagLabel> tags = getTagsInternal(targetFQN);
      tags.forEach(tagLabel -> tagLabel.setDescription(TagLabelCache.getInstance().getDescription(tagLabel)));
      return tags;
    }

    @SqlQuery("SELECT source, tagFQN, labelType, state FROM tag_usage WHERE targetFQN = :targetFQN ORDER BY tagFQN")
    List<TagLabel> getTagsInternal(@Bind("targetFQN") String targetFQN);

    @SqlQuery(
        "SELECT COUNT(*) FROM tag_usage "
            + "WHERE (tagFQN LIKE CONCAT(:tagFqn, '.%') OR tagFQN = :tagFqn) "
            + "AND source = :source")
    int getTagCount(@Bind("source") int source, @Bind("tagFqn") String tagFqn);

    @SqlUpdate("DELETE FROM tag_usage where targetFQN = :targetFQN")
    void deleteTagsByTarget(@Bind("targetFQN") String targetFQN);

    @SqlUpdate("DELETE FROM tag_usage where tagFQN = :tagFQN AND source = :source")
    void deleteTagLabels(@Bind("source") int source, @Bind("tagFQN") String tagFQN);

    @SqlUpdate("DELETE FROM tag_usage where tagFQN LIKE CONCAT(:tagFQN, '.%') AND source = :source")
    void deleteTagLabelsByPrefix(@Bind("source") int source, @Bind("tagFQN") String tagFQN);

    @SqlUpdate("DELETE FROM tag_usage where targetFQN LIKE CONCAT(:targetFQN, '%')")
    void deleteTagLabelsByTargetPrefix(@Bind("targetFQN") String targetFQN);

    /** Update all the tagFQN starting with oldPrefix to start with newPrefix due to tag or glossary name change */
    default void updateTagPrefix(int source, String oldPrefix, String newPrefix) {
      String update =
          String.format(
              "UPDATE tag_usage set tagFQN = REPLACE(tagFQN, '%s.', '%s.') WHERE source = %s AND tagFQN LIKE '%s.%%'",
              escapeApostrophe(oldPrefix), escapeApostrophe(newPrefix), source, escape(oldPrefix));
      updateTagPrefixInternal(update);
    }

    default void rename(int source, String oldFQN, String newFQN) {
      renameInternal(source, oldFQN, newFQN); // First rename tagFQN from oldFQN to newFQN
      updateTagPrefix(source, oldFQN, newFQN); // Rename all the tagFQN prefixes starting with the oldFQN to newFQN
    }

    /** Rename the tagFQN */
    @SqlUpdate("Update tag_usage set tagFQN = :newFQN WHERE source = :source AND tagFQN = :oldFQN")
    void renameInternal(@Bind("source") int source, @Bind("oldFQN") String oldFQN, @Bind("newFQN") String newFQN);

    @SqlUpdate("<update>")
    void updateTagPrefixInternal(@Define("update") String update);

    class TagLabelMapper implements RowMapper<TagLabel> {
      @Override
      public TagLabel map(ResultSet r, StatementContext ctx) throws SQLException {
        return new TagLabel()
            .withSource(TagLabel.TagSource.values()[r.getInt("source")])
            .withLabelType(TagLabel.LabelType.values()[r.getInt("labelType")])
            .withState(TagLabel.State.values()[r.getInt("state")])
            .withTagFQN(r.getString("tagFQN"));
      }
    }
  }

  interface RoleDAO extends EntityDAO<Role> {
    @Override
    default String getTableName() {
      return "role_entity";
    }

    @Override
    default Class<Role> getEntityClass() {
      return Role.class;
    }

    @Override
    default String getNameColumn() {
      return "name";
    }
  }

  interface TeamDAO extends EntityDAO<Team> {
    @Override
    default String getTableName() {
      return "team_entity";
    }

    @Override
    default Class<Team> getEntityClass() {
      return Team.class;
    }

    @Override
    default String getNameColumn() {
      return "name";
    }

    @Override
    default int listCount(ListFilter filter) {
      String parentTeam = filter.getQueryParam("parentTeam");
      String isJoinable = filter.getQueryParam("isJoinable");
      String condition = filter.getCondition();
      if (parentTeam != null) {
        // validate parent team
        Team team = findEntityByName(parentTeam, filter.getInclude());
        if (ORGANIZATION_NAME.equals(team.getName())) {
          // All the teams without parents should come under "organization" team
          condition =
              String.format(
                  "%s AND id NOT IN ( (SELECT '%s') UNION (SELECT toId FROM entity_relationship WHERE fromId!='%s' AND fromEntity='team' AND toEntity='team' AND relation=%d) )",
                  condition, team.getId(), team.getId(), Relationship.PARENT_OF.ordinal());
        } else {
          condition =
              String.format(
                  "%s AND id IN (SELECT toId FROM entity_relationship WHERE fromId='%s' AND fromEntity='team' AND toEntity='team' AND relation=%d)",
                  condition, team.getId(), Relationship.PARENT_OF.ordinal());
        }
      }
      String mySqlCondition = condition;
      String postgresCondition = condition;
      if (isJoinable != null) {
        mySqlCondition = String.format("%s AND JSON_EXTRACT(json, '$.isJoinable') = %s ", mySqlCondition, isJoinable);
        postgresCondition =
            String.format("%s AND ((json#>'{isJoinable}')::boolean)  = %s ", postgresCondition, isJoinable);
      }

      return listCount(getTableName(), getNameColumn(), mySqlCondition, postgresCondition);
    }

    @Override
    default List<String> listBefore(ListFilter filter, int limit, String before) {
      String parentTeam = filter.getQueryParam("parentTeam");
      String isJoinable = filter.getQueryParam("isJoinable");
      String condition = filter.getCondition();
      if (parentTeam != null) {
        // validate parent team
        Team team = findEntityByName(parentTeam);
        if (ORGANIZATION_NAME.equals(team.getName())) {
          // All the parentless teams should come under "organization" team
          condition =
              String.format(
                  "%s AND id NOT IN ( (SELECT '%s') UNION (SELECT toId FROM entity_relationship WHERE fromId!='%s' AND fromEntity='team' AND toEntity='team' AND relation=%d) )",
                  condition, team.getId(), team.getId(), Relationship.PARENT_OF.ordinal());
        } else {
          condition =
              String.format(
                  "%s AND id IN (SELECT toId FROM entity_relationship WHERE fromId='%s' AND fromEntity='team' AND toEntity='team' AND relation=%d)",
                  condition, team.getId(), Relationship.PARENT_OF.ordinal());
        }
      }
      String mySqlCondition = condition;
      String postgresCondition = condition;
      if (isJoinable != null) {
        mySqlCondition = String.format("%s AND JSON_EXTRACT(json, '$.isJoinable') = %s ", mySqlCondition, isJoinable);
        postgresCondition =
            String.format("%s AND ((json#>'{isJoinable}')::boolean)  = %s ", postgresCondition, isJoinable);
      }

      // Quoted name is stored in fullyQualifiedName column and not in the name column
      before = getNameColumn().equals("name") ? FullyQualifiedName.unquoteName(before) : before;
      return listBefore(getTableName(), getNameColumn(), mySqlCondition, postgresCondition, limit, before);
    }

    @Override
    default List<String> listAfter(ListFilter filter, int limit, String after) {
      String parentTeam = filter.getQueryParam("parentTeam");
      String isJoinable = filter.getQueryParam("isJoinable");
      String condition = filter.getCondition();
      if (parentTeam != null) {
        // validate parent team
        Team team = findEntityByName(parentTeam, filter.getInclude());
        if (ORGANIZATION_NAME.equals(team.getName())) {
          // All the parentless teams should come under "organization" team
          condition =
              String.format(
                  "%s AND id NOT IN ( (SELECT '%s') UNION (SELECT toId FROM entity_relationship WHERE fromId!='%s' AND fromEntity='team' AND toEntity='team' AND relation=%d) )",
                  condition, team.getId(), team.getId(), Relationship.PARENT_OF.ordinal());
        } else {
          condition =
              String.format(
                  "%s AND id IN (SELECT toId FROM entity_relationship WHERE fromId='%s' AND fromEntity='team' AND toEntity='team' AND relation=%d)",
                  condition, team.getId(), Relationship.PARENT_OF.ordinal());
        }
      }
      String mySqlCondition = condition;
      String postgresCondition = condition;
      if (isJoinable != null) {
        mySqlCondition = String.format("%s AND JSON_EXTRACT(json, '$.isJoinable') = %s ", mySqlCondition, isJoinable);
        postgresCondition =
            String.format("%s AND ((json#>'{isJoinable}')::boolean)  = %s ", postgresCondition, isJoinable);
      }

      // Quoted name is stored in fullyQualifiedName column and not in the name column
      after = getNameColumn().equals("name") ? FullyQualifiedName.unquoteName(after) : after;
      return listAfter(getTableName(), getNameColumn(), mySqlCondition, postgresCondition, limit, after);
    }

    @ConnectionAwareSqlQuery(value = "SELECT count(*) FROM <table> <mysqlCond>", connectionType = MYSQL)
    @ConnectionAwareSqlQuery(value = "SELECT count(*) FROM <table> <postgresCond>", connectionType = POSTGRES)
    int listCount(
        @Define("table") String table,
        @Define("nameColumn") String nameColumn,
        @Define("mysqlCond") String mysqlCond,
        @Define("postgresCond") String postgresCond);

    @ConnectionAwareSqlQuery(
        value =
            "SELECT json FROM ("
                + "SELECT <nameColumn>, json FROM <table> <mysqlCond> AND "
                + "<nameColumn> < :before "
                + // Pagination by entity fullyQualifiedName or name (when entity does not have fqn)
                "ORDER BY <nameColumn> DESC "
                + // Pagination ordering by entity fullyQualifiedName or name (when entity does not have fqn)
                "LIMIT :limit"
                + ") last_rows_subquery ORDER BY <nameColumn>",
        connectionType = MYSQL)
    @ConnectionAwareSqlQuery(
        value =
            "SELECT json FROM ("
                + "SELECT <nameColumn>, json FROM <table> <postgresCond> AND "
                + "<nameColumn> < :before "
                + // Pagination by entity fullyQualifiedName or name (when entity does not have fqn)
                "ORDER BY <nameColumn> DESC "
                + // Pagination ordering by entity fullyQualifiedName or name (when entity does not have fqn)
                "LIMIT :limit"
                + ") last_rows_subquery ORDER BY <nameColumn>",
        connectionType = POSTGRES)
    List<String> listBefore(
        @Define("table") String table,
        @Define("nameColumn") String nameColumn,
        @Define("mysqlCond") String mysqlCond,
        @Define("postgresCond") String postgresCond,
        @Bind("limit") int limit,
        @Bind("before") String before);

    @ConnectionAwareSqlQuery(
        value =
            "SELECT json FROM <table> <mysqlCond> AND "
                + "<nameColumn> > :after "
                + "ORDER BY <nameColumn> "
                + "LIMIT :limit",
        connectionType = MYSQL)
    @ConnectionAwareSqlQuery(
        value =
            "SELECT json FROM <table> <postgresCond> AND "
                + "<nameColumn> > :after "
                + "ORDER BY <nameColumn> "
                + "LIMIT :limit",
        connectionType = POSTGRES)
    List<String> listAfter(
        @Define("table") String table,
        @Define("nameColumn") String nameColumn,
        @Define("mysqlCond") String mysqlCond,
        @Define("postgresCond") String postgresCond,
        @Bind("limit") int limit,
        @Bind("after") String after);

    default List<String> listTeamsUnderOrganization(String teamId) {
      return listTeamsUnderOrganization(teamId, Relationship.PARENT_OF.ordinal());
    }

    @SqlQuery(
        "SELECT te.id "
            + "FROM team_entity te "
            + "WHERE te.id NOT IN (SELECT :teamId) UNION "
            + "(SELECT toId FROM entity_relationship "
            + "WHERE fromId != :teamId AND fromEntity = 'team' AND relation = :relation AND toEntity = 'team')")
    List<String> listTeamsUnderOrganization(@Bind("teamId") String teamId, @Bind("relation") int relation);
  }

  interface TopicDAO extends EntityDAO<Topic> {
    @Override
    default String getTableName() {
      return "topic_entity";
    }

    @Override
    default Class<Topic> getEntityClass() {
      return Topic.class;
    }

    @Override
    default String getNameColumn() {
      return "fullyQualifiedName";
    }
  }

  @RegisterRowMapper(UsageDetailsMapper.class)
  interface UsageDAO {
    @ConnectionAwareSqlUpdate(
        value =
            "INSERT INTO entity_usage (usageDate, id, entityType, count1, count7, count30) "
                + "SELECT :date, :id, :entityType, :count1, "
                + "(:count1 + (SELECT COALESCE(SUM(count1), 0) FROM entity_usage WHERE id = :id AND usageDate >= :date - "
                + "INTERVAL 6 DAY)), "
                + "(:count1 + (SELECT COALESCE(SUM(count1), 0) FROM entity_usage WHERE id = :id AND usageDate >= :date - "
                + "INTERVAL 29 DAY))"
                + "ON DUPLICATE KEY UPDATE count7 = count7 - count1 + :count1, count30 = count30 - count1 + :count1, count1 = :count1",
        connectionType = MYSQL)
    @ConnectionAwareSqlUpdate(
        value =
            "INSERT INTO entity_usage (usageDate, id, entityType, count1, count7, count30) "
                + "SELECT (:date :: date), :id, :entityType, :count1, "
                + "(:count1 + (SELECT COALESCE(SUM(count1), 0) FROM entity_usage WHERE id = :id AND usageDate >= (:date :: date) - INTERVAL '6 days')), "
                + "(:count1 + (SELECT COALESCE(SUM(count1), 0) FROM entity_usage WHERE id = :id AND usageDate >= (:date :: date) - INTERVAL '29 days'))"
                + "ON CONFLICT (usageDate, id) DO UPDATE SET count7 = entity_usage.count7 - entity_usage.count1 + :count1,"
                + "count30 = entity_usage.count30 - entity_usage.count1 + :count1, count1 = :count1",
        connectionType = POSTGRES)
    void insertOrReplaceCount(
        @Bind("date") String date,
        @Bind("id") String id,
        @Bind("entityType") String entityType,
        @Bind("count1") int count1);

    @ConnectionAwareSqlUpdate(
        value =
            "INSERT INTO entity_usage (usageDate, id, entityType, count1, count7, count30) "
                + "SELECT :date, :id, :entityType, :count1, "
                + "(:count1 + (SELECT COALESCE(SUM(count1), 0) FROM entity_usage WHERE id = :id AND usageDate >= :date - "
                + "INTERVAL 6 DAY)), "
                + "(:count1 + (SELECT COALESCE(SUM(count1), 0) FROM entity_usage WHERE id = :id AND usageDate >= :date - "
                + "INTERVAL 29 DAY)) "
                + "ON DUPLICATE KEY UPDATE count1 = count1 + :count1, count7 = count7 + :count1, count30 = count30 + :count1",
        connectionType = MYSQL)
    @ConnectionAwareSqlUpdate(
        value =
            "INSERT INTO entity_usage (usageDate, id, entityType, count1, count7, count30) "
                + "SELECT (:date :: date), :id, :entityType, :count1, "
                + "(:count1 + (SELECT COALESCE(SUM(count1), 0) FROM entity_usage WHERE id = :id AND usageDate >= (:date :: date) - INTERVAL '6 days')), "
                + "(:count1 + (SELECT COALESCE(SUM(count1), 0) FROM entity_usage WHERE id = :id AND usageDate >= (:date :: date) - INTERVAL '29 days')) "
                + "ON CONFLICT (usageDate, id) DO UPDATE SET count1 = entity_usage.count1 + :count1, count7 = entity_usage.count7 + :count1, count30 = entity_usage.count30 + :count1",
        connectionType = POSTGRES)
    void insertOrUpdateCount(
        @Bind("date") String date,
        @Bind("id") String id,
        @Bind("entityType") String entityType,
        @Bind("count1") int count1);

    @ConnectionAwareSqlQuery(
        value =
            "SELECT id, usageDate, entityType, count1, count7, count30, "
                + "percentile1, percentile7, percentile30 FROM entity_usage "
                + "WHERE id = :id AND usageDate >= :date - INTERVAL :days DAY AND usageDate <= :date ORDER BY usageDate DESC",
        connectionType = MYSQL)
    @ConnectionAwareSqlQuery(
        value =
            "SELECT id, usageDate, entityType, count1, count7, count30, "
                + "percentile1, percentile7, percentile30 FROM entity_usage "
                + "WHERE id = :id AND usageDate >= (:date :: date) - make_interval(days => :days) AND usageDate <= (:date :: date) ORDER BY usageDate DESC",
        connectionType = POSTGRES)
    List<UsageDetails> getUsageById(@Bind("id") String id, @Bind("date") String date, @Bind("days") int days);

    /** Get latest usage record */
    @SqlQuery(
        "SELECT id, usageDate, entityType, count1, count7, count30, "
            + "percentile1, percentile7, percentile30 FROM entity_usage "
            + "WHERE usageDate IN (SELECT MAX(usageDate) FROM entity_usage WHERE id = :id) AND id = :id")
    UsageDetails getLatestUsage(@Bind("id") String id);

    @SqlUpdate("DELETE FROM entity_usage WHERE id = :id")
    void delete(@Bind("id") String id);

    /**
     * TODO: Not sure I get what the next comment means, but tests now use mysql 8 so maybe tests can be improved here
     * Note not using in following percentile computation PERCENT_RANK function as unit tests use mysql5.7, and it does
     * not have window function
     */
    @ConnectionAwareSqlUpdate(
        value =
            "UPDATE entity_usage u JOIN ( "
                + "SELECT u1.id, "
                + "(SELECT COUNT(*) FROM entity_usage as u2 WHERE u2.count1 <  u1.count1 AND u2.entityType = :entityType "
                + "AND u2.usageDate = :date) as p1, "
                + "(SELECT COUNT(*) FROM entity_usage as u3 WHERE u3.count7 <  u1.count7 AND u3.entityType = :entityType "
                + "AND u3.usageDate = :date) as p7, "
                + "(SELECT COUNT(*) FROM entity_usage as u4 WHERE u4.count30 <  u1.count30 AND u4.entityType = :entityType "
                + "AND u4.usageDate = :date) as p30, "
                + "(SELECT COUNT(*) FROM entity_usage WHERE entityType = :entityType AND usageDate = :date) as total "
                + "FROM entity_usage u1 WHERE u1.entityType = :entityType AND u1.usageDate = :date"
                + ") vals ON u.id = vals.id AND usageDate = :date "
                + "SET u.percentile1 = ROUND(100 * p1/total, 2), u.percentile7 = ROUND(p7 * 100/total, 2), u.percentile30 ="
                + " ROUND(p30*100/total, 2)",
        connectionType = MYSQL)
    @ConnectionAwareSqlUpdate(
        value =
            "UPDATE entity_usage u "
                + "SET percentile1 = ROUND(100 * p1 / total, 2), percentile7 = ROUND(p7 * 100 / total, 2), percentile30 = ROUND(p30 * 100 / total, 2) "
                + "FROM ("
                + "   SELECT u1.id, "
                + "       (SELECT COUNT(*) FROM entity_usage as u2 WHERE u2.count1 < u1.count1 AND u2.entityType = :entityType AND u2.usageDate = (:date :: date)) as p1, "
                + "       (SELECT COUNT(*) FROM entity_usage as u3 WHERE u3.count7 < u1.count7 AND u3.entityType = :entityType AND u3.usageDate = (:date :: date)) as p7, "
                + "       (SELECT COUNT(*) FROM entity_usage as u4 WHERE u4.count30 < u1.count30 AND u4.entityType = :entityType AND u4.usageDate = (:date :: date)) as p30, "
                + "       (SELECT COUNT(*) FROM entity_usage WHERE entityType = :entityType AND usageDate = (:date :: date)"
                + "   ) as total FROM entity_usage u1 "
                + "   WHERE u1.entityType = :entityType AND u1.usageDate = (:date :: date)"
                + ") vals "
                + "WHERE u.id = vals.id AND usageDate = (:date :: date);",
        connectionType = POSTGRES)
    void computePercentile(@Bind("entityType") String entityType, @Bind("date") String date);

    class UsageDetailsMapper implements RowMapper<UsageDetails> {
      @Override
      public UsageDetails map(ResultSet r, StatementContext ctx) throws SQLException {
        UsageStats dailyStats =
            new UsageStats().withCount(r.getInt("count1")).withPercentileRank(r.getDouble("percentile1"));
        UsageStats weeklyStats =
            new UsageStats().withCount(r.getInt("count7")).withPercentileRank(r.getDouble("percentile7"));
        UsageStats monthlyStats =
            new UsageStats().withCount(r.getInt("count30")).withPercentileRank(r.getDouble("percentile30"));
        return new UsageDetails()
            .withDate(r.getString("usageDate"))
            .withDailyStats(dailyStats)
            .withWeeklyStats(weeklyStats)
            .withMonthlyStats(monthlyStats);
      }
    }
  }

  interface UserDAO extends EntityDAO<User> {
    @Override
    default String getTableName() {
      return "user_entity";
    }

    @Override
    default Class<User> getEntityClass() {
      return User.class;
    }

    @Override
    default String getNameColumn() {
      return "name";
    }

    @Override
    default int listCount(ListFilter filter) {
      String team = filter.getQueryParam("team");
      String isBotStr = filter.getQueryParam("isBot");
      String isAdminStr = filter.getQueryParam("isAdmin");
      String mySqlCondition = filter.getCondition("ue");
      String postgresCondition = filter.getCondition("ue");
      if (isAdminStr != null) {
        boolean isAdmin = Boolean.parseBoolean(isAdminStr);
        if (isAdmin) {
          mySqlCondition = String.format("%s AND JSON_EXTRACT(ue.json, '$.isAdmin') = TRUE ", mySqlCondition);
          postgresCondition = String.format("%s AND ((ue.json#>'{isAdmin}')::boolean)  = TRUE ", postgresCondition);
        } else {
          mySqlCondition =
              String.format(
                  "%s AND (JSON_EXTRACT(ue.json, '$.isAdmin') IS NULL OR JSON_EXTRACT(ue.json, '$.isAdmin') = FALSE ) ",
                  mySqlCondition);
          postgresCondition =
              String.format(
                  "%s AND (ue.json#>'{isAdmin}' IS NULL OR ((ue.json#>'{isAdmin}')::boolean) = FALSE ) ",
                  postgresCondition);
        }
      }
      if (isBotStr != null) {
        boolean isBot = Boolean.parseBoolean(isBotStr);
        if (isBot) {
          mySqlCondition = String.format("%s AND JSON_EXTRACT(ue.json, '$.isBot') = TRUE ", mySqlCondition);
          postgresCondition = String.format("%s AND ((ue.json#>'{isBot}')::boolean) = TRUE ", postgresCondition);
        } else {
          mySqlCondition =
              String.format(
                  "%s AND (JSON_EXTRACT(ue.json, '$.isBot') IS NULL OR JSON_EXTRACT(ue.json, '$.isBot') = FALSE ) ",
                  mySqlCondition);
          postgresCondition =
              String.format(
                  "%s AND (ue.json#>'{isBot}' IS NULL OR ((ue.json#>'{isBot}')::boolean) = FALSE) ", postgresCondition);
        }
      }
      if (team == null && isAdminStr == null && isBotStr == null) {
        return EntityDAO.super.listCount(filter);
      }
      return listCount(
          getTableName(), getNameColumn(), mySqlCondition, postgresCondition, team, Relationship.HAS.ordinal());
    }

    @Override
    default List<String> listBefore(ListFilter filter, int limit, String before) {
      String team = filter.getQueryParam("team");
      String isBotStr = filter.getQueryParam("isBot");
      String isAdminStr = filter.getQueryParam("isAdmin");
      String mySqlCondition = filter.getCondition("ue");
      String postgresCondition = filter.getCondition("ue");
      if (isAdminStr != null) {
        boolean isAdmin = Boolean.parseBoolean(isAdminStr);
        if (isAdmin) {
          mySqlCondition = String.format("%s AND JSON_EXTRACT(ue.json, '$.isAdmin') = TRUE ", mySqlCondition);
          postgresCondition = String.format("%s AND ((ue.json#>'{isAdmin}')::boolean) = TRUE ", postgresCondition);
        } else {
          mySqlCondition =
              String.format(
                  "%s AND (JSON_EXTRACT(ue.json, '$.isAdmin') IS NULL OR JSON_EXTRACT(ue.json, '$.isAdmin') = FALSE ) ",
                  mySqlCondition);
          postgresCondition =
              String.format(
                  "%s AND (ue.json#>'{isAdmin}' IS NULL OR ((ue.json#>'{isAdmin}')::boolean) = FALSE ) ",
                  postgresCondition);
        }
      }
      if (isBotStr != null) {
        boolean isBot = Boolean.parseBoolean(isBotStr);
        if (isBot) {
          mySqlCondition = String.format("%s AND JSON_EXTRACT(ue.json, '$.isBot') = TRUE ", mySqlCondition);
          postgresCondition = String.format("%s AND ((ue.json#>'{isBot}')::boolean) = TRUE ", postgresCondition);
        } else {
          mySqlCondition =
              String.format(
                  "%s AND (JSON_EXTRACT(ue.json, '$.isBot') IS NULL OR JSON_EXTRACT(ue.json, '$.isBot') = FALSE ) ",
                  mySqlCondition);
          postgresCondition =
              String.format(
                  "%s AND (ue.json#>'{isBot}' IS NULL OR ((ue.json#>'{isBot}')::boolean) = FALSE) ", postgresCondition);
        }
      }
      if (team == null && isAdminStr == null && isBotStr == null) {
        return EntityDAO.super.listBefore(filter, limit, before);
      }
      return listBefore(
          getTableName(),
          getNameColumn(),
          mySqlCondition,
          postgresCondition,
          team,
          limit,
          before,
          Relationship.HAS.ordinal());
    }

    @Override
    default List<String> listAfter(ListFilter filter, int limit, String after) {
      String team = filter.getQueryParam("team");
      String isBotStr = filter.getQueryParam("isBot");
      String isAdminStr = filter.getQueryParam("isAdmin");
      String mySqlCondition = filter.getCondition("ue");
      String postgresCondition = filter.getCondition("ue");
      if (isAdminStr != null) {
        boolean isAdmin = Boolean.parseBoolean(isAdminStr);
        if (isAdmin) {
          mySqlCondition = String.format("%s AND JSON_EXTRACT(ue.json, '$.isAdmin') = TRUE ", mySqlCondition);
          postgresCondition = String.format("%s AND ((ue.json#>'{isAdmin}')::boolean) = TRUE ", postgresCondition);
        } else {
          mySqlCondition =
              String.format(
                  "%s AND (JSON_EXTRACT(ue.json, '$.isAdmin') IS NULL OR JSON_EXTRACT(ue.json, '$.isAdmin') = FALSE ) ",
                  mySqlCondition);
          postgresCondition =
              String.format(
                  "%s AND (ue.json#>'{isAdmin}' IS NULL OR ((ue.json#>'{isAdmin}')::boolean) = FALSE ) ",
                  postgresCondition);
        }
      }
      if (isBotStr != null) {
        boolean isBot = Boolean.parseBoolean(isBotStr);
        if (isBot) {
          mySqlCondition = String.format("%s AND JSON_EXTRACT(ue.json, '$.isBot') = TRUE ", mySqlCondition);
          postgresCondition = String.format("%s AND ((ue.json#>'{isBot}')::boolean) = TRUE ", postgresCondition);
        } else {
          mySqlCondition =
              String.format(
                  "%s AND (JSON_EXTRACT(ue.json, '$.isBot') IS NULL OR JSON_EXTRACT(ue.json, '$.isBot') = FALSE ) ",
                  mySqlCondition);
          postgresCondition =
              String.format(
                  "%s AND (ue.json#>'{isBot}' IS NULL OR ((ue.json#>'{isBot}')::boolean) = FALSE) ", postgresCondition);
        }
      }
      if (team == null && isAdminStr == null && isBotStr == null) {
        return EntityDAO.super.listAfter(filter, limit, after);
      }
      return listAfter(
          getTableName(),
          getNameColumn(),
          mySqlCondition,
          postgresCondition,
          team,
          limit,
          after,
          Relationship.HAS.ordinal());
    }

    @ConnectionAwareSqlQuery(
        value =
            "SELECT count(id) FROM ("
                + "SELECT ue.id "
                + "FROM user_entity ue "
                + "LEFT JOIN entity_relationship er on ue.id = er.toId "
                + "LEFT JOIN team_entity te on te.id = er.fromId and er.relation = :relation "
                + " <mysqlCond> "
                + " AND (:team IS NULL OR te.name = :team) "
                + "GROUP BY ue.id) subquery",
        connectionType = MYSQL)
    @ConnectionAwareSqlQuery(
        value =
            "SELECT count(id) FROM ("
                + "SELECT ue.id "
                + "FROM user_entity ue "
                + "LEFT JOIN entity_relationship er on ue.id = er.toId "
                + "LEFT JOIN team_entity te on te.id = er.fromId and er.relation = :relation "
                + " <postgresCond> "
                + " AND (:team IS NULL OR te.name = :team) "
                + "GROUP BY ue.id) subquery",
        connectionType = POSTGRES)
    int listCount(
        @Define("table") String table,
        @Define("nameColumn") String nameColumn,
        @Define("mysqlCond") String mysqlCond,
        @Define("postgresCond") String postgresCond,
        @Bind("team") String team,
        @Bind("relation") int relation);

    @ConnectionAwareSqlQuery(
        value =
            "SELECT json FROM ("
                + "SELECT ue.<nameColumn>, ue.json "
                + "FROM user_entity ue "
                + "LEFT JOIN entity_relationship er on ue.id = er.toId "
                + "LEFT JOIN team_entity te on te.id = er.fromId and er.relation = :relation "
                + " <mysqlCond> "
                + "AND (:team IS NULL OR te.name = :team) "
                + "AND ue.<nameColumn> < :before "
                + "GROUP BY ue.<nameColumn>, ue.json "
                + "ORDER BY ue.<nameColumn> DESC "
                + "LIMIT :limit"
                + ") last_rows_subquery ORDER BY <nameColumn>",
        connectionType = MYSQL)
    @ConnectionAwareSqlQuery(
        value =
            "SELECT json FROM ("
                + "SELECT ue.<nameColumn>, ue.json "
                + "FROM user_entity ue "
                + "LEFT JOIN entity_relationship er on ue.id = er.toId "
                + "LEFT JOIN team_entity te on te.id = er.fromId and er.relation = :relation "
                + " <postgresCond> "
                + "AND (:team IS NULL OR te.name = :team) "
                + "AND ue.<nameColumn> < :before "
                + "GROUP BY ue.<nameColumn>, ue.json "
                + "ORDER BY ue.<nameColumn> DESC "
                + "LIMIT :limit"
                + ") last_rows_subquery ORDER BY <nameColumn>",
        connectionType = POSTGRES)
    List<String> listBefore(
        @Define("table") String table,
        @Define("nameColumn") String nameColumn,
        @Define("mysqlCond") String mysqlCond,
        @Define("postgresCond") String postgresCond,
        @Bind("team") String team,
        @Bind("limit") int limit,
        @Bind("before") String before,
        @Bind("relation") int relation);

    @ConnectionAwareSqlQuery(
        value =
            "SELECT ue.json "
                + "FROM user_entity ue "
                + "LEFT JOIN entity_relationship er on ue.id = er.toId "
                + "LEFT JOIN team_entity te on te.id = er.fromId and er.relation = :relation "
                + " <mysqlCond> "
                + "AND (:team IS NULL OR te.name = :team) "
                + "AND ue.<nameColumn> > :after "
                + "GROUP BY ue.<nameColumn>, ue.json "
                + "ORDER BY ue.<nameColumn> "
                + "LIMIT :limit",
        connectionType = MYSQL)
    @ConnectionAwareSqlQuery(
        value =
            "SELECT ue.json "
                + "FROM user_entity ue "
                + "LEFT JOIN entity_relationship er on ue.id = er.toId "
                + "LEFT JOIN team_entity te on te.id = er.fromId and er.relation = :relation "
                + " <postgresCond> "
                + "AND (:team IS NULL OR te.name = :team) "
                + "AND ue.<nameColumn> > :after "
                + "GROUP BY ue.<nameColumn>, ue.json "
                + "ORDER BY ue.<nameColumn> "
                + "LIMIT :limit",
        connectionType = POSTGRES)
    List<String> listAfter(
        @Define("table") String table,
        @Define("nameColumn") String nameColumn,
        @Define("mysqlCond") String mysqlCond,
        @Define("postgresCond") String postgresCond,
        @Bind("team") String team,
        @Bind("limit") int limit,
        @Bind("after") String after,
        @Bind("relation") int relation);

    @ConnectionAwareSqlQuery(value = "SELECT count(*) FROM user_entity WHERE email = :email", connectionType = MYSQL)
    @ConnectionAwareSqlQuery(value = "SELECT count(*) FROM user_entity WHERE email = :email", connectionType = POSTGRES)
    int checkEmailExists(@Bind("email") String email);
  }

  interface ChangeEventDAO {
    @ConnectionAwareSqlUpdate(value = "INSERT INTO change_event (json) VALUES (:json)", connectionType = MYSQL)
    @ConnectionAwareSqlUpdate(
        value = "INSERT INTO change_event (json) VALUES (:json :: jsonb)",
        connectionType = POSTGRES)
    void insert(@Bind("json") String json);

    @SqlUpdate("DELETE FROM change_event WHERE entityType = :entityType")
    void deleteAll(@Bind("entityType") String entityType);

    default List<String> list(String eventType, List<String> entityTypes, long timestamp) {
      if (CommonUtil.nullOrEmpty(entityTypes)) {
        return Collections.emptyList();
      }
      if (entityTypes.get(0).equals("*")) {
        return listWithoutEntityFilter(eventType, timestamp);
      }
      return listWithEntityFilter(eventType, entityTypes, timestamp);
    }

    @SqlQuery(
        "SELECT json FROM change_event WHERE "
            + "eventType = :eventType AND (entityType IN (<entityTypes>)) AND eventTime >= :timestamp "
            + "ORDER BY eventTime ASC")
    List<String> listWithEntityFilter(
        @Bind("eventType") String eventType,
        @BindList("entityTypes") List<String> entityTypes,
        @Bind("timestamp") long timestamp);

    @SqlQuery(
        "SELECT json FROM change_event WHERE "
            + "eventType = :eventType AND eventTime >= :timestamp "
            + "ORDER BY eventTime ASC")
    List<String> listWithoutEntityFilter(@Bind("eventType") String eventType, @Bind("timestamp") long timestamp);
  }

  interface TypeEntityDAO extends EntityDAO<Type> {
    @Override
    default String getTableName() {
      return "type_entity";
    }

    @Override
    default Class<Type> getEntityClass() {
      return Type.class;
    }

    @Override
    default String getNameColumn() {
      return "name";
    }

    @Override
    default boolean supportsSoftDelete() {
      return false;
    }
  }

  interface TestDefinitionDAO extends EntityDAO<TestDefinition> {
    @Override
    default String getTableName() {
      return "test_definition";
    }

    @Override
    default Class<TestDefinition> getEntityClass() {
      return TestDefinition.class;
    }

    @Override
    default String getNameColumn() {
      return "name";
    }

    @Override
    default List<String> listBefore(ListFilter filter, int limit, String before) {
      String entityType = filter.getQueryParam("entityType");
      String testPlatform = filter.getQueryParam("testPlatform");
      String supportedDataType = filter.getQueryParam("supportedDataType");
      String condition = filter.getCondition();

      if (entityType == null && testPlatform == null && supportedDataType == null) {
        return EntityDAO.super.listBefore(filter, limit, before);
      }

      StringBuilder mysqlCondition = new StringBuilder();
      StringBuilder psqlCondition = new StringBuilder();

      mysqlCondition.append(String.format("%s ", condition));
      psqlCondition.append(String.format("%s ", condition));

      if (testPlatform != null) {
        mysqlCondition.append(String.format("AND json_extract(json, '$.testPlatforms') LIKE '%%%s%%' ", testPlatform));
        psqlCondition.append(String.format("AND json->>'testPlatforms' LIKE '%%%s%%' ", testPlatform));
      }

      if (entityType != null) {
        mysqlCondition.append(String.format("AND entityType='%s' ", entityType));
        psqlCondition.append(String.format("AND entityType='%s' ", entityType));
      }

      if (supportedDataType != null) {
        mysqlCondition.append(String.format("AND supported_data_types LIKE '%%%s%%' ", supportedDataType));
        String psqlStr = String.format("AND supported_data_types @> '`%s`' ", supportedDataType);
        psqlCondition.append(psqlStr.replace('`', '"'));
      }

      return listBefore(
          getTableName(), getNameColumn(), mysqlCondition.toString(), psqlCondition.toString(), limit, before);
    }

    @Override
    default List<String> listAfter(ListFilter filter, int limit, String after) {
      String entityType = filter.getQueryParam("entityType");
      String testPlatform = filter.getQueryParam("testPlatform");
      String supportedDataType = filter.getQueryParam("supportedDataType");
      String condition = filter.getCondition();

      if (entityType == null && testPlatform == null && supportedDataType == null) {
        return EntityDAO.super.listAfter(filter, limit, after);
      }

      StringBuilder mysqlCondition = new StringBuilder();
      StringBuilder psqlCondition = new StringBuilder();

      mysqlCondition.append(String.format("%s ", condition));
      psqlCondition.append(String.format("%s ", condition));

      if (testPlatform != null) {
        mysqlCondition.append(String.format("AND json_extract(json, '$.testPlatforms') LIKE '%%%s%%' ", testPlatform));
        psqlCondition.append(String.format("AND json->>'testPlatforms' LIKE '%%%s%%' ", testPlatform));
      }

      if (entityType != null) {
        mysqlCondition.append(String.format("AND entityType='%s' ", entityType));
        psqlCondition.append(String.format("AND entityType='%s' ", entityType));
      }

      if (supportedDataType != null) {
        mysqlCondition.append(String.format("AND supported_data_types LIKE '%%%s%%' ", supportedDataType));
        String psqlStr = String.format("AND supported_data_types @> '`%s`' ", supportedDataType);
        psqlCondition.append(psqlStr.replace('`', '"'));
      }

      return listAfter(
          getTableName(), getNameColumn(), mysqlCondition.toString(), psqlCondition.toString(), limit, after);
    }

    @Override
    default int listCount(ListFilter filter) {
      String entityType = filter.getQueryParam("entityType");
      String testPlatform = filter.getQueryParam("testPlatform");
      String supportedDataType = filter.getQueryParam("supportedDataType");
      String condition = filter.getCondition();

      if (entityType == null && testPlatform == null && supportedDataType == null) {
        return EntityDAO.super.listCount(filter);
      }

      StringBuilder mysqlCondition = new StringBuilder();
      StringBuilder psqlCondition = new StringBuilder();

      mysqlCondition.append(String.format("%s ", condition));
      psqlCondition.append(String.format("%s ", condition));

      if (testPlatform != null) {
        mysqlCondition.append(String.format("AND json_extract(json, '$.testPlatforms') LIKE '%%%s%%' ", testPlatform));
        psqlCondition.append(String.format("AND json->>'testPlatforms' LIKE '%%%s%%' ", testPlatform));
      }

      if (entityType != null) {
        mysqlCondition.append(String.format("AND entityType='%s' ", entityType));
        psqlCondition.append(String.format("AND entityType='%s' ", entityType));
      }

      if (supportedDataType != null) {
        mysqlCondition.append(String.format("AND supported_data_types LIKE '%%%s%%' ", supportedDataType));
        String psqlStr = String.format("AND supported_data_types @> '`%s`' ", supportedDataType);
        psqlCondition.append(psqlStr.replace('`', '"'));
      }
      return listCount(getTableName(), getNameColumn(), mysqlCondition.toString(), psqlCondition.toString());
    }

    @ConnectionAwareSqlQuery(
        value =
            "SELECT json FROM ("
                + "SELECT <nameColumn>, json FROM <table> <mysqlCond> AND "
                + "<nameColumn> < :before "
                + "ORDER BY <nameColumn> DESC "
                + "LIMIT :limit"
                + ") last_rows_subquery ORDER BY <nameColumn>",
        connectionType = MYSQL)
    @ConnectionAwareSqlQuery(
        value =
            "SELECT json FROM ("
                + "SELECT <nameColumn>, json FROM <table> <psqlCond> AND "
                + "<nameColumn> < :before "
                + "ORDER BY <nameColumn> DESC "
                + "LIMIT :limit"
                + ") last_rows_subquery ORDER BY <nameColumn>",
        connectionType = POSTGRES)
    List<String> listBefore(
        @Define("table") String table,
        @Define("nameColumn") String nameColumn,
        @Define("mysqlCond") String mysqlCond,
        @Define("psqlCond") String psqlCond,
        @Bind("limit") int limit,
        @Bind("before") String before);

    @ConnectionAwareSqlQuery(
        value =
            "SELECT json FROM <table> <mysqlCond> AND "
                + "<nameColumn> > :after "
                + "ORDER BY <nameColumn> "
                + "LIMIT :limit",
        connectionType = MYSQL)
    @ConnectionAwareSqlQuery(
        value =
            "SELECT json FROM <table> <psqlCond> AND "
                + "<nameColumn> > :after "
                + "ORDER BY <nameColumn> "
                + "LIMIT :limit",
        connectionType = POSTGRES)
    List<String> listAfter(
        @Define("table") String table,
        @Define("nameColumn") String nameColumn,
        @Define("mysqlCond") String mysqlCond,
        @Define("psqlCond") String psqlCond,
        @Bind("limit") int limit,
        @Bind("after") String after);

    @ConnectionAwareSqlQuery(value = "SELECT count(*) FROM <table> <mysqlCond>", connectionType = MYSQL)
    @ConnectionAwareSqlQuery(value = "SELECT count(*) FROM <table> <psqlCond>", connectionType = POSTGRES)
    int listCount(
        @Define("table") String table,
        @Define("nameColumn") String nameColumn,
        @Define("mysqlCond") String mysqlCond,
        @Define("psqlCond") String psqlCond);
  }

  interface TestSuiteDAO extends EntityDAO<TestSuite> {
    @Override
    default String getTableName() {
      return "test_suite";
    }

    @Override
    default Class<TestSuite> getEntityClass() {
      return TestSuite.class;
    }

    @Override
    default String getNameColumn() {
      return "name";
    }
  }

  interface TestCaseDAO extends EntityDAO<TestCase> {
    @Override
    default String getTableName() {
      return "test_case";
    }

    @Override
    default Class<TestCase> getEntityClass() {
      return TestCase.class;
    }

    @Override
    default String getNameColumn() {
      return "fullyQualifiedName";
    }
  }

  interface WebAnalyticEventDAO extends EntityDAO<WebAnalyticEvent> {
    @Override
    default String getTableName() {
      return "web_analytic_event";
    }

    @Override
    default Class<WebAnalyticEvent> getEntityClass() {
      return WebAnalyticEvent.class;
    }

    @Override
    default String getNameColumn() {
      return "fullyQualifiedName";
    }
  }

  interface DataInsightChartDAO extends EntityDAO<DataInsightChart> {
    @Override
    default String getTableName() {
      return "data_insight_chart";
    }

    @Override
    default Class<DataInsightChart> getEntityClass() {
      return DataInsightChart.class;
    }

    @Override
    default String getNameColumn() {
      return "fullyQualifiedName";
    }
  }

  interface EntityExtensionTimeSeriesDAO {
    enum OrderBy {
      ASC,
      DESC
    }

    @ConnectionAwareSqlUpdate(
        value =
            "INSERT INTO entity_extension_time_series(entityFQN, extension, jsonSchema, json) "
                + "VALUES (:entityFQN, :extension, :jsonSchema, :json)",
        connectionType = MYSQL)
    @ConnectionAwareSqlUpdate(
        value =
            "INSERT INTO entity_extension_time_series(entityFQN, extension, jsonSchema, json) "
                + "VALUES (:entityFQN, :extension, :jsonSchema, (:json :: jsonb))",
        connectionType = POSTGRES)
    void insert(
        @Bind("entityFQN") String entityFQN,
        @Bind("extension") String extension,
        @Bind("jsonSchema") String jsonSchema,
        @Bind("json") String json);

    @ConnectionAwareSqlUpdate(
        value =
            "UPDATE entity_extension_time_series set json = :json where entityFQN=:entityFQN and extension=:extension and timestamp=:timestamp",
        connectionType = MYSQL)
    @ConnectionAwareSqlUpdate(
        value =
            "UPDATE entity_extension_time_series set json = (:json :: jsonb) where entityFQN=:entityFQN and extension=:extension and timestamp=:timestamp",
        connectionType = POSTGRES)
    void update(
        @Bind("entityFQN") String entityFQN,
        @Bind("extension") String extension,
        @Bind("json") String json,
        @Bind("timestamp") Long timestamp);

    @SqlQuery("SELECT json FROM entity_extension_time_series WHERE entityFQN = :entityFQN AND extension = :extension")
    String getExtension(@Bind("entityFQN") String entityId, @Bind("extension") String extension);

    @SqlQuery("SELECT count(*) FROM entity_extension_time_series WHERE EntityFQN = :entityFQN")
    int listCount(@Bind("entityFQN") String entityFQN);

    @ConnectionAwareSqlQuery(
        value =
            "WITH data AS (SELECT ROW_NUMBER() OVER(ORDER BY timestamp ASC) AS row_num, json "
                + "FROM entity_extension_time_series WHERE EntityFQN = :entityFQN) "
                + "SELECT row_num, json FROM data WHERE row_num < :before LIMIT :limit",
        connectionType = MYSQL)
    @ConnectionAwareSqlQuery(
        value =
            "WITH data AS (SELECT ROW_NUMBER() OVER(ORDER BY timestamp ASC) AS row_num, json "
                + "FROM entity_extension_time_series WHERE EntityFQN = :entityFQN) "
                + "SELECT row_num, json FROM data WHERE row_num < (:before :: integer) LIMIT :limit",
        connectionType = POSTGRES)
    @RegisterRowMapper(ReportDataMapper.class)
    List<ReportDataRow> getBeforeExtension(
        @Bind("entityFQN") String entityFQN, @Bind("limit") int limit, @Bind("before") String before);

    @ConnectionAwareSqlQuery(
        value =
            "WITH data AS (SELECT ROW_NUMBER() OVER(ORDER BY timestamp ASC) AS row_num, json "
                + "FROM entity_extension_time_series WHERE EntityFQN = :entityFQN) "
                + "SELECT row_num, json FROM data WHERE row_num > :after LIMIT :limit",
        connectionType = MYSQL)
    @ConnectionAwareSqlQuery(
        value =
            "WITH data AS (SELECT ROW_NUMBER() OVER(ORDER BY timestamp ASC) AS row_num, json "
                + "FROM entity_extension_time_series WHERE EntityFQN = :entityFQN) "
                + "SELECT row_num, json FROM data WHERE row_num > (:after :: integer) LIMIT :limit",
        connectionType = POSTGRES)
    @RegisterRowMapper(ReportDataMapper.class)
    List<ReportDataRow> getAfterExtension(
        @Bind("entityFQN") String entityFQN, @Bind("limit") int limit, @Bind("after") String after);

    @SqlQuery(
        "SELECT json FROM entity_extension_time_series WHERE entityFQN = :entityFQN AND extension = :extension AND timestamp = :timestamp")
    String getExtensionAtTimestamp(
        @Bind("entityFQN") String entityFQN, @Bind("extension") String extension, @Bind("timestamp") long timestamp);

    @SqlQuery(
        "SELECT json FROM entity_extension_time_series WHERE entityFQN = :entityFQN AND extension = :extension "
            + "ORDER BY timestamp DESC LIMIT 1")
    String getLatestExtension(@Bind("entityFQN") String entityFQN, @Bind("extension") String extension);

    @RegisterRowMapper(ExtensionMapper.class)
    @SqlQuery(
        "SELECT extension, json FROM entity_extension WHERE id = :id AND extension "
            + "LIKE CONCAT (:extensionPrefix, '.%') "
            + "ORDER BY extension")
    List<ExtensionRecord> getExtensions(@Bind("id") String id, @Bind("extensionPrefix") String extensionPrefix);

    @SqlUpdate("DELETE FROM entity_extension_time_series WHERE entityFQN = :entityFQN AND extension = :extension")
    void delete(@Bind("entityFQN") String entityFQN, @Bind("extension") String extension);

    @SqlUpdate("DELETE FROM entity_extension_time_series WHERE entityFQN = :entityFQN")
    void deleteAll(@Bind("entityFQN") String entityFQN);

    @SqlUpdate(
        "DELETE FROM entity_extension_time_series WHERE entityFQN = :entityFQN AND extension = :extension AND timestamp = :timestamp")
    void deleteAtTimestamp(
        @Bind("entityFQN") String entityFQN, @Bind("extension") String extension, @Bind("timestamp") Long timestamp);

    @SqlUpdate(
        "DELETE FROM entity_extension_time_series WHERE entityFQN = :entityFQN AND extension = :extension AND timestamp < :timestamp")
    void deleteBeforeExclusive(
        @Bind("entityFQN") String entityFQN, @Bind("extension") String extension, @Bind("timestamp") Long timestamp);

    @SqlQuery(
        "SELECT json FROM entity_extension_time_series WHERE entityFQN = :entityFQN AND jsonSchema = :jsonSchema "
            + "ORDER BY timestamp DESC LIMIT 1")
    String getLatestExtensionByFQN(@Bind("entityFQN") String entityFQN, @Bind("jsonSchema") String jsonSchema);

    @SqlQuery(
        "SELECT json FROM entity_extension_time_series where entityFQN = :entityFQN and jsonSchema = :jsonSchema "
            + " AND timestamp >= :startTs and timestamp <= :endTs ORDER BY timestamp DESC")
    List<String> listBetweenTimestampsByFQN(
        @Bind("entityFQN") String entityFQN,
        @Bind("jsonSchema") String jsonSchema,
        @Bind("startTs") Long startTs,
        @Bind("endTs") long endTs);

    @SqlQuery(
        "SELECT json FROM entity_extension_time_series where entityFQN = :entityFQN and extension = :extension "
            + " AND timestamp >= :startTs and timestamp <= :endTs ORDER BY timestamp DESC")
    List<String> listBetweenTimestamps(
        @Bind("entityFQN") String entityFQN,
        @Bind("extension") String extension,
        @Bind("startTs") Long startTs,
        @Bind("endTs") long endTs);

    @SqlQuery(
        "SELECT json FROM entity_extension_time_series where entityFQN = :entityFQN and extension = :extension "
            + " AND timestamp >= :startTs and timestamp <= :endTs ORDER BY timestamp <orderBy>")
    List<String> listBetweenTimestampsByOrder(
        @Bind("entityFQN") String entityFQN,
        @Bind("extension") String extension,
        @Bind("startTs") Long startTs,
        @Bind("endTs") long endTs,
        @Define("orderBy") OrderBy orderBy);

    class ReportDataMapper implements RowMapper<ReportDataRow> {
      @Override
      public ReportDataRow map(ResultSet rs, StatementContext ctx) throws SQLException {
        String rowNumber = rs.getString("row_num");
        String json = rs.getString("json");
        ReportData reportData;
        try {
          reportData = JsonUtils.readValue(json, ReportData.class);
        } catch (IOException e) {
          throw new RuntimeException(e);
        }
        return new ReportDataRow(rowNumber, reportData);
      }
    }
  }

  class EntitiesCountRowMapper implements RowMapper<EntitiesCount> {
    @Override
    public EntitiesCount map(ResultSet rs, StatementContext ctx) throws SQLException {
      return new EntitiesCount()
          .withTableCount(rs.getInt("tableCount"))
          .withTopicCount(rs.getInt("topicCount"))
          .withDashboardCount(rs.getInt("dashboardCount"))
          .withPipelineCount(rs.getInt("pipelineCount"))
          .withMlmodelCount(rs.getInt("mlmodelCount"))
          .withServicesCount(rs.getInt("servicesCount"))
          .withUserCount(rs.getInt("userCount"))
          .withTeamCount(rs.getInt("teamCount"))
          .withTestSuiteCount(rs.getInt("testSuiteCount"));
    }
  }

  class ServicesCountRowMapper implements RowMapper<ServicesCount> {
    @Override
    public ServicesCount map(ResultSet rs, StatementContext ctx) throws SQLException {
      return new ServicesCount()
          .withDatabaseServiceCount(rs.getInt("databaseServiceCount"))
          .withMessagingServiceCount(rs.getInt("messagingServiceCount"))
          .withDashboardServiceCount(rs.getInt("dashboardServiceCount"))
          .withPipelineServiceCount(rs.getInt("pipelineServiceCount"))
          .withMlModelServiceCount(rs.getInt("mlModelServiceCount"));
    }
  }

  interface SystemDAO {
    @ConnectionAwareSqlQuery(
        value =
            "SELECT (SELECT COUNT(*) FROM table_entity <cond>) as tableCount, "
                + "(SELECT COUNT(*) FROM topic_entity <cond>) as topicCount, "
                + "(SELECT COUNT(*) FROM dashboard_entity <cond>) as dashboardCount, "
                + "(SELECT COUNT(*) FROM pipeline_entity <cond>) as pipelineCount, "
                + "(SELECT COUNT(*) FROM ml_model_entity <cond>) as mlmodelCount, "
                + "(SELECT COUNT(*) FROM objectstore_container_entity <cond>) as containerCount, "
                + "(SELECT (SELECT COUNT(*) FROM metadata_service_entity <cond>) + "
                + "(SELECT COUNT(*) FROM dbservice_entity <cond>)+"
                + "(SELECT COUNT(*) FROM messaging_service_entity <cond>)+ "
                + "(SELECT COUNT(*) FROM dashboard_service_entity <cond>)+ "
                + "(SELECT COUNT(*) FROM pipeline_service_entity <cond>)+ "
                + "(SELECT COUNT(*) FROM mlmodel_service_entity <cond>)) as servicesCount, "
                + "(SELECT COUNT(*) FROM objectstore_service_entity <cond>) as objectstoreservicesCount, "
                + "(SELECT COUNT(*) FROM user_entity <cond> AND (JSON_EXTRACT(json, '$.isBot') IS NULL OR JSON_EXTRACT(json, '$.isBot') = FALSE)) as userCount, "
                + "(SELECT COUNT(*) FROM team_entity <cond>) as teamCount, "
                + "(SELECT COUNT(*) FROM test_suite <cond>) as testSuiteCount",
        connectionType = MYSQL)
    @ConnectionAwareSqlQuery(
        value =
            "SELECT (SELECT COUNT(*) FROM table_entity <cond>) as tableCount, "
                + "(SELECT COUNT(*) FROM topic_entity <cond>) as topicCount, "
                + "(SELECT COUNT(*) FROM dashboard_entity <cond>) as dashboardCount, "
                + "(SELECT COUNT(*) FROM pipeline_entity <cond>) as pipelineCount, "
                + "(SELECT COUNT(*) FROM ml_model_entity <cond>) as mlmodelCount, "
                + "(SELECT COUNT(*) FROM objectstore_container_entity <cond>) as containerCount, "
                + "(SELECT (SELECT COUNT(*) FROM metadata_service_entity <cond>) + "
                + "(SELECT COUNT(*) FROM dbservice_entity <cond>)+ "
                + "(SELECT COUNT(*) FROM messaging_service_entity <cond>)+ "
                + "(SELECT COUNT(*) FROM dashboard_service_entity <cond>)+ "
                + "(SELECT COUNT(*) FROM pipeline_service_entity <cond>)+ "
                + "(SELECT COUNT(*) FROM mlmodel_service_entity <cond>)) as servicesCount, "
                + "(SELECT COUNT(*) FROM objectstore_service_entity <cond>) as objectstoreservicesCount, "
                + "(SELECT COUNT(*) FROM user_entity <cond> AND (json#>'{isBot}' IS NULL OR ((json#>'{isBot}')::boolean) = FALSE)) as userCount, "
                + "(SELECT COUNT(*) FROM team_entity <cond>) as teamCount, "
                + "(SELECT COUNT(*) FROM test_suite <cond>  ) as testSuiteCount",
        connectionType = POSTGRES)
    @RegisterRowMapper(EntitiesCountRowMapper.class)
    EntitiesCount getAggregatedEntitiesCount(@Define("cond") String cond) throws StatementException;

    @SqlQuery(
        "SELECT (SELECT COUNT(*) FROM database_entity <cond>) as databaseServiceCount, "
            + "(SELECT COUNT(*) FROM messaging_service_entity <cond>) as messagingServiceCount, "
            + "(SELECT COUNT(*) FROM dashboard_service_entity <cond>) as dashboardServiceCount, "
            + "(SELECT COUNT(*) FROM pipeline_service_entity <cond>) as pipelineServiceCount, "
            + "(SELECT COUNT(*) FROM mlmodel_service_entity <cond>) as mlModelServiceCount")
    @RegisterRowMapper(ServicesCountRowMapper.class)
    ServicesCount getAggregatedServicesCount(@Define("cond") String cond) throws StatementException;

    @SqlQuery("SELECT configType,json FROM openmetadata_settings")
    @RegisterRowMapper(SettingsRowMapper.class)
    List<Settings> getAllConfig() throws StatementException;

    @SqlQuery("SELECT configType, json FROM openmetadata_settings WHERE configType = :configType")
    @RegisterRowMapper(SettingsRowMapper.class)
    Settings getConfigWithKey(@Bind("configType") String configType) throws StatementException;

    @ConnectionAwareSqlUpdate(
        value =
            "INSERT into openmetadata_settings (configType, json)"
                + "VALUES (:configType, :json) ON DUPLICATE KEY UPDATE json = :json",
        connectionType = MYSQL)
    @ConnectionAwareSqlUpdate(
        value =
            "INSERT into openmetadata_settings (configType, json)"
                + "VALUES (:configType, :json :: jsonb) ON CONFLICT (configType) DO UPDATE SET json = EXCLUDED.json",
        connectionType = POSTGRES)
    void insertSettings(@Bind("configType") String configType, @Bind("json") String json);
  }

  class SettingsRowMapper implements RowMapper<Settings> {
    @Override
    public Settings map(ResultSet rs, StatementContext ctx) throws SQLException {
      return getSettings(SettingsType.fromValue(rs.getString("configType")), rs.getString("json"));
    }

    public static Settings getSettings(SettingsType configType, String json) {
      Settings settings = new Settings();
      settings.setConfigType(configType);
      Object value;
      try {
        switch (configType) {
          case TASK_NOTIFICATION_CONFIGURATION:
            value = JsonUtils.readValue(json, TaskNotificationConfiguration.class);
            break;
          case TEST_RESULT_NOTIFICATION_CONFIGURATION:
            value = JsonUtils.readValue(json, TestResultNotificationConfiguration.class);
            break;
          default:
            throw new IllegalArgumentException("Invalid Settings Type " + configType);
        }
      } catch (IOException e) {
        throw new RuntimeException(e);
      }
      settings.setConfigValue(value);
      return settings;
    }
  }

  class TokenRowMapper implements RowMapper<TokenInterface> {
    @Override
    public TokenInterface map(ResultSet rs, StatementContext ctx) throws SQLException {
      try {
        return getToken(TokenType.fromValue(rs.getString("tokenType")), rs.getString("json"));
      } catch (IOException e) {
        throw new RuntimeException(e);
      }
    }

    public static TokenInterface getToken(TokenType type, String json) throws IOException {
      TokenInterface resp;
      switch (type) {
        case EMAIL_VERIFICATION:
          resp = JsonUtils.readValue(json, EmailVerificationToken.class);
          break;
        case PASSWORD_RESET:
          resp = JsonUtils.readValue(json, PasswordResetToken.class);
          break;
        case REFRESH_TOKEN:
          resp = JsonUtils.readValue(json, RefreshToken.class);
          break;
        default:
          throw new IllegalArgumentException("Invalid Token Type.");
      }
      return resp;
    }
  }

  interface TokenDAO {
    @SqlQuery("SELECT tokenType, json FROM user_tokens WHERE token = :token")
    @RegisterRowMapper(TokenRowMapper.class)
    TokenInterface findByToken(@Bind("token") String token) throws StatementException;

    @SqlQuery("SELECT tokenType, json FROM user_tokens WHERE userId = :userId AND tokenType = :tokenType ")
    @RegisterRowMapper(TokenRowMapper.class)
    List<TokenInterface> getAllUserTokenWithType(@Bind("userId") String userId, @Bind("tokenType") String tokenType)
        throws StatementException;

    @ConnectionAwareSqlUpdate(value = "INSERT INTO user_tokens (json) VALUES (:json)", connectionType = MYSQL)
    @ConnectionAwareSqlUpdate(
        value = "INSERT INTO user_tokens (json) VALUES (:json :: jsonb)",
        connectionType = POSTGRES)
    void insert(@Bind("json") String json);

    @ConnectionAwareSqlUpdate(
        value = "UPDATE user_tokens SET json = :json WHERE token = :token",
        connectionType = MYSQL)
    @ConnectionAwareSqlUpdate(
        value = "UPDATE user_tokens SET json = (:json :: jsonb) WHERE token = :token",
        connectionType = POSTGRES)
    void update(@Bind("token") String token, @Bind("json") String json);

    @SqlUpdate(value = "DELETE from user_tokens WHERE token = :token")
    void delete(@Bind("token") String token);

    @SqlUpdate(value = "DELETE from user_tokens WHERE userid = :userid AND tokenType = :tokenType")
    void deleteTokenByUserAndType(@Bind("userid") String userid, @Bind("tokenType") String tokenType);
  }

  interface KpiDAO extends EntityDAO<Kpi> {
    @Override
    default String getTableName() {
      return "kpi_entity";
    }

    @Override
    default Class<Kpi> getEntityClass() {
      return Kpi.class;
    }

    @Override
    default String getNameColumn() {
      return "name";
    }
  }

  interface WorkflowDAO extends EntityDAO<Workflow> {
    @Override
    default String getTableName() {
      return "automations_workflow";
    }

    @Override
    default Class<Workflow> getEntityClass() {
      return Workflow.class;
    }

    @Override
    default String getNameColumn() {
      return "name";
    }

    @Override
    default List<String> listBefore(ListFilter filter, int limit, String before) {
      String workflowType = filter.getQueryParam("workflowType");
      String status = filter.getQueryParam("status");
      String condition = filter.getCondition();

      if (workflowType == null && status == null) {
        return EntityDAO.super.listBefore(filter, limit, before);
      }

      StringBuilder mysqlCondition = new StringBuilder();
      StringBuilder psqlCondition = new StringBuilder();

      mysqlCondition.append(String.format("%s ", condition));
      psqlCondition.append(String.format("%s ", condition));

      if (workflowType != null) {
        mysqlCondition.append(String.format("AND workflowType='%s' ", workflowType));
        psqlCondition.append(String.format("AND workflowType='%s' ", workflowType));
      }

      if (status != null) {
        mysqlCondition.append(String.format("AND status='%s' ", status));
        psqlCondition.append(String.format("AND status='%s' ", status));
      }

      return listBefore(
          getTableName(), getNameColumn(), mysqlCondition.toString(), psqlCondition.toString(), limit, before);
    }

    @Override
    default List<String> listAfter(ListFilter filter, int limit, String after) {
      String workflowType = filter.getQueryParam("workflowType");
      String status = filter.getQueryParam("status");
      String condition = filter.getCondition();

      if (workflowType == null && status == null) {
        return EntityDAO.super.listAfter(filter, limit, after);
      }

      StringBuilder mysqlCondition = new StringBuilder();
      StringBuilder psqlCondition = new StringBuilder();

      mysqlCondition.append(String.format("%s ", condition));
      psqlCondition.append(String.format("%s ", condition));

      if (workflowType != null) {
        mysqlCondition.append(String.format("AND workflowType='%s' ", workflowType));
        psqlCondition.append(String.format("AND workflowType='%s' ", workflowType));
      }

      if (status != null) {
        mysqlCondition.append(String.format("AND status='%s' ", status));
        psqlCondition.append(String.format("AND status='%s' ", status));
      }

      return listAfter(
          getTableName(), getNameColumn(), mysqlCondition.toString(), psqlCondition.toString(), limit, after);
    }

    @Override
    default int listCount(ListFilter filter) {
      String workflowType = filter.getQueryParam("workflowType");
      String status = filter.getQueryParam("status");
      String condition = filter.getCondition();

      if (workflowType == null && status == null) {
        return EntityDAO.super.listCount(filter);
      }

      StringBuilder mysqlCondition = new StringBuilder();
      StringBuilder psqlCondition = new StringBuilder();

      mysqlCondition.append(String.format("%s ", condition));
      psqlCondition.append(String.format("%s ", condition));

      if (workflowType != null) {
        mysqlCondition.append(String.format("AND workflowType='%s' ", workflowType));
        psqlCondition.append(String.format("AND workflowType='%s' ", workflowType));
      }

      if (status != null) {
        mysqlCondition.append(String.format("AND status='%s' ", status));
        psqlCondition.append(String.format("AND status='%s' ", status));
      }

      return listCount(getTableName(), getNameColumn(), mysqlCondition.toString(), psqlCondition.toString());
    }

    @ConnectionAwareSqlQuery(
        value =
            "SELECT json FROM ("
                + "SELECT <nameColumn>, json FROM <table> <mysqlCond> AND "
                + "<nameColumn> < :before "
                + "ORDER BY <nameColumn> DESC "
                + "LIMIT :limit"
                + ") last_rows_subquery ORDER BY <nameColumn>",
        connectionType = MYSQL)
    @ConnectionAwareSqlQuery(
        value =
            "SELECT json FROM ("
                + "SELECT <nameColumn>, json FROM <table> <psqlCond> AND "
                + "<nameColumn> < :before "
                + "ORDER BY <nameColumn> DESC "
                + "LIMIT :limit"
                + ") last_rows_subquery ORDER BY <nameColumn>",
        connectionType = POSTGRES)
    List<String> listBefore(
        @Define("table") String table,
        @Define("nameColumn") String nameColumn,
        @Define("mysqlCond") String mysqlCond,
        @Define("psqlCond") String psqlCond,
        @Bind("limit") int limit,
        @Bind("before") String before);

    @ConnectionAwareSqlQuery(
        value =
            "SELECT json FROM <table> <mysqlCond> AND "
                + "<nameColumn> > :after "
                + "ORDER BY <nameColumn> "
                + "LIMIT :limit",
        connectionType = MYSQL)
    @ConnectionAwareSqlQuery(
        value =
            "SELECT json FROM <table> <psqlCond> AND "
                + "<nameColumn> > :after "
                + "ORDER BY <nameColumn> "
                + "LIMIT :limit",
        connectionType = POSTGRES)
    List<String> listAfter(
        @Define("table") String table,
        @Define("nameColumn") String nameColumn,
        @Define("mysqlCond") String mysqlCond,
        @Define("psqlCond") String psqlCond,
        @Bind("limit") int limit,
        @Bind("after") String after);

    @ConnectionAwareSqlQuery(value = "SELECT count(*) FROM <table> <mysqlCond>", connectionType = MYSQL)
    @ConnectionAwareSqlQuery(value = "SELECT count(*) FROM <table> <psqlCond>", connectionType = POSTGRES)
    int listCount(
        @Define("table") String table,
        @Define("nameColumn") String nameColumn,
        @Define("mysqlCond") String mysqlCond,
        @Define("psqlCond") String psqlCond);
  }
}<|MERGE_RESOLUTION|>--- conflicted
+++ resolved
@@ -233,12 +233,9 @@
   @CreateSqlObject
   QueryDAO queryDAO();
 
-<<<<<<< HEAD
-=======
   @CreateSqlObject
   ChangeEventDAO changeEventDAO();
 
->>>>>>> 0e9930c0
   @CreateSqlObject
   TypeEntityDAO typeEntityDAO();
 
