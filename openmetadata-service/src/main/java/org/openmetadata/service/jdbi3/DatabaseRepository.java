/*
 *  Copyright 2021 Collate
 *  Licensed under the Apache License, Version 2.0 (the "License");
 *  you may not use this file except in compliance with the License.
 *  You may obtain a copy of the License at
 *  http://www.apache.org/licenses/LICENSE-2.0
 *  Unless required by applicable law or agreed to in writing, software
 *  distributed under the License is distributed on an "AS IS" BASIS,
 *  WITHOUT WARRANTIES OR CONDITIONS OF ANY KIND, either express or implied.
 *  See the License for the specific language governing permissions and
 *  limitations under the License.
 */

package org.openmetadata.service.jdbi3;

import static org.openmetadata.csv.CsvUtil.addExtension;
import static org.openmetadata.csv.CsvUtil.addField;
import static org.openmetadata.csv.CsvUtil.addGlossaryTerms;
import static org.openmetadata.csv.CsvUtil.addOwners;
import static org.openmetadata.csv.CsvUtil.addTagLabels;
import static org.openmetadata.csv.CsvUtil.addTagTiers;
import static org.openmetadata.service.Entity.DATABASE_SCHEMA;

import java.io.IOException;
import java.util.ArrayList;
import java.util.Comparator;
import java.util.List;
import java.util.Objects;
import java.util.UUID;
import lombok.extern.slf4j.Slf4j;
import org.apache.commons.csv.CSVPrinter;
import org.apache.commons.csv.CSVRecord;
import org.apache.commons.lang3.tuple.Pair;
import org.jdbi.v3.sqlobject.transaction.Transaction;
import org.openmetadata.csv.EntityCsv;
import org.openmetadata.schema.EntityInterface;
import org.openmetadata.schema.entity.data.Database;
import org.openmetadata.schema.entity.data.DatabaseSchema;
import org.openmetadata.schema.entity.services.DatabaseService;
import org.openmetadata.schema.type.DatabaseProfilerConfig;
import org.openmetadata.schema.type.EntityReference;
import org.openmetadata.schema.type.Include;
import org.openmetadata.schema.type.Relationship;
import org.openmetadata.schema.type.TagLabel;
import org.openmetadata.schema.type.csv.CsvDocumentation;
import org.openmetadata.schema.type.csv.CsvFile;
import org.openmetadata.schema.type.csv.CsvHeader;
import org.openmetadata.schema.type.csv.CsvImportResult;
import org.openmetadata.service.Entity;
import org.openmetadata.service.resources.databases.DatabaseResource;
import org.openmetadata.service.util.EntityUtil;
import org.openmetadata.service.util.EntityUtil.Fields;
import org.openmetadata.service.util.FullyQualifiedName;
import org.openmetadata.service.util.JsonUtils;

@Slf4j
public class DatabaseRepository extends EntityRepository<Database> {

  public static final String DATABASE_PROFILER_CONFIG_EXTENSION = "database.databaseProfilerConfig";

  public static final String DATABASE_PROFILER_CONFIG = "databaseProfilerConfig";

  public DatabaseRepository() {
    super(
        DatabaseResource.COLLECTION_PATH,
        Entity.DATABASE,
        Database.class,
        Entity.getCollectionDAO().databaseDAO(),
        "",
        "");
    supportsSearch = true;
<<<<<<< HEAD
    parent = true;
=======
    fieldFetchers.put("name", this::fetchAndSetService);
>>>>>>> a4723558
  }

  @Override
  public void setFullyQualifiedName(Database database) {
    database.setFullyQualifiedName(
        FullyQualifiedName.build(database.getService().getName(), database.getName()));
  }

  @Override
  public void prepare(Database database, boolean update) {
    populateService(database);
  }

  @Override
  public void storeEntity(Database database, boolean update) {
    // Relationships and fields such as service are not stored as part of json
    EntityReference service = database.getService();
    database.withService(null);
    store(database, update);
    database.withService(service);
  }

  @Override
  public void storeRelationships(Database database) {
    addServiceRelationship(database, database.getService());
  }

  private List<EntityReference> getSchemas(Database database) {
    return database == null
        ? null
        : findTo(database.getId(), Entity.DATABASE, Relationship.CONTAINS, Entity.DATABASE_SCHEMA);
  }

  @Override
  public EntityInterface getParentEntity(Database entity, String fields) {
    return Entity.getEntity(entity.getService(), fields, Include.ALL);
  }

  @Override
  public void entityRelationshipReindex(Database original, Database updated) {
    super.entityRelationshipReindex(original, updated);

    // Update search indexes of assets and entity on database displayName change
    if (!Objects.equals(original.getDisplayName(), updated.getDisplayName())) {
      searchRepository
          .getSearchClient()
          .reindexAcrossIndices("database.fullyQualifiedName", original.getEntityReference());
    }
  }

  @Override
  public String exportToCsv(String name, String user) throws IOException {
    Database database = getByName(null, name, Fields.EMPTY_FIELDS); // Validate database name
    DatabaseSchemaRepository repository =
        (DatabaseSchemaRepository) Entity.getEntityRepository(DATABASE_SCHEMA);
    List<DatabaseSchema> schemas =
        repository.listAllForCSV(
            repository.getFields("owners,tags,domain,extension"), database.getFullyQualifiedName());

    schemas.sort(Comparator.comparing(EntityInterface::getFullyQualifiedName));
    return new DatabaseCsv(database, user).exportCsv(schemas);
  }

  @Override
  public CsvImportResult importFromCsv(String name, String csv, boolean dryRun, String user)
      throws IOException {
    Database database =
        getByName(
            null,
            name,
            getFields(
                "service")); // Validate glossary name, and get service needed in case of create
    DatabaseCsv databaseCsv = new DatabaseCsv(database, user);
    return databaseCsv.importCsv(csv, dryRun);
  }

  public void setFields(Database database, Fields fields) {
    database.setService(getContainer(database.getId()));
    database.setDatabaseSchemas(
        fields.contains("databaseSchemas") ? getSchemas(database) : database.getDatabaseSchemas());
    database.setDatabaseProfilerConfig(
        fields.contains(DATABASE_PROFILER_CONFIG)
            ? getDatabaseProfilerConfig(database)
            : database.getDatabaseProfilerConfig());
    if (database.getUsageSummary() == null) {
      database.setUsageSummary(
          fields.contains("usageSummary")
              ? EntityUtil.getLatestUsage(daoCollection.usageDAO(), database.getId())
              : null);
    }
  }

  public void clearFields(Database database, Fields fields) {
    database.setDatabaseSchemas(
        fields.contains("databaseSchemas") ? database.getDatabaseSchemas() : null);
    database.setDatabaseProfilerConfig(
        fields.contains(DATABASE_PROFILER_CONFIG) ? database.getDatabaseProfilerConfig() : null);
    database.withUsageSummary(fields.contains("usageSummary") ? database.getUsageSummary() : null);
  }

  @Override
  public void restorePatchAttributes(Database original, Database updated) {
    // Patch can't make changes to following fields. Ignore the changes
    super.restorePatchAttributes(original, updated);
    updated.withService(original.getService());
  }

  @Override
  public EntityRepository<Database>.EntityUpdater getUpdater(
      Database original, Database updated, Operation operation) {
    return new DatabaseUpdater(original, updated, operation);
  }

  private void populateService(Database database) {
    DatabaseService service = Entity.getEntity(database.getService(), "", Include.NON_DELETED);
    database.setService(service.getEntityReference());
    database.setServiceType(service.getServiceType());
  }

  public Database addDatabaseProfilerConfig(
      UUID databaseId, DatabaseProfilerConfig databaseProfilerConfig) {
    // Validate the request content
    Database database = find(databaseId, Include.NON_DELETED);
    if (databaseProfilerConfig.getProfileSampleType() != null
        && databaseProfilerConfig.getProfileSample() != null) {
      EntityUtil.validateProfileSample(
          databaseProfilerConfig.getProfileSampleType().toString(),
          databaseProfilerConfig.getProfileSample());
    }

    daoCollection
        .entityExtensionDAO()
        .insert(
            databaseId,
            DATABASE_PROFILER_CONFIG_EXTENSION,
            DATABASE_PROFILER_CONFIG,
            JsonUtils.pojoToJson(databaseProfilerConfig));
    clearFields(database, Fields.EMPTY_FIELDS);
    return database.withDatabaseProfilerConfig(databaseProfilerConfig);
  }

  public DatabaseProfilerConfig getDatabaseProfilerConfig(Database database) {
    return JsonUtils.readValue(
        daoCollection
            .entityExtensionDAO()
            .getExtension(database.getId(), DATABASE_PROFILER_CONFIG_EXTENSION),
        DatabaseProfilerConfig.class);
  }

  public Database deleteDatabaseProfilerConfig(UUID databaseId) {
    // Validate the request content
    Database database = find(databaseId, Include.NON_DELETED);
    daoCollection.entityExtensionDAO().delete(databaseId, DATABASE_PROFILER_CONFIG_EXTENSION);
    clearFieldsInternal(database, Fields.EMPTY_FIELDS);
    return database;
  }

  private void fetchAndSetService(List<Database> entities, Fields fields) {
    if (entities == null || entities.isEmpty() || (!fields.contains("name"))) {
      return;
    }

    EntityReference service = getContainer(entities.get(0).getId());
    for (Database database : entities) {
      database.setService(service);
    }
  }

  public class DatabaseUpdater extends EntityUpdater {
    public DatabaseUpdater(Database original, Database updated, Operation operation) {
      super(original, updated, operation);
    }

    @Transaction
    @Override
    public void entitySpecificUpdate() {
      recordChange("retentionPeriod", original.getRetentionPeriod(), updated.getRetentionPeriod());
      recordChange("sourceUrl", original.getSourceUrl(), updated.getSourceUrl());
      recordChange("sourceHash", original.getSourceHash(), updated.getSourceHash());
    }
  }

  public static class DatabaseCsv extends EntityCsv<DatabaseSchema> {
    public static final CsvDocumentation DOCUMENTATION = getCsvDocumentation(Entity.DATABASE);
    public static final List<CsvHeader> HEADERS = DOCUMENTATION.getHeaders();
    private final Database database;

    DatabaseCsv(Database database, String user) {
      super(DATABASE_SCHEMA, DOCUMENTATION.getHeaders(), user);
      this.database = database;
    }

    @Override
    protected void createEntity(CSVPrinter printer, List<CSVRecord> csvRecords) throws IOException {
      CSVRecord csvRecord = getNextRecord(printer, csvRecords);
      String schemaFqn = FullyQualifiedName.add(database.getFullyQualifiedName(), csvRecord.get(0));
      DatabaseSchema schema;
      try {
        schema = Entity.getEntityByName(DATABASE_SCHEMA, schemaFqn, "*", Include.NON_DELETED);
      } catch (Exception ex) {
        LOG.warn("Database Schema not found: {}, it will be created with Import.", schemaFqn);
        schema =
            new DatabaseSchema()
                .withDatabase(database.getEntityReference())
                .withService(database.getService());
      }

      // Headers: name, displayName, description, owner, tags, glossaryTerms, tiers retentionPeriod,
      // sourceUrl, domain
      // Field 1,2,3,6,7 - database schema name, displayName, description
      List<TagLabel> tagLabels =
          getTagLabels(
              printer,
              csvRecord,
              List.of(
                  Pair.of(4, TagLabel.TagSource.CLASSIFICATION),
                  Pair.of(5, TagLabel.TagSource.GLOSSARY),
                  Pair.of(6, TagLabel.TagSource.CLASSIFICATION)));
      schema
          .withName(csvRecord.get(0))
          .withDisplayName(csvRecord.get(1))
          .withDescription(csvRecord.get(2))
          .withOwners(getOwners(printer, csvRecord, 3))
          .withTags(tagLabels)
          .withRetentionPeriod(csvRecord.get(7))
          .withSourceUrl(csvRecord.get(8))
          .withDomain(getEntityReference(printer, csvRecord, 9, Entity.DOMAIN))
          .withExtension(getExtension(printer, csvRecord, 10));
      if (processRecord) {
        createEntity(printer, csvRecord, schema);
      }
    }

    @Override
    protected void addRecord(CsvFile csvFile, DatabaseSchema entity) {
      // Headers: name, displayName, description, owner, tags, retentionPeriod, sourceUrl, domain
      List<String> recordList = new ArrayList<>();
      addField(recordList, entity.getName());
      addField(recordList, entity.getDisplayName());
      addField(recordList, entity.getDescription());
      addOwners(recordList, entity.getOwners());
      addTagLabels(recordList, entity.getTags());
      addGlossaryTerms(recordList, entity.getTags());
      addTagTiers(recordList, entity.getTags());
      addField(recordList, entity.getRetentionPeriod());
      addField(recordList, entity.getSourceUrl());
      String domain =
          entity.getDomain() == null || Boolean.TRUE.equals(entity.getDomain().getInherited())
              ? ""
              : entity.getDomain().getFullyQualifiedName();
      addField(recordList, domain);
      addExtension(recordList, entity.getExtension());
      addRecord(csvFile, recordList);
    }
  }
}<|MERGE_RESOLUTION|>--- conflicted
+++ resolved
@@ -69,11 +69,8 @@
         "",
         "");
     supportsSearch = true;
-<<<<<<< HEAD
     parent = true;
-=======
     fieldFetchers.put("name", this::fetchAndSetService);
->>>>>>> a4723558
   }
 
   @Override
