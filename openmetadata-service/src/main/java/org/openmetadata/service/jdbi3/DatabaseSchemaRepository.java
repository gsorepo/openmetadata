--- conflicted
+++ resolved
@@ -197,15 +197,11 @@
   public String exportToCsv(String name, String user) throws IOException {
     DatabaseSchema schema = getByName(null, name, Fields.EMPTY_FIELDS); // Validate database schema
     TableRepository repository = (TableRepository) Entity.getEntityRepository(TABLE);
-<<<<<<< HEAD
-    ListFilter filter = new ListFilter(Include.NON_DELETED).addQueryParam("databaseSchema", name);
-    List<Table> tables =
-        repository.listAll(repository.getFields("owners,tags,domain,extension"), filter);
-=======
+
     List<Table> tables =
         repository.listAllForCSV(
-            repository.getFields("owners,tags,domain"), schema.getFullyQualifiedName());
->>>>>>> 35d1053d
+            repository.getFields("owners,tags,domain,extension"), schema.getFullyQualifiedName());
+
     tables.sort(Comparator.comparing(EntityInterface::getFullyQualifiedName));
     return new DatabaseSchemaCsv(schema, user).exportCsv(tables);
   }
