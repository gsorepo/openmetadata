/*
 *  Copyright 2021 Collate
 *  Licensed under the Apache License, Version 2.0 (the "License");
 *  you may not use this file except in compliance with the License.
 *  You may obtain a copy of the License at
 *  http://www.apache.org/licenses/LICENSE-2.0
 *  Unless required by applicable law or agreed to in writing, software
 *  distributed under the License is distributed on an "AS IS" BASIS,
 *  WITHOUT WARRANTIES OR CONDITIONS OF ANY KIND, either express or implied.
 *  See the License for the specific language governing permissions and
 *  limitations under the License.
 */

package org.openmetadata.service.jdbi3;

import static org.openmetadata.common.utils.CommonUtil.listOrEmpty;
import static org.openmetadata.schema.type.Include.ALL;
import static org.openmetadata.service.Entity.DOMAIN;

import lombok.extern.slf4j.Slf4j;
import org.openmetadata.schema.EntityInterface;
import org.openmetadata.schema.entity.domains.Domain;
import org.openmetadata.schema.type.EntityReference;
import org.openmetadata.schema.type.Include;
import org.openmetadata.schema.type.Relationship;
import org.openmetadata.service.Entity;
import org.openmetadata.service.resources.domains.DomainResource;
import org.openmetadata.service.util.EntityUtil.Fields;
import org.openmetadata.service.util.FullyQualifiedName;

@Slf4j
public class DomainRepository extends EntityRepository<Domain> {
  private static final String UPDATE_FIELDS = "parent,children,experts";

  public DomainRepository(CollectionDAO dao) {
    super(DomainResource.COLLECTION_PATH, DOMAIN, Domain.class, dao.domainDAO(), dao, UPDATE_FIELDS, UPDATE_FIELDS);
    supportsSearch = true;
  }

  @Override
  public Domain setFields(Domain entity, Fields fields) {
    return entity.withParent(getParent(entity));
  }

  @Override
  public Domain clearFields(Domain entity, Fields fields) {
    entity.withParent(fields.contains("parent") ? entity.getParent() : null);
    return entity;
  }

  @Override
  public void prepare(Domain entity, boolean update) {
    // Parent, Experts, Owner are already validated
  }

  @Override
  public void storeEntity(Domain entity, boolean update) {
    EntityReference parent = entity.getParent();
    entity.withParent(null);
    store(entity, update);
    entity.withParent(parent);
  }

  @Override
  public void storeRelationships(Domain entity) {
    if (entity.getParent() != null) {
      addRelationship(entity.getParent().getId(), entity.getId(), DOMAIN, DOMAIN, Relationship.CONTAINS);
    }
    for (EntityReference expert : listOrEmpty(entity.getExperts())) {
      addRelationship(entity.getId(), expert.getId(), DOMAIN, Entity.USER, Relationship.EXPERT);
    }
  }

  @Override
  public Domain setInheritedFields(Domain domain, Fields fields) {
    // If subdomain does not have owner and experts, then inherit it from parent domain
    EntityReference parentRef = domain.getParent() != null ? domain.getParent() : getParent(domain);
    if (parentRef != null) {
      Domain parent = Entity.getEntity(DOMAIN, parentRef.getId(), "owner,experts", ALL);
      inheritOwner(domain, fields, parent);
      inheritExperts(domain, fields, parent);
    }
    return domain;
  }

  @Override
  public EntityUpdater getUpdater(Domain original, Domain updated, Operation operation) {
    return new DomainUpdater(original, updated, operation);
  }

  @Override
  public void restorePatchAttributes(Domain original, Domain updated) {
    updated.withParent(original.getParent()); // Parent can't be changed
    updated.withChildren(original.getChildren()); // Children can't be changed
  }

  @Override
  public void setFullyQualifiedName(Domain entity) {
    // Validate parent
    if (entity.getParent() == null) { // Top level domain
      entity.setFullyQualifiedName(FullyQualifiedName.build(entity.getName()));
    } else { // Sub domain
      EntityReference parent = entity.getParent();
      entity.setFullyQualifiedName(FullyQualifiedName.add(parent.getFullyQualifiedName(), entity.getName()));
    }
  }

<<<<<<< HEAD
=======
  @Override
  public void deleteFromSearch(Domain entity, String changeType) {
    if (supportsSearch) {
      String scriptTxt = "ctx._source.remove('domain')";
      if (changeType.equals(RestUtil.ENTITY_SOFT_DELETED) || changeType.equals(RestUtil.ENTITY_RESTORED)) {
        searchRepository.softDeleteOrRestoreEntityFromSearch(
            JsonUtils.deepCopy(entity, Domain.class), changeType.equals(RestUtil.ENTITY_SOFT_DELETED), "domain.id");
      } else {
        searchRepository.deleteEntityAndRemoveRelationships(
            JsonUtils.deepCopy(entity, Domain.class), scriptTxt, "domain.id");
      }
    }
  }

  @Override
  public EntityInterface getParentEntity(Domain entity, String fields) {
    return entity.getParent() != null ? Entity.getEntity(entity.getParent(), fields, Include.NON_DELETED) : null;
  }

>>>>>>> bdc9aab9
  public class DomainUpdater extends EntityUpdater {
    public DomainUpdater(Domain original, Domain updated, Operation operation) {
      super(original, updated, operation);
    }

    @Override
    public void entitySpecificUpdate() {
      recordChange("domainType", original.getDomainType(), updated.getDomainType());
    }
  }
}<|MERGE_RESOLUTION|>--- conflicted
+++ resolved
@@ -105,28 +105,11 @@
     }
   }
 
-<<<<<<< HEAD
-=======
-  @Override
-  public void deleteFromSearch(Domain entity, String changeType) {
-    if (supportsSearch) {
-      String scriptTxt = "ctx._source.remove('domain')";
-      if (changeType.equals(RestUtil.ENTITY_SOFT_DELETED) || changeType.equals(RestUtil.ENTITY_RESTORED)) {
-        searchRepository.softDeleteOrRestoreEntityFromSearch(
-            JsonUtils.deepCopy(entity, Domain.class), changeType.equals(RestUtil.ENTITY_SOFT_DELETED), "domain.id");
-      } else {
-        searchRepository.deleteEntityAndRemoveRelationships(
-            JsonUtils.deepCopy(entity, Domain.class), scriptTxt, "domain.id");
-      }
-    }
-  }
-
   @Override
   public EntityInterface getParentEntity(Domain entity, String fields) {
     return entity.getParent() != null ? Entity.getEntity(entity.getParent(), fields, Include.NON_DELETED) : null;
   }
 
->>>>>>> bdc9aab9
   public class DomainUpdater extends EntityUpdater {
     public DomainUpdater(Domain original, Domain updated, Operation operation) {
       super(original, updated, operation);
