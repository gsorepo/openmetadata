/*
 *  Copyright 2021 Collate
 *  Licensed under the Apache License, Version 2.0 (the "License");
 *  you may not use this file except in compliance with the License.
 *  You may obtain a copy of the License at
 *  http://www.apache.org/licenses/LICENSE-2.0
 *  Unless required by applicable law or agreed to in writing, software
 *  distributed under the License is distributed on an "AS IS" BASIS,
 *  WITHOUT WARRANTIES OR CONDITIONS OF ANY KIND, either express or implied.
 *  See the License for the specific language governing permissions and
 *  limitations under the License.
 */

package org.openmetadata.service.jdbi3;

import static org.openmetadata.common.utils.CommonUtil.listOrEmpty;
import static org.openmetadata.common.utils.CommonUtil.nullOrEmpty;
import static org.openmetadata.schema.type.Include.ALL;
import static org.openmetadata.schema.type.Include.DELETED;
import static org.openmetadata.schema.type.Include.NON_DELETED;
import static org.openmetadata.schema.utils.EntityInterfaceUtil.quoteName;
import static org.openmetadata.service.Entity.ADMIN_USER_NAME;
import static org.openmetadata.service.Entity.DATA_PRODUCT;
import static org.openmetadata.service.Entity.DOMAIN;
import static org.openmetadata.service.Entity.FIELD_CHILDREN;
import static org.openmetadata.service.Entity.FIELD_DATA_PRODUCTS;
import static org.openmetadata.service.Entity.FIELD_DELETED;
import static org.openmetadata.service.Entity.FIELD_DESCRIPTION;
import static org.openmetadata.service.Entity.FIELD_DISPLAY_NAME;
import static org.openmetadata.service.Entity.FIELD_DOMAIN;
import static org.openmetadata.service.Entity.FIELD_EXPERTS;
import static org.openmetadata.service.Entity.FIELD_EXTENSION;
import static org.openmetadata.service.Entity.FIELD_FOLLOWERS;
import static org.openmetadata.service.Entity.FIELD_OWNER;
import static org.openmetadata.service.Entity.FIELD_REVIEWERS;
import static org.openmetadata.service.Entity.FIELD_TAGS;
import static org.openmetadata.service.Entity.FIELD_VOTES;
import static org.openmetadata.service.Entity.USER;
import static org.openmetadata.service.Entity.getEntityByName;
import static org.openmetadata.service.Entity.getEntityFields;
import static org.openmetadata.service.exception.CatalogExceptionMessage.csvNotSupported;
import static org.openmetadata.service.exception.CatalogExceptionMessage.entityNotFound;
import static org.openmetadata.service.resources.EntityResource.searchClient;
import static org.openmetadata.service.util.EntityUtil.compareTagLabel;
import static org.openmetadata.service.util.EntityUtil.entityReferenceMatch;
import static org.openmetadata.service.util.EntityUtil.fieldAdded;
import static org.openmetadata.service.util.EntityUtil.fieldDeleted;
import static org.openmetadata.service.util.EntityUtil.fieldUpdated;
import static org.openmetadata.service.util.EntityUtil.getColumnField;
import static org.openmetadata.service.util.EntityUtil.getExtensionField;
import static org.openmetadata.service.util.EntityUtil.nextMajorVersion;
import static org.openmetadata.service.util.EntityUtil.nextVersion;
import static org.openmetadata.service.util.EntityUtil.objectMatch;
import static org.openmetadata.service.util.EntityUtil.tagLabelMatch;

import com.fasterxml.jackson.databind.JsonNode;
import com.fasterxml.jackson.databind.node.ObjectNode;
import com.google.common.cache.CacheBuilder;
import com.google.common.cache.CacheLoader;
import com.google.common.cache.LoadingCache;
import com.google.common.util.concurrent.UncheckedExecutionException;
import com.networknt.schema.JsonSchema;
import com.networknt.schema.ValidationMessage;
import java.io.IOException;
import java.net.URI;
import java.util.ArrayList;
import java.util.Collections;
import java.util.HashMap;
import java.util.HashSet;
import java.util.Iterator;
import java.util.List;
import java.util.Map;
import java.util.Map.Entry;
import java.util.Objects;
import java.util.Optional;
import java.util.Set;
import java.util.UUID;
import java.util.concurrent.ExecutionException;
import java.util.concurrent.TimeUnit;
import java.util.function.BiPredicate;
import java.util.function.Function;
import java.util.stream.Collectors;
import javax.annotation.CheckForNull;
import javax.json.JsonPatch;
import javax.ws.rs.core.Response.Status;
import javax.ws.rs.core.UriInfo;
import lombok.Getter;
import lombok.extern.slf4j.Slf4j;
import org.apache.commons.lang3.tuple.ImmutablePair;
import org.apache.commons.lang3.tuple.Pair;
import org.jdbi.v3.sqlobject.transaction.Transaction;
import org.openmetadata.common.utils.CommonUtil;
import org.openmetadata.schema.EntityInterface;
import org.openmetadata.schema.api.VoteRequest;
import org.openmetadata.schema.api.teams.CreateTeam;
import org.openmetadata.schema.entity.classification.Tag;
import org.openmetadata.schema.entity.data.GlossaryTerm;
import org.openmetadata.schema.entity.data.Table;
import org.openmetadata.schema.entity.teams.Team;
import org.openmetadata.schema.entity.teams.User;
import org.openmetadata.schema.type.ChangeDescription;
import org.openmetadata.schema.type.ChangeEvent;
import org.openmetadata.schema.type.Column;
import org.openmetadata.schema.type.EntityHistory;
import org.openmetadata.schema.type.EntityReference;
import org.openmetadata.schema.type.EventType;
import org.openmetadata.schema.type.FieldChange;
import org.openmetadata.schema.type.Include;
import org.openmetadata.schema.type.ProviderType;
import org.openmetadata.schema.type.Relationship;
import org.openmetadata.schema.type.TagLabel;
import org.openmetadata.schema.type.TagLabel.TagSource;
import org.openmetadata.schema.type.TaskDetails;
import org.openmetadata.schema.type.TaskType;
import org.openmetadata.schema.type.Votes;
import org.openmetadata.schema.type.csv.CsvImportResult;
import org.openmetadata.schema.utils.EntityInterfaceUtil;
import org.openmetadata.service.Entity;
import org.openmetadata.service.OpenMetadataApplicationConfig;
import org.openmetadata.service.TypeRegistry;
import org.openmetadata.service.exception.CatalogExceptionMessage;
import org.openmetadata.service.exception.EntityNotFoundException;
import org.openmetadata.service.exception.UnhandledServerException;
import org.openmetadata.service.jdbi3.CollectionDAO.EntityRelationshipRecord;
import org.openmetadata.service.jdbi3.CollectionDAO.EntityVersionPair;
import org.openmetadata.service.jdbi3.CollectionDAO.ExtensionRecord;
import org.openmetadata.service.resources.feeds.MessageParser.EntityLink;
import org.openmetadata.service.resources.tags.TagLabelUtil;
import org.openmetadata.service.util.EntityUtil;
import org.openmetadata.service.util.EntityUtil.Fields;
import org.openmetadata.service.util.FullyQualifiedName;
import org.openmetadata.service.util.JsonUtils;
import org.openmetadata.service.util.RestUtil;
import org.openmetadata.service.util.RestUtil.DeleteResponse;
import org.openmetadata.service.util.RestUtil.PatchResponse;
import org.openmetadata.service.util.RestUtil.PutResponse;
import org.openmetadata.service.util.ResultList;

/**
 * This is the base class used by Entity Resources to perform READ and WRITE operations to the backend database to
 * Create, Retrieve, Update, and Delete entities.
 *
 * <p>An entity has two types of fields - `attributes` and `relationships`.
 *
 * <ul>
 *   <li>The `attributes` are the core properties of the entity, example - entity id, name, fullyQualifiedName, columns
 *       for a table, etc.
 *   <li>The `relationships` are an associated between two entities, example - table belongs to a database, table has a
 *       tag, user owns a table, etc. All relationships are captured using {@code EntityReference}.
 * </ul>
 *
 * Entities are stored as JSON documents in the database. Each entity is stored in a separate table and is accessed
 * through a <i>Data Access Object</i> or <i>DAO</i> that corresponds to each of the entity. For example,
 * <i>table_entity</i> is the database table used to store JSON docs corresponding to <i>table</i> entity and {@link
 * org.openmetadata.service.jdbi3.CollectionDAO.TableDAO} is used as the DAO object to access the table_entity table.
 * All DAO objects for an entity are available in {@code daoCollection}. <br>
 * <br>
 * Relationships between entity is stored in a separate table that captures the edge - fromEntity, toEntity, and the
 * relationship name <i>entity_relationship</i> table and are supported by {@link
 * org.openmetadata.service.jdbi3.CollectionDAO.EntityRelationshipDAO} DAO object.
 *
 * <p>JSON document of an entity stores only <i>required</i> attributes of an entity. Some attributes such as
 * <i>href</i> are not stored and are created on the fly. <br>
 * <br>
 * Json document of an entity does not store relationships. As an example, JSON document for <i>table</i> entity does
 * not store the relationship <i>database</i> which is of type <i>EntityReference</i>. This is always retrieved from the
 * relationship table when required to ensure, the data stored is efficiently and consistently, and relationship
 * information does not become stale.
 */
@Slf4j
public abstract class EntityRepository<T extends EntityInterface> {

  public static final LoadingCache<Pair<String, String>, EntityInterface> CACHE_WITH_NAME =
      CacheBuilder.newBuilder()
          .maximumSize(5000)
          .expireAfterWrite(30, TimeUnit.SECONDS)
          .recordStats()
          .build(new EntityLoaderWithName());
  public static final LoadingCache<Pair<String, UUID>, EntityInterface> CACHE_WITH_ID =
      CacheBuilder.newBuilder()
          .maximumSize(5000)
          .expireAfterWrite(30, TimeUnit.SECONDS)
          .recordStats()
          .build(new EntityLoaderWithId());
  private final String collectionPath;
  private final Class<T> entityClass;
  @Getter protected final String entityType;
  @Getter protected final EntityDAO<T> dao;
  @Getter protected final CollectionDAO daoCollection;
  @Getter protected final Set<String> allowedFields;
  public final boolean supportsSoftDelete;
  @Getter protected final boolean supportsTags;
  @Getter protected final boolean supportsOwner;
  protected final boolean supportsFollower;
  protected final boolean supportsExtension;
  protected final boolean supportsVotes;
  @Getter protected final boolean supportsDomain;
  protected final boolean supportsDataProducts;
  protected boolean quoteFqn = false; // Entity fqns not hierarchical such user, teams, services need to be quoted

  /** Fields that can be updated during PATCH operation */
  @Getter private final Fields patchFields;

  /** Fields that can be updated during PUT operation */
  @Getter protected final Fields putFields;

<<<<<<< HEAD
  protected boolean supportsSearchIndex = false;

  EntityRepository(
=======
  protected EntityRepository(
>>>>>>> 8c223d0c
      String collectionPath,
      String entityType,
      Class<T> entityClass,
      EntityDAO<T> entityDAO,
      CollectionDAO collectionDAO,
      String patchFields,
      String putFields) {
    this.collectionPath = collectionPath;
    this.entityClass = entityClass;
    allowedFields = getEntityFields(entityClass);
    this.dao = entityDAO;
    this.daoCollection = collectionDAO;
    this.entityType = entityType;
    this.patchFields = getFields(patchFields);
    this.putFields = getFields(putFields);

    this.supportsTags = allowedFields.contains(FIELD_TAGS);
    if (supportsTags) {
      this.patchFields.addField(allowedFields, FIELD_TAGS);
      this.putFields.addField(allowedFields, FIELD_TAGS);
    }
    this.supportsOwner = allowedFields.contains(FIELD_OWNER);
    if (supportsOwner) {
      this.patchFields.addField(allowedFields, FIELD_OWNER);
      this.putFields.addField(allowedFields, FIELD_OWNER);
    }
    this.supportsSoftDelete = allowedFields.contains(FIELD_DELETED);
    this.supportsFollower = allowedFields.contains(FIELD_FOLLOWERS);
    if (supportsFollower) {
      this.patchFields.addField(allowedFields, FIELD_FOLLOWERS);
      this.putFields.addField(allowedFields, FIELD_FOLLOWERS);
    }
    this.supportsExtension = allowedFields.contains(FIELD_EXTENSION);
    if (supportsExtension) {
      this.patchFields.addField(allowedFields, FIELD_EXTENSION);
      this.putFields.addField(allowedFields, FIELD_EXTENSION);
    }
    this.supportsVotes = allowedFields.contains(FIELD_VOTES);
    this.supportsDomain = allowedFields.contains(FIELD_DOMAIN);
    if (supportsDomain) {
      this.patchFields.addField(allowedFields, FIELD_DOMAIN);
      this.putFields.addField(allowedFields, FIELD_DOMAIN);
    }
    this.supportsDataProducts = allowedFields.contains(FIELD_DATA_PRODUCTS);
  }

  /**
   * Set the requested fields in an entity. This is used for requesting specific fields in the object during GET
   * operations. It is also used during PUT and PATCH operations to set up fields that can be updated.
   */
  public abstract T setFields(T entity, Fields fields);

  /**
   * Set the requested fields in an entity. This is used for requesting specific fields in the object during GET
   * operations. It is also used during PUT and PATCH operations to set up fields that can be updated.
   */
  public abstract T clearFields(T entity, Fields fields);

  /**
   * This method is used for validating an entity to be created during POST, PUT, and PATCH operations and prepare the
   * entity with all the required attributes and relationships.
   *
   * <p>The implementation of this method must perform the following:
   *
   * <ol>
   *   <li>Prepare the values for attributes that are not required in the request but can be derived on the server side.
   *       Example - <i>>FullyQualifiedNames</i> of an entity can be derived from the hierarchy that an entity belongs
   *       to .
   *   <li>Validate all the attributes of an entity.
   *   <li>Validate all the relationships of an entity. As an example - during <i>table</i> creation, relationships such
   *       as <i>Tags</i>, <i>Owner</i>, <i>Database</i>a table belongs to are validated. During validation additional
   *       information that is not required in the create/update request are set up in the corresponding relationship
   *       fields.
   * </ol>
   *
   * At the end of this operation, entity is expected to be valid and fully constructed with all the fields that will be
   * sent as payload in the POST, PUT, and PATCH operations response.
   *
   * @see TableRepository#prepare(Table, boolean) for an example implementation
   */
  public abstract void prepare(T entity, boolean update);

  /**
   * An entity is stored in the backend database as JSON document. The JSON includes some attributes of the entity and
   * does not include attributes such as <i>href</i>. The relationship fields of an entity is never stored in the JSON
   * document. It is always reconstructed based on relationship edges from the backend database. <br>
   * <br>
   * As an example, when <i>table</i> entity is stored, the attributes such as <i>href</i> and the relationships such as
   * <i>owner</i>, <i>database</i>, and <i>tags</i> are set to null. These attributes are restored back after the JSON
   * document is stored to be sent as response.
   *
   * @see TableRepository#storeEntity(Table, boolean) for an example implementation
   */
  public abstract void storeEntity(T entity, boolean update);

  /**
   * This method is called to store all the relationships of an entity. It is expected that all relationships are
   * already validated and completely setup before this method is called and no validation of relationships is required.
   *
   * @see TableRepository#storeRelationships(Table) for an example implementation
   */
  public abstract void storeRelationships(T entity);

  /**
   * This method is called to set inherited fields that an entity inherits from its parent.
   *
   * @see TableRepository#setInheritedFields(Table, Fields) for an example implementation
   */
  @SuppressWarnings("unused")
  public T setInheritedFields(T entity, Fields fields) {
    return entity;
  }

  /**
   * PATCH operations can't overwrite certain fields, such as entity ID, fullyQualifiedNames etc. Instead of throwing an
   * error, we take lenient approach of ignoring the user error and restore those attributes based on what is already
   * stored in the original entity.
   */
  public void restorePatchAttributes(T original, T updated) {
    /* Nothing to restore during PATCH */
  }

  /** Set fullyQualifiedName of an entity */
  public void setFullyQualifiedName(T entity) {
    entity.setFullyQualifiedName(quoteName(entity.getName()));
  }

  /** Update an entity based suggested description and tags in the task */
  public void update(TaskDetails task, EntityLink entityLink, String newValue, String user) {
    TaskType taskType = task.getType();
    T entity = getByName(null, entityLink.getEntityFQN(), getFields("tags"), Include.ALL, false);
    String origJson = JsonUtils.pojoToJson(entity);
    if (EntityUtil.isDescriptionTask(taskType) && entityLink.getFieldName().equals(FIELD_DESCRIPTION)) {
      entity.setDescription(newValue);
    } else if (supportsTags && EntityUtil.isTagTask(taskType) && entityLink.getFieldName().equals("tags")) {
      List<TagLabel> tags = JsonUtils.readObjects(newValue, TagLabel.class);
      entity.setTags(tags);
    } else {
      // Not supported
      throw new IllegalArgumentException(
          CatalogExceptionMessage.invalidFieldForTask(entityLink.getFieldName(), task.getType()));
    }
    String updatedEntityJson = JsonUtils.pojoToJson(entity);
    JsonPatch patch = JsonUtils.getJsonPatch(origJson, updatedEntityJson);
    patch(null, entity.getId(), user, patch);
  }

  /**
   * Initialize data from json files if seed data does not exist in corresponding tables. Seed data is stored under
   * openmetadata-service/src/main/resources/json/data/{entityType}
   *
   * <p>This method needs to be explicitly called, typically from initialize method. See {@link
   * org.openmetadata.service.resources.teams.RoleResource#initialize(OpenMetadataApplicationConfig)}
   */
  public void initSeedDataFromResources() throws IOException {
    List<T> entities = getEntitiesFromSeedData();
    for (T entity : entities) {
      initializeEntity(entity);
    }
  }

  public List<T> getEntitiesFromSeedData() throws IOException {
    return getEntitiesFromSeedData(String.format(".*json/data/%s/.*\\.json$", entityType));
  }

  public List<T> getEntitiesFromSeedData(String path) throws IOException {
    return getEntitiesFromSeedData(entityType, path, entityClass);
  }

  public static <U> List<U> getEntitiesFromSeedData(String entityType, String path, Class<U> clazz) throws IOException {
    List<U> entities = new ArrayList<>();
    List<String> jsonDataFiles = EntityUtil.getJsonDataResources(path);
    jsonDataFiles.forEach(
        jsonDataFile -> {
          try {
            String json = CommonUtil.getResourceAsStream(EntityRepository.class.getClassLoader(), jsonDataFile);
            json = json.replace("<separator>", Entity.SEPARATOR);
            entities.add(JsonUtils.readValue(json, clazz));
          } catch (Exception e) {
            LOG.warn("Failed to initialize the {} from file {}", entityType, jsonDataFile, e);
          }
        });
    return entities;
  }

  /** Initialize a given entity if it does not exist. */
  @Transaction
  public void initializeEntity(T entity) {
    String existingJson = dao.findJsonByFqn(entity.getFullyQualifiedName(), ALL);
    if (existingJson != null) {
      LOG.info("{} {} is already initialized", entityType, entity.getFullyQualifiedName());
      return;
    }

    LOG.info("{} {} is not initialized", entityType, entity.getFullyQualifiedName());
    entity.setUpdatedBy(ADMIN_USER_NAME);
    entity.setUpdatedAt(System.currentTimeMillis());
    entity.setId(UUID.randomUUID());
    create(null, entity);
    LOG.info("Created a new {} {}", entityType, entity.getFullyQualifiedName());
  }

  public EntityUpdater getUpdater(T original, T updated, Operation operation) {
    return new EntityUpdater(original, updated, operation);
  }

  @Transaction
  public final T get(UriInfo uriInfo, UUID id, Fields fields) {
    return get(uriInfo, id, fields, NON_DELETED, false);
  }

  /** Used for getting an entity with a set of requested fields */
  @Transaction
  public final T get(UriInfo uriInfo, UUID id, Fields fields, Include include, boolean fromCache) {
    if (!fromCache) {
      // Clear the cache and always get the entity from the database to ensure read-after-write consistency
      CACHE_WITH_ID.invalidate(new ImmutablePair<>(entityType, id));
    }
    // Find the entity from the cache. Set all the fields that are not already set
    T entity = find(id, include);
    setFieldsInternal(entity, fields);
    setInheritedFields(entity, fields);

    // Clone the entity from the cache and reset all the fields that are not already set
    // Cloning is necessary to ensure different threads making a call to this method don't
    // overwrite the fields of the entity being returned
    T entityClone = JsonUtils.readValue(JsonUtils.pojoToJson(entity), entityClass);
    clearFieldsInternal(entityClone, fields);
    return withHref(uriInfo, entityClone);
  }

  /** getReference is used for getting the entity references from the entity in the cache. */
  @Transaction
  public final EntityReference getReference(UUID id, Include include) throws EntityNotFoundException {
    return find(id, include).getEntityReference();
  }

  /**
   * Find method is used for getting an entity only with core fields stored as JSON without any relational fields set
   */
  @Transaction
  public T find(UUID id, Include include) throws EntityNotFoundException {
    try {
      @SuppressWarnings("unchecked")
      T entity = (T) CACHE_WITH_ID.get(new ImmutablePair<>(entityType, id));
      if (include == NON_DELETED && Boolean.TRUE.equals(entity.getDeleted())
          || include == DELETED && !Boolean.TRUE.equals(entity.getDeleted())) {
        throw new EntityNotFoundException(entityNotFound(entityType, id));
      }
      return entity;
    } catch (ExecutionException | UncheckedExecutionException e) {
      throw new EntityNotFoundException(entityNotFound(entityType, id));
    }
  }

  @Transaction
  public T getByName(UriInfo uriInfo, String fqn, Fields fields) {
    return getByName(uriInfo, fqn, fields, NON_DELETED, false);
  }

  @Transaction
  public final T getByName(UriInfo uriInfo, String fqn, Fields fields, Include include, boolean fromCache) {
    fqn = quoteFqn ? EntityInterfaceUtil.quoteName(fqn) : fqn;
    if (!fromCache) {
      // Clear the cache and always get the entity from the database to ensure read-after-write consistency
      CACHE_WITH_NAME.invalidate(new ImmutablePair<>(entityType, fqn));
    }
    // Find the entity from the cache. Set all the fields that are not already set
    T entity = findByName(fqn, include);
    setFieldsInternal(entity, fields);
    setInheritedFields(entity, fields);

    // Clone the entity from the cache and reset all the fields that are not already set
    // Cloning is necessary to ensure different threads making a call to this method don't
    // overwrite the fields of the entity being returned
    T entityClone = JsonUtils.readValue(JsonUtils.pojoToJson(entity), entityClass);
    clearFieldsInternal(entityClone, fields);
    return withHref(uriInfo, entityClone);
  }

  @Transaction
  public final EntityReference getReferenceByName(String fqn, Include include) {
    fqn = quoteFqn ? EntityInterfaceUtil.quoteName(fqn) : fqn;
    return findByName(fqn, include).getEntityReference();
  }

  @Transaction
  public T findByNameOrNull(String fqn, Include include) {
    try {
      return findByName(fqn, include);
    } catch (EntityNotFoundException e) {
      return null;
    }
  }

  /**
   * Find method is used for getting an entity only with core fields stored as JSON without any relational fields set
   */
  @Transaction
  public T findByName(String fqn, Include include) {
    fqn = quoteFqn ? EntityInterfaceUtil.quoteName(fqn) : fqn;
    try {
      @SuppressWarnings("unchecked")
      T entity = (T) CACHE_WITH_NAME.get(new ImmutablePair<>(entityType, fqn));
      if (include == NON_DELETED && Boolean.TRUE.equals(entity.getDeleted())
          || include == DELETED && !Boolean.TRUE.equals(entity.getDeleted())) {
        throw new EntityNotFoundException(entityNotFound(entityType, fqn));
      }
      return entity;
    } catch (ExecutionException | UncheckedExecutionException e) {
      throw new EntityNotFoundException(entityNotFound(entityType, fqn));
    }
  }

  @Transaction
  public final List<T> listAll(Fields fields, ListFilter filter) {
    // forward scrolling, if after == null then first page is being asked
    List<String> jsons = dao.listAfter(filter, Integer.MAX_VALUE, "");
    List<T> entities = new ArrayList<>();
    for (String json : jsons) {
      T entity = setFieldsInternal(JsonUtils.readValue(json, entityClass), fields);
      entity = clearFieldsInternal(entity, fields);
      entities.add(entity);
    }
    return entities;
  }

  @Transaction
  public ResultList<T> listAfter(UriInfo uriInfo, Fields fields, ListFilter filter, int limitParam, String after) {
    int total = dao.listCount(filter);
    List<T> entities = new ArrayList<>();
    if (limitParam > 0) {
      // forward scrolling, if after == null then first page is being asked
      List<String> jsons = dao.listAfter(filter, limitParam + 1, after == null ? "" : RestUtil.decodeCursor(after));

      for (String json : jsons) {
        T entity = setFieldsInternal(JsonUtils.readValue(json, entityClass), fields);
        entity = clearFieldsInternal(entity, fields);
        entities.add(withHref(uriInfo, entity));
      }

      String beforeCursor;
      String afterCursor = null;
      beforeCursor = after == null ? null : entities.get(0).getName();
      if (entities.size() > limitParam) { // If extra result exists, then next page exists - return after cursor
        entities.remove(limitParam);
        afterCursor = entities.get(limitParam - 1).getName();
      }
      return getResultList(entities, beforeCursor, afterCursor, total);
    } else {
      // limit == 0 , return total count of entity.
      return getResultList(entities, null, null, total);
    }
  }

  @Transaction
  public ResultList<T> listAfterWithSkipFailure(
      UriInfo uriInfo, Fields fields, ListFilter filter, int limitParam, String after) throws IOException {
    List<String> errors = new ArrayList<>();
    List<T> entities = new ArrayList<>();
    int beforeOffset = Integer.parseInt(RestUtil.decodeCursor(after));
    int currentOffset = beforeOffset;
    int total = dao.listCount(filter);
    if (limitParam > 0) {
      // forward scrolling, if after == null then first page is being asked
      List<String> jsons = dao.listAfterWithOffset(limitParam, currentOffset);

      for (String json : jsons) {
        try {
          T entity = setFieldsInternal(JsonUtils.readValue(json, entityClass), fields);
          entity = clearFieldsInternal(entity, fields);
          entities.add(withHref(uriInfo, entity));
        } catch (Exception e) {
          LOG.error("Failed in Set Fields for Entity with Json : {}", json);
          errors.add(json);
        }
      }
      currentOffset = currentOffset + limitParam;
      String newAfter = currentOffset > total ? null : String.valueOf(currentOffset);
      return getResultList(entities, errors, String.valueOf(beforeOffset), newAfter, total);
    } else {
      // limit == 0 , return total count of entity.
      return getResultList(entities, errors, null, null, total);
    }
  }

  @Transaction
  public ResultList<T> listBefore(UriInfo uriInfo, Fields fields, ListFilter filter, int limitParam, String before) {
    // Reverse scrolling - Get one extra result used for computing before cursor
    List<String> jsons = dao.listBefore(filter, limitParam + 1, RestUtil.decodeCursor(before));

    List<T> entities = new ArrayList<>();
    for (String json : jsons) {
      T entity = setFieldsInternal(JsonUtils.readValue(json, entityClass), fields);
      entity = clearFieldsInternal(entity, fields);
      entities.add(withHref(uriInfo, entity));
    }
    int total = dao.listCount(filter);

    String beforeCursor = null;
    String afterCursor;
    if (entities.size() > limitParam) { // If extra result exists, then previous page exists - return before cursor
      entities.remove(0);
      beforeCursor = entities.get(0).getName();
    }
    afterCursor = entities.get(entities.size() - 1).getName();
    return getResultList(entities, beforeCursor, afterCursor, total);
  }

  @Transaction
  public T getVersion(UUID id, String version) {
    Double requestedVersion = Double.parseDouble(version);
    String extension = EntityUtil.getVersionExtension(entityType, requestedVersion);

    // Get previous version from version history
    String json = daoCollection.entityExtensionDAO().getExtension(id.toString(), extension);
    if (json != null) {
      return JsonUtils.readValue(json, entityClass);
    }
    // If requested the latest version, return it from current version of the entity
    T entity = setFieldsInternal(dao.findEntityById(id, ALL), putFields);
    if (entity.getVersion().equals(requestedVersion)) {
      return entity;
    }
    throw EntityNotFoundException.byMessage(
        CatalogExceptionMessage.entityVersionNotFound(entityType, id, requestedVersion));
  }

  @Transaction
  public EntityHistory listVersions(UUID id) {
    T latest = setFieldsInternal(dao.findEntityById(id, ALL), putFields);
    String extensionPrefix = EntityUtil.getVersionExtensionPrefix(entityType);
    List<ExtensionRecord> records = daoCollection.entityExtensionDAO().getExtensions(id.toString(), extensionPrefix);
    List<EntityVersionPair> oldVersions = new ArrayList<>();
    records.forEach(r -> oldVersions.add(new EntityVersionPair(r)));
    oldVersions.sort(EntityUtil.compareVersion.reversed());

    final List<Object> allVersions = new ArrayList<>();
    allVersions.add(JsonUtils.pojoToJson(latest));
    oldVersions.forEach(version -> allVersions.add(version.getEntityJson()));
    return new EntityHistory().withEntityType(entityType).withVersions(allVersions);
  }

  public final T create(UriInfo uriInfo, T entity) {
    entity = withHref(uriInfo, createInternal(entity));
    postCreate(entity);
    return entity;
  }

  @Transaction
  public final T createInternal(T entity) {
    prepareInternal(entity, false);
    return createNewEntity(entity);
  }

  public void prepareInternal(T entity, boolean update) {
    if (supportsTags) {
      entity.setTags(addDerivedTags(entity.getTags()));
      checkMutuallyExclusive(entity.getTags());
    }
    prepare(entity, update);
    setFullyQualifiedName(entity);
    validateExtension(entity);
    // Domain is already validated
  }

  public void storeRelationshipsInternal(T entity) {
    storeOwner(entity, entity.getOwner());
    applyTags(entity);
    storeDomain(entity, entity.getDomain());
    storeDataProducts(entity, entity.getDataProducts());
    storeRelationships(entity);
  }

  public T setFieldsInternal(T entity, Fields fields) {
    entity.setOwner(fields.contains(FIELD_OWNER) ? getOwner(entity) : entity.getOwner());
    entity.setTags(fields.contains(FIELD_TAGS) ? getTags(entity) : entity.getTags());
    entity.setExtension(fields.contains(FIELD_EXTENSION) ? getExtension(entity) : entity.getExtension());
    entity.setDomain(fields.contains(FIELD_DOMAIN) ? getDomain(entity) : entity.getDomain());
    entity.setDataProducts(fields.contains(FIELD_DATA_PRODUCTS) ? getDataProducts(entity) : entity.getDataProducts());
    entity.setFollowers(fields.contains(FIELD_FOLLOWERS) ? getFollowers(entity) : entity.getFollowers());
    entity.setChildren(fields.contains(FIELD_CHILDREN) ? getChildren(entity) : entity.getChildren());
    entity.setExperts(fields.contains(FIELD_EXPERTS) ? getExperts(entity) : entity.getExperts());
    entity.setReviewers(fields.contains(FIELD_REVIEWERS) ? getReviewers(entity) : entity.getReviewers());
    setFields(entity, fields);
    return entity;
  }

  public T clearFieldsInternal(T entity, Fields fields) {
    entity.setOwner(fields.contains(FIELD_OWNER) ? entity.getOwner() : null);
    entity.setTags(fields.contains(FIELD_TAGS) ? entity.getTags() : null);
    entity.setExtension(fields.contains(FIELD_EXTENSION) ? entity.getExtension() : null);
    entity.setDomain(fields.contains(FIELD_DOMAIN) ? entity.getDomain() : null);
    entity.setDataProducts(fields.contains(FIELD_DATA_PRODUCTS) ? entity.getDataProducts() : null);
    entity.setFollowers(fields.contains(FIELD_FOLLOWERS) ? entity.getFollowers() : null);
    entity.setChildren(fields.contains(FIELD_CHILDREN) ? entity.getChildren() : null);
    entity.setExperts(fields.contains(FIELD_EXPERTS) ? entity.getExperts() : null);
    entity.setReviewers(fields.contains(FIELD_REVIEWERS) ? entity.getReviewers() : null);
    clearFields(entity, fields);
    return entity;
  }

  public final PutResponse<T> createOrUpdate(UriInfo uriInfo, T updated) {
    PutResponse<T> response = createOrUpdateInternal(uriInfo, updated);
    if (response.getStatus() == Status.CREATED) {
      postCreate(response.getEntity());
    } else if (response.getStatus() == Status.OK) {
      postUpdate(response.getEntity());
    }
    return response;
  }

  @Transaction
  public final PutResponse<T> createOrUpdateInternal(UriInfo uriInfo, T updated) {
    T original = JsonUtils.readValue(dao.findJsonByFqn(updated.getFullyQualifiedName(), ALL), entityClass);
    if (original == null) { // If an original entity does not exist then create it, else update
      return new PutResponse<>(Status.CREATED, withHref(uriInfo, createNewEntity(updated)), RestUtil.ENTITY_CREATED);
    }
    return update(uriInfo, original, updated);
  }

  @SuppressWarnings("unused")
  protected void postCreate(T entity) {
    if (supportsSearchIndex) {
      try {
        searchClient.updateSearchEntityCreated(entity.getEntityReference());
      } catch (IOException e) {
        throw new RuntimeException(e);
      }
    }
    // Override to perform any operation required after creation.
    // For example ingestion pipeline creates a pipeline in AirFlow.
  }

  @SuppressWarnings("unused")
  public void postUpdate(T entity) {
    if (supportsSearchIndex) {
      try {
        if (entity.getEntityReference().getType().equals(Entity.TEST_CASE)) {
          String scriptTxt = "ctx._source.testSuites.add(params)";
          searchClient.updateSearchEntityUpdated(entity.getEntityReference(), scriptTxt, null);
        } else {
          String scriptTxt = "for (k in params.keySet()) { ctx._source.put(k, params.get(k)) }";
          searchClient.updateSearchEntityUpdated(entity.getEntityReference(), scriptTxt, null);
        }
      } catch (IOException e) {
        throw new RuntimeException(e);
      }
    }
  }

  @Transaction
  public PutResponse<T> update(UriInfo uriInfo, T original, T updated) {
    // Get all the fields in the original entity that can be updated during PUT operation
    setFieldsInternal(original, putFields);

    // If the entity state is soft-deleted, recursively undelete the entity and it's children
    if (Boolean.TRUE.equals(original.getDeleted())) {
      restoreEntity(updated.getUpdatedBy(), entityType, original.getId());
    }

    // Update the attributes and relationships of an entity
    EntityUpdater entityUpdater = getUpdater(original, updated, Operation.PUT);
    entityUpdater.update();
    String change = entityUpdater.fieldsChanged() ? RestUtil.ENTITY_UPDATED : RestUtil.ENTITY_NO_CHANGE;
    setInheritedFields(updated, new Fields(allowedFields));
    return new PutResponse<>(Status.OK, withHref(uriInfo, updated), change);
  }

  @Transaction
  public final PatchResponse<T> patch(UriInfo uriInfo, UUID id, String user, JsonPatch patch) {
    // Get all the fields in the original entity that can be updated during PATCH operation
    T original = setFieldsInternal(dao.findEntityById(id), patchFields);
    setInheritedFields(original, patchFields);

    // Apply JSON patch to the original entity to get the updated entity
    T updated = JsonUtils.applyPatch(original, patch, entityClass);
    updated.setUpdatedBy(user);
    updated.setUpdatedAt(System.currentTimeMillis());

    prepareInternal(updated, true);
    populateOwner(updated.getOwner());
    restorePatchAttributes(original, updated);

    // Update the attributes and relationships of an entity
    EntityUpdater entityUpdater = getUpdater(original, updated, Operation.PATCH);
    entityUpdater.update();
    String change = entityUpdater.fieldsChanged() ? RestUtil.ENTITY_UPDATED : RestUtil.ENTITY_NO_CHANGE;
    return new PatchResponse<>(Status.OK, withHref(uriInfo, updated), change);
  }

  @Transaction
  public PutResponse<T> addFollower(String updatedBy, UUID entityId, UUID userId) {
    // Get entity
    T entity = dao.findEntityById(entityId);

    // Validate follower
    User user = daoCollection.userDAO().findEntityById(userId);
    if (Boolean.TRUE.equals(user.getDeleted())) {
      throw new IllegalArgumentException(CatalogExceptionMessage.deletedUser(userId));
    }

    // Add relationship
    addRelationship(userId, entityId, Entity.USER, entityType, Relationship.FOLLOWS);

    ChangeDescription change = new ChangeDescription().withPreviousVersion(entity.getVersion());
    fieldAdded(change, FIELD_FOLLOWERS, List.of(user.getEntityReference()));

    ChangeEvent changeEvent =
        new ChangeEvent()
            .withEntity(entity)
            .withChangeDescription(change)
            .withEventType(EventType.ENTITY_UPDATED)
            .withEntityType(entityType)
            .withEntityId(entityId)
            .withEntityFullyQualifiedName(entity.getFullyQualifiedName())
            .withUserName(updatedBy)
            .withTimestamp(System.currentTimeMillis())
            .withCurrentVersion(entity.getVersion())
            .withPreviousVersion(change.getPreviousVersion());

    postUpdate(entity);
    return new PutResponse<>(Status.OK, changeEvent, RestUtil.ENTITY_FIELDS_CHANGED);
  }

  @Transaction
  public PutResponse<T> updateVote(String updatedBy, UUID entityId, VoteRequest request) {
    T originalEntity = dao.findEntityById(entityId);

    // Validate User
    User user = daoCollection.userDAO().findEntityByName(FullyQualifiedName.quoteName(updatedBy));
    UUID userId = user.getId();
    if (Boolean.TRUE.equals(user.getDeleted())) {
      throw new IllegalArgumentException(CatalogExceptionMessage.deletedUser(userId));
    }

    ChangeDescription change = new ChangeDescription().withPreviousVersion(originalEntity.getVersion());
    fieldUpdated(change, FIELD_VOTES, null, request.getUpdatedVoteType());

    // Add or Delete relationship
    if (request.getUpdatedVoteType() == VoteRequest.VoteType.UN_VOTED) {
      deleteRelationship(userId, Entity.USER, entityId, entityType, Relationship.VOTED);
    } else {
      addRelationship(
          userId,
          entityId,
          Entity.USER,
          entityType,
          Relationship.VOTED,
          JsonUtils.pojoToJson(request.getUpdatedVoteType()),
          false);
    }

    setFieldsInternal(originalEntity, new Fields(allowedFields, "votes"));
    ChangeEvent changeEvent =
        new ChangeEvent()
            .withEntity(originalEntity)
            .withChangeDescription(change)
            .withEventType(EventType.ENTITY_UPDATED)
            .withEntityType(entityType)
            .withEntityId(entityId)
            .withEntityFullyQualifiedName(originalEntity.getFullyQualifiedName())
            .withUserName(updatedBy)
            .withTimestamp(System.currentTimeMillis())
            .withCurrentVersion(originalEntity.getVersion())
            .withPreviousVersion(change.getPreviousVersion());

    return new PutResponse<>(Status.OK, changeEvent, RestUtil.ENTITY_FIELDS_CHANGED);
  }

  public DeleteResponse<T> delete(String updatedBy, UUID id, boolean recursive, boolean hardDelete) {
    DeleteResponse<T> response = deleteInternal(updatedBy, id, recursive, hardDelete);
    postDelete(response.getEntity());
    deleteFromSearch(response.getEntity(), response.getChangeType());
    return response;
  }

  public final DeleteResponse<T> deleteByName(String updatedBy, String name, boolean recursive, boolean hardDelete) {
    name = quoteFqn ? quoteName(name) : name;
    DeleteResponse<T> response = deleteInternalByName(updatedBy, name, recursive, hardDelete);
    postDelete(response.getEntity());
    return response;
  }

  protected void preDelete(T entity, String deletedBy) {
    // Override this method to perform any operation required after deletion.
    // For example ingestion pipeline deletes a pipeline in AirFlow.
  }

  protected void postDelete(T entity) {}

  protected void deleteFromSearch(T entity, String changeType) {
    if (supportsSearchIndex) {
      try {
        if (changeType.equals(RestUtil.ENTITY_SOFT_DELETED) || changeType.equals(RestUtil.ENTITY_RESTORED)) {
          searchClient.softDeleteOrRestoreEntityFromSearch(
              entity.getEntityReference(), changeType.equals(RestUtil.ENTITY_SOFT_DELETED));
        } else {
          searchClient.updateSearchEntityDeleted(entity.getEntityReference(), "", "");
        }
      } catch (IOException e) {
        throw new RuntimeException(e);
      }
    }
  }

  public void restoreFromSearch(T entity) {
    if (supportsSearchIndex) {
      try {
        searchClient.softDeleteOrRestoreEntityFromSearch(entity.getEntityReference(), false);
      } catch (IOException e) {
        throw new RuntimeException(e);
      }
    }
  }

  private DeleteResponse<T> delete(String deletedBy, T original, boolean recursive, boolean hardDelete) {
    checkSystemEntityDeletion(original);
    preDelete(original, deletedBy);
    setFieldsInternal(original, putFields);
    deleteChildren(original.getId(), recursive, hardDelete, deletedBy);

    String changeType;
    T updated = get(null, original.getId(), putFields, ALL, false);
    //    clearFields(updated, Fields.EMPTY_FIELDS); // Clear the entity and set the fields again
    //    setFieldsInternal(updated, putFields); // we need service, database, databaseSchema to delete properly from
    // ES.
    if (supportsSoftDelete && !hardDelete) {
      updated.setUpdatedBy(deletedBy);
      updated.setUpdatedAt(System.currentTimeMillis());
      updated.setDeleted(true);
      EntityUpdater updater = getUpdater(original, updated, Operation.SOFT_DELETE);
      updater.update();
      changeType = RestUtil.ENTITY_SOFT_DELETED;
    } else {
      cleanup(updated);
      changeType = RestUtil.ENTITY_DELETED;
    }
    LOG.info("{} deleted {}", hardDelete ? "Hard" : "Soft", updated.getFullyQualifiedName());
    return new DeleteResponse<>(updated, changeType);
  }

  @Transaction
  public final DeleteResponse<T> deleteInternalByName(
      String updatedBy, String name, boolean recursive, boolean hardDelete) {
    // Validate entity
    T entity = dao.findEntityByName(name, ALL);
    return delete(updatedBy, entity, recursive, hardDelete);
  }

  @Transaction
  public final DeleteResponse<T> deleteInternal(String updatedBy, UUID id, boolean recursive, boolean hardDelete) {
    // Validate entity
    T entity = dao.findEntityById(id, ALL);
    return delete(updatedBy, entity, recursive, hardDelete);
  }

  private void deleteChildren(UUID id, boolean recursive, boolean hardDelete, String updatedBy) {
    // If an entity being deleted contains other **non-deleted** children entities, it can't be deleted
    List<EntityRelationshipRecord> childrenRecords =
        daoCollection
            .relationshipDAO()
            .findTo(
                id.toString(), entityType, List.of(Relationship.CONTAINS.ordinal(), Relationship.PARENT_OF.ordinal()));

    if (childrenRecords.isEmpty()) {
      System.out.println("No children to delete");
      return;
    }
    // Entity being deleted contains children entities
    if (!recursive) {
      throw new IllegalArgumentException(CatalogExceptionMessage.entityIsNotEmpty(entityType));
    }
    // Delete all the contained entities
    for (EntityRelationshipRecord entityRelationshipRecord : childrenRecords) {
      LOG.info(
          "Recursively {} deleting {} {}",
          hardDelete ? "hard" : "soft",
          entityRelationshipRecord.getType(),
          entityRelationshipRecord.getId());
      Entity.deleteEntity(
          updatedBy, entityRelationshipRecord.getType(), entityRelationshipRecord.getId(), true, hardDelete);
    }
  }

  protected void cleanup(T entityInterface) {
    String id = entityInterface.getId().toString();

    // Delete all the relationships to other entities
    daoCollection.relationshipDAO().deleteAll(id, entityType);

    // Delete all the field relationships to other entities
    daoCollection.fieldRelationshipDAO().deleteAllByPrefix(entityInterface.getFullyQualifiedName());

    // Delete all the extensions of entity
    daoCollection.entityExtensionDAO().deleteAll(id);

    // Delete all the tag labels
    daoCollection.tagUsageDAO().deleteTagLabelsByTargetPrefix(entityInterface.getFullyQualifiedName());

    // when the glossary and tag is deleted .. delete its usage
    daoCollection.tagUsageDAO().deleteTagLabelsByFqn(entityInterface.getFullyQualifiedName());
    // Delete all the usage data
    daoCollection.usageDAO().delete(id);

    // Delete the extension data storing custom properties
    removeExtension(entityInterface);

    // Delete all the threads that are about this entity
    Entity.getFeedRepository().deleteByAbout(entityInterface.getId());

    // Remove entity from the cache
    invalidate(entityInterface);

    // Finally, delete the entity
    dao.delete(id);
  }

  private void invalidate(T entity) {
    CACHE_WITH_ID.invalidate(new ImmutablePair<>(entityType, entity.getId()));
    CACHE_WITH_NAME.invalidate(new ImmutablePair<>(entityType, entity.getFullyQualifiedName()));
  }

  @Transaction
  public PutResponse<T> deleteFollower(String updatedBy, UUID entityId, UUID userId) {
    T entity = find(entityId, NON_DELETED);

    // Validate follower
    EntityReference user = Entity.getEntityReferenceById(Entity.USER, userId, NON_DELETED);

    // Remove follower
    deleteRelationship(userId, Entity.USER, entityId, entityType, Relationship.FOLLOWS);

    ChangeDescription change = new ChangeDescription().withPreviousVersion(entity.getVersion());
    fieldDeleted(change, FIELD_FOLLOWERS, List.of(user));

    ChangeEvent changeEvent =
        new ChangeEvent()
            .withEntity(entity)
            .withChangeDescription(change)
            .withEventType(EventType.ENTITY_UPDATED)
            .withEntityFullyQualifiedName(entity.getFullyQualifiedName())
            .withEntityType(entityType)
            .withEntityId(entityId)
            .withUserName(updatedBy)
            .withTimestamp(System.currentTimeMillis())
            .withCurrentVersion(entity.getVersion())
            .withPreviousVersion(change.getPreviousVersion());

    return new PutResponse<>(Status.OK, changeEvent, RestUtil.ENTITY_FIELDS_CHANGED);
  }

  public final ResultList<T> getResultList(List<T> entities, String beforeCursor, String afterCursor, int total) {
    return new ResultList<>(entities, beforeCursor, afterCursor, total);
  }

  public final ResultList<T> getResultList(
      List<T> entities, List<String> errors, String beforeCursor, String afterCursor, int total) {
    return new ResultList<>(entities, errors, beforeCursor, afterCursor, total);
  }

  private T createNewEntity(T entity) {
    storeEntity(entity, false);
    storeExtension(entity);
    storeRelationshipsInternal(entity);
    setInheritedFields(entity, new Fields(allowedFields));
    return entity;
  }

  protected void store(T entity, boolean update) {
    // Don't store owner, database, href and tags as JSON. Build it on the fly based on relationships
    entity.withHref(null);
    EntityReference owner = entity.getOwner();
    entity.setOwner(null);
    List<EntityReference> children = entity.getChildren();
    entity.setChildren(null);
    List<TagLabel> tags = entity.getTags();
    entity.setTags(null);
    EntityReference domain = entity.getDomain();
    entity.setDomain(null);
    List<EntityReference> dataProducts = entity.getDataProducts();
    entity.setDataProducts(null);
    List<EntityReference> followers = entity.getFollowers();
    entity.setFollowers(null);
    List<EntityReference> experts = entity.getExperts();
    entity.setExperts(null);

    if (update) {
      dao.update(entity.getId(), entity.getFullyQualifiedName(), JsonUtils.pojoToJson(entity));
      LOG.info("Updated {}:{}:{}", entityType, entity.getId(), entity.getFullyQualifiedName());
      invalidate(entity);
    } else {
      dao.insert(entity, entity.getFullyQualifiedName());
      LOG.info("Created {}:{}:{}", entityType, entity.getId(), entity.getFullyQualifiedName());
    }

    // Restore the relationships
    entity.setOwner(owner);
    entity.setChildren(children);
    entity.setTags(tags);
    entity.setDomain(domain);
    entity.setDataProducts(dataProducts);
    entity.setFollowers(followers);
    entity.setExperts(experts);
  }

  protected void storeTimeSeries(String fqn, String extension, String jsonSchema, String entityJson, Long timestamp) {
    daoCollection.entityExtensionTimeSeriesDao().insert(fqn, extension, jsonSchema, entityJson);
  }

  public String getExtensionAtTimestamp(String fqn, String extension, Long timestamp) {
    return daoCollection.entityExtensionTimeSeriesDao().getExtensionAtTimestamp(fqn, extension, timestamp);
  }

  public String getLatestExtensionFromTimeseries(String fqn, String extension) {
    return daoCollection.entityExtensionTimeSeriesDao().getLatestExtension(fqn, extension);
  }

  public List<String> getResultsFromAndToTimestamps(
      String fullyQualifiedName, String extension, Long startTs, Long endTs) {
    return getResultsFromAndToTimestamps(
        fullyQualifiedName, extension, startTs, endTs, CollectionDAO.EntityExtensionTimeSeriesDAO.OrderBy.DESC);
  }

  public List<String> getResultsFromAndToTimestamps(
      String fqn,
      String extension,
      Long startTs,
      Long endTs,
      CollectionDAO.EntityExtensionTimeSeriesDAO.OrderBy orderBy) {
    return daoCollection
        .entityExtensionTimeSeriesDao()
        .listBetweenTimestampsByOrder(fqn, extension, startTs, endTs, orderBy);
  }

  public void deleteExtensionAtTimestamp(String fqn, String extension, Long timestamp) {
    daoCollection.entityExtensionTimeSeriesDao().deleteAtTimestamp(fqn, extension, timestamp);
  }

  public void deleteExtensionBeforeTimestamp(String fqn, String extension, Long timestamp) {
    daoCollection.entityExtensionTimeSeriesDao().deleteBeforeTimestamp(fqn, extension, timestamp);
  }

  private void validateExtension(T entity) {
    if (entity.getExtension() == null) {
      return;
    }

    JsonNode jsonNode = JsonUtils.valueToTree(entity.getExtension());
    Iterator<Entry<String, JsonNode>> customFields = jsonNode.fields();
    while (customFields.hasNext()) {
      Entry<String, JsonNode> entry = customFields.next();
      String fieldName = entry.getKey();
      JsonNode fieldValue = entry.getValue();

      // Validate the customFields using jsonSchema
      JsonSchema jsonSchema = TypeRegistry.instance().getSchema(entityType, fieldName);
      if (jsonSchema == null) {
        throw new IllegalArgumentException(CatalogExceptionMessage.unknownCustomField(fieldName));
      }
      Set<ValidationMessage> validationMessages = jsonSchema.validate(fieldValue);
      if (!validationMessages.isEmpty()) {
        throw new IllegalArgumentException(
            CatalogExceptionMessage.jsonValidationError(fieldName, validationMessages.toString()));
      }
    }
  }

  public void storeExtension(EntityInterface entity) {
    JsonNode jsonNode = JsonUtils.valueToTree(entity.getExtension());
    Iterator<Entry<String, JsonNode>> customFields = jsonNode.fields();
    while (customFields.hasNext()) {
      Entry<String, JsonNode> entry = customFields.next();
      String fieldName = entry.getKey();
      JsonNode value = entry.getValue();
      storeCustomProperty(entity, fieldName, value);
    }
  }

  public void removeExtension(EntityInterface entity) {
    JsonNode jsonNode = JsonUtils.valueToTree(entity.getExtension());
    Iterator<Entry<String, JsonNode>> customFields = jsonNode.fields();
    while (customFields.hasNext()) {
      Entry<String, JsonNode> entry = customFields.next();
      removeCustomProperty(entity, entry.getKey());
    }
  }

  private void storeCustomProperty(EntityInterface entity, String fieldName, JsonNode value) {
    String fieldFQN = TypeRegistry.getCustomPropertyFQN(entityType, fieldName);
    daoCollection
        .entityExtensionDAO()
        .insert(entity.getId().toString(), fieldFQN, "customFieldSchema", JsonUtils.pojoToJson(value));
  }

  private void removeCustomProperty(EntityInterface entity, String fieldName) {
    String fieldFQN = TypeRegistry.getCustomPropertyFQN(entityType, fieldName);
    daoCollection.entityExtensionDAO().delete(entity.getId().toString(), fieldFQN);
  }

  public Object getExtension(T entity) {
    if (!supportsExtension) {
      return null;
    }
    String fieldFQNPrefix = TypeRegistry.getCustomPropertyFQNPrefix(entityType);
    List<ExtensionRecord> records =
        daoCollection.entityExtensionDAO().getExtensions(entity.getId().toString(), fieldFQNPrefix);
    if (records.isEmpty()) {
      return null;
    }
    ObjectNode objectNode = JsonUtils.getObjectNode();
    for (ExtensionRecord extensionRecord : records) {
      String fieldName = TypeRegistry.getPropertyName(extensionRecord.getExtensionName());
      objectNode.set(fieldName, JsonUtils.readTree(extensionRecord.getExtensionJson()));
    }
    return objectNode;
  }

  /** Validate given list of tags and add derived tags to it */
  public final List<TagLabel> addDerivedTags(List<TagLabel> tagLabels) {
    if (nullOrEmpty(tagLabels)) {
      return tagLabels;
    }

    List<TagLabel> updatedTagLabels = new ArrayList<>();
    EntityUtil.mergeTags(updatedTagLabels, tagLabels);
    for (TagLabel tagLabel : tagLabels) {
      EntityUtil.mergeTags(updatedTagLabels, getDerivedTags(tagLabel));
    }
    updatedTagLabels.sort(compareTagLabel);
    return updatedTagLabels;
  }

  /** Get tags associated with a given set of tags */
  private List<TagLabel> getDerivedTags(TagLabel tagLabel) {
    if (tagLabel.getSource() == TagLabel.TagSource.GLOSSARY) { // Related tags are only supported for Glossary
      List<TagLabel> derivedTags = daoCollection.tagUsageDAO().getTags(tagLabel.getTagFQN());
      derivedTags.forEach(tag -> tag.setLabelType(TagLabel.LabelType.DERIVED));
      return derivedTags;
    }
    return Collections.emptyList();
  }

  protected void applyTags(T entity) {
    if (supportsTags) {
      // Add entity level tags by adding tag to the entity relationship
      applyTags(entity.getTags(), entity.getFullyQualifiedName());
    }
  }

  /** Apply tags {@code tagLabels} to the entity or field identified by {@code targetFQN} */
  public void applyTags(List<TagLabel> tagLabels, String targetFQN) {
    for (TagLabel tagLabel : listOrEmpty(tagLabels)) {
      if (tagLabel.getSource() == TagSource.CLASSIFICATION) {
        Tag tag = daoCollection.tagDAO().findEntityByName(tagLabel.getTagFQN());
        tagLabel.withDescription(tag.getDescription());
        tagLabel.setSource(TagSource.CLASSIFICATION);
      } else if (tagLabel.getSource() == TagLabel.TagSource.GLOSSARY) {
        GlossaryTerm term = daoCollection.glossaryTermDAO().findEntityByName(tagLabel.getTagFQN(), NON_DELETED);
        tagLabel.withDescription(term.getDescription());
        tagLabel.setSource(TagLabel.TagSource.GLOSSARY);
      }

      // Apply tagLabel to targetFQN that identifies an entity or field
      daoCollection
          .tagUsageDAO()
          .applyTag(
              tagLabel.getSource().ordinal(),
              tagLabel.getTagFQN(),
              tagLabel.getTagFQN(),
              targetFQN,
              tagLabel.getLabelType().ordinal(),
              tagLabel.getState().ordinal());
    }
  }

  void checkMutuallyExclusive(List<TagLabel> tagLabels) {
    Map<String, TagLabel> map = new HashMap<>();
    for (TagLabel tagLabel : listOrEmpty(tagLabels)) {
      // When two tags have the same parent that is mutuallyExclusive, then throw an error
      String parentFqn = FullyQualifiedName.getParentFQN(tagLabel.getTagFQN());
      TagLabel stored = map.put(parentFqn, tagLabel);
      if (stored != null && TagLabelUtil.mutuallyExclusive(tagLabel)) {
        throw new IllegalArgumentException(CatalogExceptionMessage.mutuallyExclusiveLabels(tagLabel, stored));
      }
    }
  }

  protected List<TagLabel> getTags(T entity) {
    return !supportsTags ? null : getTags(entity.getFullyQualifiedName());
  }

  protected List<TagLabel> getTags(String fqn) {
    return !supportsTags ? null : daoCollection.tagUsageDAO().getTags(fqn);
  }

  protected List<EntityReference> getFollowers(T entity) {
    return !supportsFollower || entity == null
        ? Collections.emptyList()
        : findFrom(entity.getId(), entityType, Relationship.FOLLOWS, Entity.USER);
  }

  protected Votes getVotes(T entity) {
    if (!supportsVotes || entity == null) {
      return new Votes();
    }
    List<EntityReference> upVoters = new ArrayList<>();
    List<EntityReference> downVoters = new ArrayList<>();
    List<EntityRelationshipRecord> records =
        findFromRecords(entity.getId(), entityType, Relationship.VOTED, Entity.USER);
    for (EntityRelationshipRecord entityRelationshipRecord : records) {
      VoteRequest.VoteType type;
      type = JsonUtils.readValue(entityRelationshipRecord.getJson(), VoteRequest.VoteType.class);
      EntityReference user = Entity.getEntityReferenceById(Entity.USER, entityRelationshipRecord.getId(), ALL);
      if (type == VoteRequest.VoteType.VOTED_UP) {
        upVoters.add(user);
      } else if (type == VoteRequest.VoteType.VOTED_DOWN) {
        downVoters.add(user);
      }
    }
    return new Votes()
        .withUpVotes(upVoters.size())
        .withDownVotes(downVoters.size())
        .withUpVoters(upVoters)
        .withDownVoters(downVoters);
  }

  public T withHref(UriInfo uriInfo, T entity) {
    if (uriInfo == null) {
      return entity;
    }
    return entity.withHref(getHref(uriInfo, entity.getId()));
  }

  public URI getHref(UriInfo uriInfo, UUID id) {
    return RestUtil.getHref(uriInfo, collectionPath, id);
  }

  public PutResponse<T> restoreEntity(String updatedBy, String entityType, UUID id) {
    // If an entity being restored contains other **deleted** children entities, restore them
    List<EntityRelationshipRecord> records =
        daoCollection.relationshipDAO().findTo(id.toString(), entityType, Relationship.CONTAINS.ordinal());

    if (!records.isEmpty()) {
      // Restore all the contained entities
      for (EntityRelationshipRecord entityRelationshipRecord : records) {
        LOG.info("Recursively restoring {} {}", entityRelationshipRecord.getType(), entityRelationshipRecord.getId());
        Entity.restoreEntity(updatedBy, entityRelationshipRecord.getType(), entityRelationshipRecord.getId());
      }
    }

    // Finally set entity deleted flag to false
    LOG.info("Restoring the {} {}", entityType, id);
    T original = dao.findEntityById(id, DELETED);
    setFieldsInternal(original, putFields);
    T updated = JsonUtils.readValue(JsonUtils.pojoToJson(original), entityClass);
    updated.setUpdatedBy(updatedBy);
    updated.setUpdatedAt(System.currentTimeMillis());
    EntityUpdater updater = getUpdater(original, updated, Operation.PUT);
    updater.update();
    restoreFromSearch(updated);
    return new PutResponse<>(Status.OK, updated, RestUtil.ENTITY_RESTORED);
  }

  public void addRelationship(UUID fromId, UUID toId, String fromEntity, String toEntity, Relationship relationship) {
    addRelationship(fromId, toId, fromEntity, toEntity, relationship, false);
  }

  public void addRelationship(
      UUID fromId, UUID toId, String fromEntity, String toEntity, Relationship relationship, boolean bidirectional) {
    addRelationship(fromId, toId, fromEntity, toEntity, relationship, null, bidirectional);
  }

  public void addRelationship(
      UUID fromId,
      UUID toId,
      String fromEntity,
      String toEntity,
      Relationship relationship,
      String json,
      boolean bidirectional) {
    UUID from = fromId;
    UUID to = toId;
    if (bidirectional && fromId.compareTo(toId) > 0) {
      // For bidirectional relationship, instead of adding two row fromId -> toId and toId -> fromId, just add one
      // row where fromId is alphabetically less than toId
      from = toId;
      to = fromId;
    }
    daoCollection.relationshipDAO().insert(from, to, fromEntity, toEntity, relationship.ordinal(), json);
  }

  public final void bulkAddToRelationship(
      UUID fromId, List<UUID> toId, String fromEntity, String toEntity, Relationship relationship) {
    daoCollection
        .relationshipDAO()
        .bulkInsertToRelationship(fromId, toId, fromEntity, toEntity, relationship.ordinal());
  }

  public List<EntityReference> findBoth(UUID entity1, String entityType1, Relationship relationship, String entity2) {
    // Find bidirectional relationship
    List<EntityReference> ids = new ArrayList<>();
    ids.addAll(findFrom(entity1, entityType1, relationship, entity2));
    ids.addAll(findTo(entity1, entityType1, relationship, entity2));
    return ids;
  }

  public List<EntityReference> findFrom(
      UUID toId, String toEntityType, Relationship relationship, String fromEntityType) {
    List<EntityRelationshipRecord> records = findFromRecords(toId, toEntityType, relationship, fromEntityType);
    return EntityUtil.getEntityReferences(records);
  }

  public List<EntityRelationshipRecord> findFromRecords(
      UUID toId, String toEntityType, Relationship relationship, String fromEntityType) {
    // When fromEntityType is null, all the relationships from any entity is returned
    return fromEntityType == null
        ? daoCollection.relationshipDAO().findFrom(toId.toString(), toEntityType, relationship.ordinal())
        : daoCollection
            .relationshipDAO()
            .findFrom(toId.toString(), toEntityType, relationship.ordinal(), fromEntityType);
  }

  public EntityReference getContainer(UUID toId) {
    return getFromEntityRef(toId, Relationship.CONTAINS, null, true);
  }

  public EntityReference getFromEntityRef(
      UUID toId, Relationship relationship, String fromEntityType, boolean mustHaveRelationship) {
    List<EntityRelationshipRecord> records = findFromRecords(toId, entityType, relationship, fromEntityType);
    ensureSingleRelationship(entityType, toId, records, relationship.value(), mustHaveRelationship);
    return !records.isEmpty()
        ? Entity.getEntityReferenceById(records.get(0).getType(), records.get(0).getId(), ALL)
        : null;
  }

  public EntityReference getToEntityRef(
      UUID fromId, Relationship relationship, String toEntityType, boolean mustHaveRelationship) {
    List<EntityRelationshipRecord> records = findToRecords(fromId, entityType, relationship, toEntityType);
    ensureSingleRelationship(entityType, fromId, records, relationship.value(), mustHaveRelationship);
    return !records.isEmpty()
        ? Entity.getEntityReferenceById(records.get(0).getType(), records.get(0).getId(), ALL)
        : null;
  }

  public void ensureSingleRelationship(
      String entityType, UUID id, List<?> relations, String relationshipName, boolean mustHaveRelationship) {
    // An entity can have only one container
    if (mustHaveRelationship && relations.isEmpty()) {
      throw new UnhandledServerException(CatalogExceptionMessage.entityTypeNotFound(entityType));
    }
    if (!mustHaveRelationship && relations.isEmpty()) {
      return;
    }
    if (relations.size() != 1) {
      LOG.warn("Possible database issues - multiple relations {} for entity {}:{}", relationshipName, entityType, id);
    }
  }

  public final List<EntityReference> findTo(
      UUID fromId, String fromEntityType, Relationship relationship, String toEntityType) {
    // When toEntityType is null, all the relationships to any entity is returned
    List<EntityRelationshipRecord> records = findToRecords(fromId, fromEntityType, relationship, toEntityType);
    return EntityUtil.getEntityReferences(records);
  }

  public final List<EntityRelationshipRecord> findToRecords(
      UUID fromId, String fromEntityType, Relationship relationship, String toEntityType) {
    // When toEntityType is null, all the relationships to any entity is returned
    return toEntityType == null
        ? daoCollection.relationshipDAO().findTo(fromId.toString(), fromEntityType, relationship.ordinal())
        : daoCollection
            .relationshipDAO()
            .findTo(fromId.toString(), fromEntityType, relationship.ordinal(), toEntityType);
  }

  public void deleteRelationship(
      UUID fromId, String fromEntityType, UUID toId, String toEntityType, Relationship relationship) {
    daoCollection
        .relationshipDAO()
        .delete(fromId.toString(), fromEntityType, toId.toString(), toEntityType, relationship.ordinal());
  }

  public void deleteTo(UUID toId, String toEntityType, Relationship relationship, String fromEntityType) {
    daoCollection.relationshipDAO().deleteTo(toId.toString(), toEntityType, relationship.ordinal(), fromEntityType);
  }

  public void deleteFrom(UUID fromId, String fromEntityType, Relationship relationship, String toEntityType) {
    // Remove relationships from original
    daoCollection.relationshipDAO().deleteFrom(fromId.toString(), fromEntityType, relationship.ordinal(), toEntityType);
  }

  public void validateUsers(List<EntityReference> entityReferences) {
    if (entityReferences != null) {
      for (EntityReference entityReference : entityReferences) {
        EntityReference ref =
            entityReference.getId() != null
                ? Entity.getEntityReferenceById(USER, entityReference.getId(), ALL)
                : Entity.getEntityReferenceByName(USER, entityReference.getFullyQualifiedName(), ALL);
        EntityUtil.copy(ref, entityReference);
      }
      entityReferences.sort(EntityUtil.compareEntityReference);
    }
  }

  public void validateRoles(List<EntityReference> roles) {
    if (roles != null) {
      for (EntityReference entityReference : roles) {
        EntityReference ref = Entity.getEntityReferenceById(Entity.ROLE, entityReference.getId(), ALL);
        EntityUtil.copy(ref, entityReference);
      }
      roles.sort(EntityUtil.compareEntityReference);
    }
  }

  void validatePolicies(List<EntityReference> policies) {
    if (policies != null) {
      for (EntityReference entityReference : policies) {
        EntityReference ref = Entity.getEntityReferenceById(Entity.POLICY, entityReference.getId(), ALL);
        EntityUtil.copy(ref, entityReference);
      }
      policies.sort(EntityUtil.compareEntityReference);
    }
  }

  public EntityReference getOwner(T entity) {
    return !supportsOwner ? null : getFromEntityRef(entity.getId(), Relationship.OWNS, null, false);
  }

  public EntityReference getDomain(T entity) {
    return getFromEntityRef(entity.getId(), Relationship.HAS, DOMAIN, false);
  }

  private List<EntityReference> getDataProducts(T entity) {
    return !supportsDataProducts ? null : findFrom(entity.getId(), entityType, Relationship.HAS, DATA_PRODUCT);
  }

  protected EntityReference getParent(T entity) {
    return getFromEntityRef(entity.getId(), Relationship.CONTAINS, entityType, false);
  }

  protected List<EntityReference> getChildren(T entity) {
    return findTo(entity.getId(), entityType, Relationship.CONTAINS, entityType);
  }

  protected List<EntityReference> getReviewers(T entity) {
    return findFrom(entity.getId(), entityType, Relationship.REVIEWS, Entity.USER);
  }

  protected List<EntityReference> getExperts(T entity) {
    return findTo(entity.getId(), entityType, Relationship.EXPERT, Entity.USER);
  }

  public EntityReference getOwner(EntityReference ref) {
    return !supportsOwner ? null : Entity.getEntityReferenceById(ref.getType(), ref.getId(), ALL);
  }

  public T inheritDomain(T entity, Fields fields, EntityInterface parent) {
    if (fields.contains(FIELD_DOMAIN) && entity.getDomain() == null) {
      entity.setDomain(parent.getDomain());
    }
    return entity;
  }

  public void inheritOwner(T entity, Fields fields, EntityInterface parent) {
    if (fields.contains(FIELD_OWNER) && entity.getOwner() == null) {
      entity.setOwner(parent.getOwner());
    }
  }

  public void inheritExperts(T entity, Fields fields, EntityInterface parent) {
    if (fields.contains(FIELD_EXPERTS) && nullOrEmpty(entity.getExperts())) {
      entity.setExperts(parent.getExperts());
    }
  }

  public void inheritReviewers(T entity, Fields fields, EntityInterface parent) {
    if (fields.contains(FIELD_REVIEWERS) && nullOrEmpty(entity.getReviewers())) {
      entity.setReviewers(parent.getReviewers());
    }
  }

  protected void populateOwner(EntityReference owner) {
    if (owner == null) {
      return;
    }
    EntityReference ref = validateOwner(owner);
    EntityUtil.copy(ref, owner);
  }

  protected void storeOwner(T entity, EntityReference owner) {
    if (supportsOwner && owner != null) {
      // Add relationship owner --- owns ---> ownedEntity
      LOG.info(
          "Adding owner {}:{} for entity {}:{}",
          owner.getType(),
          owner.getFullyQualifiedName(),
          entityType,
          entity.getId());
      addRelationship(owner.getId(), entity.getId(), owner.getType(), entityType, Relationship.OWNS);
    }
  }

  protected void storeDomain(T entity, EntityReference domain) {
    if (supportsDomain && domain != null) {
      // Add relationship domain --- has ---> entity
      LOG.info("Adding domain {} for entity {}:{}", domain.getFullyQualifiedName(), entityType, entity.getId());
      addRelationship(domain.getId(), entity.getId(), Entity.DOMAIN, entityType, Relationship.HAS);
    }
  }

  protected void storeDataProducts(T entity, List<EntityReference> dataProducts) {
    if (supportsDataProducts && !nullOrEmpty(dataProducts)) {
      for (EntityReference dataProduct : dataProducts) {
        // Add relationship dataProduct --- has ---> entity
        LOG.info(
            "Adding dataProduct {} for entity {}:{}", dataProduct.getFullyQualifiedName(), entityType, entity.getId());
        addRelationship(dataProduct.getId(), entity.getId(), Entity.DATA_PRODUCT, entityType, Relationship.HAS);
      }
    }
  }

  /** Remove owner relationship for a given entity */
  private void removeOwner(T entity, EntityReference owner) {
    if (EntityUtil.getId(owner) != null) {
      LOG.info("Removing owner {}:{} for entity {}", owner.getType(), owner.getFullyQualifiedName(), entity.getId());
      deleteRelationship(owner.getId(), owner.getType(), entity.getId(), entityType, Relationship.OWNS);
    }
  }

  public void updateOwner(T ownedEntity, EntityReference originalOwner, EntityReference newOwner) {
    // TODO inefficient use replace instead of delete and add and check for orig and new owners being the same
    removeOwner(ownedEntity, originalOwner);
    storeOwner(ownedEntity, newOwner);
  }

  public final Fields getFields(String fields) {
    if ("*".equals(fields)) {
      return new Fields(allowedFields, String.join(",", allowedFields));
    }
    return new Fields(allowedFields, fields);
  }

  protected final Fields getFields(Set<String> fields) {
    return new Fields(allowedFields, fields);
  }

  public final Set<String> getCommonFields(Set<String> input) {
    Set<String> result = new HashSet<>();
    for (String field : input) {
      if (allowedFields.contains(field)) {
        result.add(field);
      }
    }
    return result;
  }

  public final Set<String> getAllowedFieldsCopy() {
    return new HashSet<>(allowedFields);
  }

  protected String getCustomPropertyFQNPrefix(String entityType) {
    return FullyQualifiedName.build(entityType, "customProperties");
  }

  protected String getCustomPropertyFQN(String entityType, String propertyName) {
    return FullyQualifiedName.build(entityType, "customProperties", propertyName);
  }

  protected List<EntityReference> getIngestionPipelines(T service) {
    List<EntityRelationshipRecord> pipelines =
        findToRecords(service.getId(), entityType, Relationship.CONTAINS, Entity.INGESTION_PIPELINE);
    List<EntityReference> ingestionPipelines = new ArrayList<>();
    for (EntityRelationshipRecord entityRelationshipRecord : pipelines) {
      ingestionPipelines.add(
          Entity.getEntityReferenceById(Entity.INGESTION_PIPELINE, entityRelationshipRecord.getId(), ALL));
    }
    return ingestionPipelines;
  }

  protected void checkSystemEntityDeletion(T entity) {
    if (ProviderType.SYSTEM.equals(entity.getProvider())) { // System provided entity can't be deleted
      throw new IllegalArgumentException(
          CatalogExceptionMessage.systemEntityDeleteNotAllowed(entity.getName(), entityType));
    }
  }

  public EntityReference validateOwner(EntityReference owner) {
    if (owner == null) {
      return null;
    }
    // Entities can be only owned by team of type 'group'
    if (owner.getType().equals(Entity.TEAM)) {
      Team team = Entity.getEntity(Entity.TEAM, owner.getId(), "", ALL);
      if (!team.getTeamType().equals(CreateTeam.TeamType.GROUP)) {
        throw new IllegalArgumentException(CatalogExceptionMessage.invalidTeamOwner(team.getTeamType()));
      }
      return team.getEntityReference();
    }
    return Entity.getEntityReferenceById(owner.getType(), owner.getId(), ALL);
  }

  public EntityReference validateDomain(String domainFqn) {
    if (!supportsDomain || domainFqn == null) {
      return null;
    }
    return Entity.getEntityReferenceByName(Entity.DOMAIN, domainFqn, NON_DELETED);
  }

  /** Override this method to support downloading CSV functionality */
  public String exportToCsv(String name, String user) throws IOException {
    throw new IllegalArgumentException(csvNotSupported(entityType));
  }

  /** Load CSV provided for bulk upload */
  public CsvImportResult importFromCsv(String name, String csv, boolean dryRun, String user) throws IOException {
    throw new IllegalArgumentException(csvNotSupported(entityType));
  }

  public List<TagLabel> getAllTags(EntityInterface entity) {
    return entity.getTags();
  }

  public enum Operation {
    PUT,
    PATCH,
    SOFT_DELETE;

    public boolean isPatch() {
      return this == PATCH;
    }

    public boolean isPut() {
      return this == PUT;
    }

    public boolean isDelete() {
      return this == SOFT_DELETE;
    }
  }

  /**
   * Class that performs PUT and PATCH update operation. It takes an <i>updated</i> entity and <i>original</i> entity.
   * Performs comparison between then and updates the stored entity and also updates all the relationships. This class
   * also tracks the changes between original and updated to version the entity and produce change events. <br>
   * <br>
   * Common entity attributes such as description, displayName, owner, tags are handled by this class. Override {@code
   * entitySpecificUpdate()} to add additional entity specific fields to be updated.
   *
   * @see TableRepository.TableUpdater#entitySpecificUpdate() for example.
   */
  public class EntityUpdater {
    protected final T original;
    protected final T updated;
    protected final Operation operation;
    protected final ChangeDescription changeDescription = new ChangeDescription();
    protected boolean majorVersionChange = false;
    protected final User updatingUser;
    private boolean entityRestored = false;
    private boolean entityChanged = false;

    public EntityUpdater(T original, T updated, Operation operation) {
      this.original = original;
      this.updated = updated;
      this.operation = operation;
      this.updatingUser =
          updated.getUpdatedBy().equalsIgnoreCase(ADMIN_USER_NAME)
              ? new User().withName(ADMIN_USER_NAME).withIsAdmin(true)
              : getEntityByName(Entity.USER, updated.getUpdatedBy(), "", NON_DELETED);
    }

    /** Compare original and updated entities and perform updates. Update the entity version and track changes. */
    public final void update() {
      if (operation.isDelete()) { // DELETE Operation
        updateDeleted();
      } else { // PUT or PATCH operations
        updated.setId(original.getId());
        updateDeleted();
        updateDescription();
        updateDisplayName();
        updateOwner();
        updateExtension();
        updateTags(updated.getFullyQualifiedName(), FIELD_TAGS, original.getTags(), updated.getTags());
        updateDomain();
        updateDataProducts();
        updateExperts();
        entitySpecificUpdate();
      }

      // Store the updated entity
      storeUpdate();
    }

    public void entitySpecificUpdate() {
      // Default implementation. Override this to add any entity specific field updates
    }

    private void updateDescription() {
      if (operation.isPut() && !nullOrEmpty(original.getDescription()) && updatedByBot()) {
        // Revert change to non-empty description if it is being updated by a bot
        // This is to prevent bots from overwriting the description. Description need to be
        // updated with a PATCH request
        updated.setDescription(original.getDescription());
        return;
      }
      recordChange(FIELD_DESCRIPTION, original.getDescription(), updated.getDescription());
    }

    private void updateDeleted() {
      if (operation.isPut() || operation.isPatch()) {
        // Update operation can't set delete attributed to true. This can only be done as part of delete operation
        if (!Objects.equals(updated.getDeleted(), original.getDeleted()) && Boolean.TRUE.equals(updated.getDeleted())) {
          throw new IllegalArgumentException(CatalogExceptionMessage.readOnlyAttribute(entityType, FIELD_DELETED));
        }
        // PUT or PATCH is restoring the soft-deleted entity
        if (Boolean.TRUE.equals(original.getDeleted())) {
          updated.setDeleted(false);
          recordChange(FIELD_DELETED, true, false);
          entityRestored = true;
        }
      } else {
        recordChange(FIELD_DELETED, original.getDeleted(), updated.getDeleted());
      }
    }

    private void updateDisplayName() {
      if (operation.isPut() && !nullOrEmpty(original.getDisplayName()) && updatedByBot()) {
        // Revert change to non-empty displayName if it is being updated by a bot
        updated.setDisplayName(original.getDisplayName());
        return;
      }
      recordChange(FIELD_DISPLAY_NAME, original.getDisplayName(), updated.getDisplayName());
    }

    private void updateOwner() {
      EntityReference origOwner = original.getOwner();
      EntityReference updatedOwner = updated.getOwner();
      if ((operation.isPatch() || updatedOwner != null)
          && recordChange(FIELD_OWNER, origOwner, updatedOwner, true, entityReferenceMatch)) {
        // Update owner for all PATCH operations. For PUT operations, ownership can't be removed
        EntityRepository.this.updateOwner(original, origOwner, updatedOwner);
      } else {
        updated.setOwner(origOwner);
      }
    }

    protected void updateTags(String fqn, String fieldName, List<TagLabel> origTags, List<TagLabel> updatedTags) {
      // Remove current entity tags in the database. It will be added back later from the merged tag list.
      origTags = listOrEmpty(origTags);
      // updatedTags cannot be immutable list, as we are adding the origTags to updatedTags even if its empty.
      updatedTags = Optional.ofNullable(updatedTags).orElse(new ArrayList<>());
      if (origTags.isEmpty() && updatedTags.isEmpty()) {
        return; // Nothing to update
      }

      // Remove current entity tags in the database. It will be added back later from the merged tag list.
      daoCollection.tagUsageDAO().deleteTagsByTarget(fqn);

      if (operation.isPut()) {
        // PUT operation merges tags in the request with what already exists
        EntityUtil.mergeTags(updatedTags, origTags);
        checkMutuallyExclusive(updatedTags);
      }

      List<TagLabel> addedTags = new ArrayList<>();
      List<TagLabel> deletedTags = new ArrayList<>();
      recordListChange(fieldName, origTags, updatedTags, addedTags, deletedTags, tagLabelMatch);
      updatedTags.sort(compareTagLabel);
      applyTags(updatedTags, fqn);
    }

    private void updateExtension() {
      if (original.getExtension() == updated.getExtension()) {
        return;
      }

      if (updatedByBot() && operation == Operation.PUT) {
        // Revert extension field, if being updated by a bot with a PUT request to avoid overwriting custom extension
        updated.setExtension(original.getExtension());
        return;
      }

      List<JsonNode> added = new ArrayList<>();
      List<JsonNode> deleted = new ArrayList<>();
      JsonNode origFields = JsonUtils.valueToTree(original.getExtension());
      JsonNode updatedFields = JsonUtils.valueToTree(updated.getExtension());

      // Check for updated and deleted fields
      for (Iterator<Entry<String, JsonNode>> it = origFields.fields(); it.hasNext(); ) {
        Entry<String, JsonNode> orig = it.next();
        JsonNode updatedField = updatedFields.get(orig.getKey());
        if (updatedField == null) {
          deleted.add(JsonUtils.getObjectNode(orig.getKey(), orig.getValue()));
        } else {
          // TODO converting to a string is a hack for now because JsonNode equals issues
          recordChange(getExtensionField(orig.getKey()), orig.getValue().toString(), updatedField.toString());
        }
      }

      // Check for added fields
      for (Iterator<Entry<String, JsonNode>> it = updatedFields.fields(); it.hasNext(); ) {
        Entry<String, JsonNode> updatedField = it.next();
        JsonNode orig = origFields.get(updatedField.getKey());
        if (orig == null) {
          added.add(JsonUtils.getObjectNode(updatedField.getKey(), updatedField.getValue()));
        }
      }
      if (!added.isEmpty()) {
        fieldAdded(changeDescription, FIELD_EXTENSION, JsonUtils.pojoToJson(added));
      }
      if (!deleted.isEmpty()) {
        fieldDeleted(changeDescription, FIELD_EXTENSION, JsonUtils.pojoToJson(deleted));
      }
      removeExtension(original);
      storeExtension(updated);
    }

    private void updateDomain() {
      if (original.getDomain() == updated.getDomain()) {
        return;
      }

      EntityReference origDomain = original.getDomain();
      EntityReference updatedDomain = updated.getDomain();
      if ((operation.isPatch() || updatedDomain != null)
          && recordChange(FIELD_DOMAIN, origDomain, updatedDomain, true, entityReferenceMatch)) {
        if (origDomain != null) {
          LOG.info(
              "Removing domain {} for entity {}", origDomain.getFullyQualifiedName(), original.getFullyQualifiedName());
          deleteRelationship(origDomain.getId(), Entity.DOMAIN, original.getId(), entityType, Relationship.HAS);
        }
        if (updatedDomain != null) {
          // Add relationship owner --- owns ---> ownedEntity
          LOG.info(
              "Adding domain {} for entity {}",
              updatedDomain.getFullyQualifiedName(),
              original.getFullyQualifiedName());
          addRelationship(updatedDomain.getId(), original.getId(), Entity.DOMAIN, entityType, Relationship.HAS);
        }
      } else {
        updated.setDomain(original.getDomain());
      }
    }

    private void updateDataProducts() {
      if (!supportsDataProducts) {
        return;
      }
      List<EntityReference> origDataProducts = listOrEmpty(original.getDataProducts());
      List<EntityReference> updatedDataProducts = listOrEmpty(updated.getDataProducts());
      updateFromRelationships(
          FIELD_DATA_PRODUCTS,
          DATA_PRODUCT,
          origDataProducts,
          updatedDataProducts,
          Relationship.HAS,
          entityType,
          original.getId());
    }

    private void updateExperts() {
      List<EntityReference> origExperts = listOrEmpty(original.getExperts());
      List<EntityReference> updatedExperts = listOrEmpty(updated.getExperts());
      updateToRelationships(
          FIELD_EXPERTS,
          Entity.DATA_PRODUCT,
          original.getId(),
          Relationship.EXPERT,
          Entity.USER,
          origExperts,
          updatedExperts,
          false);
    }

    public final boolean updateVersion(Double oldVersion) {
      Double newVersion = oldVersion;
      if (majorVersionChange) {
        newVersion = nextMajorVersion(oldVersion);
      } else if (fieldsChanged()) {
        newVersion = nextVersion(oldVersion);
      }
      LOG.info(
          "{} {}->{} - Fields added {}, updated {}, deleted {}",
          original.getId(),
          oldVersion,
          newVersion,
          changeDescription.getFieldsAdded(),
          changeDescription.getFieldsUpdated(),
          changeDescription.getFieldsDeleted());
      changeDescription.withPreviousVersion(oldVersion);
      updated.setVersion(newVersion);
      updated.setChangeDescription(changeDescription);
      return !newVersion.equals(oldVersion);
    }

    public boolean fieldsChanged() {
      return !changeDescription.getFieldsAdded().isEmpty()
          || !changeDescription.getFieldsUpdated().isEmpty()
          || !changeDescription.getFieldsDeleted().isEmpty();
    }

    public boolean isEntityRestored() {
      return entityRestored;
    }

    public final <K> boolean recordChange(String field, K orig, K updated) {
      return recordChange(field, orig, updated, false, objectMatch, true);
    }

    public final <K> boolean recordChange(String field, K orig, K updated, boolean jsonValue) {
      return recordChange(field, orig, updated, jsonValue, objectMatch, true);
    }

    public final <K> boolean recordChange(
        String field, K orig, K updated, boolean jsonValue, BiPredicate<K, K> typeMatch) {
      return recordChange(field, orig, updated, jsonValue, typeMatch, true);
    }

    public final <K> boolean recordChange(
        String field, K orig, K updated, boolean jsonValue, BiPredicate<K, K> typeMatch, boolean updateVersion) {
      if (orig == updated) {
        return false;
      }
      if (!updateVersion && entityChanged) {
        return false;
      }
      FieldChange fieldChange =
          new FieldChange()
              .withName(field)
              .withOldValue(jsonValue ? JsonUtils.pojoToJson(orig) : orig)
              .withNewValue(jsonValue ? JsonUtils.pojoToJson(updated) : updated);
      if (orig == null) {
        entityChanged = true;
        if (updateVersion) {
          changeDescription.getFieldsAdded().add(fieldChange);
        }
        return true;
      } else if (updated == null) {
        entityChanged = true;
        if (updateVersion) {
          changeDescription.getFieldsDeleted().add(fieldChange);
        }
        return true;
      } else if (!typeMatch.test(orig, updated)) {
        entityChanged = true;
        if (updateVersion) {
          changeDescription.getFieldsUpdated().add(fieldChange);
        }
        return true;
      }
      return false;
    }

    public final <K> boolean recordListChange(
        String field,
        List<K> origList,
        List<K> updatedList,
        List<K> addedItems,
        List<K> deletedItems,
        BiPredicate<K, K> typeMatch) {
      origList = listOrEmpty(origList);
      updatedList = listOrEmpty(updatedList);
      List<K> updatedItems = new ArrayList<>();

      for (K stored : origList) {
        // If an entry in the original list is not in updated list, then it is deleted during update
        K u = updatedList.stream().filter(c -> typeMatch.test(c, stored)).findAny().orElse(null);
        if (u == null) {
          deletedItems.add(stored);
        }
      }

      for (K U : updatedList) {
        // If an entry in the updated list is not in original list, then it is added during update
        K stored = origList.stream().filter(c -> typeMatch.test(c, U)).findAny().orElse(null);
        if (stored == null) { // New entry added
          addedItems.add(U);
        } else if (!typeMatch.test(stored, U)) {
          updatedItems.add(U);
        }
      }
      if (!addedItems.isEmpty()) {
        fieldAdded(changeDescription, field, JsonUtils.pojoToJson(addedItems));
      }
      if (!updatedItems.isEmpty()) {
        fieldUpdated(changeDescription, field, JsonUtils.pojoToJson(origList), JsonUtils.pojoToJson(updatedItems));
      }
      if (!deletedItems.isEmpty()) {
        fieldDeleted(changeDescription, field, JsonUtils.pojoToJson(deletedItems));
      }
      return !addedItems.isEmpty() || !deletedItems.isEmpty();
    }

    /**
     * Remove `fromEntityType:fromId` -- `relationType` ---> `toEntityType:origToRefs` Add `fromEntityType:fromId` --
     * `relationType` ---> `toEntityType:updatedToRefs` and record it as change for entity field `field`.
     *
     * <p>When `bidirectional` is set to true, relationship from both side are replaced
     */
    public final void updateToRelationships(
        String field,
        String fromEntityType,
        UUID fromId,
        Relationship relationshipType,
        String toEntityType,
        List<EntityReference> origToRefs,
        List<EntityReference> updatedToRefs,
        boolean bidirectional) {
      List<EntityReference> added = new ArrayList<>();
      List<EntityReference> deleted = new ArrayList<>();
      if (!recordListChange(field, origToRefs, updatedToRefs, added, deleted, entityReferenceMatch)) {
        return; // No changes between original and updated.
      }
      // Remove relationships from original
      deleteFrom(fromId, fromEntityType, relationshipType, toEntityType);
      if (bidirectional) {
        deleteTo(fromId, fromEntityType, relationshipType, toEntityType);
      }
      // Add relationships from updated
      for (EntityReference ref : updatedToRefs) {
        addRelationship(fromId, ref.getId(), fromEntityType, toEntityType, relationshipType, bidirectional);
      }
      updatedToRefs.sort(EntityUtil.compareEntityReference);
      origToRefs.sort(EntityUtil.compareEntityReference);
    }

    public final void updateToRelationship(
        String field,
        String fromEntityType,
        UUID fromId,
        Relationship relationshipType,
        String toEntityType,
        EntityReference origToRef,
        EntityReference updatedToRef,
        boolean bidirectional) {
      if (!recordChange(field, origToRef, updatedToRef, true, entityReferenceMatch)) {
        return; // No changes between original and updated.
      }
      // Remove relationships from original
      deleteFrom(fromId, fromEntityType, relationshipType, toEntityType);
      if (bidirectional) {
        deleteTo(fromId, fromEntityType, relationshipType, toEntityType);
      }
      // Add relationships from updated
      addRelationship(fromId, updatedToRef.getId(), fromEntityType, toEntityType, relationshipType, bidirectional);
    }

    /**
     * Remove `fromEntityType:origFromRefs` -- `relationType` ---> `toEntityType:toId` Add
     * `fromEntityType:updatedFromRefs` -- `relationType` ---> `toEntityType:toId` and record it as change for entity
     * field `field`.
     */
    public final void updateFromRelationships(
        String field,
        String fromEntityType,
        List<EntityReference> originFromRefs,
        List<EntityReference> updatedFromRefs,
        Relationship relationshipType,
        String toEntityType,
        UUID toId) {
      List<EntityReference> added = new ArrayList<>();
      List<EntityReference> deleted = new ArrayList<>();
      if (!recordListChange(field, originFromRefs, updatedFromRefs, added, deleted, entityReferenceMatch)) {
        return; // No changes between original and updated.
      }
      // Remove relationships from original
      deleteTo(toId, toEntityType, relationshipType, fromEntityType);

      // Add relationships from updated
      for (EntityReference ref : updatedFromRefs) {
        addRelationship(ref.getId(), toId, fromEntityType, toEntityType, relationshipType);
      }
      updatedFromRefs.sort(EntityUtil.compareEntityReference);
      originFromRefs.sort(EntityUtil.compareEntityReference);
    }

    public final void updateFromRelationship(
        String field,
        String fromEntityType,
        EntityReference originFromRef,
        EntityReference updatedFromRef,
        Relationship relationshipType,
        String toEntityType,
        UUID toId) {
      if (!recordChange(field, originFromRef, updatedFromRef, true, entityReferenceMatch)) {
        return; // No changes between original and updated.
      }
      // Remove relationships from original
      deleteTo(toId, toEntityType, relationshipType, fromEntityType);

      // Add relationships from updated
      addRelationship(updatedFromRef.getId(), toId, fromEntityType, toEntityType, relationshipType);
    }

    public final void storeUpdate() {
      if (updateVersion(original.getVersion())) { // Update changed the entity version
        storeOldVersion(); // Store old version for listing previous versions of the entity
        storeNewVersion(); // Store the update version of the entity
      } else if (entityChanged) {
        storeNewVersion();
      } else { // Update did not change the entity version
        updated.setUpdatedBy(original.getUpdatedBy());
        updated.setUpdatedAt(original.getUpdatedAt());
      }
    }

    private void storeOldVersion() {
      String extensionName = EntityUtil.getVersionExtension(entityType, original.getVersion());
      daoCollection
          .entityExtensionDAO()
          .insert(original.getId().toString(), extensionName, entityType, JsonUtils.pojoToJson(original));
    }

    private void storeNewVersion() {
      EntityRepository.this.storeEntity(updated, true);
    }

    public final boolean updatedByBot() {
      return Boolean.TRUE.equals(updatingUser.getIsBot());
    }
  }

  /** Handle column-specific updates for entities such as Tables, Containers' dataModel or Dashboard Model Entities. */
  abstract class ColumnEntityUpdater extends EntityUpdater {

    protected ColumnEntityUpdater(T original, T updated, Operation operation) {
      super(original, updated, operation);
    }

    public void updateColumns(
        String fieldName,
        List<Column> origColumns,
        List<Column> updatedColumns,
        BiPredicate<Column, Column> columnMatch) {
      List<Column> deletedColumns = new ArrayList<>();
      List<Column> addedColumns = new ArrayList<>();
      recordListChange(fieldName, origColumns, updatedColumns, addedColumns, deletedColumns, columnMatch);
      // carry forward tags and description if deletedColumns matches added column
      Map<String, Column> addedColumnMap =
          addedColumns.stream().collect(Collectors.toMap(Column::getName, Function.identity()));

      for (Column deleted : deletedColumns) {
        if (addedColumnMap.containsKey(deleted.getName())) {
          Column addedColumn = addedColumnMap.get(deleted.getName());
          if (nullOrEmpty(addedColumn.getDescription())) {
            addedColumn.setDescription(deleted.getDescription());
          }
          if (nullOrEmpty(addedColumn.getTags()) && nullOrEmpty(deleted.getTags())) {
            addedColumn.setTags(deleted.getTags());
          }
        }
      }

      // Delete tags related to deleted columns
      deletedColumns.forEach(
          deleted -> daoCollection.tagUsageDAO().deleteTagsByTarget(deleted.getFullyQualifiedName()));

      // Add tags related to newly added columns
      for (Column added : addedColumns) {
        applyTags(added.getTags(), added.getFullyQualifiedName());
      }

      // Carry forward the user generated metadata from existing columns to new columns
      for (Column updated : updatedColumns) {
        // Find stored column matching name, data type and ordinal position
        Column stored = origColumns.stream().filter(c -> columnMatch.test(c, updated)).findAny().orElse(null);
        if (stored == null) { // New column added
          continue;
        }

        updateColumnDescription(stored, updated);
        updateColumnDisplayName(stored, updated);
        updateColumnDataLength(stored, updated);
        updateColumnPrecision(stored, updated);
        updateColumnScale(stored, updated);
        updateTags(
            stored.getFullyQualifiedName(),
            EntityUtil.getFieldName(fieldName, updated.getName(), FIELD_TAGS),
            stored.getTags(),
            updated.getTags());
        updateColumnConstraint(stored, updated);

        if (updated.getChildren() != null && stored.getChildren() != null) {
          String childrenFieldName = EntityUtil.getFieldName(fieldName, updated.getName());
          updateColumns(childrenFieldName, stored.getChildren(), updated.getChildren(), columnMatch);
        }
      }

      majorVersionChange = majorVersionChange || !deletedColumns.isEmpty();
    }

    private void updateColumnDescription(Column origColumn, Column updatedColumn) {
      if (operation.isPut() && !nullOrEmpty(origColumn.getDescription()) && updatedByBot()) {
        // Revert the non-empty task description if being updated by a bot
        updatedColumn.setDescription(origColumn.getDescription());
        return;
      }
      String columnField = getColumnField(origColumn, FIELD_DESCRIPTION);
      recordChange(columnField, origColumn.getDescription(), updatedColumn.getDescription());
    }

    private void updateColumnDisplayName(Column origColumn, Column updatedColumn) {
      if (operation.isPut() && !nullOrEmpty(origColumn.getDisplayName()) && updatedByBot()) {
        // Revert the non-empty task display name if being updated by a bot
        updatedColumn.setDisplayName(origColumn.getDisplayName());
        return;
      }
      String columnField = getColumnField(origColumn, FIELD_DISPLAY_NAME);
      recordChange(columnField, origColumn.getDisplayName(), updatedColumn.getDisplayName());
    }

    private void updateColumnConstraint(Column origColumn, Column updatedColumn) {
      String columnField = getColumnField(origColumn, "constraint");
      recordChange(columnField, origColumn.getConstraint(), updatedColumn.getConstraint());
    }

    protected void updateColumnDataLength(Column origColumn, Column updatedColumn) {
      String columnField = getColumnField(origColumn, "dataLength");
      boolean updated = recordChange(columnField, origColumn.getDataLength(), updatedColumn.getDataLength());
      if (updated
          && (origColumn.getDataLength() == null || updatedColumn.getDataLength() < origColumn.getDataLength())) {
        // The data length of a column was reduced or added. Treat it as backward-incompatible change
        majorVersionChange = true;
      }
    }

    private void updateColumnPrecision(Column origColumn, Column updatedColumn) {
      String columnField = getColumnField(origColumn, "precision");
      boolean updated = recordChange(columnField, origColumn.getPrecision(), updatedColumn.getPrecision());
      if (origColumn.getPrecision() != null
          && updated
          && updatedColumn.getPrecision() < origColumn.getPrecision()) { // Previously precision was set
        // The precision was reduced. Treat it as backward-incompatible change
        majorVersionChange = true;
      }
    }

    private void updateColumnScale(Column origColumn, Column updatedColumn) {
      String columnField = getColumnField(origColumn, "scale");
      boolean updated = recordChange(columnField, origColumn.getScale(), updatedColumn.getScale());
      if (origColumn.getScale() != null
          && updated
          && updatedColumn.getScale() < origColumn.getScale()) { // Previously scale was set
        // The scale was reduced. Treat it as backward-incompatible change
        majorVersionChange = true;
      }
    }
  }

  static class EntityLoaderWithName extends CacheLoader<Pair<String, String>, EntityInterface> {
    @Override
    public EntityInterface load(@CheckForNull Pair<String, String> fqnPair) throws IOException {
      String entityType = fqnPair.getLeft();
      String fqn = fqnPair.getRight();
      EntityRepository<? extends EntityInterface> repository = Entity.getEntityRepository(entityType);
      return repository.getDao().findEntityByName(fqn, ALL);
    }
  }

  static class EntityLoaderWithId extends CacheLoader<Pair<String, UUID>, EntityInterface> {
    @Override
    public EntityInterface load(@CheckForNull Pair<String, UUID> idPair) throws IOException {
      String entityType = idPair.getLeft();
      UUID id = idPair.getRight();
      EntityRepository<? extends EntityInterface> repository = Entity.getEntityRepository(entityType);
      return repository.getDao().findEntityById(id, ALL);
    }
  }
}<|MERGE_RESOLUTION|>--- conflicted
+++ resolved
@@ -86,8 +86,12 @@
 import javax.ws.rs.core.UriInfo;
 import lombok.Getter;
 import lombok.extern.slf4j.Slf4j;
+import org.apache.commons.lang.exception.ExceptionUtils;
 import org.apache.commons.lang3.tuple.ImmutablePair;
 import org.apache.commons.lang3.tuple.Pair;
+import org.elasticsearch.ElasticsearchException;
+import org.elasticsearch.index.engine.DocumentMissingException;
+import org.elasticsearch.rest.RestStatus;
 import org.jdbi.v3.sqlobject.transaction.Transaction;
 import org.openmetadata.common.utils.CommonUtil;
 import org.openmetadata.schema.EntityInterface;
@@ -98,6 +102,7 @@
 import org.openmetadata.schema.entity.data.Table;
 import org.openmetadata.schema.entity.teams.Team;
 import org.openmetadata.schema.entity.teams.User;
+import org.openmetadata.schema.system.EventPublisherJob;
 import org.openmetadata.schema.type.ChangeDescription;
 import org.openmetadata.schema.type.ChangeEvent;
 import org.openmetadata.schema.type.Column;
@@ -118,6 +123,7 @@
 import org.openmetadata.service.Entity;
 import org.openmetadata.service.OpenMetadataApplicationConfig;
 import org.openmetadata.service.TypeRegistry;
+import org.openmetadata.service.events.errors.EventPublisherException;
 import org.openmetadata.service.exception.CatalogExceptionMessage;
 import org.openmetadata.service.exception.EntityNotFoundException;
 import org.openmetadata.service.exception.UnhandledServerException;
@@ -126,6 +132,8 @@
 import org.openmetadata.service.jdbi3.CollectionDAO.ExtensionRecord;
 import org.openmetadata.service.resources.feeds.MessageParser.EntityLink;
 import org.openmetadata.service.resources.tags.TagLabelUtil;
+import org.openmetadata.service.search.SearchEventPublisher;
+import org.openmetadata.service.search.SearchRetriableException;
 import org.openmetadata.service.util.EntityUtil;
 import org.openmetadata.service.util.EntityUtil.Fields;
 import org.openmetadata.service.util.FullyQualifiedName;
@@ -204,13 +212,9 @@
   /** Fields that can be updated during PUT operation */
   @Getter protected final Fields putFields;
 
-<<<<<<< HEAD
   protected boolean supportsSearchIndex = false;
 
-  EntityRepository(
-=======
   protected EntityRepository(
->>>>>>> 8c223d0c
       String collectionPath,
       String entityType,
       Class<T> entityClass,
@@ -735,29 +739,95 @@
   @SuppressWarnings("unused")
   protected void postCreate(T entity) {
     if (supportsSearchIndex) {
+      String contextInfo = entity != null ? String.format("Entity Info : %s", entity) : null;
       try {
         searchClient.updateSearchEntityCreated(entity.getEntityReference());
-      } catch (IOException e) {
-        throw new RuntimeException(e);
-      }
-    }
-    // Override to perform any operation required after creation.
-    // For example ingestion pipeline creates a pipeline in AirFlow.
+      } catch (DocumentMissingException ex) {
+        LOG.error("Missing Document", ex);
+        SearchEventPublisher.updateElasticSearchFailureStatus(
+            contextInfo,
+            EventPublisherJob.Status.ACTIVE_WITH_ERROR,
+            String.format(
+                "Missing Document while Updating ES. Reason[%s], Cause[%s], Stack [%s]",
+                ex.getMessage(), ex.getCause(), ExceptionUtils.getStackTrace(ex)));
+      } catch (ElasticsearchException e) {
+        LOG.error("failed to update ES doc");
+        LOG.debug(e.getMessage());
+        if (e.status() == RestStatus.GATEWAY_TIMEOUT || e.status() == RestStatus.REQUEST_TIMEOUT) {
+          LOG.error("Error in publishing to ElasticSearch");
+          SearchEventPublisher.updateElasticSearchFailureStatus(
+              contextInfo,
+              EventPublisherJob.Status.ACTIVE_WITH_ERROR,
+              String.format(
+                  "Timeout when updating ES request. Reason[%s], Cause[%s], Stack [%s]",
+                  e.getMessage(), e.getCause(), ExceptionUtils.getStackTrace(e)));
+          throw new SearchRetriableException(e.getMessage());
+        } else {
+          SearchEventPublisher.updateElasticSearchFailureStatus(
+              contextInfo,
+              EventPublisherJob.Status.ACTIVE_WITH_ERROR,
+              String.format(
+                  "Failed while updating ES. Reason[%s], Cause[%s], Stack [%s]",
+                  e.getMessage(), e.getCause(), ExceptionUtils.getStackTrace(e)));
+          LOG.error(e.getMessage(), e);
+        }
+      } catch (IOException ie) {
+        SearchEventPublisher.updateElasticSearchFailureStatus(
+            contextInfo,
+            EventPublisherJob.Status.ACTIVE_WITH_ERROR,
+            String.format(
+                "Issue in updating ES request. Reason[%s], Cause[%s], Stack [%s]",
+                ie.getMessage(), ie.getCause(), ExceptionUtils.getStackTrace(ie)));
+        throw new EventPublisherException(ie.getMessage());
+      }
+    }
   }
 
   @SuppressWarnings("unused")
   public void postUpdate(T entity) {
     if (supportsSearchIndex) {
+      String contextInfo = entity != null ? String.format("Entity Info : %s", entity) : null;
+      ;
       try {
-        if (entity.getEntityReference().getType().equals(Entity.TEST_CASE)) {
-          String scriptTxt = "ctx._source.testSuites.add(params)";
-          searchClient.updateSearchEntityUpdated(entity.getEntityReference(), scriptTxt, null);
+        String scriptTxt = "for (k in params.keySet()) { ctx._source.put(k, params.get(k)) }";
+        searchClient.updateSearchEntityUpdated(entity.getEntityReference(), scriptTxt);
+      } catch (DocumentMissingException ex) {
+        LOG.error("Missing Document", ex);
+        SearchEventPublisher.updateElasticSearchFailureStatus(
+            contextInfo,
+            EventPublisherJob.Status.ACTIVE_WITH_ERROR,
+            String.format(
+                "Missing Document while Updating ES. Reason[%s], Cause[%s], Stack [%s]",
+                ex.getMessage(), ex.getCause(), ExceptionUtils.getStackTrace(ex)));
+      } catch (ElasticsearchException e) {
+        LOG.error("failed to update ES doc");
+        LOG.debug(e.getMessage());
+        if (e.status() == RestStatus.GATEWAY_TIMEOUT || e.status() == RestStatus.REQUEST_TIMEOUT) {
+          LOG.error("Error in publishing to ElasticSearch");
+          SearchEventPublisher.updateElasticSearchFailureStatus(
+              contextInfo,
+              EventPublisherJob.Status.ACTIVE_WITH_ERROR,
+              String.format(
+                  "Timeout when updating ES request. Reason[%s], Cause[%s], Stack [%s]",
+                  e.getMessage(), e.getCause(), ExceptionUtils.getStackTrace(e)));
+          throw new SearchRetriableException(e.getMessage());
         } else {
-          String scriptTxt = "for (k in params.keySet()) { ctx._source.put(k, params.get(k)) }";
-          searchClient.updateSearchEntityUpdated(entity.getEntityReference(), scriptTxt, null);
+          SearchEventPublisher.updateElasticSearchFailureStatus(
+              contextInfo,
+              EventPublisherJob.Status.ACTIVE_WITH_ERROR,
+              String.format(
+                  "Failed while updating ES. Reason[%s], Cause[%s], Stack [%s]",
+                  e.getMessage(), e.getCause(), ExceptionUtils.getStackTrace(e)));
+          LOG.error(e.getMessage(), e);
         }
-      } catch (IOException e) {
-        throw new RuntimeException(e);
+      } catch (IOException ie) {
+        SearchEventPublisher.updateElasticSearchFailureStatus(
+            contextInfo,
+            EventPublisherJob.Status.ACTIVE_WITH_ERROR,
+            String.format(
+                "Issue in updating ES request. Reason[%s], Cause[%s], Stack [%s]",
+                ie.getMessage(), ie.getCause(), ExceptionUtils.getStackTrace(ie)));
+        throw new EventPublisherException(ie.getMessage());
       }
     }
   }
@@ -831,8 +901,6 @@
             .withTimestamp(System.currentTimeMillis())
             .withCurrentVersion(entity.getVersion())
             .withPreviousVersion(change.getPreviousVersion());
-
-    postUpdate(entity);
     return new PutResponse<>(Status.OK, changeEvent, RestUtil.ENTITY_FIELDS_CHANGED);
   }
 
@@ -884,11 +952,10 @@
   public DeleteResponse<T> delete(String updatedBy, UUID id, boolean recursive, boolean hardDelete) {
     DeleteResponse<T> response = deleteInternal(updatedBy, id, recursive, hardDelete);
     postDelete(response.getEntity());
-    deleteFromSearch(response.getEntity(), response.getChangeType());
     return response;
   }
 
-  public final DeleteResponse<T> deleteByName(String updatedBy, String name, boolean recursive, boolean hardDelete) {
+  public DeleteResponse<T> deleteByName(String updatedBy, String name, boolean recursive, boolean hardDelete) {
     name = quoteFqn ? quoteName(name) : name;
     DeleteResponse<T> response = deleteInternalByName(updatedBy, name, recursive, hardDelete);
     postDelete(response.getEntity());
@@ -902,8 +969,10 @@
 
   protected void postDelete(T entity) {}
 
-  protected void deleteFromSearch(T entity, String changeType) {
+  public void deleteFromSearch(T entity, String changeType) {
     if (supportsSearchIndex) {
+      String contextInfo = entity != null ? String.format("Entity Info : %s", entity) : null;
+      ;
       try {
         if (changeType.equals(RestUtil.ENTITY_SOFT_DELETED) || changeType.equals(RestUtil.ENTITY_RESTORED)) {
           searchClient.softDeleteOrRestoreEntityFromSearch(
@@ -911,8 +980,43 @@
         } else {
           searchClient.updateSearchEntityDeleted(entity.getEntityReference(), "", "");
         }
-      } catch (IOException e) {
-        throw new RuntimeException(e);
+      } catch (DocumentMissingException ex) {
+        LOG.error("Missing Document", ex);
+        SearchEventPublisher.updateElasticSearchFailureStatus(
+            contextInfo,
+            EventPublisherJob.Status.ACTIVE_WITH_ERROR,
+            String.format(
+                "Missing Document while Updating ES. Reason[%s], Cause[%s], Stack [%s]",
+                ex.getMessage(), ex.getCause(), ExceptionUtils.getStackTrace(ex)));
+      } catch (ElasticsearchException e) {
+        LOG.error("failed to update ES doc");
+        LOG.debug(e.getMessage());
+        if (e.status() == RestStatus.GATEWAY_TIMEOUT || e.status() == RestStatus.REQUEST_TIMEOUT) {
+          LOG.error("Error in publishing to ElasticSearch");
+          SearchEventPublisher.updateElasticSearchFailureStatus(
+              contextInfo,
+              EventPublisherJob.Status.ACTIVE_WITH_ERROR,
+              String.format(
+                  "Timeout when updating ES request. Reason[%s], Cause[%s], Stack [%s]",
+                  e.getMessage(), e.getCause(), ExceptionUtils.getStackTrace(e)));
+          throw new SearchRetriableException(e.getMessage());
+        } else {
+          SearchEventPublisher.updateElasticSearchFailureStatus(
+              contextInfo,
+              EventPublisherJob.Status.ACTIVE_WITH_ERROR,
+              String.format(
+                  "Failed while updating ES. Reason[%s], Cause[%s], Stack [%s]",
+                  e.getMessage(), e.getCause(), ExceptionUtils.getStackTrace(e)));
+          LOG.error(e.getMessage(), e);
+        }
+      } catch (IOException ie) {
+        SearchEventPublisher.updateElasticSearchFailureStatus(
+            contextInfo,
+            EventPublisherJob.Status.ACTIVE_WITH_ERROR,
+            String.format(
+                "Issue in updating ES request. Reason[%s], Cause[%s], Stack [%s]",
+                ie.getMessage(), ie.getCause(), ExceptionUtils.getStackTrace(ie)));
+        throw new EventPublisherException(ie.getMessage());
       }
     }
   }
