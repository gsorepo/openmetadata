/*
 *  Copyright 2021 Collate
 *  Licensed under the Apache License, Version 2.0 (the "License");
 *  you may not use this file except in compliance with the License.
 *  You may obtain a copy of the License at
 *  http://www.apache.org/licenses/LICENSE-2.0
 *  Unless required by applicable law or agreed to in writing, software
 *  distributed under the License is distributed on an "AS IS" BASIS,
 *  WITHOUT WARRANTIES OR CONDITIONS OF ANY KIND, either express or implied.
 *  See the License for the specific language governing permissions and
 *  limitations under the License.
 */

package org.openmetadata.service.jdbi3;

import static org.openmetadata.common.utils.CommonUtil.listOrEmpty;
import static org.openmetadata.common.utils.CommonUtil.nullOrEmpty;
import static org.openmetadata.schema.type.Include.ALL;
import static org.openmetadata.schema.type.Include.DELETED;
import static org.openmetadata.schema.type.Include.NON_DELETED;
import static org.openmetadata.schema.utils.EntityInterfaceUtil.quoteName;
import static org.openmetadata.service.Entity.ADMIN_USER_NAME;
import static org.openmetadata.service.Entity.DATA_PRODUCT;
import static org.openmetadata.service.Entity.DOMAIN;
import static org.openmetadata.service.Entity.FIELD_CHILDREN;
import static org.openmetadata.service.Entity.FIELD_DATA_PRODUCTS;
import static org.openmetadata.service.Entity.FIELD_DELETED;
import static org.openmetadata.service.Entity.FIELD_DESCRIPTION;
import static org.openmetadata.service.Entity.FIELD_DISPLAY_NAME;
import static org.openmetadata.service.Entity.FIELD_DOMAIN;
import static org.openmetadata.service.Entity.FIELD_EXPERTS;
import static org.openmetadata.service.Entity.FIELD_EXTENSION;
import static org.openmetadata.service.Entity.FIELD_FOLLOWERS;
import static org.openmetadata.service.Entity.FIELD_OWNER;
import static org.openmetadata.service.Entity.FIELD_REVIEWERS;
import static org.openmetadata.service.Entity.FIELD_TAGS;
import static org.openmetadata.service.Entity.FIELD_VOTES;
import static org.openmetadata.service.Entity.USER;
import static org.openmetadata.service.Entity.getEntityByName;
import static org.openmetadata.service.Entity.getEntityFields;
import static org.openmetadata.service.exception.CatalogExceptionMessage.csvNotSupported;
import static org.openmetadata.service.exception.CatalogExceptionMessage.entityNotFound;
import static org.openmetadata.service.util.EntityUtil.compareTagLabel;
import static org.openmetadata.service.util.EntityUtil.entityReferenceMatch;
import static org.openmetadata.service.util.EntityUtil.fieldAdded;
import static org.openmetadata.service.util.EntityUtil.fieldDeleted;
import static org.openmetadata.service.util.EntityUtil.fieldUpdated;
import static org.openmetadata.service.util.EntityUtil.getColumnField;
import static org.openmetadata.service.util.EntityUtil.getExtensionField;
import static org.openmetadata.service.util.EntityUtil.nextMajorVersion;
import static org.openmetadata.service.util.EntityUtil.nextVersion;
import static org.openmetadata.service.util.EntityUtil.objectMatch;
import static org.openmetadata.service.util.EntityUtil.tagLabelMatch;

import com.fasterxml.jackson.databind.JsonNode;
import com.fasterxml.jackson.databind.node.ObjectNode;
import com.google.common.cache.CacheBuilder;
import com.google.common.cache.CacheLoader;
import com.google.common.cache.LoadingCache;
import com.google.common.util.concurrent.UncheckedExecutionException;
import com.networknt.schema.JsonSchema;
import com.networknt.schema.ValidationMessage;
import java.io.IOException;
import java.net.URI;
import java.util.ArrayList;
import java.util.Collections;
import java.util.HashMap;
import java.util.HashSet;
import java.util.Iterator;
import java.util.List;
import java.util.Map;
import java.util.Map.Entry;
import java.util.Objects;
import java.util.Optional;
import java.util.Set;
import java.util.UUID;
import java.util.concurrent.ExecutionException;
import java.util.concurrent.TimeUnit;
import java.util.function.BiPredicate;
import java.util.function.Function;
import java.util.stream.Collectors;
import javax.annotation.CheckForNull;
import javax.json.JsonPatch;
import javax.ws.rs.core.Response.Status;
import javax.ws.rs.core.UriInfo;
import lombok.Getter;
import lombok.extern.slf4j.Slf4j;
<<<<<<< HEAD
=======
import org.apache.commons.lang3.tuple.ImmutablePair;
import org.apache.commons.lang3.tuple.Pair;
import org.jdbi.v3.sqlobject.transaction.Transaction;
>>>>>>> 3cc15e6d
import org.openmetadata.common.utils.CommonUtil;
import org.openmetadata.schema.EntityInterface;
import org.openmetadata.schema.api.VoteRequest;
import org.openmetadata.schema.api.teams.CreateTeam;
import org.openmetadata.schema.entity.classification.Tag;
import org.openmetadata.schema.entity.data.GlossaryTerm;
import org.openmetadata.schema.entity.data.Table;
import org.openmetadata.schema.entity.teams.Team;
import org.openmetadata.schema.entity.teams.User;
import org.openmetadata.schema.type.ChangeDescription;
import org.openmetadata.schema.type.ChangeEvent;
import org.openmetadata.schema.type.Column;
import org.openmetadata.schema.type.EntityHistory;
import org.openmetadata.schema.type.EntityReference;
import org.openmetadata.schema.type.EventType;
import org.openmetadata.schema.type.FieldChange;
import org.openmetadata.schema.type.Include;
import org.openmetadata.schema.type.ProviderType;
import org.openmetadata.schema.type.Relationship;
import org.openmetadata.schema.type.TagLabel;
import org.openmetadata.schema.type.TagLabel.TagSource;
import org.openmetadata.schema.type.TaskDetails;
import org.openmetadata.schema.type.TaskType;
import org.openmetadata.schema.type.Votes;
import org.openmetadata.schema.type.csv.CsvImportResult;
import org.openmetadata.schema.utils.EntityInterfaceUtil;
import org.openmetadata.service.Entity;
import org.openmetadata.service.OpenMetadataApplicationConfig;
import org.openmetadata.service.TypeRegistry;
import org.openmetadata.service.exception.CatalogExceptionMessage;
import org.openmetadata.service.exception.EntityNotFoundException;
import org.openmetadata.service.exception.UnhandledServerException;
import org.openmetadata.service.jdbi3.CollectionDAO.EntityRelationshipRecord;
import org.openmetadata.service.jdbi3.CollectionDAO.EntityVersionPair;
import org.openmetadata.service.jdbi3.CollectionDAO.ExtensionRecord;
import org.openmetadata.service.jdbi3.unitofwork.JdbiUnitOfWork;
import org.openmetadata.service.resources.feeds.MessageParser.EntityLink;
import org.openmetadata.service.resources.tags.TagLabelUtil;
import org.openmetadata.service.util.EntityUtil;
import org.openmetadata.service.util.EntityUtil.Fields;
import org.openmetadata.service.util.FullyQualifiedName;
import org.openmetadata.service.util.JsonUtils;
import org.openmetadata.service.util.RestUtil;
import org.openmetadata.service.util.RestUtil.DeleteResponse;
import org.openmetadata.service.util.RestUtil.PatchResponse;
import org.openmetadata.service.util.RestUtil.PutResponse;
import org.openmetadata.service.util.ResultList;

/**
 * This is the base class used by Entity Resources to perform READ and WRITE operations to the backend database to
 * Create, Retrieve, Update, and Delete entities.
 *
 * <p>An entity has two types of fields - `attributes` and `relationships`.
 *
 * <ul>
 *   <li>The `attributes` are the core properties of the entity, example - entity id, name, fullyQualifiedName, columns
 *       for a table, etc.
 *   <li>The `relationships` are an associated between two entities, example - table belongs to a database, table has a
 *       tag, user owns a table, etc. All relationships are captured using {@code EntityReference}.
 * </ul>
 *
 * Entities are stored as JSON documents in the database. Each entity is stored in a separate table and is accessed
 * through a <i>Data Access Object</i> or <i>DAO</i> that corresponds to each of the entity. For example,
 * <i>table_entity</i> is the database table used to store JSON docs corresponding to <i>table</i> entity and {@link
 * org.openmetadata.service.jdbi3.CollectionDAO.TableDAO} is used as the DAO object to access the table_entity table.
 * All DAO objects for an entity are available in {@code daoCollection}. <br>
 * <br>
 * Relationships between entity is stored in a separate table that captures the edge - fromEntity, toEntity, and the
 * relationship name <i>entity_relationship</i> table and are supported by {@link
 * org.openmetadata.service.jdbi3.CollectionDAO.EntityRelationshipDAO} DAO object.
 *
 * <p>JSON document of an entity stores only <i>required</i> attributes of an entity. Some attributes such as
 * <i>href</i> are not stored and are created on the fly. <br>
 * <br>
 * Json document of an entity does not store relationships. As an example, JSON document for <i>table</i> entity does
 * not store the relationship <i>database</i> which is of type <i>EntityReference</i>. This is always retrieved from the
 * relationship table when required to ensure, the data stored is efficiently and consistently, and relationship
 * information does not become stale.
 */
@Slf4j
public abstract class EntityRepository<T extends EntityInterface> {
  public static final LoadingCache<Pair<String, String>, EntityInterface> CACHE_WITH_NAME =
      CacheBuilder.newBuilder()
          .maximumSize(5000)
          .expireAfterWrite(30, TimeUnit.SECONDS)
          .recordStats()
          .build(new EntityLoaderWithName());
  public static final LoadingCache<Pair<String, UUID>, EntityInterface> CACHE_WITH_ID =
      CacheBuilder.newBuilder()
          .maximumSize(5000)
          .expireAfterWrite(30, TimeUnit.SECONDS)
          .recordStats()
          .build(new EntityLoaderWithId());
  private final String collectionPath;
  private final Class<T> entityClass;
  @Getter protected final String entityType;
  @Getter protected final EntityDAO<T> dao;
  protected final CollectionDAO daoCollection;
  @Getter protected final Set<String> allowedFields;
  public final boolean supportsSoftDelete;
  @Getter protected final boolean supportsTags;
  @Getter protected final boolean supportsOwner;
  protected final boolean supportsFollower;
  protected final boolean supportsExtension;
  protected final boolean supportsVotes;
  @Getter protected final boolean supportsDomain;
  protected final boolean supportsDataProducts;
  protected boolean quoteFqn = false; // Entity fqns not hierarchical such user, teams, services need to be quoted

  /** Fields that can be updated during PATCH operation */
  @Getter private final Fields patchFields;

  /** Fields that can be updated during PUT operation */
  @Getter protected final Fields putFields;

  EntityRepository(
      String collectionPath,
      String entityType,
      Class<T> entityClass,
      EntityDAO<T> entityDAO,
      CollectionDAO collectionDAO,
      String patchFields,
      String putFields) {
    this.collectionPath = collectionPath;
    this.entityClass = entityClass;
    allowedFields = getEntityFields(entityClass);
    this.dao = entityDAO;
    this.daoCollection = collectionDAO;
    this.entityType = entityType;
    this.patchFields = getFields(patchFields);
    this.putFields = getFields(putFields);

    this.supportsTags = allowedFields.contains(FIELD_TAGS);
    if (supportsTags) {
      this.patchFields.addField(allowedFields, FIELD_TAGS);
      this.putFields.addField(allowedFields, FIELD_TAGS);
    }
    this.supportsOwner = allowedFields.contains(FIELD_OWNER);
    if (supportsOwner) {
      this.patchFields.addField(allowedFields, FIELD_OWNER);
      this.putFields.addField(allowedFields, FIELD_OWNER);
    }
    this.supportsSoftDelete = allowedFields.contains(FIELD_DELETED);
    this.supportsFollower = allowedFields.contains(FIELD_FOLLOWERS);
    if (supportsFollower) {
      this.patchFields.addField(allowedFields, FIELD_FOLLOWERS);
      this.putFields.addField(allowedFields, FIELD_FOLLOWERS);
    }
    this.supportsExtension = allowedFields.contains(FIELD_EXTENSION);
    if (supportsExtension) {
      this.patchFields.addField(allowedFields, FIELD_EXTENSION);
      this.putFields.addField(allowedFields, FIELD_EXTENSION);
    }
    this.supportsVotes = allowedFields.contains(FIELD_VOTES);
    this.supportsDomain = allowedFields.contains(FIELD_DOMAIN);
    if (supportsDomain) {
      this.patchFields.addField(allowedFields, FIELD_DOMAIN);
      this.putFields.addField(allowedFields, FIELD_DOMAIN);
    }
    this.supportsDataProducts = allowedFields.contains(FIELD_DATA_PRODUCTS);
  }

  /**
   * Set the requested fields in an entity. This is used for requesting specific fields in the object during GET
   * operations. It is also used during PUT and PATCH operations to set up fields that can be updated.
   */
  public abstract T setFields(T entity, Fields fields);

  /**
   * Set the requested fields in an entity. This is used for requesting specific fields in the object during GET
   * operations. It is also used during PUT and PATCH operations to set up fields that can be updated.
   */
  public abstract T clearFields(T entity, Fields fields);

  /**
   * This method is used for validating an entity to be created during POST, PUT, and PATCH operations and prepare the
   * entity with all the required attributes and relationships.
   *
   * <p>The implementation of this method must perform the following:
   *
   * <ol>
   *   <li>Prepare the values for attributes that are not required in the request but can be derived on the server side.
   *       Example - <i>>FullyQualifiedNames</i> of an entity can be derived from the hierarchy that an entity belongs
   *       to .
   *   <li>Validate all the attributes of an entity.
   *   <li>Validate all the relationships of an entity. As an example - during <i>table</i> creation, relationships such
   *       as <i>Tags</i>, <i>Owner</i>, <i>Database</i>a table belongs to are validated. During validation additional
   *       information that is not required in the create/update request are set up in the corresponding relationship
   *       fields.
   * </ol>
   *
   * At the end of this operation, entity is expected to be valid and fully constructed with all the fields that will be
   * sent as payload in the POST, PUT, and PATCH operations response.
   *
   * @see TableRepository#prepare(Table) for an example implementation
   */
  public abstract void prepare(T entity);

  /**
   * An entity is stored in the backend database as JSON document. The JSON includes some attributes of the entity and
   * does not include attributes such as <i>href</i>. The relationship fields of an entity is never stored in the JSON
   * document. It is always reconstructed based on relationship edges from the backend database. <br>
   * <br>
   * As an example, when <i>table</i> entity is stored, the attributes such as <i>href</i> and the relationships such as
   * <i>owner</i>, <i>database</i>, and <i>tags</i> are set to null. These attributes are restored back after the JSON
   * document is stored to be sent as response.
   *
   * @see TableRepository#storeEntity(Table, boolean) for an example implementation
   */
  public abstract void storeEntity(T entity, boolean update);

  /**
   * This method is called to store all the relationships of an entity. It is expected that all relationships are
   * already validated and completely setup before this method is called and no validation of relationships is required.
   *
   * @see TableRepository#storeRelationships(Table) for an example implementation
   */
  public abstract void storeRelationships(T entity);

  /**
   * This method is called to set inherited fields that an entity inherits from its parent.
   *
   * @see TableRepository#setInheritedFields(Table, Fields) for an example implementation
   */
  @SuppressWarnings("unused")
  public T setInheritedFields(T entity, Fields fields) {
    return entity;
  }

  /**
   * PATCH operations can't overwrite certain fields, such as entity ID, fullyQualifiedNames etc. Instead of throwing an
   * error, we take lenient approach of ignoring the user error and restore those attributes based on what is already
   * stored in the original entity.
   */
  public void restorePatchAttributes(T original, T updated) {
    /* Nothing to restore during PATCH */
  }

  /** Set fullyQualifiedName of an entity */
  public void setFullyQualifiedName(T entity) {
    entity.setFullyQualifiedName(quoteName(entity.getName()));
  }

  /** Update an entity based suggested description and tags in the task */
  public void update(TaskDetails task, EntityLink entityLink, String newValue, String user) {
    TaskType taskType = task.getType();
    T entity = getByName(null, entityLink.getEntityFQN(), getFields("tags"), Include.ALL, false);
    String origJson = JsonUtils.pojoToJson(entity);
    if (EntityUtil.isDescriptionTask(taskType) && entityLink.getFieldName().equals(FIELD_DESCRIPTION)) {
      entity.setDescription(newValue);
    } else if (supportsTags && EntityUtil.isTagTask(taskType) && entityLink.getFieldName().equals("tags")) {
      List<TagLabel> tags = JsonUtils.readObjects(newValue, TagLabel.class);
      entity.setTags(tags);
    } else {
      // Not supported
      throw new IllegalArgumentException(
          CatalogExceptionMessage.invalidFieldForTask(entityLink.getFieldName(), task.getType()));
    }
    String updatedEntityJson = JsonUtils.pojoToJson(entity);
    JsonPatch patch = JsonUtils.getJsonPatch(origJson, updatedEntityJson);
    patch(null, entity.getId(), user, patch);
  }

  /**
   * Initialize data from json files if seed data does not exist in corresponding tables. Seed data is stored under
   * openmetadata-service/src/main/resources/json/data/{entityType}
   *
   * <p>This method needs to be explicitly called, typically from initialize method. See {@link
   * org.openmetadata.service.resources.teams.RoleResource#initialize(OpenMetadataApplicationConfig)}
   */
  public void initSeedDataFromResources() throws IOException {
    List<T> entities = getEntitiesFromSeedData();
    for (T entity : entities) {
      initializeEntity(entity);
    }
  }

  public List<T> getEntitiesFromSeedData() throws IOException {
    return getEntitiesFromSeedData(String.format(".*json/data/%s/.*\\.json$", entityType));
  }

  public List<T> getEntitiesFromSeedData(String path) throws IOException {
    return getEntitiesFromSeedData(entityType, path, entityClass);
  }

  public static <U> List<U> getEntitiesFromSeedData(String entityType, String path, Class<U> clazz) throws IOException {
    List<U> entities = new ArrayList<>();
    List<String> jsonDataFiles = EntityUtil.getJsonDataResources(path);
    jsonDataFiles.forEach(
        jsonDataFile -> {
          try {
            String json = CommonUtil.getResourceAsStream(EntityRepository.class.getClassLoader(), jsonDataFile);
            json = json.replace("<separator>", Entity.SEPARATOR);
            entities.add(JsonUtils.readValue(json, clazz));
          } catch (Exception e) {
            LOG.warn("Failed to initialize the {} from file {}", entityType, jsonDataFile, e);
          }
        });
    return entities;
  }

  /** Initialize a given entity if it does not exist. */
<<<<<<< HEAD
  @JdbiUnitOfWork
  public void initializeEntity(T entity) throws IOException {
=======
  @Transaction
  public void initializeEntity(T entity) {
>>>>>>> 3cc15e6d
    String existingJson = dao.findJsonByFqn(entity.getFullyQualifiedName(), ALL);
    if (existingJson != null) {
      LOG.info("{} {} is already initialized", entityType, entity.getFullyQualifiedName());
      return;
    }

    LOG.info("{} {} is not initialized", entityType, entity.getFullyQualifiedName());
    entity.setUpdatedBy(ADMIN_USER_NAME);
    entity.setUpdatedAt(System.currentTimeMillis());
    entity.setId(UUID.randomUUID());
    create(null, entity);
    LOG.info("Created a new {} {}", entityType, entity.getFullyQualifiedName());
  }

  public EntityUpdater getUpdater(T original, T updated, Operation operation) {
    return new EntityUpdater(original, updated, operation);
  }

<<<<<<< HEAD
  @JdbiUnitOfWork
  public final T get(UriInfo uriInfo, UUID id, Fields fields) throws IOException {
    return get(uriInfo, id, fields, NON_DELETED);
  }

  @JdbiUnitOfWork
  public final T get(UriInfo uriInfo, UUID id, Fields fields, Include include) throws IOException {
    T entity = dao.findEntityById(id, include);
=======
  @Transaction
  public final T get(UriInfo uriInfo, UUID id, Fields fields) {
    return get(uriInfo, id, fields, NON_DELETED, false);
  }

  /** Used for getting an entity with a set of requested fields */
  @Transaction
  public final T get(UriInfo uriInfo, UUID id, Fields fields, Include include, boolean fromCache) {
    if (!fromCache) {
      // Clear the cache and always get the entity from the database to ensure read-after-write consistency
      CACHE_WITH_ID.invalidate(new ImmutablePair<>(entityType, id));
    }
    // Find the entity from the cache. Set all the fields that are not already set
    T entity = find(id, include);
>>>>>>> 3cc15e6d
    setFieldsInternal(entity, fields);
    setInheritedFields(entity, fields);

    // Clone the entity from the cache and reset all the fields that are not already set
    // Cloning is necessary to ensure different threads making a call to this method don't
    // overwrite the fields of the entity being returned
    T entityClone = JsonUtils.readValue(JsonUtils.pojoToJson(entity), entityClass);
    clearFieldsInternal(entityClone, fields);
    return withHref(uriInfo, entityClone);
  }

  /** getReference is used for getting the entity references from the entity in the cache. */
  @Transaction
  public final EntityReference getReference(UUID id, Include include) throws EntityNotFoundException {
    return find(id, include).getEntityReference();
  }

  /**
   * Find method is used for getting an entity only with core fields stored as JSON without any relational fields set
   */
  @Transaction
  public T find(UUID id, Include include) throws EntityNotFoundException {
    try {
      @SuppressWarnings("unchecked")
      T entity = (T) CACHE_WITH_ID.get(new ImmutablePair<>(entityType, id));
      if (include == NON_DELETED && Boolean.TRUE.equals(entity.getDeleted())
          || include == DELETED && !Boolean.TRUE.equals(entity.getDeleted())) {
        throw new EntityNotFoundException(entityNotFound(entityType, id));
      }
      return entity;
    } catch (ExecutionException | UncheckedExecutionException e) {
      throw new EntityNotFoundException(entityNotFound(entityType, id));
    }
  }

<<<<<<< HEAD
  @JdbiUnitOfWork
  public final T findOrNull(UUID id, String fields, Include include) throws IOException {
    String json = dao.findJsonById(id, include);
    return json == null ? null : setFieldsInternal(JsonUtils.readValue(json, entityClass), getFields(fields));
  }

  @JdbiUnitOfWork
  public T getByName(UriInfo uriInfo, String fqn, Fields fields) throws IOException {
    return getByName(uriInfo, fqn, fields, NON_DELETED);
  }

  @JdbiUnitOfWork
  public final T getByName(UriInfo uriInfo, String fqn, Fields fields, Include include) throws IOException {
    return withHref(uriInfo, setFieldsInternal(dao.findEntityByName(fqn, include), fields));
  }

  @JdbiUnitOfWork
  public final T findByNameOrNull(String fqn, String fields, Include include) {
    String json = dao.findJsonByFqn(fqn, include);
=======
  @Transaction
  public T getByName(UriInfo uriInfo, String fqn, Fields fields) {
    return getByName(uriInfo, fqn, fields, NON_DELETED, false);
  }

  @Transaction
  public final T getByName(UriInfo uriInfo, String fqn, Fields fields, Include include, boolean fromCache) {
    fqn = quoteFqn ? EntityInterfaceUtil.quoteName(fqn) : fqn;
    if (!fromCache) {
      // Clear the cache and always get the entity from the database to ensure read-after-write consistency
      CACHE_WITH_NAME.invalidate(new ImmutablePair<>(entityType, fqn));
    }
    // Find the entity from the cache. Set all the fields that are not already set
    T entity = findByName(fqn, include);
    setFieldsInternal(entity, fields);
    setInheritedFields(entity, fields);

    // Clone the entity from the cache and reset all the fields that are not already set
    // Cloning is necessary to ensure different threads making a call to this method don't
    // overwrite the fields of the entity being returned
    T entityClone = JsonUtils.readValue(JsonUtils.pojoToJson(entity), entityClass);
    clearFieldsInternal(entityClone, fields);
    return withHref(uriInfo, entityClone);
  }

  @Transaction
  public final EntityReference getReferenceByName(String fqn, Include include) {
    fqn = quoteFqn ? EntityInterfaceUtil.quoteName(fqn) : fqn;
    return findByName(fqn, include).getEntityReference();
  }

  @Transaction
  public T findByNameOrNull(String fqn, Include include) {
>>>>>>> 3cc15e6d
    try {
      return findByName(fqn, include);
    } catch (EntityNotFoundException e) {
      return null;
    }
  }

<<<<<<< HEAD
  @JdbiUnitOfWork
  public final List<T> listAll(Fields fields, ListFilter filter) throws IOException {
=======
  /**
   * Find method is used for getting an entity only with core fields stored as JSON without any relational fields set
   */
  @Transaction
  public T findByName(String fqn, Include include) {
    fqn = quoteFqn ? EntityInterfaceUtil.quoteName(fqn) : fqn;
    try {
      @SuppressWarnings("unchecked")
      T entity = (T) CACHE_WITH_NAME.get(new ImmutablePair<>(entityType, fqn));
      if (include == NON_DELETED && Boolean.TRUE.equals(entity.getDeleted())
          || include == DELETED && !Boolean.TRUE.equals(entity.getDeleted())) {
        throw new EntityNotFoundException(entityNotFound(entityType, fqn));
      }
      return entity;
    } catch (ExecutionException | UncheckedExecutionException e) {
      throw new EntityNotFoundException(entityNotFound(entityType, fqn));
    }
  }

  @Transaction
  public final List<T> listAll(Fields fields, ListFilter filter) {
>>>>>>> 3cc15e6d
    // forward scrolling, if after == null then first page is being asked
    List<String> jsons = dao.listAfter(filter, Integer.MAX_VALUE, "");
    List<T> entities = new ArrayList<>();
    for (String json : jsons) {
      T entity = setFieldsInternal(JsonUtils.readValue(json, entityClass), fields);
      entity = clearFieldsInternal(entity, fields);
      entities.add(entity);
    }
    return entities;
  }

<<<<<<< HEAD
  @JdbiUnitOfWork
  public ResultList<T> listAfter(UriInfo uriInfo, Fields fields, ListFilter filter, int limitParam, String after)
      throws IOException {
=======
  @Transaction
  public ResultList<T> listAfter(UriInfo uriInfo, Fields fields, ListFilter filter, int limitParam, String after) {
>>>>>>> 3cc15e6d
    int total = dao.listCount(filter);
    List<T> entities = new ArrayList<>();
    if (limitParam > 0) {
      // forward scrolling, if after == null then first page is being asked
      List<String> jsons = dao.listAfter(filter, limitParam + 1, after == null ? "" : RestUtil.decodeCursor(after));

      for (String json : jsons) {
        T entity = setFieldsInternal(JsonUtils.readValue(json, entityClass), fields);
        entity = clearFieldsInternal(entity, fields);
        entities.add(withHref(uriInfo, entity));
      }

      String beforeCursor;
      String afterCursor = null;
      beforeCursor = after == null ? null : entities.get(0).getName();
      if (entities.size() > limitParam) { // If extra result exists, then next page exists - return after cursor
        entities.remove(limitParam);
        afterCursor = entities.get(limitParam - 1).getName();
      }
      return getResultList(entities, beforeCursor, afterCursor, total);
    } else {
      // limit == 0 , return total count of entity.
      return getResultList(entities, null, null, total);
    }
  }

  @JdbiUnitOfWork
  public ResultList<T> listAfterWithSkipFailure(
      UriInfo uriInfo, Fields fields, ListFilter filter, int limitParam, String after) throws IOException {
    List<String> errors = new ArrayList<>();
    List<T> entities = new ArrayList<>();
    int beforeOffset = Integer.parseInt(RestUtil.decodeCursor(after));
    int currentOffset = beforeOffset;
    int total = dao.listCount(filter);
    if (limitParam > 0) {
      // forward scrolling, if after == null then first page is being asked
      List<String> jsons = dao.listAfterWithOffset(limitParam, currentOffset);

      for (String json : jsons) {
        try {
          T entity = setFieldsInternal(JsonUtils.readValue(json, entityClass), fields);
          entity = clearFieldsInternal(entity, fields);
          entities.add(withHref(uriInfo, entity));
        } catch (Exception e) {
          LOG.error("Failed in Set Fields for Entity with Json : {}", json);
          errors.add(json);
        }
      }
      currentOffset = currentOffset + limitParam;
      String newAfter = currentOffset > total ? null : String.valueOf(currentOffset);
      return getResultList(entities, errors, String.valueOf(beforeOffset), newAfter, total);
    } else {
      // limit == 0 , return total count of entity.
      return getResultList(entities, errors, null, null, total);
    }
  }

<<<<<<< HEAD
  @JdbiUnitOfWork
  public ResultList<T> listBefore(UriInfo uriInfo, Fields fields, ListFilter filter, int limitParam, String before)
      throws IOException {
=======
  @Transaction
  public ResultList<T> listBefore(UriInfo uriInfo, Fields fields, ListFilter filter, int limitParam, String before) {
>>>>>>> 3cc15e6d
    // Reverse scrolling - Get one extra result used for computing before cursor
    List<String> jsons = dao.listBefore(filter, limitParam + 1, RestUtil.decodeCursor(before));

    List<T> entities = new ArrayList<>();
    for (String json : jsons) {
      T entity = setFieldsInternal(JsonUtils.readValue(json, entityClass), fields);
      entity = clearFieldsInternal(entity, fields);
      entities.add(withHref(uriInfo, entity));
    }
    int total = dao.listCount(filter);

    String beforeCursor = null;
    String afterCursor;
    if (entities.size() > limitParam) { // If extra result exists, then previous page exists - return before cursor
      entities.remove(0);
      beforeCursor = entities.get(0).getName();
    }
    afterCursor = entities.get(entities.size() - 1).getName();
    return getResultList(entities, beforeCursor, afterCursor, total);
  }

<<<<<<< HEAD
  @JdbiUnitOfWork
  public T getVersion(UUID id, String version) throws IOException {
=======
  @Transaction
  public T getVersion(UUID id, String version) {
>>>>>>> 3cc15e6d
    Double requestedVersion = Double.parseDouble(version);
    String extension = EntityUtil.getVersionExtension(entityType, requestedVersion);

    // Get previous version from version history
    String json = daoCollection.entityExtensionDAO().getExtension(id.toString(), extension);
    if (json != null) {
      return JsonUtils.readValue(json, entityClass);
    }
    // If requested the latest version, return it from current version of the entity
    T entity = setFieldsInternal(dao.findEntityById(id, ALL), putFields);
    if (entity.getVersion().equals(requestedVersion)) {
      return entity;
    }
    throw EntityNotFoundException.byMessage(
        CatalogExceptionMessage.entityVersionNotFound(entityType, id, requestedVersion));
  }

<<<<<<< HEAD
  @JdbiUnitOfWork
  public EntityHistory listVersions(UUID id) throws IOException {
=======
  @Transaction
  public EntityHistory listVersions(UUID id) {
>>>>>>> 3cc15e6d
    T latest = setFieldsInternal(dao.findEntityById(id, ALL), putFields);
    String extensionPrefix = EntityUtil.getVersionExtensionPrefix(entityType);
    List<ExtensionRecord> records = daoCollection.entityExtensionDAO().getExtensions(id.toString(), extensionPrefix);
    List<EntityVersionPair> oldVersions = new ArrayList<>();
    records.forEach(r -> oldVersions.add(new EntityVersionPair(r)));
    oldVersions.sort(EntityUtil.compareVersion.reversed());

    final List<Object> allVersions = new ArrayList<>();
    allVersions.add(JsonUtils.pojoToJson(latest));
    oldVersions.forEach(version -> allVersions.add(version.getEntityJson()));
    return new EntityHistory().withEntityType(entityType).withVersions(allVersions);
  }

  public final T create(UriInfo uriInfo, T entity) {
    entity = withHref(uriInfo, createInternal(entity));
    postCreate(entity);
    return entity;
  }

<<<<<<< HEAD
  @JdbiUnitOfWork
  public final T createInternal(T entity) throws IOException {
=======
  @Transaction
  public final T createInternal(T entity) {
>>>>>>> 3cc15e6d
    prepareInternal(entity);
    return createNewEntity(entity);
  }

  public void prepareInternal(T entity) {
    if (supportsTags) {
      entity.setTags(addDerivedTags(entity.getTags()));
      checkMutuallyExclusive(entity.getTags());
    }
    prepare(entity);
    setFullyQualifiedName(entity);
    validateExtension(entity);
    // Domain is already validated
  }

  public void storeRelationshipsInternal(T entity) {
    storeOwner(entity, entity.getOwner());
    applyTags(entity);
    storeDomain(entity, entity.getDomain());
    storeDataProducts(entity, entity.getDataProducts());
    storeRelationships(entity);
  }

  public T setFieldsInternal(T entity, Fields fields) {
    entity.setOwner(fields.contains(FIELD_OWNER) ? getOwner(entity) : entity.getOwner());
    entity.setTags(fields.contains(FIELD_TAGS) ? getTags(entity) : entity.getTags());
    entity.setExtension(fields.contains(FIELD_EXTENSION) ? getExtension(entity) : entity.getExtension());
    entity.setDomain(fields.contains(FIELD_DOMAIN) ? getDomain(entity) : entity.getDomain());
    entity.setDataProducts(fields.contains(FIELD_DATA_PRODUCTS) ? getDataProducts(entity) : entity.getDataProducts());
    entity.setFollowers(fields.contains(FIELD_FOLLOWERS) ? getFollowers(entity) : entity.getFollowers());
    entity.setChildren(fields.contains(FIELD_CHILDREN) ? getChildren(entity) : entity.getChildren());
    entity.setExperts(fields.contains(FIELD_EXPERTS) ? getExperts(entity) : entity.getExperts());
    entity.setReviewers(fields.contains(FIELD_REVIEWERS) ? getReviewers(entity) : entity.getReviewers());
    setFields(entity, fields);
    return entity;
  }

  public T clearFieldsInternal(T entity, Fields fields) {
    entity.setOwner(fields.contains(FIELD_OWNER) ? entity.getOwner() : null);
    entity.setTags(fields.contains(FIELD_TAGS) ? entity.getTags() : null);
    entity.setExtension(fields.contains(FIELD_EXTENSION) ? entity.getExtension() : null);
    entity.setDomain(fields.contains(FIELD_DOMAIN) ? entity.getDomain() : null);
    entity.setDataProducts(fields.contains(FIELD_DATA_PRODUCTS) ? entity.getDataProducts() : null);
    entity.setFollowers(fields.contains(FIELD_FOLLOWERS) ? entity.getFollowers() : null);
    entity.setChildren(fields.contains(FIELD_CHILDREN) ? entity.getChildren() : null);
    entity.setExperts(fields.contains(FIELD_EXPERTS) ? entity.getExperts() : null);
    entity.setReviewers(fields.contains(FIELD_REVIEWERS) ? entity.getReviewers() : null);
    clearFields(entity, fields);
    return entity;
  }

  public final PutResponse<T> createOrUpdate(UriInfo uriInfo, T updated) {
    PutResponse<T> response = createOrUpdateInternal(uriInfo, updated);
    if (response.getStatus() == Status.CREATED) {
      postCreate(response.getEntity());
    } else if (response.getStatus() == Status.OK) {
      postUpdate(response.getEntity());
    }
    return response;
  }

<<<<<<< HEAD
  @JdbiUnitOfWork
  public final PutResponse<T> createOrUpdateInternal(UriInfo uriInfo, T updated) throws IOException {
=======
  @Transaction
  public final PutResponse<T> createOrUpdateInternal(UriInfo uriInfo, T updated) {
>>>>>>> 3cc15e6d
    T original = JsonUtils.readValue(dao.findJsonByFqn(updated.getFullyQualifiedName(), ALL), entityClass);
    if (original == null) { // If an original entity does not exist then create it, else update
      return new PutResponse<>(Status.CREATED, withHref(uriInfo, createNewEntity(updated)), RestUtil.ENTITY_CREATED);
    }
    return update(uriInfo, original, updated);
  }

  @SuppressWarnings("unused")
  protected void postCreate(T entity) {
    // Override to perform any operation required after creation.
    // For example ingestion pipeline creates a pipeline in AirFlow.
  }

  @SuppressWarnings("unused")
  protected void postUpdate(T entity) {
    // Override to perform any operation required after an entity update.
    // For example ingestion pipeline creates a pipeline in AirFlow.
  }

<<<<<<< HEAD
  @JdbiUnitOfWork
  public PutResponse<T> update(UriInfo uriInfo, T original, T updated) throws IOException {
=======
  @Transaction
  public PutResponse<T> update(UriInfo uriInfo, T original, T updated) {
>>>>>>> 3cc15e6d
    // Get all the fields in the original entity that can be updated during PUT operation
    setFieldsInternal(original, putFields);

    // If the entity state is soft-deleted, recursively undelete the entity and it's children
    if (Boolean.TRUE.equals(original.getDeleted())) {
      restoreEntity(updated.getUpdatedBy(), entityType, original.getId());
    }

    // Update the attributes and relationships of an entity
    EntityUpdater entityUpdater = getUpdater(original, updated, Operation.PUT);
    entityUpdater.update();
    String change = entityUpdater.fieldsChanged() ? RestUtil.ENTITY_UPDATED : RestUtil.ENTITY_NO_CHANGE;
    setInheritedFields(updated, new Fields(allowedFields));
    return new PutResponse<>(Status.OK, withHref(uriInfo, updated), change);
  }

<<<<<<< HEAD
  @JdbiUnitOfWork
  public final PatchResponse<T> patch(UriInfo uriInfo, UUID id, String user, JsonPatch patch) throws IOException {
=======
  @Transaction
  public final PatchResponse<T> patch(UriInfo uriInfo, UUID id, String user, JsonPatch patch) {
>>>>>>> 3cc15e6d
    // Get all the fields in the original entity that can be updated during PATCH operation
    T original = setFieldsInternal(dao.findEntityById(id), patchFields);
    setInheritedFields(original, patchFields);

    // Apply JSON patch to the original entity to get the updated entity
    T updated = JsonUtils.applyPatch(original, patch, entityClass);
    updated.setUpdatedBy(user);
    updated.setUpdatedAt(System.currentTimeMillis());

    prepareInternal(updated);
    populateOwner(updated.getOwner());
    restorePatchAttributes(original, updated);

    // Update the attributes and relationships of an entity
    EntityUpdater entityUpdater = getUpdater(original, updated, Operation.PATCH);
    entityUpdater.update();
    String change = entityUpdater.fieldsChanged() ? RestUtil.ENTITY_UPDATED : RestUtil.ENTITY_NO_CHANGE;
    return new PatchResponse<>(Status.OK, withHref(uriInfo, updated), change);
  }

<<<<<<< HEAD
  @JdbiUnitOfWork
  public PutResponse<T> addFollower(String updatedBy, UUID entityId, UUID userId) throws IOException {
=======
  @Transaction
  public PutResponse<T> addFollower(String updatedBy, UUID entityId, UUID userId) {
>>>>>>> 3cc15e6d
    // Get entity
    T entity = dao.findEntityById(entityId);

    // Validate follower
    User user = daoCollection.userDAO().findEntityById(userId);
    if (Boolean.TRUE.equals(user.getDeleted())) {
      throw new IllegalArgumentException(CatalogExceptionMessage.deletedUser(userId));
    }

    // Add relationship
    addRelationship(userId, entityId, Entity.USER, entityType, Relationship.FOLLOWS);

    ChangeDescription change = new ChangeDescription().withPreviousVersion(entity.getVersion());
    fieldAdded(change, FIELD_FOLLOWERS, List.of(user.getEntityReference()));

    ChangeEvent changeEvent =
        new ChangeEvent()
            .withEntity(entity)
            .withChangeDescription(change)
            .withEventType(EventType.ENTITY_UPDATED)
            .withEntityType(entityType)
            .withEntityId(entityId)
            .withEntityFullyQualifiedName(entity.getFullyQualifiedName())
            .withUserName(updatedBy)
            .withTimestamp(System.currentTimeMillis())
            .withCurrentVersion(entity.getVersion())
            .withPreviousVersion(change.getPreviousVersion());

    return new PutResponse<>(Status.OK, changeEvent, RestUtil.ENTITY_FIELDS_CHANGED);
  }

<<<<<<< HEAD
  @JdbiUnitOfWork
  public PutResponse<T> updateVote(String updatedBy, UUID entityId, VoteRequest request) throws IOException {
    // Get entity
=======
  @Transaction
  public PutResponse<T> updateVote(String updatedBy, UUID entityId, VoteRequest request) {
>>>>>>> 3cc15e6d
    T originalEntity = dao.findEntityById(entityId);

    // Validate User
    User user = daoCollection.userDAO().findEntityByName(FullyQualifiedName.quoteName(updatedBy));
    UUID userId = user.getId();
    if (Boolean.TRUE.equals(user.getDeleted())) {
      throw new IllegalArgumentException(CatalogExceptionMessage.deletedUser(userId));
    }

    ChangeDescription change = new ChangeDescription().withPreviousVersion(originalEntity.getVersion());
    fieldUpdated(change, FIELD_VOTES, null, request.getUpdatedVoteType());

    // Add or Delete relationship
    if (request.getUpdatedVoteType() == VoteRequest.VoteType.UN_VOTED) {
      deleteRelationship(userId, Entity.USER, entityId, entityType, Relationship.VOTED);
    } else {
      addRelationship(
          userId,
          entityId,
          Entity.USER,
          entityType,
          Relationship.VOTED,
          JsonUtils.pojoToJson(request.getUpdatedVoteType()),
          false);
    }

    setFieldsInternal(originalEntity, new Fields(allowedFields, "votes"));
    ChangeEvent changeEvent =
        new ChangeEvent()
            .withEntity(originalEntity)
            .withChangeDescription(change)
            .withEventType(EventType.ENTITY_UPDATED)
            .withEntityType(entityType)
            .withEntityId(entityId)
            .withEntityFullyQualifiedName(originalEntity.getFullyQualifiedName())
            .withUserName(updatedBy)
            .withTimestamp(System.currentTimeMillis())
            .withCurrentVersion(originalEntity.getVersion())
            .withPreviousVersion(change.getPreviousVersion());

    return new PutResponse<>(Status.OK, changeEvent, RestUtil.ENTITY_FIELDS_CHANGED);
  }

  public final DeleteResponse<T> delete(String updatedBy, UUID id, boolean recursive, boolean hardDelete) {
    DeleteResponse<T> response = deleteInternal(updatedBy, id, recursive, hardDelete);
    postDelete(response.getEntity());
    return response;
  }

  public final DeleteResponse<T> deleteByName(String updatedBy, String name, boolean recursive, boolean hardDelete) {
    name = quoteFqn ? quoteName(name) : name;
    DeleteResponse<T> response = deleteInternalByName(updatedBy, name, recursive, hardDelete);
    postDelete(response.getEntity());
    return response;
  }

  protected void preDelete(T entity) {
    // Override this method to perform any operation required after deletion.
    // For example ingestion pipeline deletes a pipeline in AirFlow.
  }

  protected void postDelete(T entity) {
    // Override this method to perform any operation required after deletion.
    // For example ingestion pipeline deletes a pipeline in AirFlow.
  }

<<<<<<< HEAD
  private DeleteResponse<T> delete(String updatedBy, T original, boolean recursive, boolean hardDelete)
      throws IOException {

=======
  private DeleteResponse<T> delete(String updatedBy, T original, boolean recursive, boolean hardDelete) {
>>>>>>> 3cc15e6d
    checkSystemEntityDeletion(original);
    preDelete(original);
    setFieldsInternal(original, putFields);
    deleteChildren(original.getId(), recursive, hardDelete, updatedBy);

    String changeType;
    T updated = get(null, original.getId(), putFields, ALL, false);
    //    clearFields(updated, Fields.EMPTY_FIELDS); // Clear the entity and set the fields again
    //    setFieldsInternal(updated, putFields); // we need service, database, databaseSchema to delete properly from
    // ES.
    if (supportsSoftDelete && !hardDelete) {
      updated.setUpdatedBy(updatedBy);
      updated.setUpdatedAt(System.currentTimeMillis());
      updated.setDeleted(true);
      EntityUpdater updater = getUpdater(original, updated, Operation.SOFT_DELETE);
      updater.update();
      changeType = RestUtil.ENTITY_SOFT_DELETED;
    } else {
      cleanup(updated);
      changeType = RestUtil.ENTITY_DELETED;
    }
    LOG.info("{} deleted {}", hardDelete ? "Hard" : "Soft", updated.getFullyQualifiedName());
    return new DeleteResponse<>(updated, changeType);
  }

  @JdbiUnitOfWork
  public final DeleteResponse<T> deleteInternalByName(
      String updatedBy, String name, boolean recursive, boolean hardDelete) {
    // Validate entity
    T entity = dao.findEntityByName(name, ALL);
    return delete(updatedBy, entity, recursive, hardDelete);
  }

<<<<<<< HEAD
  @JdbiUnitOfWork
  public final DeleteResponse<T> deleteInternal(String updatedBy, UUID id, boolean recursive, boolean hardDelete)
      throws IOException {
=======
  @Transaction
  public final DeleteResponse<T> deleteInternal(String updatedBy, UUID id, boolean recursive, boolean hardDelete) {
>>>>>>> 3cc15e6d
    // Validate entity

    T entity = dao.findEntityById(id, ALL);
    return delete(updatedBy, entity, recursive, hardDelete);
  }

  private void deleteChildren(UUID id, boolean recursive, boolean hardDelete, String updatedBy) {
    // If an entity being deleted contains other **non-deleted** children entities, it can't be deleted
    List<EntityRelationshipRecord> childrenRecords =
        daoCollection
            .relationshipDAO()
            .findTo(
                id.toString(), entityType, List.of(Relationship.CONTAINS.ordinal(), Relationship.PARENT_OF.ordinal()));

    if (childrenRecords.isEmpty()) {
      System.out.println("No children to delete");
      return;
    }
    // Entity being deleted contains children entities
    if (!recursive) {
      throw new IllegalArgumentException(CatalogExceptionMessage.entityIsNotEmpty(entityType));
    }
    // Delete all the contained entities
    for (EntityRelationshipRecord entityRelationshipRecord : childrenRecords) {
      LOG.info(
          "Recursively {} deleting {} {}",
          hardDelete ? "hard" : "soft",
          entityRelationshipRecord.getType(),
          entityRelationshipRecord.getId());
      Entity.deleteEntity(
          updatedBy, entityRelationshipRecord.getType(), entityRelationshipRecord.getId(), true, hardDelete);
    }
  }

  protected void cleanup(T entityInterface) {
    String id = entityInterface.getId().toString();

    // Delete all the relationships to other entities
    daoCollection.relationshipDAO().deleteAll(id, entityType);

    // Delete all the field relationships to other entities
    daoCollection.fieldRelationshipDAO().deleteAllByPrefix(entityInterface.getFullyQualifiedName());

    // Delete all the extensions of entity
    daoCollection.entityExtensionDAO().deleteAll(id);

    // Delete all the tag labels
    daoCollection.tagUsageDAO().deleteTagLabelsByTargetPrefix(entityInterface.getFullyQualifiedName());

    // when the glossary and tag is deleted .. delete its usage
    daoCollection.tagUsageDAO().deleteTagLabelsByFqn(entityInterface.getFullyQualifiedName());
    // Delete all the usage data
    daoCollection.usageDAO().delete(id);

    // Delete the extension data storing custom properties
    removeExtension(entityInterface);

    // Delete all the threads that are about this entity
    Entity.getFeedRepository().deleteByAbout(entityInterface.getId());

    // Remove entity from the cache
    invalidate(entityInterface);

    // Finally, delete the entity
    dao.delete(id);
  }

<<<<<<< HEAD
  @JdbiUnitOfWork
  public PutResponse<T> deleteFollower(String updatedBy, UUID entityId, UUID userId) throws IOException {
    T entity = dao.findEntityById(entityId);
=======
  private void invalidate(T entity) {
    CACHE_WITH_ID.invalidate(new ImmutablePair<>(entityType, entity.getId()));
    CACHE_WITH_NAME.invalidate(new ImmutablePair<>(entityType, entity.getFullyQualifiedName()));
  }

  @Transaction
  public PutResponse<T> deleteFollower(String updatedBy, UUID entityId, UUID userId) {
    T entity = find(entityId, NON_DELETED);
>>>>>>> 3cc15e6d

    // Validate follower
    EntityReference user = Entity.getEntityReferenceById(Entity.USER, userId, NON_DELETED);

    // Remove follower
    deleteRelationship(userId, Entity.USER, entityId, entityType, Relationship.FOLLOWS);

    ChangeDescription change = new ChangeDescription().withPreviousVersion(entity.getVersion());
    fieldDeleted(change, FIELD_FOLLOWERS, List.of(user));

    ChangeEvent changeEvent =
        new ChangeEvent()
            .withEntity(entity)
            .withChangeDescription(change)
            .withEventType(EventType.ENTITY_UPDATED)
            .withEntityFullyQualifiedName(entity.getFullyQualifiedName())
            .withEntityType(entityType)
            .withEntityId(entityId)
            .withUserName(updatedBy)
            .withTimestamp(System.currentTimeMillis())
            .withCurrentVersion(entity.getVersion())
            .withPreviousVersion(change.getPreviousVersion());

    return new PutResponse<>(Status.OK, changeEvent, RestUtil.ENTITY_FIELDS_CHANGED);
  }

  public final ResultList<T> getResultList(List<T> entities, String beforeCursor, String afterCursor, int total) {
    return new ResultList<>(entities, beforeCursor, afterCursor, total);
  }

  public final ResultList<T> getResultList(
      List<T> entities, List<String> errors, String beforeCursor, String afterCursor, int total) {
    return new ResultList<>(entities, errors, beforeCursor, afterCursor, total);
  }

  private T createNewEntity(T entity) {
    storeEntity(entity, false);
    storeExtension(entity);
    storeRelationshipsInternal(entity);
    setInheritedFields(entity, new Fields(allowedFields));
    return entity;
  }

  protected void store(T entity, boolean update) {
    // Don't store owner, database, href and tags as JSON. Build it on the fly based on relationships
    entity.withHref(null);
    EntityReference owner = entity.getOwner();
    entity.setOwner(null);
    List<EntityReference> children = entity.getChildren();
    entity.setChildren(null);
    List<TagLabel> tags = entity.getTags();
    entity.setTags(null);
    EntityReference domain = entity.getDomain();
    entity.setDomain(null);
    List<EntityReference> dataProducts = entity.getDataProducts();
    entity.setDataProducts(null);
    List<EntityReference> followers = entity.getFollowers();
    entity.setFollowers(null);
    List<EntityReference> experts = entity.getExperts();
    entity.setExperts(null);

    if (update) {
      dao.update(entity.getId(), entity.getFullyQualifiedName(), JsonUtils.pojoToJson(entity));
      LOG.info("Updated {}:{}:{}", entityType, entity.getId(), entity.getFullyQualifiedName());
      invalidate(entity);
    } else {
      dao.insert(entity, entity.getFullyQualifiedName());
      LOG.info("Created {}:{}:{}", entityType, entity.getId(), entity.getFullyQualifiedName());
    }

    // Restore the relationships
    entity.setOwner(owner);
    entity.setChildren(children);
    entity.setTags(tags);
    entity.setDomain(domain);
    entity.setDataProducts(dataProducts);
    entity.setFollowers(followers);
    entity.setExperts(experts);
  }

  protected void storeTimeSeries(String fqn, String extension, String jsonSchema, String entityJson, Long timestamp) {
    daoCollection.entityExtensionTimeSeriesDao().insert(fqn, extension, jsonSchema, entityJson);
  }

  public String getExtensionAtTimestamp(String fqn, String extension, Long timestamp) {
    return daoCollection.entityExtensionTimeSeriesDao().getExtensionAtTimestamp(fqn, extension, timestamp);
  }

  public String getLatestExtensionFromTimeseries(String fqn, String extension) {
    return daoCollection.entityExtensionTimeSeriesDao().getLatestExtension(fqn, extension);
  }

  public List<String> getResultsFromAndToTimestamps(
      String fullyQualifiedName, String extension, Long startTs, Long endTs) {
    return getResultsFromAndToTimestamps(
        fullyQualifiedName, extension, startTs, endTs, CollectionDAO.EntityExtensionTimeSeriesDAO.OrderBy.DESC);
  }

  public List<String> getResultsFromAndToTimestamps(
      String fqn,
      String extension,
      Long startTs,
      Long endTs,
      CollectionDAO.EntityExtensionTimeSeriesDAO.OrderBy orderBy) {
    return daoCollection
        .entityExtensionTimeSeriesDao()
        .listBetweenTimestampsByOrder(fqn, extension, startTs, endTs, orderBy);
  }

  public void deleteExtensionAtTimestamp(String fqn, String extension, Long timestamp) {
    daoCollection.entityExtensionTimeSeriesDao().deleteAtTimestamp(fqn, extension, timestamp);
  }

  public void deleteExtensionBeforeTimestamp(String fqn, String extension, Long timestamp) {
    daoCollection.entityExtensionTimeSeriesDao().deleteBeforeTimestamp(fqn, extension, timestamp);
  }

  private void validateExtension(T entity) {
    if (entity.getExtension() == null) {
      return;
    }

    JsonNode jsonNode = JsonUtils.valueToTree(entity.getExtension());
    Iterator<Entry<String, JsonNode>> customFields = jsonNode.fields();
    while (customFields.hasNext()) {
      Entry<String, JsonNode> entry = customFields.next();
      String fieldName = entry.getKey();
      JsonNode fieldValue = entry.getValue();

      // Validate the customFields using jsonSchema
      JsonSchema jsonSchema = TypeRegistry.instance().getSchema(entityType, fieldName);
      if (jsonSchema == null) {
        throw new IllegalArgumentException(CatalogExceptionMessage.unknownCustomField(fieldName));
      }
      Set<ValidationMessage> validationMessages = jsonSchema.validate(fieldValue);
      if (!validationMessages.isEmpty()) {
        throw new IllegalArgumentException(
            CatalogExceptionMessage.jsonValidationError(fieldName, validationMessages.toString()));
      }
    }
  }

  public void storeExtension(EntityInterface entity) {
    JsonNode jsonNode = JsonUtils.valueToTree(entity.getExtension());
    Iterator<Entry<String, JsonNode>> customFields = jsonNode.fields();
    while (customFields.hasNext()) {
      Entry<String, JsonNode> entry = customFields.next();
      String fieldName = entry.getKey();
      JsonNode value = entry.getValue();
      storeCustomProperty(entity, fieldName, value);
    }
  }

  public void removeExtension(EntityInterface entity) {
    JsonNode jsonNode = JsonUtils.valueToTree(entity.getExtension());
    Iterator<Entry<String, JsonNode>> customFields = jsonNode.fields();
    while (customFields.hasNext()) {
      Entry<String, JsonNode> entry = customFields.next();
      removeCustomProperty(entity, entry.getKey());
    }
  }

  private void storeCustomProperty(EntityInterface entity, String fieldName, JsonNode value) {
    String fieldFQN = TypeRegistry.getCustomPropertyFQN(entityType, fieldName);
    daoCollection
        .entityExtensionDAO()
        .insert(entity.getId().toString(), fieldFQN, "customFieldSchema", JsonUtils.pojoToJson(value));
  }

  private void removeCustomProperty(EntityInterface entity, String fieldName) {
    String fieldFQN = TypeRegistry.getCustomPropertyFQN(entityType, fieldName);
    daoCollection.entityExtensionDAO().delete(entity.getId().toString(), fieldFQN);
  }

  public Object getExtension(T entity) {
    if (!supportsExtension) {
      return null;
    }
    String fieldFQNPrefix = TypeRegistry.getCustomPropertyFQNPrefix(entityType);
    List<ExtensionRecord> records =
        daoCollection.entityExtensionDAO().getExtensions(entity.getId().toString(), fieldFQNPrefix);
    if (records.isEmpty()) {
      return null;
    }
    ObjectNode objectNode = JsonUtils.getObjectNode();
    for (ExtensionRecord extensionRecord : records) {
      String fieldName = TypeRegistry.getPropertyName(extensionRecord.getExtensionName());
      objectNode.set(fieldName, JsonUtils.readTree(extensionRecord.getExtensionJson()));
    }
    return objectNode;
  }

  /** Validate given list of tags and add derived tags to it */
  public final List<TagLabel> addDerivedTags(List<TagLabel> tagLabels) {
    if (nullOrEmpty(tagLabels)) {
      return tagLabels;
    }

    List<TagLabel> updatedTagLabels = new ArrayList<>();
    EntityUtil.mergeTags(updatedTagLabels, tagLabels);
    for (TagLabel tagLabel : tagLabels) {
      EntityUtil.mergeTags(updatedTagLabels, getDerivedTags(tagLabel));
    }
    updatedTagLabels.sort(compareTagLabel);
    return updatedTagLabels;
  }

  /** Get tags associated with a given set of tags */
  private List<TagLabel> getDerivedTags(TagLabel tagLabel) {
    if (tagLabel.getSource() == TagLabel.TagSource.GLOSSARY) { // Related tags are only supported for Glossary
      List<TagLabel> derivedTags = daoCollection.tagUsageDAO().getTags(tagLabel.getTagFQN());
      derivedTags.forEach(tag -> tag.setLabelType(TagLabel.LabelType.DERIVED));
      return derivedTags;
    }
    return Collections.emptyList();
  }

  protected void applyTags(T entity) {
    if (supportsTags) {
      // Add entity level tags by adding tag to the entity relationship
      applyTags(entity.getTags(), entity.getFullyQualifiedName());
    }
  }

  /** Apply tags {@code tagLabels} to the entity or field identified by {@code targetFQN} */
  public void applyTags(List<TagLabel> tagLabels, String targetFQN) {
    for (TagLabel tagLabel : listOrEmpty(tagLabels)) {
      if (tagLabel.getSource() == TagSource.CLASSIFICATION) {
        Tag tag = daoCollection.tagDAO().findEntityByName(tagLabel.getTagFQN());
        tagLabel.withDescription(tag.getDescription());
        tagLabel.setSource(TagSource.CLASSIFICATION);
      } else if (tagLabel.getSource() == TagLabel.TagSource.GLOSSARY) {
        GlossaryTerm term = daoCollection.glossaryTermDAO().findEntityByName(tagLabel.getTagFQN(), NON_DELETED);
        tagLabel.withDescription(term.getDescription());
        tagLabel.setSource(TagLabel.TagSource.GLOSSARY);
      }

      // Apply tagLabel to targetFQN that identifies an entity or field
      daoCollection
          .tagUsageDAO()
          .applyTag(
              tagLabel.getSource().ordinal(),
              tagLabel.getTagFQN(),
              tagLabel.getTagFQN(),
              targetFQN,
              tagLabel.getLabelType().ordinal(),
              tagLabel.getState().ordinal());
    }
  }

  void checkMutuallyExclusive(List<TagLabel> tagLabels) {
    Map<String, TagLabel> map = new HashMap<>();
    for (TagLabel tagLabel : listOrEmpty(tagLabels)) {
      // When two tags have the same parent that is mutuallyExclusive, then throw an error
      String parentFqn = FullyQualifiedName.getParentFQN(tagLabel.getTagFQN());
      TagLabel stored = map.put(parentFqn, tagLabel);
      if (stored != null && TagLabelUtil.mutuallyExclusive(tagLabel)) {
        throw new IllegalArgumentException(CatalogExceptionMessage.mutuallyExclusiveLabels(tagLabel, stored));
      }
    }
  }

  protected List<TagLabel> getTags(T entity) {
    return !supportsTags ? null : getTags(entity.getFullyQualifiedName());
  }

  protected List<TagLabel> getTags(String fqn) {
    return !supportsTags ? null : daoCollection.tagUsageDAO().getTags(fqn);
  }

  protected List<EntityReference> getFollowers(T entity) {
    return !supportsFollower || entity == null
        ? Collections.emptyList()
        : findFrom(entity.getId(), entityType, Relationship.FOLLOWS, Entity.USER);
  }

  protected Votes getVotes(T entity) {
    if (!supportsVotes || entity == null) {
      return new Votes();
    }
    List<EntityReference> upVoters = new ArrayList<>();
    List<EntityReference> downVoters = new ArrayList<>();
    List<EntityRelationshipRecord> records =
        findFromRecords(entity.getId(), entityType, Relationship.VOTED, Entity.USER);
    for (EntityRelationshipRecord entityRelationshipRecord : records) {
      VoteRequest.VoteType type;
      type = JsonUtils.readValue(entityRelationshipRecord.getJson(), VoteRequest.VoteType.class);
      EntityReference user = Entity.getEntityReferenceById(Entity.USER, entityRelationshipRecord.getId(), ALL);
      if (type == VoteRequest.VoteType.VOTED_UP) {
        upVoters.add(user);
      } else if (type == VoteRequest.VoteType.VOTED_DOWN) {
        downVoters.add(user);
      }
    }
    return new Votes()
        .withUpVotes(upVoters.size())
        .withDownVotes(downVoters.size())
        .withUpVoters(upVoters)
        .withDownVoters(downVoters);
  }

  public T withHref(UriInfo uriInfo, T entity) {
    if (uriInfo == null) {
      return entity;
    }
    return entity.withHref(getHref(uriInfo, entity.getId()));
  }

  public URI getHref(UriInfo uriInfo, UUID id) {
    return RestUtil.getHref(uriInfo, collectionPath, id);
  }

  public PutResponse<T> restoreEntity(String updatedBy, String entityType, UUID id) {
    // If an entity being restored contains other **deleted** children entities, restore them
    List<EntityRelationshipRecord> records =
        daoCollection.relationshipDAO().findTo(id.toString(), entityType, Relationship.CONTAINS.ordinal());

    if (!records.isEmpty()) {
      // Restore all the contained entities
      for (EntityRelationshipRecord entityRelationshipRecord : records) {
        LOG.info("Recursively restoring {} {}", entityRelationshipRecord.getType(), entityRelationshipRecord.getId());
        Entity.restoreEntity(updatedBy, entityRelationshipRecord.getType(), entityRelationshipRecord.getId());
      }
    }

    // Finally set entity deleted flag to false
    LOG.info("Restoring the {} {}", entityType, id);
    T original = dao.findEntityById(id, DELETED);
    setFieldsInternal(original, putFields);
    T updated = JsonUtils.readValue(JsonUtils.pojoToJson(original), entityClass);
    updated.setUpdatedBy(updatedBy);
    updated.setUpdatedAt(System.currentTimeMillis());
    EntityUpdater updater = getUpdater(original, updated, Operation.PUT);
    updater.update();
    return new PutResponse<>(Status.OK, updated, RestUtil.ENTITY_RESTORED);
  }

  public void addRelationship(UUID fromId, UUID toId, String fromEntity, String toEntity, Relationship relationship) {
    addRelationship(fromId, toId, fromEntity, toEntity, relationship, false);
  }

  public void addRelationship(
      UUID fromId, UUID toId, String fromEntity, String toEntity, Relationship relationship, boolean bidirectional) {
    addRelationship(fromId, toId, fromEntity, toEntity, relationship, null, bidirectional);
  }

  public void addRelationship(
      UUID fromId,
      UUID toId,
      String fromEntity,
      String toEntity,
      Relationship relationship,
      String json,
      boolean bidirectional) {
    UUID from = fromId;
    UUID to = toId;
    if (bidirectional && fromId.compareTo(toId) > 0) {
      // For bidirectional relationship, instead of adding two row fromId -> toId and toId -> fromId, just add one
      // row where fromId is alphabetically less than toId
      from = toId;
      to = fromId;
    }
    daoCollection.relationshipDAO().insert(from, to, fromEntity, toEntity, relationship.ordinal(), json);
  }

  public final void bulkAddToRelationship(
      UUID fromId, List<UUID> toId, String fromEntity, String toEntity, Relationship relationship) {
    daoCollection
        .relationshipDAO()
        .bulkInsertToRelationship(fromId, toId, fromEntity, toEntity, relationship.ordinal());
  }

  public List<EntityReference> findBoth(UUID entity1, String entityType1, Relationship relationship, String entity2) {
    // Find bidirectional relationship
    List<EntityReference> ids = new ArrayList<>();
    ids.addAll(findFrom(entity1, entityType1, relationship, entity2));
    ids.addAll(findTo(entity1, entityType1, relationship, entity2));
    return ids;
  }

  public List<EntityReference> findFrom(
      UUID toId, String toEntityType, Relationship relationship, String fromEntityType) {
    List<EntityRelationshipRecord> records = findFromRecords(toId, toEntityType, relationship, fromEntityType);
    return EntityUtil.getEntityReferences(records);
  }

  public List<EntityRelationshipRecord> findFromRecords(
      UUID toId, String toEntityType, Relationship relationship, String fromEntityType) {
    // When fromEntityType is null, all the relationships from any entity is returned
    return fromEntityType == null
        ? daoCollection.relationshipDAO().findFrom(toId.toString(), toEntityType, relationship.ordinal())
        : daoCollection
            .relationshipDAO()
            .findFrom(toId.toString(), toEntityType, relationship.ordinal(), fromEntityType);
  }

  public EntityReference getContainer(UUID toId) {
    return getFromEntityRef(toId, Relationship.CONTAINS, null, true);
  }

  public EntityReference getFromEntityRef(
      UUID toId, Relationship relationship, String fromEntityType, boolean mustHaveRelationship) {
    List<EntityRelationshipRecord> records = findFromRecords(toId, entityType, relationship, fromEntityType);
    ensureSingleRelationship(entityType, toId, records, relationship.value(), mustHaveRelationship);
    return !records.isEmpty()
        ? Entity.getEntityReferenceById(records.get(0).getType(), records.get(0).getId(), ALL)
        : null;
  }

  public EntityReference getToEntityRef(
      UUID fromId, Relationship relationship, String toEntityType, boolean mustHaveRelationship) {
    List<EntityRelationshipRecord> records = findToRecords(fromId, entityType, relationship, toEntityType);
    ensureSingleRelationship(entityType, fromId, records, relationship.value(), mustHaveRelationship);
    return !records.isEmpty()
        ? Entity.getEntityReferenceById(records.get(0).getType(), records.get(0).getId(), ALL)
        : null;
  }

  public void ensureSingleRelationship(
      String entityType, UUID id, List<?> relations, String relationshipName, boolean mustHaveRelationship) {
    // An entity can have only one container
    if (mustHaveRelationship && relations.isEmpty()) {
      throw new UnhandledServerException(CatalogExceptionMessage.entityTypeNotFound(entityType));
    }
    if (!mustHaveRelationship && relations.isEmpty()) {
      return;
    }
    if (relations.size() != 1) {
      LOG.warn("Possible database issues - multiple relations {} for entity {}:{}", relationshipName, entityType, id);
    }
  }

  public final List<EntityReference> findTo(
      UUID fromId, String fromEntityType, Relationship relationship, String toEntityType) {
    // When toEntityType is null, all the relationships to any entity is returned
    List<EntityRelationshipRecord> records = findToRecords(fromId, fromEntityType, relationship, toEntityType);
    return EntityUtil.getEntityReferences(records);
  }

  public final List<EntityRelationshipRecord> findToRecords(
      UUID fromId, String fromEntityType, Relationship relationship, String toEntityType) {
    // When toEntityType is null, all the relationships to any entity is returned
    return toEntityType == null
        ? daoCollection.relationshipDAO().findTo(fromId.toString(), fromEntityType, relationship.ordinal())
        : daoCollection
            .relationshipDAO()
            .findTo(fromId.toString(), fromEntityType, relationship.ordinal(), toEntityType);
  }

  public void deleteRelationship(
      UUID fromId, String fromEntityType, UUID toId, String toEntityType, Relationship relationship) {
    daoCollection
        .relationshipDAO()
        .delete(fromId.toString(), fromEntityType, toId.toString(), toEntityType, relationship.ordinal());
  }

  public void deleteTo(UUID toId, String toEntityType, Relationship relationship, String fromEntityType) {
    daoCollection.relationshipDAO().deleteTo(toId.toString(), toEntityType, relationship.ordinal(), fromEntityType);
  }

  public void deleteFrom(UUID fromId, String fromEntityType, Relationship relationship, String toEntityType) {
    // Remove relationships from original
    daoCollection.relationshipDAO().deleteFrom(fromId.toString(), fromEntityType, relationship.ordinal(), toEntityType);
  }

  public void validateUsers(List<EntityReference> entityReferences) {
    if (entityReferences != null) {
      for (EntityReference entityReference : entityReferences) {
        EntityReference ref =
            entityReference.getId() != null
                ? Entity.getEntityReferenceById(USER, entityReference.getId(), ALL)
                : Entity.getEntityReferenceByName(USER, entityReference.getFullyQualifiedName(), ALL);
        EntityUtil.copy(ref, entityReference);
      }
      entityReferences.sort(EntityUtil.compareEntityReference);
    }
  }

  public void validateRoles(List<EntityReference> roles) {
    if (roles != null) {
      for (EntityReference entityReference : roles) {
        EntityReference ref = Entity.getEntityReferenceById(Entity.ROLE, entityReference.getId(), ALL);
        EntityUtil.copy(ref, entityReference);
      }
      roles.sort(EntityUtil.compareEntityReference);
    }
  }

  void validatePolicies(List<EntityReference> policies) {
    if (policies != null) {
      for (EntityReference entityReference : policies) {
        EntityReference ref = Entity.getEntityReferenceById(Entity.POLICY, entityReference.getId(), ALL);
        EntityUtil.copy(ref, entityReference);
      }
      policies.sort(EntityUtil.compareEntityReference);
    }
  }

  public EntityReference getOwner(T entity) {
    return !supportsOwner ? null : getFromEntityRef(entity.getId(), Relationship.OWNS, null, false);
  }

  public EntityReference getDomain(T entity) {
    return getFromEntityRef(entity.getId(), Relationship.HAS, DOMAIN, false);
  }

  private List<EntityReference> getDataProducts(T entity) {
    return !supportsDataProducts ? null : findFrom(entity.getId(), entityType, Relationship.HAS, DATA_PRODUCT);
  }

  protected EntityReference getParent(T entity) {
    return getFromEntityRef(entity.getId(), Relationship.CONTAINS, entityType, false);
  }

  protected List<EntityReference> getChildren(T entity) {
    return findTo(entity.getId(), entityType, Relationship.CONTAINS, entityType);
  }

  protected List<EntityReference> getReviewers(T entity) {
    return findFrom(entity.getId(), entityType, Relationship.REVIEWS, Entity.USER);
  }

  protected List<EntityReference> getExperts(T entity) {
    return findTo(entity.getId(), entityType, Relationship.EXPERT, Entity.USER);
  }

  public EntityReference getOwner(EntityReference ref) {
    return !supportsOwner ? null : Entity.getEntityReferenceById(ref.getType(), ref.getId(), ALL);
  }

  public T inheritDomain(T entity, Fields fields, EntityInterface parent) {
    if (fields.contains(FIELD_DOMAIN) && entity.getDomain() == null) {
      entity.setDomain(parent.getDomain());
    }
    return entity;
  }

  public T inheritOwner(T entity, Fields fields, EntityInterface parent) {
    if (fields.contains(FIELD_OWNER) && entity.getOwner() == null) {
      entity.setOwner(parent.getOwner());
    }
    return entity;
  }

  public T inheritExperts(T entity, Fields fields, EntityInterface parent) {
    if (fields.contains(FIELD_EXPERTS) && nullOrEmpty(entity.getExperts())) {
      entity.setExperts(parent.getExperts());
    }
    return entity;
  }

  public T inheritReviewers(T entity, Fields fields, EntityInterface parent) {
    if (fields.contains(FIELD_REVIEWERS) && nullOrEmpty(entity.getReviewers())) {
      entity.setReviewers(parent.getReviewers());
    }
    return entity;
  }

  protected void populateOwner(EntityReference owner) {
    if (owner == null) {
      return;
    }
    EntityReference ref = validateOwner(owner);
    EntityUtil.copy(ref, owner);
  }

  protected void storeOwner(T entity, EntityReference owner) {
    if (supportsOwner && owner != null) {
      // Add relationship owner --- owns ---> ownedEntity
      LOG.info(
          "Adding owner {}:{} for entity {}:{}",
          owner.getType(),
          owner.getFullyQualifiedName(),
          entityType,
          entity.getId());
      addRelationship(owner.getId(), entity.getId(), owner.getType(), entityType, Relationship.OWNS);
    }
  }

  protected void storeDomain(T entity, EntityReference domain) {
    if (supportsDomain && domain != null) {
      // Add relationship domain --- has ---> entity
      LOG.info("Adding domain {} for entity {}:{}", domain.getFullyQualifiedName(), entityType, entity.getId());
      addRelationship(domain.getId(), entity.getId(), Entity.DOMAIN, entityType, Relationship.HAS);
    }
  }

  protected void storeDataProducts(T entity, List<EntityReference> dataProducts) {
    if (supportsDataProducts && !nullOrEmpty(dataProducts)) {
      for (EntityReference dataProduct : dataProducts) {
        // Add relationship dataProduct --- has ---> entity
        LOG.info(
            "Adding dataProduct {} for entity {}:{}", dataProduct.getFullyQualifiedName(), entityType, entity.getId());
        addRelationship(dataProduct.getId(), entity.getId(), Entity.DATA_PRODUCT, entityType, Relationship.HAS);
      }
    }
  }

  /** Remove owner relationship for a given entity */
  private void removeOwner(T entity, EntityReference owner) {
    if (EntityUtil.getId(owner) != null) {
      LOG.info("Removing owner {}:{} for entity {}", owner.getType(), owner.getFullyQualifiedName(), entity.getId());
      deleteRelationship(owner.getId(), owner.getType(), entity.getId(), entityType, Relationship.OWNS);
    }
  }

  public void updateOwner(T ownedEntity, EntityReference originalOwner, EntityReference newOwner) {
    // TODO inefficient use replace instead of delete and add and check for orig and new owners being the same
    removeOwner(ownedEntity, originalOwner);
    storeOwner(ownedEntity, newOwner);
  }

  public final Fields getFields(String fields) {
    if ("*".equals(fields)) {
      return new Fields(allowedFields, String.join(",", allowedFields));
    }
    return new Fields(allowedFields, fields);
  }

  protected final Fields getFields(Set<String> fields) {
    return new Fields(allowedFields, fields);
  }

  public final Set<String> getCommonFields(Set<String> input) {
    Set<String> result = new HashSet<>();
    for (String field : input) {
      if (allowedFields.contains(field)) {
        result.add(field);
      }
    }
    return result;
  }

  public final Set<String> getAllowedFieldsCopy() {
    return new HashSet<>(allowedFields);
  }

  protected String getCustomPropertyFQNPrefix(String entityType) {
    return FullyQualifiedName.build(entityType, "customProperties");
  }

  protected String getCustomPropertyFQN(String entityType, String propertyName) {
    return FullyQualifiedName.build(entityType, "customProperties", propertyName);
  }

  protected List<EntityReference> getIngestionPipelines(T service) {
    List<EntityRelationshipRecord> pipelines =
        findToRecords(service.getId(), entityType, Relationship.CONTAINS, Entity.INGESTION_PIPELINE);
    List<EntityReference> ingestionPipelines = new ArrayList<>();
    for (EntityRelationshipRecord entityRelationshipRecord : pipelines) {
      ingestionPipelines.add(
          Entity.getEntityReferenceById(Entity.INGESTION_PIPELINE, entityRelationshipRecord.getId(), ALL));
    }
    return ingestionPipelines;
  }

  protected void checkSystemEntityDeletion(T entity) {
    if (ProviderType.SYSTEM.equals(entity.getProvider())) { // System provided entity can't be deleted
      throw new IllegalArgumentException(
          CatalogExceptionMessage.systemEntityDeleteNotAllowed(entity.getName(), entityType));
    }
  }

  public EntityReference validateOwner(EntityReference owner) {
    if (owner == null) {
      return null;
    }
    // Entities can be only owned by team of type 'group'
    if (owner.getType().equals(Entity.TEAM)) {
      Team team = Entity.getEntity(Entity.TEAM, owner.getId(), "", ALL);
      if (!team.getTeamType().equals(CreateTeam.TeamType.GROUP)) {
        throw new IllegalArgumentException(CatalogExceptionMessage.invalidTeamOwner(team.getTeamType()));
      }
      return team.getEntityReference();
    }
    return Entity.getEntityReferenceById(owner.getType(), owner.getId(), ALL);
  }

  public EntityReference validateDomain(String domainFqn) {
    if (!supportsDomain || domainFqn == null) {
      return null;
    }
    return Entity.getEntityReferenceByName(Entity.DOMAIN, domainFqn, NON_DELETED);
  }

  /** Override this method to support downloading CSV functionality */
  public String exportToCsv(String name, String user) throws IOException {
    throw new IllegalArgumentException(csvNotSupported(entityType));
  }

  /** Load CSV provided for bulk upload */
  public CsvImportResult importFromCsv(String name, String csv, boolean dryRun, String user) throws IOException {
    throw new IllegalArgumentException(csvNotSupported(entityType));
  }

  public List<TagLabel> getAllTags(EntityInterface entity) {
    return entity.getTags();
  }

  public enum Operation {
    PUT,
    PATCH,
    SOFT_DELETE;

    public boolean isPatch() {
      return this == PATCH;
    }

    public boolean isPut() {
      return this == PUT;
    }

    public boolean isDelete() {
      return this == SOFT_DELETE;
    }
  }

  /**
   * Class that performs PUT and PATCH update operation. It takes an <i>updated</i> entity and <i>original</i> entity.
   * Performs comparison between then and updates the stored entity and also updates all the relationships. This class
   * also tracks the changes between original and updated to version the entity and produce change events. <br>
   * <br>
   * Common entity attributes such as description, displayName, owner, tags are handled by this class. Override {@code
   * entitySpecificUpdate()} to add additional entity specific fields to be updated.
   *
   * @see TableRepository.TableUpdater#entitySpecificUpdate() for example.
   */
  public class EntityUpdater {
    protected final T original;
    protected final T updated;
    protected final Operation operation;
    protected final ChangeDescription changeDescription = new ChangeDescription();
    protected boolean majorVersionChange = false;
    protected final User updatingUser;
    private boolean entityRestored = false;
    private boolean entityChanged = false;

    public EntityUpdater(T original, T updated, Operation operation) {
      this.original = original;
      this.updated = updated;
      this.operation = operation;
      this.updatingUser =
          updated.getUpdatedBy().equalsIgnoreCase(ADMIN_USER_NAME)
              ? new User().withName(ADMIN_USER_NAME).withIsAdmin(true)
              : getEntityByName(Entity.USER, updated.getUpdatedBy(), "", NON_DELETED);
    }

    /** Compare original and updated entities and perform updates. Update the entity version and track changes. */
    public final void update() {
      if (operation.isDelete()) { // DELETE Operation
        updateDeleted();
      } else { // PUT or PATCH operations
        updated.setId(original.getId());
        updateDeleted();
        updateDescription();
        updateDisplayName();
        updateOwner();
        updateExtension();
        updateTags(updated.getFullyQualifiedName(), FIELD_TAGS, original.getTags(), updated.getTags());
        updateDomain();
        updateDataProducts();
        updateExperts();
        entitySpecificUpdate();
      }

      // Store the updated entity
      storeUpdate();
    }

    public void entitySpecificUpdate() {
      // Default implementation. Override this to add any entity specific field updates
    }

    private void updateDescription() {
      if (operation.isPut() && !nullOrEmpty(original.getDescription()) && updatedByBot()) {
        // Revert change to non-empty description if it is being updated by a bot
        // This is to prevent bots from overwriting the description. Description need to be
        // updated with a PATCH request
        updated.setDescription(original.getDescription());
        return;
      }
      recordChange(FIELD_DESCRIPTION, original.getDescription(), updated.getDescription());
    }

    private void updateDeleted() {
      if (operation.isPut() || operation.isPatch()) {
        // Update operation can't set delete attributed to true. This can only be done as part of delete operation
        if (!Objects.equals(updated.getDeleted(), original.getDeleted()) && Boolean.TRUE.equals(updated.getDeleted())) {
          throw new IllegalArgumentException(CatalogExceptionMessage.readOnlyAttribute(entityType, FIELD_DELETED));
        }
        // PUT or PATCH is restoring the soft-deleted entity
        if (Boolean.TRUE.equals(original.getDeleted())) {
          updated.setDeleted(false);
          recordChange(FIELD_DELETED, true, false);
          entityRestored = true;
        }
      } else {
        recordChange(FIELD_DELETED, original.getDeleted(), updated.getDeleted());
      }
    }

    private void updateDisplayName() {
      if (operation.isPut() && !nullOrEmpty(original.getDisplayName()) && updatedByBot()) {
        // Revert change to non-empty displayName if it is being updated by a bot
        updated.setDisplayName(original.getDisplayName());
        return;
      }
      recordChange(FIELD_DISPLAY_NAME, original.getDisplayName(), updated.getDisplayName());
    }

    private void updateOwner() {
      EntityReference origOwner = original.getOwner();
      EntityReference updatedOwner = updated.getOwner();
      if ((operation.isPatch() || updatedOwner != null)
          && recordChange(FIELD_OWNER, origOwner, updatedOwner, true, entityReferenceMatch)) {
        // Update owner for all PATCH operations. For PUT operations, ownership can't be removed
        EntityRepository.this.updateOwner(original, origOwner, updatedOwner);
      } else {
        updated.setOwner(origOwner);
      }
    }

    protected void updateTags(String fqn, String fieldName, List<TagLabel> origTags, List<TagLabel> updatedTags) {
      // Remove current entity tags in the database. It will be added back later from the merged tag list.
      origTags = listOrEmpty(origTags);
      // updatedTags cannot be immutable list, as we are adding the origTags to updatedTags even if its empty.
      updatedTags = Optional.ofNullable(updatedTags).orElse(new ArrayList<>());
      if (origTags.isEmpty() && updatedTags.isEmpty()) {
        return; // Nothing to update
      }

      // Remove current entity tags in the database. It will be added back later from the merged tag list.
      daoCollection.tagUsageDAO().deleteTagsByTarget(fqn);

      if (operation.isPut()) {
        // PUT operation merges tags in the request with what already exists
        EntityUtil.mergeTags(updatedTags, origTags);
        checkMutuallyExclusive(updatedTags);
      }

      List<TagLabel> addedTags = new ArrayList<>();
      List<TagLabel> deletedTags = new ArrayList<>();
      recordListChange(fieldName, origTags, updatedTags, addedTags, deletedTags, tagLabelMatch);
      updatedTags.sort(compareTagLabel);
      applyTags(updatedTags, fqn);
    }

    private void updateExtension() {
      if (original.getExtension() == updated.getExtension()) {
        return;
      }

      if (updatedByBot() && operation == Operation.PUT) {
        // Revert extension field, if being updated by a bot with a PUT request to avoid overwriting custom extension
        updated.setExtension(original.getExtension());
        return;
      }

      List<JsonNode> added = new ArrayList<>();
      List<JsonNode> deleted = new ArrayList<>();
      JsonNode origFields = JsonUtils.valueToTree(original.getExtension());
      JsonNode updatedFields = JsonUtils.valueToTree(updated.getExtension());

      // Check for updated and deleted fields
      for (Iterator<Entry<String, JsonNode>> it = origFields.fields(); it.hasNext(); ) {
        Entry<String, JsonNode> orig = it.next();
        JsonNode updatedField = updatedFields.get(orig.getKey());
        if (updatedField == null) {
          deleted.add(JsonUtils.getObjectNode(orig.getKey(), orig.getValue()));
        } else {
          // TODO converting to a string is a hack for now because JsonNode equals issues
          recordChange(getExtensionField(orig.getKey()), orig.getValue().toString(), updatedField.toString());
        }
      }

      // Check for added fields
      for (Iterator<Entry<String, JsonNode>> it = updatedFields.fields(); it.hasNext(); ) {
        Entry<String, JsonNode> updatedField = it.next();
        JsonNode orig = origFields.get(updatedField.getKey());
        if (orig == null) {
          added.add(JsonUtils.getObjectNode(updatedField.getKey(), updatedField.getValue()));
        }
      }
      if (!added.isEmpty()) {
        fieldAdded(changeDescription, FIELD_EXTENSION, JsonUtils.pojoToJson(added));
      }
      if (!deleted.isEmpty()) {
        fieldDeleted(changeDescription, FIELD_EXTENSION, JsonUtils.pojoToJson(deleted));
      }
      removeExtension(original);
      storeExtension(updated);
    }

    private void updateDomain() {
      if (original.getDomain() == updated.getDomain()) {
        return;
      }

      EntityReference origDomain = original.getDomain();
      EntityReference updatedDomain = updated.getDomain();
      if ((operation.isPatch() || updatedDomain != null)
          && recordChange(FIELD_DOMAIN, origDomain, updatedDomain, true, entityReferenceMatch)) {
        if (origDomain != null) {
          LOG.info(
              "Removing domain {} for entity {}", origDomain.getFullyQualifiedName(), original.getFullyQualifiedName());
          deleteRelationship(origDomain.getId(), Entity.DOMAIN, original.getId(), entityType, Relationship.HAS);
        }
        if (updatedDomain != null) {
          // Add relationship owner --- owns ---> ownedEntity
          LOG.info(
              "Adding domain {} for entity {}",
              updatedDomain.getFullyQualifiedName(),
              original.getFullyQualifiedName());
          addRelationship(updatedDomain.getId(), original.getId(), Entity.DOMAIN, entityType, Relationship.HAS);
        }
      } else {
        updated.setDomain(original.getDomain());
      }
    }

    private void updateDataProducts() {
      if (!supportsDataProducts) {
        return;
      }
      List<EntityReference> origDataProducts = listOrEmpty(original.getDataProducts());
      List<EntityReference> updatedDataProducts = listOrEmpty(updated.getDataProducts());
      updateFromRelationships(
          FIELD_DATA_PRODUCTS,
          DATA_PRODUCT,
          origDataProducts,
          updatedDataProducts,
          Relationship.HAS,
          entityType,
          original.getId());
    }

    private void updateExperts() {
      List<EntityReference> origExperts = listOrEmpty(original.getExperts());
      List<EntityReference> updatedExperts = listOrEmpty(updated.getExperts());
      updateToRelationships(
          FIELD_EXPERTS,
          Entity.DATA_PRODUCT,
          original.getId(),
          Relationship.EXPERT,
          Entity.USER,
          origExperts,
          updatedExperts,
          false);
    }

    public final boolean updateVersion(Double oldVersion) {
      Double newVersion = oldVersion;
      if (majorVersionChange) {
        newVersion = nextMajorVersion(oldVersion);
      } else if (fieldsChanged()) {
        newVersion = nextVersion(oldVersion);
      }
      LOG.info(
          "{} {}->{} - Fields added {}, updated {}, deleted {}",
          original.getId(),
          oldVersion,
          newVersion,
          changeDescription.getFieldsAdded(),
          changeDescription.getFieldsUpdated(),
          changeDescription.getFieldsDeleted());
      changeDescription.withPreviousVersion(oldVersion);
      updated.setVersion(newVersion);
      updated.setChangeDescription(changeDescription);
      return !newVersion.equals(oldVersion);
    }

    public boolean fieldsChanged() {
      return !changeDescription.getFieldsAdded().isEmpty()
          || !changeDescription.getFieldsUpdated().isEmpty()
          || !changeDescription.getFieldsDeleted().isEmpty();
    }

    public boolean isEntityRestored() {
      return entityRestored;
    }

    public final <K> boolean recordChange(String field, K orig, K updated) {
      return recordChange(field, orig, updated, false, objectMatch, true);
    }

    public final <K> boolean recordChange(String field, K orig, K updated, boolean jsonValue) {
      return recordChange(field, orig, updated, jsonValue, objectMatch, true);
    }

    public final <K> boolean recordChange(
        String field, K orig, K updated, boolean jsonValue, BiPredicate<K, K> typeMatch) {
      return recordChange(field, orig, updated, jsonValue, typeMatch, true);
    }

    public final <K> boolean recordChange(
        String field, K orig, K updated, boolean jsonValue, BiPredicate<K, K> typeMatch, boolean updateVersion) {
      if (orig == updated) {
        return false;
      }
      if (!updateVersion && entityChanged) {
        return false;
      }
      FieldChange fieldChange =
          new FieldChange()
              .withName(field)
              .withOldValue(jsonValue ? JsonUtils.pojoToJson(orig) : orig)
              .withNewValue(jsonValue ? JsonUtils.pojoToJson(updated) : updated);
      if (orig == null) {
        entityChanged = true;
        if (updateVersion) {
          changeDescription.getFieldsAdded().add(fieldChange);
        }
        return true;
      } else if (updated == null) {
        entityChanged = true;
        if (updateVersion) {
          changeDescription.getFieldsDeleted().add(fieldChange);
        }
        return true;
      } else if (!typeMatch.test(orig, updated)) {
        entityChanged = true;
        if (updateVersion) {
          changeDescription.getFieldsUpdated().add(fieldChange);
        }
        return true;
      }
      return false;
    }

    public final <K> boolean recordListChange(
        String field,
        List<K> origList,
        List<K> updatedList,
        List<K> addedItems,
        List<K> deletedItems,
        BiPredicate<K, K> typeMatch) {
      origList = listOrEmpty(origList);
      updatedList = listOrEmpty(updatedList);
      List<K> updatedItems = new ArrayList<>();

      for (K stored : origList) {
        // If an entry in the original list is not in updated list, then it is deleted during update
        K u = updatedList.stream().filter(c -> typeMatch.test(c, stored)).findAny().orElse(null);
        if (u == null) {
          deletedItems.add(stored);
        }
      }

      for (K U : updatedList) {
        // If an entry in the updated list is not in original list, then it is added during update
        K stored = origList.stream().filter(c -> typeMatch.test(c, U)).findAny().orElse(null);
        if (stored == null) { // New entry added
          addedItems.add(U);
        } else if (!typeMatch.test(stored, U)) {
          updatedItems.add(U);
        }
      }
      if (!addedItems.isEmpty()) {
        fieldAdded(changeDescription, field, JsonUtils.pojoToJson(addedItems));
      }
      if (!updatedItems.isEmpty()) {
        fieldUpdated(changeDescription, field, JsonUtils.pojoToJson(origList), JsonUtils.pojoToJson(updatedItems));
      }
      if (!deletedItems.isEmpty()) {
        fieldDeleted(changeDescription, field, JsonUtils.pojoToJson(deletedItems));
      }
      return !addedItems.isEmpty() || !deletedItems.isEmpty();
    }

    /**
     * Remove `fromEntityType:fromId` -- `relationType` ---> `toEntityType:origToRefs` Add `fromEntityType:fromId` --
     * `relationType` ---> `toEntityType:updatedToRefs` and record it as change for entity field `field`.
     *
     * <p>When `bidirectional` is set to true, relationship from both side are replaced
     */
    public final void updateToRelationships(
        String field,
        String fromEntityType,
        UUID fromId,
        Relationship relationshipType,
        String toEntityType,
        List<EntityReference> origToRefs,
        List<EntityReference> updatedToRefs,
        boolean bidirectional) {
      List<EntityReference> added = new ArrayList<>();
      List<EntityReference> deleted = new ArrayList<>();
      if (!recordListChange(field, origToRefs, updatedToRefs, added, deleted, entityReferenceMatch)) {
        return; // No changes between original and updated.
      }
      // Remove relationships from original
      deleteFrom(fromId, fromEntityType, relationshipType, toEntityType);
      if (bidirectional) {
        deleteTo(fromId, fromEntityType, relationshipType, toEntityType);
      }
      // Add relationships from updated
      for (EntityReference ref : updatedToRefs) {
        addRelationship(fromId, ref.getId(), fromEntityType, toEntityType, relationshipType, bidirectional);
      }
      updatedToRefs.sort(EntityUtil.compareEntityReference);
      origToRefs.sort(EntityUtil.compareEntityReference);
    }

    public final void updateToRelationship(
        String field,
        String fromEntityType,
        UUID fromId,
        Relationship relationshipType,
        String toEntityType,
        EntityReference origToRef,
        EntityReference updatedToRef,
        boolean bidirectional) {
      if (!recordChange(field, origToRef, updatedToRef, true, entityReferenceMatch)) {
        return; // No changes between original and updated.
      }
      // Remove relationships from original
      deleteFrom(fromId, fromEntityType, relationshipType, toEntityType);
      if (bidirectional) {
        deleteTo(fromId, fromEntityType, relationshipType, toEntityType);
      }
      // Add relationships from updated
      addRelationship(fromId, updatedToRef.getId(), fromEntityType, toEntityType, relationshipType, bidirectional);
    }

    /**
     * Remove `fromEntityType:origFromRefs` -- `relationType` ---> `toEntityType:toId` Add
     * `fromEntityType:updatedFromRefs` -- `relationType` ---> `toEntityType:toId` and record it as change for entity
     * field `field`.
     */
    public final void updateFromRelationships(
        String field,
        String fromEntityType,
        List<EntityReference> originFromRefs,
        List<EntityReference> updatedFromRefs,
        Relationship relationshipType,
        String toEntityType,
        UUID toId) {
      List<EntityReference> added = new ArrayList<>();
      List<EntityReference> deleted = new ArrayList<>();
      if (!recordListChange(field, originFromRefs, updatedFromRefs, added, deleted, entityReferenceMatch)) {
        return; // No changes between original and updated.
      }
      // Remove relationships from original
      deleteTo(toId, toEntityType, relationshipType, fromEntityType);

      // Add relationships from updated
      for (EntityReference ref : updatedFromRefs) {
        addRelationship(ref.getId(), toId, fromEntityType, toEntityType, relationshipType);
      }
      updatedFromRefs.sort(EntityUtil.compareEntityReference);
      originFromRefs.sort(EntityUtil.compareEntityReference);
    }

    public final void updateFromRelationship(
        String field,
        String fromEntityType,
        EntityReference originFromRef,
        EntityReference updatedFromRef,
        Relationship relationshipType,
        String toEntityType,
        UUID toId) {
      if (!recordChange(field, originFromRef, updatedFromRef, true, entityReferenceMatch)) {
        return; // No changes between original and updated.
      }
      // Remove relationships from original
      deleteTo(toId, toEntityType, relationshipType, fromEntityType);

      // Add relationships from updated
      addRelationship(updatedFromRef.getId(), toId, fromEntityType, toEntityType, relationshipType);
    }

    public final void storeUpdate() {
      if (updateVersion(original.getVersion())) { // Update changed the entity version
        storeOldVersion(); // Store old version for listing previous versions of the entity
        storeNewVersion(); // Store the update version of the entity
      } else if (entityChanged) {
        storeNewVersion();
      } else { // Update did not change the entity version
        updated.setUpdatedBy(original.getUpdatedBy());
        updated.setUpdatedAt(original.getUpdatedAt());
      }
    }

    private void storeOldVersion() {
      String extensionName = EntityUtil.getVersionExtension(entityType, original.getVersion());
      daoCollection
          .entityExtensionDAO()
          .insert(original.getId().toString(), extensionName, entityType, JsonUtils.pojoToJson(original));
    }

    private void storeNewVersion() {
      EntityRepository.this.storeEntity(updated, true);
    }

    public final boolean updatedByBot() {
      return Boolean.TRUE.equals(updatingUser.getIsBot());
    }
  }

  /** Handle column-specific updates for entities such as Tables, Containers' dataModel or Dashboard Model Entities. */
  abstract class ColumnEntityUpdater extends EntityUpdater {

    protected ColumnEntityUpdater(T original, T updated, Operation operation) {
      super(original, updated, operation);
    }

    public void updateColumns(
        String fieldName,
        List<Column> origColumns,
        List<Column> updatedColumns,
        BiPredicate<Column, Column> columnMatch) {
      List<Column> deletedColumns = new ArrayList<>();
      List<Column> addedColumns = new ArrayList<>();
      recordListChange(fieldName, origColumns, updatedColumns, addedColumns, deletedColumns, columnMatch);
      // carry forward tags and description if deletedColumns matches added column
      Map<String, Column> addedColumnMap =
          addedColumns.stream().collect(Collectors.toMap(Column::getName, Function.identity()));

      for (Column deleted : deletedColumns) {
        if (addedColumnMap.containsKey(deleted.getName())) {
          Column addedColumn = addedColumnMap.get(deleted.getName());
          if (nullOrEmpty(addedColumn.getDescription())) {
            addedColumn.setDescription(deleted.getDescription());
          }
          if (nullOrEmpty(addedColumn.getTags()) && nullOrEmpty(deleted.getTags())) {
            addedColumn.setTags(deleted.getTags());
          }
        }
      }

      // Delete tags related to deleted columns
      deletedColumns.forEach(
          deleted -> daoCollection.tagUsageDAO().deleteTagsByTarget(deleted.getFullyQualifiedName()));

      // Add tags related to newly added columns
      for (Column added : addedColumns) {
        applyTags(added.getTags(), added.getFullyQualifiedName());
      }

      // Carry forward the user generated metadata from existing columns to new columns
      for (Column updated : updatedColumns) {
        // Find stored column matching name, data type and ordinal position
        Column stored = origColumns.stream().filter(c -> columnMatch.test(c, updated)).findAny().orElse(null);
        if (stored == null) { // New column added
          continue;
        }

        updateColumnDescription(stored, updated);
        updateColumnDisplayName(stored, updated);
        updateColumnDataLength(stored, updated);
        updateColumnPrecision(stored, updated);
        updateColumnScale(stored, updated);
        updateTags(
            stored.getFullyQualifiedName(),
            EntityUtil.getFieldName(fieldName, updated.getName(), FIELD_TAGS),
            stored.getTags(),
            updated.getTags());
        updateColumnConstraint(stored, updated);

        if (updated.getChildren() != null && stored.getChildren() != null) {
          String childrenFieldName = EntityUtil.getFieldName(fieldName, updated.getName());
          updateColumns(childrenFieldName, stored.getChildren(), updated.getChildren(), columnMatch);
        }
      }

      majorVersionChange = majorVersionChange || !deletedColumns.isEmpty();
    }

    private void updateColumnDescription(Column origColumn, Column updatedColumn) {
      if (operation.isPut() && !nullOrEmpty(origColumn.getDescription()) && updatedByBot()) {
        // Revert the non-empty task description if being updated by a bot
        updatedColumn.setDescription(origColumn.getDescription());
        return;
      }
      String columnField = getColumnField(origColumn, FIELD_DESCRIPTION);
      recordChange(columnField, origColumn.getDescription(), updatedColumn.getDescription());
    }

    private void updateColumnDisplayName(Column origColumn, Column updatedColumn) {
      if (operation.isPut() && !nullOrEmpty(origColumn.getDisplayName()) && updatedByBot()) {
        // Revert the non-empty task display name if being updated by a bot
        updatedColumn.setDisplayName(origColumn.getDisplayName());
        return;
      }
      String columnField = getColumnField(origColumn, FIELD_DISPLAY_NAME);
      recordChange(columnField, origColumn.getDisplayName(), updatedColumn.getDisplayName());
    }

    private void updateColumnConstraint(Column origColumn, Column updatedColumn) {
      String columnField = getColumnField(origColumn, "constraint");
      recordChange(columnField, origColumn.getConstraint(), updatedColumn.getConstraint());
    }

    protected void updateColumnDataLength(Column origColumn, Column updatedColumn) {
      String columnField = getColumnField(origColumn, "dataLength");
      boolean updated = recordChange(columnField, origColumn.getDataLength(), updatedColumn.getDataLength());
      if (updated
          && (origColumn.getDataLength() == null || updatedColumn.getDataLength() < origColumn.getDataLength())) {
        // The data length of a column was reduced or added. Treat it as backward-incompatible change
        majorVersionChange = true;
      }
    }

    private void updateColumnPrecision(Column origColumn, Column updatedColumn) {
      String columnField = getColumnField(origColumn, "precision");
      boolean updated = recordChange(columnField, origColumn.getPrecision(), updatedColumn.getPrecision());
      if (origColumn.getPrecision() != null
          && updated
          && updatedColumn.getPrecision() < origColumn.getPrecision()) { // Previously precision was set
        // The precision was reduced. Treat it as backward-incompatible change
        majorVersionChange = true;
      }
    }

    private void updateColumnScale(Column origColumn, Column updatedColumn) {
      String columnField = getColumnField(origColumn, "scale");
      boolean updated = recordChange(columnField, origColumn.getScale(), updatedColumn.getScale());
      if (origColumn.getScale() != null
          && updated
          && updatedColumn.getScale() < origColumn.getScale()) { // Previously scale was set
        // The scale was reduced. Treat it as backward-incompatible change
        majorVersionChange = true;
      }
    }
  }

  static class EntityLoaderWithName extends CacheLoader<Pair<String, String>, EntityInterface> {
    @Override
    public EntityInterface load(@CheckForNull Pair<String, String> fqnPair) throws IOException {
      String entityType = fqnPair.getLeft();
      String fqn = fqnPair.getRight();
      EntityRepository<? extends EntityInterface> repository = Entity.getEntityRepository(entityType);
      return repository.getDao().findEntityByName(fqn, ALL);
    }
  }

  static class EntityLoaderWithId extends CacheLoader<Pair<String, UUID>, EntityInterface> {
    @Override
    public EntityInterface load(@CheckForNull Pair<String, UUID> idPair) throws IOException {
      String entityType = idPair.getLeft();
      UUID id = idPair.getRight();
      EntityRepository<? extends EntityInterface> repository = Entity.getEntityRepository(entityType);
      return repository.getDao().findEntityById(id, ALL);
    }
  }
}<|MERGE_RESOLUTION|>--- conflicted
+++ resolved
@@ -85,12 +85,8 @@
 import javax.ws.rs.core.UriInfo;
 import lombok.Getter;
 import lombok.extern.slf4j.Slf4j;
-<<<<<<< HEAD
-=======
 import org.apache.commons.lang3.tuple.ImmutablePair;
 import org.apache.commons.lang3.tuple.Pair;
-import org.jdbi.v3.sqlobject.transaction.Transaction;
->>>>>>> 3cc15e6d
 import org.openmetadata.common.utils.CommonUtil;
 import org.openmetadata.schema.EntityInterface;
 import org.openmetadata.schema.api.VoteRequest;
@@ -393,13 +389,8 @@
   }
 
   /** Initialize a given entity if it does not exist. */
-<<<<<<< HEAD
-  @JdbiUnitOfWork
-  public void initializeEntity(T entity) throws IOException {
-=======
   @Transaction
   public void initializeEntity(T entity) {
->>>>>>> 3cc15e6d
     String existingJson = dao.findJsonByFqn(entity.getFullyQualifiedName(), ALL);
     if (existingJson != null) {
       LOG.info("{} {} is already initialized", entityType, entity.getFullyQualifiedName());
@@ -418,23 +409,12 @@
     return new EntityUpdater(original, updated, operation);
   }
 
-<<<<<<< HEAD
   @JdbiUnitOfWork
-  public final T get(UriInfo uriInfo, UUID id, Fields fields) throws IOException {
-    return get(uriInfo, id, fields, NON_DELETED);
-  }
-
-  @JdbiUnitOfWork
-  public final T get(UriInfo uriInfo, UUID id, Fields fields, Include include) throws IOException {
-    T entity = dao.findEntityById(id, include);
-=======
-  @Transaction
   public final T get(UriInfo uriInfo, UUID id, Fields fields) {
     return get(uriInfo, id, fields, NON_DELETED, false);
   }
 
   /** Used for getting an entity with a set of requested fields */
-  @Transaction
   public final T get(UriInfo uriInfo, UUID id, Fields fields, Include include, boolean fromCache) {
     if (!fromCache) {
       // Clear the cache and always get the entity from the database to ensure read-after-write consistency
@@ -442,7 +422,6 @@
     }
     // Find the entity from the cache. Set all the fields that are not already set
     T entity = find(id, include);
->>>>>>> 3cc15e6d
     setFieldsInternal(entity, fields);
     setInheritedFields(entity, fields);
 
@@ -478,28 +457,7 @@
     }
   }
 
-<<<<<<< HEAD
-  @JdbiUnitOfWork
-  public final T findOrNull(UUID id, String fields, Include include) throws IOException {
-    String json = dao.findJsonById(id, include);
-    return json == null ? null : setFieldsInternal(JsonUtils.readValue(json, entityClass), getFields(fields));
-  }
-
-  @JdbiUnitOfWork
-  public T getByName(UriInfo uriInfo, String fqn, Fields fields) throws IOException {
-    return getByName(uriInfo, fqn, fields, NON_DELETED);
-  }
-
-  @JdbiUnitOfWork
-  public final T getByName(UriInfo uriInfo, String fqn, Fields fields, Include include) throws IOException {
-    return withHref(uriInfo, setFieldsInternal(dao.findEntityByName(fqn, include), fields));
-  }
-
-  @JdbiUnitOfWork
-  public final T findByNameOrNull(String fqn, String fields, Include include) {
-    String json = dao.findJsonByFqn(fqn, include);
-=======
-  @Transaction
+  
   public T getByName(UriInfo uriInfo, String fqn, Fields fields) {
     return getByName(uriInfo, fqn, fields, NON_DELETED, false);
   }
@@ -524,15 +482,12 @@
     return withHref(uriInfo, entityClone);
   }
 
-  @Transaction
   public final EntityReference getReferenceByName(String fqn, Include include) {
     fqn = quoteFqn ? EntityInterfaceUtil.quoteName(fqn) : fqn;
     return findByName(fqn, include).getEntityReference();
   }
 
-  @Transaction
   public T findByNameOrNull(String fqn, Include include) {
->>>>>>> 3cc15e6d
     try {
       return findByName(fqn, include);
     } catch (EntityNotFoundException e) {
@@ -540,10 +495,6 @@
     }
   }
 
-<<<<<<< HEAD
-  @JdbiUnitOfWork
-  public final List<T> listAll(Fields fields, ListFilter filter) throws IOException {
-=======
   /**
    * Find method is used for getting an entity only with core fields stored as JSON without any relational fields set
    */
@@ -563,9 +514,7 @@
     }
   }
 
-  @Transaction
   public final List<T> listAll(Fields fields, ListFilter filter) {
->>>>>>> 3cc15e6d
     // forward scrolling, if after == null then first page is being asked
     List<String> jsons = dao.listAfter(filter, Integer.MAX_VALUE, "");
     List<T> entities = new ArrayList<>();
@@ -577,14 +526,7 @@
     return entities;
   }
 
-<<<<<<< HEAD
-  @JdbiUnitOfWork
-  public ResultList<T> listAfter(UriInfo uriInfo, Fields fields, ListFilter filter, int limitParam, String after)
-      throws IOException {
-=======
-  @Transaction
   public ResultList<T> listAfter(UriInfo uriInfo, Fields fields, ListFilter filter, int limitParam, String after) {
->>>>>>> 3cc15e6d
     int total = dao.listCount(filter);
     List<T> entities = new ArrayList<>();
     if (limitParam > 0) {
@@ -642,14 +584,7 @@
     }
   }
 
-<<<<<<< HEAD
-  @JdbiUnitOfWork
-  public ResultList<T> listBefore(UriInfo uriInfo, Fields fields, ListFilter filter, int limitParam, String before)
-      throws IOException {
-=======
-  @Transaction
   public ResultList<T> listBefore(UriInfo uriInfo, Fields fields, ListFilter filter, int limitParam, String before) {
->>>>>>> 3cc15e6d
     // Reverse scrolling - Get one extra result used for computing before cursor
     List<String> jsons = dao.listBefore(filter, limitParam + 1, RestUtil.decodeCursor(before));
 
@@ -671,13 +606,7 @@
     return getResultList(entities, beforeCursor, afterCursor, total);
   }
 
-<<<<<<< HEAD
-  @JdbiUnitOfWork
-  public T getVersion(UUID id, String version) throws IOException {
-=======
-  @Transaction
   public T getVersion(UUID id, String version) {
->>>>>>> 3cc15e6d
     Double requestedVersion = Double.parseDouble(version);
     String extension = EntityUtil.getVersionExtension(entityType, requestedVersion);
 
@@ -695,13 +624,7 @@
         CatalogExceptionMessage.entityVersionNotFound(entityType, id, requestedVersion));
   }
 
-<<<<<<< HEAD
-  @JdbiUnitOfWork
-  public EntityHistory listVersions(UUID id) throws IOException {
-=======
-  @Transaction
   public EntityHistory listVersions(UUID id) {
->>>>>>> 3cc15e6d
     T latest = setFieldsInternal(dao.findEntityById(id, ALL), putFields);
     String extensionPrefix = EntityUtil.getVersionExtensionPrefix(entityType);
     List<ExtensionRecord> records = daoCollection.entityExtensionDAO().getExtensions(id.toString(), extensionPrefix);
@@ -721,13 +644,7 @@
     return entity;
   }
 
-<<<<<<< HEAD
-  @JdbiUnitOfWork
-  public final T createInternal(T entity) throws IOException {
-=======
-  @Transaction
   public final T createInternal(T entity) {
->>>>>>> 3cc15e6d
     prepareInternal(entity);
     return createNewEntity(entity);
   }
@@ -789,13 +706,7 @@
     return response;
   }
 
-<<<<<<< HEAD
-  @JdbiUnitOfWork
-  public final PutResponse<T> createOrUpdateInternal(UriInfo uriInfo, T updated) throws IOException {
-=======
-  @Transaction
   public final PutResponse<T> createOrUpdateInternal(UriInfo uriInfo, T updated) {
->>>>>>> 3cc15e6d
     T original = JsonUtils.readValue(dao.findJsonByFqn(updated.getFullyQualifiedName(), ALL), entityClass);
     if (original == null) { // If an original entity does not exist then create it, else update
       return new PutResponse<>(Status.CREATED, withHref(uriInfo, createNewEntity(updated)), RestUtil.ENTITY_CREATED);
@@ -815,13 +726,8 @@
     // For example ingestion pipeline creates a pipeline in AirFlow.
   }
 
-<<<<<<< HEAD
-  @JdbiUnitOfWork
-  public PutResponse<T> update(UriInfo uriInfo, T original, T updated) throws IOException {
-=======
-  @Transaction
+ @JdbiUnitOfWork
   public PutResponse<T> update(UriInfo uriInfo, T original, T updated) {
->>>>>>> 3cc15e6d
     // Get all the fields in the original entity that can be updated during PUT operation
     setFieldsInternal(original, putFields);
 
@@ -838,13 +744,8 @@
     return new PutResponse<>(Status.OK, withHref(uriInfo, updated), change);
   }
 
-<<<<<<< HEAD
-  @JdbiUnitOfWork
-  public final PatchResponse<T> patch(UriInfo uriInfo, UUID id, String user, JsonPatch patch) throws IOException {
-=======
-  @Transaction
+ @JdbiUnitOfWork
   public final PatchResponse<T> patch(UriInfo uriInfo, UUID id, String user, JsonPatch patch) {
->>>>>>> 3cc15e6d
     // Get all the fields in the original entity that can be updated during PATCH operation
     T original = setFieldsInternal(dao.findEntityById(id), patchFields);
     setInheritedFields(original, patchFields);
@@ -865,13 +766,8 @@
     return new PatchResponse<>(Status.OK, withHref(uriInfo, updated), change);
   }
 
-<<<<<<< HEAD
   @JdbiUnitOfWork
-  public PutResponse<T> addFollower(String updatedBy, UUID entityId, UUID userId) throws IOException {
-=======
-  @Transaction
   public PutResponse<T> addFollower(String updatedBy, UUID entityId, UUID userId) {
->>>>>>> 3cc15e6d
     // Get entity
     T entity = dao.findEntityById(entityId);
 
@@ -903,14 +799,8 @@
     return new PutResponse<>(Status.OK, changeEvent, RestUtil.ENTITY_FIELDS_CHANGED);
   }
 
-<<<<<<< HEAD
   @JdbiUnitOfWork
-  public PutResponse<T> updateVote(String updatedBy, UUID entityId, VoteRequest request) throws IOException {
-    // Get entity
-=======
-  @Transaction
   public PutResponse<T> updateVote(String updatedBy, UUID entityId, VoteRequest request) {
->>>>>>> 3cc15e6d
     T originalEntity = dao.findEntityById(entityId);
 
     // Validate User
@@ -977,13 +867,7 @@
     // For example ingestion pipeline deletes a pipeline in AirFlow.
   }
 
-<<<<<<< HEAD
-  private DeleteResponse<T> delete(String updatedBy, T original, boolean recursive, boolean hardDelete)
-      throws IOException {
-
-=======
   private DeleteResponse<T> delete(String updatedBy, T original, boolean recursive, boolean hardDelete) {
->>>>>>> 3cc15e6d
     checkSystemEntityDeletion(original);
     preDelete(original);
     setFieldsInternal(original, putFields);
@@ -1017,14 +901,8 @@
     return delete(updatedBy, entity, recursive, hardDelete);
   }
 
-<<<<<<< HEAD
   @JdbiUnitOfWork
-  public final DeleteResponse<T> deleteInternal(String updatedBy, UUID id, boolean recursive, boolean hardDelete)
-      throws IOException {
-=======
-  @Transaction
   public final DeleteResponse<T> deleteInternal(String updatedBy, UUID id, boolean recursive, boolean hardDelete) {
->>>>>>> 3cc15e6d
     // Validate entity
 
     T entity = dao.findEntityById(id, ALL);
@@ -1092,11 +970,6 @@
     dao.delete(id);
   }
 
-<<<<<<< HEAD
-  @JdbiUnitOfWork
-  public PutResponse<T> deleteFollower(String updatedBy, UUID entityId, UUID userId) throws IOException {
-    T entity = dao.findEntityById(entityId);
-=======
   private void invalidate(T entity) {
     CACHE_WITH_ID.invalidate(new ImmutablePair<>(entityType, entity.getId()));
     CACHE_WITH_NAME.invalidate(new ImmutablePair<>(entityType, entity.getFullyQualifiedName()));
@@ -1105,7 +978,6 @@
   @Transaction
   public PutResponse<T> deleteFollower(String updatedBy, UUID entityId, UUID userId) {
     T entity = find(entityId, NON_DELETED);
->>>>>>> 3cc15e6d
 
     // Validate follower
     EntityReference user = Entity.getEntityReferenceById(Entity.USER, userId, NON_DELETED);
