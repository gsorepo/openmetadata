--- conflicted
+++ resolved
@@ -1196,11 +1196,7 @@
     }
     // Entities can be only owned by team of type 'group'
     if (owner.getType().equals(Entity.TEAM)) {
-<<<<<<< HEAD
-      Team team = getEntity(Entity.TEAM, owner.getId(), Fields.EMPTY_FIELDS, ALL);
-=======
       Team team = Entity.getEntity(Entity.TEAM, owner.getId(), "", ALL);
->>>>>>> 7ae09131
       if (!team.getTeamType().equals(CreateTeam.TeamType.GROUP)) {
         throw new IllegalArgumentException(CatalogExceptionMessage.invalidTeamOwner(team.getTeamType()));
       }
