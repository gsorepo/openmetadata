--- conflicted
+++ resolved
@@ -204,13 +204,9 @@
   /** Fields that can be updated during PUT operation */
   @Getter protected final Fields putFields;
 
-<<<<<<< HEAD
   protected boolean supportsSearchIndex = false;
-
-  EntityRepository(
-=======
+  
   protected EntityRepository(
->>>>>>> a3ca8b6e
       String collectionPath,
       String entityType,
       Class<T> entityClass,
