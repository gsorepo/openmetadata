/*
 *  Copyright 2021 Collate
 *  Licensed under the Apache License, Version 2.0 (the "License");
 *  you may not use this file except in compliance with the License.
 *  You may obtain a copy of the License at
 *  http://www.apache.org/licenses/LICENSE-2.0
 *  Unless required by applicable law or agreed to in writing, software
 *  distributed under the License is distributed on an "AS IS" BASIS,
 *  WITHOUT WARRANTIES OR CONDITIONS OF ANY KIND, either express or implied.
 *  See the License for the specific language governing permissions and
 *  limitations under the License.
 */

package org.openmetadata.service.jdbi3;

import java.util.Comparator;
import java.util.List;
import lombok.extern.slf4j.Slf4j;
import org.openmetadata.schema.entity.events.EventFilterRule;
import org.openmetadata.schema.entity.events.EventSubscription;
import org.openmetadata.service.Entity;
import org.openmetadata.service.events.scheduled.EventSubscriptionScheduler;
import org.openmetadata.service.events.subscription.AlertUtil;
import org.openmetadata.service.resources.events.subscription.EventSubscriptionResource;
import org.openmetadata.service.util.EntityUtil.Fields;

@Slf4j
public class EventSubscriptionRepository extends EntityRepository<EventSubscription> {
  static final String ALERT_PATCH_FIELDS = "trigger,enabled,batchSize,timeout";
  static final String ALERT_UPDATE_FIELDS = "trigger,enabled,batchSize,timeout,filteringRules";

  public EventSubscriptionRepository() {
    super(
        EventSubscriptionResource.COLLECTION_PATH,
        Entity.EVENT_SUBSCRIPTION,
        EventSubscription.class,
        Entity.getCollectionDAO().eventSubscriptionDAO(),
        ALERT_PATCH_FIELDS,
        ALERT_UPDATE_FIELDS);
  }

  @Override
  public void setFields(EventSubscription entity, Fields fields) {
    if (entity.getStatusDetails() == null) {
      entity.withStatusDetails(
<<<<<<< HEAD
          fields.contains("statusDetails")
              ? EventSubscriptionScheduler.getInstance().getStatusForEventSubscription(entity.getId())
              : null);
=======
          fields.contains("statusDetails") ? getStatusForEventSubscription(entity.getId()) : null);
>>>>>>> 123ed599
    }
  }

  @Override
  public void clearFields(EventSubscription entity, Fields fields) {
    entity.withStatusDetails(fields.contains("statusDetails") ? entity.getStatusDetails() : null);
  }

  @Override
  public void prepare(EventSubscription entity, boolean update) {
    validateFilterRules(entity);
  }

  private void validateFilterRules(EventSubscription entity) {
    // Resolve JSON blobs into Rule object and perform schema based validation
    if (entity.getFilteringRules() != null) {
      List<EventFilterRule> rules = entity.getFilteringRules().getRules();
      // Validate all the expressions in the rule
      for (EventFilterRule rule : rules) {
        AlertUtil.validateExpression(rule.getCondition(), Boolean.class);
      }
      rules.sort(Comparator.comparing(EventFilterRule::getName));
    }
  }

  @Override
  public void storeEntity(EventSubscription entity, boolean update) {
    store(entity, update);
  }

  @Override
  public void storeRelationships(EventSubscription entity) {
    // No relationships to store beyond what is stored in the super class
  }

<<<<<<< HEAD
=======
  private SubscriptionPublisher getPublisher(UUID id) {
    return subscriptionPublisherMap.get(id);
  }

  @Transaction
  public void addSubscriptionPublisher(EventSubscription eventSubscription) {
    switch (eventSubscription.getAlertType()) {
      case CHANGE_EVENT:
        SubscriptionPublisher publisher =
            AlertUtil.getNotificationsPublisher(eventSubscription, daoCollection);
        if (Boolean.FALSE.equals(
            eventSubscription
                .getEnabled())) { // Only add webhook that is enabled for publishing events
          eventSubscription.setStatusDetails(
              getSubscriptionStatusAtCurrentTime(SubscriptionStatus.Status.DISABLED));
        } else {
          eventSubscription.setStatusDetails(
              getSubscriptionStatusAtCurrentTime(SubscriptionStatus.Status.ACTIVE));
          BatchEventProcessor<EventPubSub.ChangeEventHolder> processor =
              EventPubSub.addEventHandler(publisher);
          publisher.setProcessor(processor);
        }
        subscriptionPublisherMap.put(eventSubscription.getId(), publisher);
        LOG.info(
            "Webhook publisher subscription started as {} : status {}",
            eventSubscription.getName(),
            eventSubscription.getStatusDetails().getStatus());
        break;
      case DATA_INSIGHT_REPORT:
        if (Boolean.TRUE.equals(eventSubscription.getEnabled())) {
          ReportsHandler.getInstance().addDataReportConfig(eventSubscription);
        }
        break;
      default:
        throw new IllegalArgumentException(INVALID_ALERT);
    }
  }

  private SubscriptionStatus getSubscriptionStatusAtCurrentTime(SubscriptionStatus.Status status) {
    return new SubscriptionStatus().withStatus(status).withTimestamp(System.currentTimeMillis());
  }

  @Transaction
  @SneakyThrows
  public void updateEventSubscription(EventSubscription eventSubscription) {
    switch (eventSubscription.getAlertType()) {
      case CHANGE_EVENT:
        if (Boolean.TRUE.equals(
            eventSubscription.getEnabled())) { // Only add webhook that is enabled for publishing
          // If there was a previous webhook either in disabled state or stopped due
          // to errors, update it and restart publishing
          SubscriptionPublisher previousPublisher = getPublisher(eventSubscription.getId());
          if (previousPublisher == null) {
            if (!ACTIVITY_FEED.equals(eventSubscription.getSubscriptionType())) {
              addSubscriptionPublisher(eventSubscription);
            }
            return;
          }

          // Update the existing publisher
          deleteEventSubscriptionPublisher(eventSubscription);
          addSubscriptionPublisher(eventSubscription);
        } else {
          // Remove the webhook publisher
          removeProcessorForEventSubscription(
              eventSubscription.getId(),
              getSubscriptionStatusAtCurrentTime(SubscriptionStatus.Status.DISABLED));
        }
        break;
      case DATA_INSIGHT_REPORT:
        ReportsHandler.getInstance().updateDataReportConfig(eventSubscription);
        break;
      default:
        throw new IllegalArgumentException(INVALID_ALERT);
    }
  }

  @Transaction
  public void removeProcessorForEventSubscription(UUID id, SubscriptionStatus reasonForRemoval)
      throws InterruptedException {
    SubscriptionPublisher publisher = subscriptionPublisherMap.get(id);
    if (publisher != null) {
      publisher.getProcessor().halt();
      publisher.awaitShutdown();
      EventPubSub.removeProcessor(publisher.getProcessor());
      publisher.getEventSubscription().setStatusDetails(reasonForRemoval);
      LOG.info("Webhook publisher deleted for {}", publisher.getEventSubscription().getName());
    }
  }

  @Transaction
  public void deleteEventSubscriptionPublisher(EventSubscription deletedEntity)
      throws InterruptedException, SchedulerException {
    switch (deletedEntity.getAlertType()) {
      case CHANGE_EVENT -> {
        SubscriptionPublisher publisher = subscriptionPublisherMap.remove(deletedEntity.getId());
        if (publisher != null && publisher.getProcessor() != null) {
          publisher.getProcessor().halt();
          publisher.awaitShutdown();
          EventPubSub.removeProcessor(publisher.getProcessor());
          LOG.info("Webhook publisher deleted for {}", publisher.getEventSubscription().getName());
        }
      }
      case DATA_INSIGHT_REPORT -> ReportsHandler.getInstance()
          .deleteDataReportConfig(deletedEntity);
      default -> throw new IllegalArgumentException(INVALID_ALERT);
    }
  }

  public SubscriptionStatus getStatusForEventSubscription(UUID id) {
    SubscriptionPublisher publisher = subscriptionPublisherMap.get(id);
    if (publisher != null) {
      return publisher.getEventSubscription().getStatusDetails();
    }
    return null;
  }

>>>>>>> 123ed599
  @Override
  public EventSubscriptionUpdater getUpdater(
      EventSubscription original, EventSubscription updated, Operation operation) {
    return new EventSubscriptionUpdater(original, updated, operation);
  }

  public class EventSubscriptionUpdater extends EntityUpdater {
    public EventSubscriptionUpdater(
        EventSubscription original, EventSubscription updated, Operation operation) {
      super(original, updated, operation);
    }

    @Override
    public void entitySpecificUpdate() {
      recordChange("enabled", original.getEnabled(), updated.getEnabled());
      recordChange("batchSize", original.getBatchSize(), updated.getBatchSize());
      recordChange("timeout", original.getTimeout(), updated.getTimeout());
      recordChange(
          "filteringRules", original.getFilteringRules(), updated.getFilteringRules(), true);
      recordChange(
          "subscriptionType", original.getSubscriptionType(), updated.getSubscriptionType());
      recordChange(
          "subscriptionConfig",
          original.getSubscriptionConfig(),
          updated.getSubscriptionConfig(),
          true);
      recordChange("trigger", original.getTrigger(), updated.getTrigger(), true);
    }
  }
}<|MERGE_RESOLUTION|>--- conflicted
+++ resolved
@@ -43,13 +43,9 @@
   public void setFields(EventSubscription entity, Fields fields) {
     if (entity.getStatusDetails() == null) {
       entity.withStatusDetails(
-<<<<<<< HEAD
           fields.contains("statusDetails")
               ? EventSubscriptionScheduler.getInstance().getStatusForEventSubscription(entity.getId())
               : null);
-=======
-          fields.contains("statusDetails") ? getStatusForEventSubscription(entity.getId()) : null);
->>>>>>> 123ed599
     }
   }
 
@@ -85,126 +81,6 @@
     // No relationships to store beyond what is stored in the super class
   }
 
-<<<<<<< HEAD
-=======
-  private SubscriptionPublisher getPublisher(UUID id) {
-    return subscriptionPublisherMap.get(id);
-  }
-
-  @Transaction
-  public void addSubscriptionPublisher(EventSubscription eventSubscription) {
-    switch (eventSubscription.getAlertType()) {
-      case CHANGE_EVENT:
-        SubscriptionPublisher publisher =
-            AlertUtil.getNotificationsPublisher(eventSubscription, daoCollection);
-        if (Boolean.FALSE.equals(
-            eventSubscription
-                .getEnabled())) { // Only add webhook that is enabled for publishing events
-          eventSubscription.setStatusDetails(
-              getSubscriptionStatusAtCurrentTime(SubscriptionStatus.Status.DISABLED));
-        } else {
-          eventSubscription.setStatusDetails(
-              getSubscriptionStatusAtCurrentTime(SubscriptionStatus.Status.ACTIVE));
-          BatchEventProcessor<EventPubSub.ChangeEventHolder> processor =
-              EventPubSub.addEventHandler(publisher);
-          publisher.setProcessor(processor);
-        }
-        subscriptionPublisherMap.put(eventSubscription.getId(), publisher);
-        LOG.info(
-            "Webhook publisher subscription started as {} : status {}",
-            eventSubscription.getName(),
-            eventSubscription.getStatusDetails().getStatus());
-        break;
-      case DATA_INSIGHT_REPORT:
-        if (Boolean.TRUE.equals(eventSubscription.getEnabled())) {
-          ReportsHandler.getInstance().addDataReportConfig(eventSubscription);
-        }
-        break;
-      default:
-        throw new IllegalArgumentException(INVALID_ALERT);
-    }
-  }
-
-  private SubscriptionStatus getSubscriptionStatusAtCurrentTime(SubscriptionStatus.Status status) {
-    return new SubscriptionStatus().withStatus(status).withTimestamp(System.currentTimeMillis());
-  }
-
-  @Transaction
-  @SneakyThrows
-  public void updateEventSubscription(EventSubscription eventSubscription) {
-    switch (eventSubscription.getAlertType()) {
-      case CHANGE_EVENT:
-        if (Boolean.TRUE.equals(
-            eventSubscription.getEnabled())) { // Only add webhook that is enabled for publishing
-          // If there was a previous webhook either in disabled state or stopped due
-          // to errors, update it and restart publishing
-          SubscriptionPublisher previousPublisher = getPublisher(eventSubscription.getId());
-          if (previousPublisher == null) {
-            if (!ACTIVITY_FEED.equals(eventSubscription.getSubscriptionType())) {
-              addSubscriptionPublisher(eventSubscription);
-            }
-            return;
-          }
-
-          // Update the existing publisher
-          deleteEventSubscriptionPublisher(eventSubscription);
-          addSubscriptionPublisher(eventSubscription);
-        } else {
-          // Remove the webhook publisher
-          removeProcessorForEventSubscription(
-              eventSubscription.getId(),
-              getSubscriptionStatusAtCurrentTime(SubscriptionStatus.Status.DISABLED));
-        }
-        break;
-      case DATA_INSIGHT_REPORT:
-        ReportsHandler.getInstance().updateDataReportConfig(eventSubscription);
-        break;
-      default:
-        throw new IllegalArgumentException(INVALID_ALERT);
-    }
-  }
-
-  @Transaction
-  public void removeProcessorForEventSubscription(UUID id, SubscriptionStatus reasonForRemoval)
-      throws InterruptedException {
-    SubscriptionPublisher publisher = subscriptionPublisherMap.get(id);
-    if (publisher != null) {
-      publisher.getProcessor().halt();
-      publisher.awaitShutdown();
-      EventPubSub.removeProcessor(publisher.getProcessor());
-      publisher.getEventSubscription().setStatusDetails(reasonForRemoval);
-      LOG.info("Webhook publisher deleted for {}", publisher.getEventSubscription().getName());
-    }
-  }
-
-  @Transaction
-  public void deleteEventSubscriptionPublisher(EventSubscription deletedEntity)
-      throws InterruptedException, SchedulerException {
-    switch (deletedEntity.getAlertType()) {
-      case CHANGE_EVENT -> {
-        SubscriptionPublisher publisher = subscriptionPublisherMap.remove(deletedEntity.getId());
-        if (publisher != null && publisher.getProcessor() != null) {
-          publisher.getProcessor().halt();
-          publisher.awaitShutdown();
-          EventPubSub.removeProcessor(publisher.getProcessor());
-          LOG.info("Webhook publisher deleted for {}", publisher.getEventSubscription().getName());
-        }
-      }
-      case DATA_INSIGHT_REPORT -> ReportsHandler.getInstance()
-          .deleteDataReportConfig(deletedEntity);
-      default -> throw new IllegalArgumentException(INVALID_ALERT);
-    }
-  }
-
-  public SubscriptionStatus getStatusForEventSubscription(UUID id) {
-    SubscriptionPublisher publisher = subscriptionPublisherMap.get(id);
-    if (publisher != null) {
-      return publisher.getEventSubscription().getStatusDetails();
-    }
-    return null;
-  }
-
->>>>>>> 123ed599
   @Override
   public EventSubscriptionUpdater getUpdater(
       EventSubscription original, EventSubscription updated, Operation operation) {
