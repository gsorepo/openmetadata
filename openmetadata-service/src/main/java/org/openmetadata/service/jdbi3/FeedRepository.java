--- conflicted
+++ resolved
@@ -129,13 +129,8 @@
     return dao.feedDAO().getTaskId();
   }
 
-<<<<<<< HEAD
   @JdbiUnitOfWork
-  public Thread create(Thread thread) throws IOException {
-=======
-  @Transaction
   public Thread create(Thread thread) {
->>>>>>> 3cc15e6d
     // Validate about data entity is valid and get the owner for that entity
     EntityLink about = EntityLink.parse(thread.getAbout());
     EntityRepository<?> repository = Entity.getEntityRepository(about.getEntityType());
@@ -145,14 +140,8 @@
     return createThread(thread, about, aboutEntity.getOwner());
   }
 
-<<<<<<< HEAD
   @JdbiUnitOfWork
-  private Thread createThread(Thread thread, EntityLink about, EntityReference entityOwner)
-      throws JsonProcessingException {
-=======
-  @Transaction
   private Thread createThread(Thread thread, EntityLink about, EntityReference entityOwner) {
->>>>>>> 3cc15e6d
     // Validate user creating thread
     UUID createdByUserId = Entity.getEntityReferenceByName(Entity.USER, thread.getCreatedBy(), NON_DELETED).getId();
 
@@ -203,13 +192,8 @@
     return thread;
   }
 
-<<<<<<< HEAD
   @JdbiUnitOfWork
-  public Thread create(Thread thread, ContainerResponseContext responseContext) throws IOException {
-=======
-  @Transaction
   public Thread create(Thread thread, ContainerResponseContext responseContext) {
->>>>>>> 3cc15e6d
     // Validate about data entity is valid and get the owner for that entity
     EntityInterface entity;
     // In case of ENTITY_FIELDS_CHANGED entity from responseContext will be a ChangeEvent
@@ -337,13 +321,8 @@
                         null));
   }
 
-<<<<<<< HEAD
   @JdbiUnitOfWork
-  public Thread addPostToThread(String id, Post post, String userName) throws IOException {
-=======
-  @Transaction
   public Thread addPostToThread(String id, Post post, String userName) {
->>>>>>> 3cc15e6d
     // Validate the user posting the message
     UUID fromUserId = Entity.getEntityReferenceByName(USER, post.getFrom(), NON_DELETED).getId();
 
@@ -374,13 +353,8 @@
     return post.get();
   }
 
-<<<<<<< HEAD
   @JdbiUnitOfWork
-  public DeleteResponse<Post> deletePost(Thread thread, Post post, String userName) throws IOException {
-=======
-  @Transaction
   public DeleteResponse<Post> deletePost(Thread thread, Post post, String userName) {
->>>>>>> 3cc15e6d
     List<Post> posts = thread.getPosts();
     // Remove the post to be deleted from the posts list
     posts = posts.stream().filter(p -> !p.getId().equals(post.getId())).collect(Collectors.toList());
@@ -482,13 +456,8 @@
   }
 
   /** List threads based on the filters and limits in the order of the updated timestamp. */
-<<<<<<< HEAD
-  public ResultList<Thread> list(FeedFilter filter, String link, int limitPosts, String userId, int limit)
-      throws IOException {
-=======
   @Transaction
   public ResultList<Thread> list(FeedFilter filter, String link, int limitPosts, String userId, int limit) {
->>>>>>> 3cc15e6d
     int total;
     List<Thread> threads;
     // No filters are enabled. Listing all the threads
@@ -588,14 +557,8 @@
             null);
   }
 
-<<<<<<< HEAD
   @JdbiUnitOfWork
-  public final PatchResponse<Post> patchPost(Thread thread, Post post, String user, JsonPatch patch)
-      throws IOException {
-=======
-  @Transaction
   public final PatchResponse<Post> patchPost(Thread thread, Post post, String user, JsonPatch patch) {
->>>>>>> 3cc15e6d
     // Apply JSON patch to the original post to get the updated post
     Post updated = JsonUtils.applyPatch(post, patch, Post.class);
 
@@ -619,14 +582,8 @@
     return new PatchResponse<>(Status.OK, updated, change);
   }
 
-<<<<<<< HEAD
   @JdbiUnitOfWork
-  public final PatchResponse<Thread> patchThread(UriInfo uriInfo, UUID id, String user, JsonPatch patch)
-      throws IOException {
-=======
-  @Transaction
   public final PatchResponse<Thread> patchThread(UriInfo uriInfo, UUID id, String user, JsonPatch patch) {
->>>>>>> 3cc15e6d
     // Get all the fields in the original thread that can be updated during PATCH operation
     Thread original = get(id.toString());
     if (original.getTask() != null) {
