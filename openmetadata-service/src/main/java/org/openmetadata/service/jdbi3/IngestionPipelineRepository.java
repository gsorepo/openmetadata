/*
 *  Copyright 2021 Collate
 *  Licensed under the Apache License, Version 2.0 (the "License");
 *  you may not use this file except in compliance with the License.
 *  You may obtain a copy of the License at
 *  http://www.apache.org/licenses/LICENSE-2.0
 *  Unless required by applicable law or agreed to in writing, software
 *  distributed under the License is distributed on an "AS IS" BASIS,
 *  WITHOUT WARRANTIES OR CONDITIONS OF ANY KIND, either express or implied.
 *  See the License for the specific language governing permissions and
 *  limitations under the License.
 */

package org.openmetadata.service.jdbi3;

import static org.openmetadata.schema.type.EventType.ENTITY_FIELDS_CHANGED;
import static org.openmetadata.schema.type.EventType.ENTITY_UPDATED;

import java.util.List;
import java.util.Optional;
import java.util.UUID;
import javax.ws.rs.core.Response;
import javax.ws.rs.core.UriInfo;
import lombok.Getter;
import lombok.Setter;
import org.jdbi.v3.sqlobject.transaction.Transaction;
import org.json.JSONObject;
import org.openmetadata.schema.EntityInterface;
import org.openmetadata.schema.entity.applications.configuration.ApplicationConfig;
import org.openmetadata.schema.entity.services.ingestionPipelines.AirflowConfig;
import org.openmetadata.schema.entity.services.ingestionPipelines.IngestionPipeline;
import org.openmetadata.schema.entity.services.ingestionPipelines.PipelineStatus;
import org.openmetadata.schema.entity.services.ingestionPipelines.PipelineType;
import org.openmetadata.schema.metadataIngestion.ApplicationPipeline;
import org.openmetadata.schema.metadataIngestion.LogLevels;
import org.openmetadata.schema.services.connections.metadata.OpenMetadataConnection;
import org.openmetadata.schema.type.ChangeDescription;
import org.openmetadata.schema.type.ChangeEvent;
import org.openmetadata.schema.type.EntityReference;
import org.openmetadata.schema.type.FieldChange;
import org.openmetadata.schema.type.Include;
import org.openmetadata.schema.type.Relationship;
import org.openmetadata.schema.type.change.ChangeSource;
import org.openmetadata.sdk.PipelineServiceClientInterface;
import org.openmetadata.service.Entity;
import org.openmetadata.service.OpenMetadataApplicationConfig;
import org.openmetadata.service.resources.services.ingestionpipelines.IngestionPipelineResource;
import org.openmetadata.service.secrets.SecretsManager;
import org.openmetadata.service.secrets.SecretsManagerFactory;
import org.openmetadata.service.util.EntityUtil;
import org.openmetadata.service.util.EntityUtil.Fields;
import org.openmetadata.service.util.FullyQualifiedName;
import org.openmetadata.service.util.JsonUtils;
import org.openmetadata.service.util.RestUtil;
import org.openmetadata.service.util.ResultList;

public class IngestionPipelineRepository extends EntityRepository<IngestionPipeline> {

  private static final String UPDATE_FIELDS =
      "sourceConfig,airflowConfig,loggerLevel,enabled,deployed";
  private static final String PATCH_FIELDS =
      "sourceConfig,airflowConfig,loggerLevel,enabled,deployed";

  private static final String PIPELINE_STATUS_JSON_SCHEMA = "ingestionPipelineStatus";
  private static final String PIPELINE_STATUS_EXTENSION = "ingestionPipeline.pipelineStatus";
  private static final String RUN_ID_EXTENSION_KEY = "runId";
  @Setter private PipelineServiceClientInterface pipelineServiceClient;

  @Getter private final OpenMetadataApplicationConfig openMetadataApplicationConfig;

  public IngestionPipelineRepository(OpenMetadataApplicationConfig config) {
    super(
        IngestionPipelineResource.COLLECTION_PATH,
        Entity.INGESTION_PIPELINE,
        IngestionPipeline.class,
        Entity.getCollectionDAO().ingestionPipelineDAO(),
        PATCH_FIELDS,
        UPDATE_FIELDS);
    this.supportsSearch = true;
    this.openMetadataApplicationConfig = config;
  }

  @Override
  public void setFullyQualifiedName(IngestionPipeline ingestionPipeline) {
    ingestionPipeline.setFullyQualifiedName(
        FullyQualifiedName.add(
            ingestionPipeline.getService().getFullyQualifiedName(), ingestionPipeline.getName()));
  }

  @Override
  public void setFields(IngestionPipeline ingestionPipeline, Fields fields) {
    if (ingestionPipeline.getService() == null) {
      ingestionPipeline.withService(getContainer(ingestionPipeline.getId()));
    }
    ingestionPipeline.setPipelineStatuses(
        fields.contains("pipelineStatuses")
            ? getLatestPipelineStatus(ingestionPipeline)
            : ingestionPipeline.getPipelineStatuses());

    if (ingestionPipeline.getSourceConfig() != null
        && ingestionPipeline.getSourceConfig().getConfig() != null) {
      JSONObject sourceConfigJson =
          new JSONObject(JsonUtils.pojoToJson(ingestionPipeline.getSourceConfig().getConfig()));
      Optional.ofNullable(sourceConfigJson.optJSONObject("appConfig"))
          .map(appConfig -> appConfig.optString("type", null))
          .ifPresent(ingestionPipeline::setApplicationType);
    }
  }

  @Override
  public void clearFields(IngestionPipeline ingestionPipeline, Fields fields) {
    /* Nothing to do */
  }

  @Override
  public void prepare(IngestionPipeline ingestionPipeline, boolean update) {
    EntityReference entityReference =
        Entity.getEntityReference(ingestionPipeline.getService(), Include.NON_DELETED);
    ingestionPipeline.setService(entityReference);
  }

  @Transaction
  public IngestionPipeline deletePipelineStatus(UUID ingestionPipelineId) {
    // Validate the request content
    IngestionPipeline ingestionPipeline = find(ingestionPipelineId, Include.NON_DELETED);
    daoCollection
        .entityExtensionTimeSeriesDao()
        .delete(ingestionPipeline.getFullyQualifiedName(), PIPELINE_STATUS_EXTENSION);
    setFieldsInternal(ingestionPipeline, Fields.EMPTY_FIELDS);
    return ingestionPipeline;
  }

  @Override
  public void storeEntity(IngestionPipeline ingestionPipeline, boolean update) {
    // Relationships and fields such as service are derived and not stored as part of json
    EntityReference service = ingestionPipeline.getService();
    OpenMetadataConnection openmetadataConnection =
        ingestionPipeline.getOpenMetadataServerConnection();

    SecretsManager secretsManager = SecretsManagerFactory.getSecretsManager();

    if (secretsManager != null) {
      secretsManager.encryptIngestionPipeline(ingestionPipeline);
      // We store the OM sensitive values in SM separately
      openmetadataConnection =
          secretsManager.encryptOpenMetadataConnection(openmetadataConnection, true);
    }

    ingestionPipeline.withService(null).withOpenMetadataServerConnection(null);
    store(ingestionPipeline, update);
    ingestionPipeline.withService(service).withOpenMetadataServerConnection(openmetadataConnection);
  }

  @Override
  public void storeRelationships(IngestionPipeline ingestionPipeline) {
    addServiceRelationship(ingestionPipeline, ingestionPipeline.getService());
    if (ingestionPipeline.getIngestionAgent() != null) {
      addRelationship(
          ingestionPipeline.getId(),
          ingestionPipeline.getIngestionAgent().getId(),
          entityType,
          ingestionPipeline.getIngestionAgent().getType(),
          Relationship.USES);
    }
  }

  @Override
  public EntityRepository<IngestionPipeline>.EntityUpdater getUpdater(
      IngestionPipeline original,
      IngestionPipeline updated,
      Operation operation,
      ChangeSource changeSource) {
    return new IngestionPipelineUpdater(original, updated, operation);
  }

  @Override
  protected void postDelete(IngestionPipeline entity) {
    // Delete deployed pipeline in the Pipeline Service Client
    pipelineServiceClient.deletePipeline(entity);
    // Clean pipeline status
    daoCollection
        .entityExtensionTimeSeriesDao()
        .delete(entity.getFullyQualifiedName(), PIPELINE_STATUS_EXTENSION);
  }

  @Override
  public EntityInterface getParentEntity(IngestionPipeline entity, String fields) {
    return Entity.getEntity(entity.getService(), fields, Include.ALL);
  }

  private ChangeEvent getChangeEvent(
      EntityInterface updated, ChangeDescription change, String entityType, Double prevVersion) {
    return new ChangeEvent()
        .withId(UUID.randomUUID())
        .withEntity(updated)
        .withChangeDescription(change)
        .withEventType(ENTITY_UPDATED)
        .withEntityType(entityType)
        .withEntityId(updated.getId())
        .withEntityFullyQualifiedName(updated.getFullyQualifiedName())
        .withUserName(updated.getUpdatedBy())
        .withTimestamp(System.currentTimeMillis())
        .withCurrentVersion(updated.getVersion())
        .withPreviousVersion(prevVersion);
  }

  private ChangeDescription addPipelineStatusChangeDescription(
      Double version, Object newValue, Object oldValue) {
    FieldChange fieldChange =
        new FieldChange().withName("pipelineStatus").withNewValue(newValue).withOldValue(oldValue);
    ChangeDescription change = new ChangeDescription().withPreviousVersion(version);
    change.getFieldsUpdated().add(fieldChange);
    return change;
  }

  public RestUtil.PutResponse<?> addPipelineStatus(
      UriInfo uriInfo, String fqn, PipelineStatus pipelineStatus) {
    // Validate the request content
    IngestionPipeline ingestionPipeline = getByName(uriInfo, fqn, getFields("service"));
    PipelineStatus storedPipelineStatus =
        JsonUtils.readValue(
            daoCollection
                .entityExtensionTimeSeriesDao()
                .getLatestExtensionByKey(
                    RUN_ID_EXTENSION_KEY,
                    pipelineStatus.getRunId(),
                    ingestionPipeline.getFullyQualifiedName(),
                    PIPELINE_STATUS_EXTENSION),
            PipelineStatus.class);
    if (storedPipelineStatus != null) {
      daoCollection
          .entityExtensionTimeSeriesDao()
          .updateExtensionByKey(
              RUN_ID_EXTENSION_KEY,
              pipelineStatus.getRunId(),
              ingestionPipeline.getFullyQualifiedName(),
              PIPELINE_STATUS_EXTENSION,
              JsonUtils.pojoToJson(pipelineStatus));
    } else {
      daoCollection
          .entityExtensionTimeSeriesDao()
          .insert(
              ingestionPipeline.getFullyQualifiedName(),
              PIPELINE_STATUS_EXTENSION,
              PIPELINE_STATUS_JSON_SCHEMA,
              JsonUtils.pojoToJson(pipelineStatus));
    }
    ChangeDescription change =
        addPipelineStatusChangeDescription(
            ingestionPipeline.getVersion(), pipelineStatus, storedPipelineStatus);
    ingestionPipeline.setPipelineStatuses(pipelineStatus);

    // Update ES Indexes
    searchRepository.updateEntity(ingestionPipeline);

    ChangeEvent changeEvent =
        getChangeEvent(
            withHref(uriInfo, ingestionPipeline),
            change,
            entityType,
            ingestionPipeline.getVersion());

    return new RestUtil.PutResponse<>(Response.Status.CREATED, changeEvent, ENTITY_FIELDS_CHANGED);
  }

  public ResultList<PipelineStatus> listPipelineStatus(
      String ingestionPipelineFQN, Long startTs, Long endTs) {
    IngestionPipeline ingestionPipeline =
        getByName(null, ingestionPipelineFQN, getFields("service"));
    List<PipelineStatus> pipelineStatusList =
        JsonUtils.readObjects(
            getResultsFromAndToTimestamps(
                ingestionPipeline.getFullyQualifiedName(),
                PIPELINE_STATUS_EXTENSION,
                startTs,
                endTs),
            PipelineStatus.class);
    List<PipelineStatus> allPipelineStatusList =
        pipelineServiceClient.getQueuedPipelineStatus(ingestionPipeline);
    allPipelineStatusList.addAll(pipelineStatusList);
    return new ResultList<>(
        allPipelineStatusList,
        String.valueOf(startTs),
        String.valueOf(endTs),
        allPipelineStatusList.size());
  }

  /* Get the status of the external application by converting the configuration so that it can be
   * served like an App configuration */
  public ResultList<PipelineStatus> listExternalAppStatus(
      String ingestionPipelineFQN, Long startTs, Long endTs) {
    return listPipelineStatus(ingestionPipelineFQN, startTs, endTs)
        .map(
            pipelineStatus ->
                pipelineStatus.withConfig(
                    Optional.ofNullable(pipelineStatus.getConfig())
<<<<<<< HEAD
                        .map(map -> map.getOrDefault("appConfig", null))
=======
                        .map(m -> m.getOrDefault("appConfig", null))
>>>>>>> 4aed3acb
                        .map(JsonUtils::getMap)
                        .orElse(null)));
  }

  public PipelineStatus getLatestPipelineStatus(IngestionPipeline ingestionPipeline) {
    return JsonUtils.readValue(
        getLatestExtensionFromTimeSeries(
            ingestionPipeline.getFullyQualifiedName(), PIPELINE_STATUS_EXTENSION),
        PipelineStatus.class);
  }

  public PipelineStatus getPipelineStatus(String ingestionPipelineFQN, UUID pipelineStatusRunId) {
    IngestionPipeline ingestionPipeline = findByName(ingestionPipelineFQN, Include.NON_DELETED);
    return JsonUtils.readValue(
        daoCollection
            .entityExtensionTimeSeriesDao()
            .getExtensionByKey(
                RUN_ID_EXTENSION_KEY,
                pipelineStatusRunId.toString(),
                ingestionPipeline.getFullyQualifiedName(),
                PIPELINE_STATUS_EXTENSION),
        PipelineStatus.class);
  }

  /**
   * Handles entity updated from PUT and POST operation.
   */
  public class IngestionPipelineUpdater extends EntityUpdater {

    public IngestionPipelineUpdater(
        IngestionPipeline original, IngestionPipeline updated, Operation operation) {
      super(buildIngestionPipelineDecrypted(original), updated, operation);
    }

    @Transaction
    @Override
    public void entitySpecificUpdate(boolean consolidatingChanges) {
      updateSourceConfig();
      updateAirflowConfig(original.getAirflowConfig(), updated.getAirflowConfig());
      updateLogLevel(original.getLoggerLevel(), updated.getLoggerLevel());
      updateEnabled(original.getEnabled(), updated.getEnabled());
      updateDeployed(original.getDeployed(), updated.getDeployed());
    }

    private void updateSourceConfig() {
      JSONObject origSourceConfig =
          new JSONObject(JsonUtils.pojoToJson(original.getSourceConfig().getConfig()));
      JSONObject updatedSourceConfig =
          new JSONObject(JsonUtils.pojoToJson(updated.getSourceConfig().getConfig()));

      if (!origSourceConfig.similar(updatedSourceConfig)) {
        recordChange("sourceConfig", "old-encrypted-value", "new-encrypted-value", true);
      }
    }

    private void updateAirflowConfig(
        AirflowConfig origAirflowConfig, AirflowConfig updatedAirflowConfig) {
      if (!origAirflowConfig.equals(updatedAirflowConfig)) {
        recordChange("airflowConfig", origAirflowConfig, updatedAirflowConfig);
      }
    }

    private void updateLogLevel(LogLevels origLevel, LogLevels updatedLevel) {
      if (updatedLevel != null && !origLevel.equals(updatedLevel)) {
        recordChange("loggerLevel", origLevel, updatedLevel);
      }
    }

    private void updateDeployed(Boolean origDeployed, Boolean updatedDeployed) {
      if (updatedDeployed != null && !origDeployed.equals(updatedDeployed)) {
        recordChange("deployed", origDeployed, updatedDeployed);
      }
    }

    private void updateEnabled(Boolean origEnabled, Boolean updatedEnabled) {
      if (updatedEnabled != null && !origEnabled.equals(updatedEnabled)) {
        recordChange("enabled", origEnabled, updatedEnabled);
      }
    }
  }

  private static IngestionPipeline buildIngestionPipelineDecrypted(IngestionPipeline original) {
    IngestionPipeline decrypted =
        JsonUtils.convertValue(JsonUtils.getMap(original), IngestionPipeline.class);
    SecretsManagerFactory.getSecretsManager().decryptIngestionPipeline(decrypted);
    return decrypted;
  }

  public static void validateProfileSample(IngestionPipeline ingestionPipeline) {

    JSONObject sourceConfigJson =
        new JSONObject(JsonUtils.pojoToJson(ingestionPipeline.getSourceConfig().getConfig()));
    String profileSampleType = sourceConfigJson.optString("profileSampleType");
    double profileSample = sourceConfigJson.optDouble("profileSample");

    EntityUtil.validateProfileSample(profileSampleType, profileSample);
  }

  /**
   * Get either the pipelineType or the application Type.
   */
  public static String getPipelineWorkflowType(IngestionPipeline ingestionPipeline) {
    if (PipelineType.APPLICATION.equals(ingestionPipeline.getPipelineType())) {
      ApplicationPipeline applicationPipeline =
          JsonUtils.convertValue(
              ingestionPipeline.getSourceConfig().getConfig(), ApplicationPipeline.class);
      ApplicationConfig appConfig =
          JsonUtils.convertValue(applicationPipeline.getAppConfig(), ApplicationConfig.class);
      return (String) appConfig.getAdditionalProperties().get("type");
    } else {
      return ingestionPipeline.getPipelineType().value();
    }
  }
}<|MERGE_RESOLUTION|>--- conflicted
+++ resolved
@@ -294,11 +294,7 @@
             pipelineStatus ->
                 pipelineStatus.withConfig(
                     Optional.ofNullable(pipelineStatus.getConfig())
-<<<<<<< HEAD
-                        .map(map -> map.getOrDefault("appConfig", null))
-=======
                         .map(m -> m.getOrDefault("appConfig", null))
->>>>>>> 4aed3acb
                         .map(JsonUtils::getMap)
                         .orElse(null)));
   }
