package org.openmetadata.service.jdbi3;

import static org.openmetadata.common.utils.CommonUtil.nullOrEmpty;

import java.util.ArrayList;
import java.util.Arrays;
import java.util.List;
import java.util.stream.Collectors;
import org.openmetadata.schema.type.Include;
import org.openmetadata.schema.type.Relationship;
import org.openmetadata.schema.utils.EntityInterfaceUtil;
import org.openmetadata.service.Entity;
import org.openmetadata.service.resources.databases.DatasourceConfig;
import org.openmetadata.service.util.FullyQualifiedName;

public class ListFilter extends Filter<ListFilter> {
  public ListFilter() {
    this(Include.NON_DELETED);
  }

  public ListFilter(Include include) {
    this.include = include;
  }

  public String getCondition(String tableName) {
    ArrayList<String> conditions = new ArrayList<>();
    conditions.add(getIncludeCondition(tableName));
    conditions.add(getDatabaseCondition(tableName));
    conditions.add(getDatabaseSchemaCondition(tableName));
    conditions.add(getServiceCondition(tableName));
    conditions.add(getPipelineTypeCondition(tableName));
    conditions.add(getApplicationTypeCondition());
    conditions.add(getParentCondition(tableName));
    conditions.add(getDisabledCondition());
    conditions.add(getCategoryCondition(tableName));
    conditions.add(getWebhookCondition(tableName));
    conditions.add(getWebhookTypeCondition(tableName));
    conditions.add(getTestCaseCondition());
    conditions.add(getTestSuiteTypeCondition(tableName));
    conditions.add(getTestSuiteFQNCondition());
    conditions.add(getDomainCondition(tableName));
    conditions.add(getEntityFQNHashCondition());
    conditions.add(getTestCaseResolutionStatusType());
    conditions.add(getAssignee());
    conditions.add(getEventSubscriptionAlertType());
    conditions.add(getApiCollectionCondition(tableName));
    String condition = addCondition(conditions);
    return condition.isEmpty() ? "WHERE TRUE" : "WHERE " + condition;
  }

  private String getAssignee() {
    String assignee = queryParams.get("assignee");
    return assignee == null ? "" : String.format("assignee = '%s'", assignee);
  }

  private String getEventSubscriptionAlertType() {
    String alertType = queryParams.get("alertType");
    if (alertType == null) {
      return "";
    } else {
      if (Boolean.TRUE.equals(DatasourceConfig.getInstance().isMySQL())) {
        return String.format("JSON_EXTRACT(json, '$.alertType') = '%s'", alertType);
      } else {
        return String.format("json->>'alertType' = '%s'", alertType);
      }
    }
  }

  private String getTestCaseResolutionStatusType() {
    String testFailureStatus = queryParams.get("testCaseResolutionStatusType");
    return testFailureStatus == null
        ? ""
        : String.format("testCaseResolutionStatusType = '%s'", testFailureStatus);
  }

  public String getIncludeCondition(String tableName) {
    String columnName = tableName == null ? "deleted" : tableName + ".deleted";
    if (include == Include.NON_DELETED || include == Include.DELETED) {
      return columnName + String.format(" =%s", include == Include.NON_DELETED ? "FALSE" : "TRUE");
    }
    return "";
  }

  public String getDatabaseCondition(String tableName) {
    String database = queryParams.get("database");
    return database == null ? "" : getFqnPrefixCondition(tableName, database, "database");
  }

  public String getDatabaseSchemaCondition(String tableName) {
    String databaseSchema = queryParams.get("databaseSchema");
    return databaseSchema == null
        ? ""
        : getFqnPrefixCondition(tableName, databaseSchema, "databaseSchema");
  }

  public String getServiceCondition(String tableName) {
    String service = queryParams.get("service");
    return service == null
        ? ""
        : getFqnPrefixCondition(tableName, EntityInterfaceUtil.quoteName(service), "service");
  }

  public String getTestSuiteFQNCondition() {
    String testSuiteName = queryParams.get("testSuite");
    return testSuiteName == null ? "" : getFqnPrefixCondition(null, testSuiteName, "testSuite");
  }

  private String getDomainCondition(String tableName) {
    String domainId = getQueryParam("domainId");
    return domainId == null
        ? ""
<<<<<<< HEAD
        : String.format(
            "(%s in (SELECT entity_relationship.toId FROM entity_relationship WHERE entity_relationship.fromEntity='domain' AND entity_relationship.fromId IN (%s) AND "
                + "relation=10))",
            nullOrEmpty(tableName) ? "id" : String.format("%s.id", tableName), domainId);
=======
        : "(id in (SELECT toId FROM entity_relationship WHERE fromEntity='domain' AND fromId=:domainId AND "
            + "relation=10))";
  }

  public String getApiCollectionCondition(String apiEndpoint) {
    String apiCollection = queryParams.get("apiCollection");
    return apiCollection == null
        ? ""
        : getFqnPrefixCondition(apiEndpoint, apiEndpoint, "apiCollection");
>>>>>>> 49876b9c
  }

  private String getEntityFQNHashCondition() {
    String entityFQN = getQueryParam("entityFQNHash");
    return entityFQN == null
        ? ""
        : String.format("entityFQNHash = :entityFQNHash", FullyQualifiedName.buildHash(entityFQN));
  }

  public String getParentCondition(String tableName) {
    String parentFqn = queryParams.get("parent");
    return parentFqn == null ? "" : getFqnPrefixCondition(tableName, parentFqn, "parent");
  }

  public String getDisabledCondition() {
    String disabledStr = queryParams.get("disabled");
    if (disabledStr == null) {
      return "";
    }
    boolean disabled = Boolean.parseBoolean(disabledStr);
    String disabledCondition;
    if (Boolean.TRUE.equals(DatasourceConfig.getInstance().isMySQL())) {
      if (disabled) {
        disabledCondition = "JSON_EXTRACT(json, '$.disabled') = TRUE";
      } else {
        disabledCondition =
            "(JSON_EXTRACT(json, '$.disabled') IS NULL OR JSON_EXTRACT(json, '$.disabled') = FALSE)";
      }
    } else {
      if (disabled) {
        disabledCondition = "((c.json#>'{disabled}')::boolean)  = TRUE)";
      } else {
        disabledCondition =
            "(c.json#>'{disabled}' IS NULL OR ((c.json#>'{disabled}'):boolean) = FALSE";
      }
    }
    return disabledCondition;
  }

  public String getCategoryCondition(String tableName) {
    String category = queryParams.get("category");
    return category == null ? "" : getCategoryPrefixCondition(tableName, category);
  }

  public String getWebhookCondition(String tableName) {
    String webhookStatus = queryParams.get("status");
    return webhookStatus == null ? "" : getStatusPrefixCondition(tableName, webhookStatus);
  }

  public String getWebhookTypeCondition(String tableName) {
    String webhookType = queryParams.get("webhookType");
    return webhookType == null ? "" : getWebhookTypePrefixCondition(tableName, webhookType);
  }

  public String getPipelineTypeCondition(String tableName) {
    String pipelineType = queryParams.get("pipelineType");
    return pipelineType == null ? "" : getPipelineTypePrefixCondition(tableName, pipelineType);
  }

  public String getApplicationTypeCondition() {
    String applicationType = queryParams.get("applicationType");
    if (applicationType == null) {
      return "";
    }
    return "(appType = :applicationType)";
  }

  private String getTestCaseCondition() {
    ArrayList<String> conditions = new ArrayList<>();

    String entityFQN = getQueryParam("entityFQN");
    boolean includeAllTests = Boolean.parseBoolean(getQueryParam("includeAllTests"));
    String status = getQueryParam("testCaseStatus");
    String testSuiteId = getQueryParam("testSuiteId");
    String type = getQueryParam("testCaseType");

    if (entityFQN != null) {
      // EntityLink gets validated in the resource layer
      // EntityLink entityLinkParsed = EntityLink.parse(entityLink);
      // filter.addQueryParam("entityFQN", entityLinkParsed.getFullyQualifiedFieldValue());
      conditions.add(
          includeAllTests
              ? String.format(
                  "(entityFQN LIKE '%s%s%%' OR entityFQN = '%s')",
                  escape(entityFQN), Entity.SEPARATOR, escapeApostrophe(entityFQN))
              : String.format("entityFQN = '%s'", escapeApostrophe(entityFQN)));
    }

    if (testSuiteId != null) {
      conditions.add(
          String.format(
              "id IN (SELECT toId FROM entity_relationship WHERE fromId=:testSuiteId AND toEntity='%s' AND relation=%d AND fromEntity='%s')",
              Entity.TEST_CASE, Relationship.CONTAINS.ordinal(), Entity.TEST_SUITE));
    }

    if (status != null) {
      conditions.add("status = :testCaseStatus");
    }

    if (type != null) {
      conditions.add(
          switch (type) {
            case "table" -> "entityLink NOT LIKE '%::columns::%'";
            case "column" -> "entityLink LIKE '%::columns::%'";
            default -> "";
          });
    }

    return addCondition(conditions);
  }

  private String getTestSuiteTypeCondition(String tableName) {
    String testSuiteType = getQueryParam("testSuiteType");

    if (testSuiteType == null) {
      return "";
    }

    return switch (testSuiteType) {
      case ("executable") -> {
        if (Boolean.TRUE.equals(DatasourceConfig.getInstance().isMySQL())) {
          yield String.format(
              "(JSON_UNQUOTE(JSON_EXTRACT(%s.json, '$.executable')) = 'true')", tableName);
        }
        yield String.format("(%s.json->>'executable' = 'true')", tableName);
      }
      case ("logical") -> {
        if (Boolean.TRUE.equals(DatasourceConfig.getInstance().isMySQL())) {
          yield String.format(
              "(JSON_UNQUOTE(JSON_EXTRACT(%s.json, '$.executable')) = 'false' OR JSON_UNQUOTE(JSON_EXTRACT(%s.json, '$.executable')) IS NULL)",
              tableName, tableName);
        }
        yield String.format(
            "(%s.json->>'executable' = 'false' or %s.json -> 'executable' is null)",
            tableName, tableName);
      }
      default -> "";
    };
  }

  private String getFqnPrefixCondition(String tableName, String fqnPrefix, String paramName) {
    String databaseFqnHash =
        String.format("%s%s%%", FullyQualifiedName.buildHash(fqnPrefix), Entity.SEPARATOR);
    queryParams.put(paramName + "Hash", databaseFqnHash);
    return tableName == null
        ? String.format("fqnHash LIKE :%s", paramName + "Hash")
        : String.format("%s.fqnHash LIKE :%s", tableName, paramName + "Hash");
  }

  private String getWebhookTypePrefixCondition(String tableName, String typePrefix) {
    typePrefix = String.format("%s%%", escape(typePrefix));
    queryParams.put("typePrefix", typePrefix);
    return tableName == null
        ? "webhookType LIKE :typePrefix"
        : tableName + ".webhookType LIKE typePrefix";
  }

  private String getPipelineTypePrefixCondition(String tableName, String pipelineType) {
    pipelineType = escape(pipelineType);
    String inCondition = getInConditionFromString(pipelineType);
    if (Boolean.TRUE.equals(DatasourceConfig.getInstance().isMySQL())) {
      return tableName == null
          ? String.format("pipelineType IN (%s)", inCondition)
          : String.format(
              "%s.JSON_UNQUOTE(JSON_EXTRACT(ingestion_pipeline_entity.json, '$.pipelineType')) IN (%s)",
              tableName, inCondition);
    }
    return tableName == null
        ? String.format("pipelineType IN (%s)", inCondition)
        : String.format("%s.json->>'pipelineType' IN (%s)", tableName, inCondition);
  }

  private String getInConditionFromString(String condition) {
    return Arrays.stream(condition.split(","))
        .map(s -> String.format("'%s'", s))
        .collect(Collectors.joining(","));
  }

  private String getCategoryPrefixCondition(String tableName, String category) {
    category = String.format("%s%%", escape(category));
    queryParams.put("escapedCategory", category);
    return tableName == null
        ? "category LIKE :escapedCategory"
        : String.format(tableName + ".category LIKE :escapedCategory");
  }

  private String getStatusPrefixCondition(String tableName, String statusPrefix) {
    if (!statusPrefix.isEmpty()) {
      List<String> statusList = new ArrayList<>(Arrays.asList(statusPrefix.split(",")));
      List<String> condition = new ArrayList<>();
      for (String s : statusList) {
        String format = "\"" + s + "\"";
        condition.add(format);
      }
      queryParams.put("statusList", String.join(",", condition));
      return "status in (:statusList)";
    }
    queryParams.put("statusPrefix", String.format("%s%%", statusPrefix));
    return tableName == null
        ? "status LIKE :statusPrefix"
        : tableName + ".status LIKE :statusPrefix";
  }

  protected String addCondition(List<String> conditions) {
    StringBuffer condition = new StringBuffer();

    for (String c : conditions) {
      if (!c.isEmpty()) {
        if (!condition.isEmpty()) {
          // Add `AND` between conditions
          condition.append(" AND ");
        }
        condition.append(c);
      }
    }
    return condition.toString();
  }

  public static String escapeApostrophe(String name) {
    // Escape string to be using in LIKE clause
    // "'" is used for indicated start and end of the string. Use "''" to escape it.
    // "_" is a wildcard and looks for any single character. Add "\\" in front of it to escape it
    return name.replace("'", "''");
  }

  public static String escape(String name) {
    // Escape string to be using in LIKE clause
    // "'" is used for indicated start and end of the string. Use "''" to escape it.
    name = escapeApostrophe(name);
    // "_" is a wildcard and looks for any single character. Add "\\" in front of it to escape it
    return name.replaceAll("_", "\\\\_");
  }
}<|MERGE_RESOLUTION|>--- conflicted
+++ resolved
@@ -109,12 +109,10 @@
     String domainId = getQueryParam("domainId");
     return domainId == null
         ? ""
-<<<<<<< HEAD
         : String.format(
             "(%s in (SELECT entity_relationship.toId FROM entity_relationship WHERE entity_relationship.fromEntity='domain' AND entity_relationship.fromId IN (%s) AND "
                 + "relation=10))",
             nullOrEmpty(tableName) ? "id" : String.format("%s.id", tableName), domainId);
-=======
         : "(id in (SELECT toId FROM entity_relationship WHERE fromEntity='domain' AND fromId=:domainId AND "
             + "relation=10))";
   }
@@ -124,7 +122,6 @@
     return apiCollection == null
         ? ""
         : getFqnPrefixCondition(apiEndpoint, apiEndpoint, "apiCollection");
->>>>>>> 49876b9c
   }
 
   private String getEntityFQNHashCondition() {
