package org.openmetadata.service.jdbi3;

import static org.openmetadata.common.utils.CommonUtil.listOrEmpty;
import static org.openmetadata.service.Entity.TEST_CASE;
import static org.openmetadata.service.Entity.TEST_DEFINITION;
import static org.openmetadata.service.Entity.TEST_SUITE;
import static org.openmetadata.service.util.RestUtil.ENTITY_NO_CHANGE;
import static org.openmetadata.service.util.RestUtil.ENTITY_UPDATED;
import static org.openmetadata.service.util.RestUtil.LOGICAL_TEST_CASES_ADDED;

import java.util.ArrayList;
import java.util.HashMap;
import java.util.List;
import java.util.Map;
import java.util.Objects;
import java.util.UUID;
import java.util.stream.Collectors;
import javax.json.JsonPatch;
import javax.ws.rs.core.Response;
import javax.ws.rs.core.UriInfo;
import org.jdbi.v3.sqlobject.transaction.Transaction;
import org.openmetadata.schema.EntityInterface;
import org.openmetadata.schema.tests.ResultSummary;
import org.openmetadata.schema.tests.TestCase;
import org.openmetadata.schema.tests.TestCaseParameter;
import org.openmetadata.schema.tests.TestCaseParameterValue;
import org.openmetadata.schema.tests.TestDefinition;
import org.openmetadata.schema.tests.TestSuite;
import org.openmetadata.schema.tests.type.TestCaseResult;
import org.openmetadata.schema.tests.type.TestCaseStatus;
import org.openmetadata.schema.type.ChangeDescription;
import org.openmetadata.schema.type.ChangeEvent;
import org.openmetadata.schema.type.EntityReference;
import org.openmetadata.schema.type.EventType;
import org.openmetadata.schema.type.FieldChange;
import org.openmetadata.schema.type.Include;
import org.openmetadata.schema.type.Relationship;
import org.openmetadata.schema.utils.EntityInterfaceUtil;
import org.openmetadata.service.Entity;
import org.openmetadata.service.exception.EntityNotFoundException;
import org.openmetadata.service.resources.feeds.MessageParser.EntityLink;
import org.openmetadata.service.util.EntityUtil;
import org.openmetadata.service.util.EntityUtil.Fields;
import org.openmetadata.service.util.FullyQualifiedName;
import org.openmetadata.service.util.JsonUtils;
import org.openmetadata.service.util.RestUtil;
import org.openmetadata.service.util.ResultList;

public class TestCaseRepository extends EntityRepository<TestCase> {
  private static final String TEST_SUITE_FIELD = "testSuite";
  private static final String TEST_CASE_RESULT_FIELD = "testCaseResult";
  public static final String COLLECTION_PATH = "/v1/dataQuality/testCases";
  private static final String UPDATE_FIELDS = "entityLink,testSuite,testDefinition";
  private static final String PATCH_FIELDS = "entityLink,testSuite,testDefinition";
  public static final String TESTCASE_RESULT_EXTENSION = "testCase.testCaseResult";

  public TestCaseRepository(CollectionDAO dao) {
    super(COLLECTION_PATH, TEST_CASE, TestCase.class, dao.testCaseDAO(), dao, PATCH_FIELDS, UPDATE_FIELDS);
    supportsSearchIndex = true;
  }

  @Override
  public TestCase setFields(TestCase test, Fields fields) {
    test.setTestSuites(fields.contains("testSuites") ? getTestSuites(test) : test.getTestSuites());
    test.setTestSuite(fields.contains(TEST_SUITE_FIELD) ? getTestSuite(test) : test.getTestSuite());
    test.setTestDefinition(fields.contains(TEST_DEFINITION) ? getTestDefinition(test) : test.getTestDefinition());
    return test.withTestCaseResult(
        fields.contains(TEST_CASE_RESULT_FIELD) ? getTestCaseResult(test) : test.getTestCaseResult());
  }

  @Override
  public TestCase clearFields(TestCase test, Fields fields) {
    test.setTestSuites(fields.contains("testSuites") ? test.getTestSuites() : null);
    test.setTestSuite(fields.contains(TEST_SUITE) ? test.getTestSuite() : null);
    test.setTestDefinition(fields.contains(TEST_DEFINITION) ? test.getTestDefinition() : null);
    return test.withTestCaseResult(fields.contains(TEST_CASE_RESULT_FIELD) ? test.getTestCaseResult() : null);
  }

  public RestUtil.PatchResponse<TestCaseResult> patchTestCaseResults(
      String fqn, Long timestamp, String user, JsonPatch patch) {
    String change = ENTITY_NO_CHANGE;
    TestCaseResult original =
        JsonUtils.readValue(
            daoCollection
                .dataQualityDataTimeSeriesDao()
                .getExtensionAtTimestamp(fqn, TESTCASE_RESULT_EXTENSION, timestamp),
            TestCaseResult.class);

    TestCaseResult updated = JsonUtils.applyPatch(original, patch, TestCaseResult.class);

    if (!Objects.equals(original.getTestCaseFailureStatus(), updated.getTestCaseFailureStatus())) {
      updated.getTestCaseFailureStatus().setUpdatedBy(user);
      updated.getTestCaseFailureStatus().setUpdatedAt(System.currentTimeMillis());
      daoCollection
          .dataQualityDataTimeSeriesDao()
          .update(fqn, TESTCASE_RESULT_EXTENSION, JsonUtils.pojoToJson(updated), timestamp);
      change = ENTITY_UPDATED;
    }
    return new RestUtil.PatchResponse<>(Response.Status.OK, updated, change);
  }

  @Override
  public void setFullyQualifiedName(TestCase test) {
    EntityLink entityLink = EntityLink.parse(test.getEntityLink());
    test.setFullyQualifiedName(
        FullyQualifiedName.add(
            entityLink.getFullyQualifiedFieldValue(), EntityInterfaceUtil.quoteName(test.getName())));
    test.setEntityFQN(entityLink.getFullyQualifiedFieldValue());
  }

  @Override
  public void prepare(TestCase test, boolean update) {
    EntityLink entityLink = EntityLink.parse(test.getEntityLink());
    EntityUtil.validateEntityLink(entityLink);

    // validate test definition and test suite
    TestSuite testSuite = Entity.getEntity(test.getTestSuite(), "", Include.NON_DELETED);
    test.setTestSuite(testSuite.getEntityReference());

    TestDefinition testDefinition = Entity.getEntity(test.getTestDefinition(), "", Include.NON_DELETED);
    test.setTestDefinition(testDefinition.getEntityReference());

    validateTestParameters(test.getParameterValues(), testDefinition.getParameterDefinition());
  }

<<<<<<< HEAD
  @Override
  public void postUpdate(TestCase entity) {}

  private EntityReference getTestSuite(TestCase test) {
=======
  private EntityReference getTestSuite(TestCase test) throws EntityNotFoundException {
>>>>>>> 890aae73
    // `testSuite` field returns the executable `testSuite` linked to that testCase
    List<CollectionDAO.EntityRelationshipRecord> records =
        findFromRecords(test.getId(), entityType, Relationship.CONTAINS, TEST_SUITE);
    for (CollectionDAO.EntityRelationshipRecord testSuiteId : records) {
      TestSuite testSuite = Entity.getEntity(TEST_SUITE, testSuiteId.getId(), "", Include.ALL);
      if (Boolean.TRUE.equals(testSuite.getExecutable())) {
        return testSuite.getEntityReference();
      }
    }
    throw new EntityNotFoundException(
        String.format("Error occurred when retrieving executable test suite for testCase %s. ", test.getName())
            + "No executable test suite was found.");
  }

  private List<TestSuite> getTestSuites(TestCase test) {
    // `testSuites` field returns all the `testSuite` (executable and logical) linked to that testCase
    List<CollectionDAO.EntityRelationshipRecord> records =
        findFromRecords(test.getId(), entityType, Relationship.CONTAINS, TEST_SUITE);
    return records.stream()
        .map(testSuiteId -> Entity.<TestSuite>getEntity(TEST_SUITE, testSuiteId.getId(), "", Include.ALL))
        .collect(Collectors.toList());
  }

  private EntityReference getTestDefinition(TestCase test) {
    return getFromEntityRef(test.getId(), Relationship.APPLIED_TO, TEST_DEFINITION, true);
  }

  private void validateTestParameters(
      List<TestCaseParameterValue> parameterValues, List<TestCaseParameter> parameterDefinition) {
    if (parameterValues != null) {

      if (parameterDefinition.isEmpty() && !parameterValues.isEmpty()) {
        throw new IllegalArgumentException("Parameter Values doesn't match Test Definition Parameters");
      }
      Map<String, Object> values = new HashMap<>();

      for (TestCaseParameterValue testCaseParameterValue : parameterValues) {
        values.put(testCaseParameterValue.getName(), testCaseParameterValue.getValue());
      }
      for (TestCaseParameter parameter : parameterDefinition) {
        if (Boolean.TRUE.equals(parameter.getRequired())
            && (!values.containsKey(parameter.getName()) || values.get(parameter.getName()) == null)) {
          throw new IllegalArgumentException(
              "Required parameter " + parameter.getName() + " is not passed in parameterValues");
        }
      }
    }
  }

  @Override
  public void storeEntity(TestCase test, boolean update) {
    EntityReference testSuite = test.getTestSuite();
    EntityReference testDefinition = test.getTestDefinition();

    // Don't store owner, database, href and tags as JSON. Build it on the fly based on relationships
    test.withTestSuite(null).withTestDefinition(null);
    store(test, update);

    // Restore the relationships
    test.withTestSuite(testSuite).withTestDefinition(testDefinition);
  }

  @Override
  public void storeRelationships(TestCase test) {
    EntityLink entityLink = EntityLink.parse(test.getEntityLink());
    EntityUtil.validateEntityLink(entityLink);
    // Add relationship from testSuite to test
    addRelationship(test.getTestSuite().getId(), test.getId(), TEST_SUITE, TEST_CASE, Relationship.CONTAINS);
    // Add relationship from test definition to test
    addRelationship(
        test.getTestDefinition().getId(), test.getId(), TEST_DEFINITION, TEST_CASE, Relationship.APPLIED_TO);
  }

  @Transaction
  public RestUtil.PutResponse<?> addTestCaseResult(
      String updatedBy, UriInfo uriInfo, String fqn, TestCaseResult testCaseResult) {
    // Validate the request content
    TestCase testCase = dao.findEntityByName(fqn);

    daoCollection
        .dataQualityDataTimeSeriesDao()
        .insert(
            testCase.getFullyQualifiedName(),
            TESTCASE_RESULT_EXTENSION,
            TEST_CASE_RESULT_FIELD,
            JsonUtils.pojoToJson(testCaseResult));

    setFieldsInternal(testCase, new EntityUtil.Fields(allowedFields, TEST_SUITE_FIELD));
    setTestSuiteSummary(testCase, testCaseResult.getTimestamp(), testCaseResult.getTestCaseStatus());
    ChangeDescription change = addTestCaseChangeDescription(testCase.getVersion(), testCaseResult);
    ChangeEvent changeEvent =
        getChangeEvent(updatedBy, withHref(uriInfo, testCase), change, entityType, testCase.getVersion());

    return new RestUtil.PutResponse<>(Response.Status.CREATED, changeEvent, RestUtil.ENTITY_FIELDS_CHANGED);
  }

  @Transaction
  public RestUtil.PutResponse<?> deleteTestCaseResult(String updatedBy, String fqn, Long timestamp) {
    // Validate the request content
    TestCase testCase = dao.findEntityByName(fqn);
    TestCaseResult storedTestCaseResult =
        JsonUtils.readValue(
            daoCollection
                .dataQualityDataTimeSeriesDao()
                .getExtensionAtTimestamp(fqn, TESTCASE_RESULT_EXTENSION, timestamp),
            TestCaseResult.class);

    if (storedTestCaseResult != null) {
      daoCollection.dataQualityDataTimeSeriesDao().deleteAtTimestamp(fqn, TESTCASE_RESULT_EXTENSION, timestamp);
      testCase.setTestCaseResult(storedTestCaseResult);
      ChangeDescription change = deleteTestCaseChangeDescription(testCase.getVersion(), storedTestCaseResult);
      ChangeEvent changeEvent = getChangeEvent(updatedBy, testCase, change, entityType, testCase.getVersion());
      return new RestUtil.PutResponse<>(Response.Status.OK, changeEvent, RestUtil.ENTITY_FIELDS_CHANGED);
    }
    throw new EntityNotFoundException(
        String.format("Failed to find testCase result for %s at %s", testCase.getName(), timestamp));
  }

  private ResultSummary getResultSummary(TestCase testCase, Long timestamp, TestCaseStatus testCaseStatus) {
    return new ResultSummary()
        .withTestCaseName(testCase.getFullyQualifiedName())
        .withStatus(testCaseStatus)
        .withTimestamp(timestamp);
  }

  private void setTestSuiteSummary(TestCase testCase, Long timestamp, TestCaseStatus testCaseStatus) {
    ResultSummary resultSummary = getResultSummary(testCase, timestamp, testCaseStatus);

    // list all executable and logical test suite linked to the test case
    // We'll only fetch the logical ones as we'll get the executable one from the
    // test case object itself
    List<TestSuite> testSuites = new ArrayList<>();
    List<CollectionDAO.EntityRelationshipRecord> entityRelationshipRecords =
        daoCollection
            .relationshipDAO()
            .findFrom(testCase.getId().toString(), TEST_CASE, Relationship.CONTAINS.ordinal(), TEST_SUITE);
    for (CollectionDAO.EntityRelationshipRecord entityRelationshipRecord : entityRelationshipRecords) {
      TestSuite testSuite = Entity.getEntity(TEST_SUITE, entityRelationshipRecord.getId(), "", Include.ALL, false);
      if (Boolean.FALSE.equals(testSuite.getExecutable())) {
        testSuites.add(testSuite);
      }
    }
    EntityReference ref = testCase.getTestSuite();
    testSuites.add(Entity.getEntity(ref.getType(), ref.getId(), "", Include.ALL, false));

    // update the summary for each test suite
    for (TestSuite testSuite : testSuites) {
      List<ResultSummary> resultSummaries = listOrEmpty(testSuite.getTestCaseResultSummary());
      if (resultSummaries.isEmpty()) {
        resultSummaries.add(resultSummary);
      } else {
        // We'll remove the existing summary for this test case and add the new one
        resultSummaries.removeIf(summary -> summary.getTestCaseName().equals(resultSummary.getTestCaseName()));
        resultSummaries.add(resultSummary);
      }

      // set test case result summary for the test suite
      // and update it in the database
      testSuite.setTestCaseResultSummary(resultSummaries);
      daoCollection
          .testSuiteDAO()
          .update(testSuite.getId(), testSuite.getFullyQualifiedName(), JsonUtils.pojoToJson(testSuite));
    }
  }

  private ChangeDescription addTestCaseChangeDescription(Double version, Object newValue) {
    FieldChange fieldChange = new FieldChange().withName(TEST_CASE_RESULT_FIELD).withNewValue(newValue);
    ChangeDescription change = new ChangeDescription().withPreviousVersion(version);
    change.getFieldsAdded().add(fieldChange);
    return change;
  }

  private ChangeDescription deleteTestCaseChangeDescription(Double version, Object oldValue) {
    FieldChange fieldChange = new FieldChange().withName(TEST_CASE_RESULT_FIELD).withOldValue(oldValue);
    ChangeDescription change = new ChangeDescription().withPreviousVersion(version);
    change.getFieldsDeleted().add(fieldChange);
    return change;
  }

  private ChangeEvent getChangeEvent(
      String updatedBy, EntityInterface updated, ChangeDescription change, String entityType, Double prevVersion) {
    return new ChangeEvent()
        .withEntity(updated)
        .withChangeDescription(change)
        .withEventType(EventType.ENTITY_UPDATED)
        .withEntityType(entityType)
        .withEntityId(updated.getId())
        .withEntityFullyQualifiedName(updated.getFullyQualifiedName())
        .withUserName(updatedBy)
        .withTimestamp(System.currentTimeMillis())
        .withCurrentVersion(updated.getVersion())
        .withPreviousVersion(prevVersion);
  }

  private TestCaseResult getTestCaseResult(TestCase testCase) {
    return JsonUtils.readValue(
        daoCollection
            .dataQualityDataTimeSeriesDao()
            .getLatestExtension(testCase.getFullyQualifiedName(), TESTCASE_RESULT_EXTENSION),
        TestCaseResult.class);
  }

  public ResultList<TestCaseResult> getTestCaseResults(String fqn, Long startTs, Long endTs) {
    List<TestCaseResult> testCaseResults;
    testCaseResults =
        JsonUtils.readObjects(
            daoCollection
                .dataQualityDataTimeSeriesDao()
                .listBetweenTimestampsByOrder(
                    fqn, TESTCASE_RESULT_EXTENSION, startTs, endTs, EntityTimeSeriesDAO.OrderBy.DESC),
            TestCaseResult.class);
    return new ResultList<>(testCaseResults, String.valueOf(startTs), String.valueOf(endTs), testCaseResults.size());
  }

  public int getTestCaseCount(List<UUID> testCaseIds) {
    return daoCollection.testCaseDAO().countOfTestCases(testCaseIds);
  }

  public void isTestSuiteExecutable(String testSuiteFqn) {
    TestSuite testSuite = Entity.getEntityByName(Entity.TEST_SUITE, testSuiteFqn, null, null);
    if (Boolean.FALSE.equals(testSuite.getExecutable())) {
      throw new IllegalArgumentException(
          "Test suite "
              + testSuite.getName()
              + " is not executable. Cannot create test cases for non-executable test suites.");
    }
  }

  public RestUtil.PutResponse<TestSuite> addTestCasesToLogicalTestSuite(TestSuite testSuite, List<UUID> testCaseIds) {
    bulkAddToRelationship(testSuite.getId(), testCaseIds, TEST_SUITE, TEST_CASE, Relationship.CONTAINS);
    List<EntityReference> testCasesEntityReferences = new ArrayList<>();
    List<ResultSummary> resultSummaries = listOrEmpty(testSuite.getTestCaseResultSummary());
    for (UUID testCaseId : testCaseIds) {
      TestCase testCase = Entity.getEntity(Entity.TEST_CASE, testCaseId, "", Include.ALL);
      // Get the latest result to set the testSuite summary field
      String result =
          daoCollection
              .dataQualityDataTimeSeriesDao()
              .getLatestExtension(testCase.getFullyQualifiedName(), TESTCASE_RESULT_EXTENSION);
      if (result != null) {
        TestCaseResult testCaseResult = JsonUtils.readValue(result, TestCaseResult.class);
        ResultSummary resultSummary =
            getResultSummary(testCase, testCaseResult.getTimestamp(), testCaseResult.getTestCaseStatus());
        resultSummaries.removeIf(summary -> summary.getTestCaseName().equals(resultSummary.getTestCaseName()));
        resultSummaries.add(resultSummary);
      }
      testCasesEntityReferences.add(
          new EntityReference()
              .withId(testCase.getId())
              .withName(testCase.getName())
              .withFullyQualifiedName(testCase.getFullyQualifiedName())
              .withDescription(testCase.getDescription())
              .withDisplayName(testCase.getDisplayName())
              .withHref(testCase.getHref())
              .withDeleted(testCase.getDeleted()));
    }
    // set test case result summary for logical test suite
    // and update it in the database
    testSuite.setTestCaseResultSummary(resultSummaries);
    daoCollection
        .testSuiteDAO()
        .update(testSuite.getId(), testSuite.getFullyQualifiedName(), JsonUtils.pojoToJson(testSuite));

    testSuite.setTests(testCasesEntityReferences);
    return new RestUtil.PutResponse<>(Response.Status.OK, testSuite, LOGICAL_TEST_CASES_ADDED);
  }

  public RestUtil.DeleteResponse<TestCase> deleteTestCaseFromLogicalTestSuite(UUID testSuiteId, UUID testCaseId) {
    TestCase testCase = Entity.getEntity(Entity.TEST_CASE, testCaseId, null, null);
    deleteRelationship(testSuiteId, TEST_SUITE, testCaseId, TEST_CASE, Relationship.CONTAINS);
    // remove test case from logical test suite summary and update test suite
    TestSuite testSuite = Entity.getEntity(TEST_SUITE, testSuiteId, "*", Include.ALL, false);
    List<ResultSummary> resultSummaries = testSuite.getTestCaseResultSummary();
    resultSummaries.removeIf(summary -> summary.getTestCaseName().equals(testCase.getFullyQualifiedName()));
    testSuite.setTestCaseResultSummary(resultSummaries);
    daoCollection
        .testSuiteDAO()
        .update(testSuite.getId(), testSuite.getFullyQualifiedName(), JsonUtils.pojoToJson(testSuite));
    EntityReference entityReference = Entity.getEntityReferenceById(TEST_SUITE, testSuiteId, Include.ALL);
    testCase.setTestSuite(entityReference);
    return new RestUtil.DeleteResponse<>(testCase, RestUtil.ENTITY_DELETED);
  }

  @Override
  public EntityUpdater getUpdater(TestCase original, TestCase updated, Operation operation) {
    return new TestUpdater(original, updated, operation);
  }

  public class TestUpdater extends EntityUpdater {
    public TestUpdater(TestCase original, TestCase updated, Operation operation) {
      super(original, updated, operation);
    }

    @Override
    public void entitySpecificUpdate() {
      EntityLink origEntityLink = EntityLink.parse(original.getEntityLink());
      EntityReference origTableRef = EntityUtil.validateEntityLink(origEntityLink);

      EntityLink updatedEntityLink = EntityLink.parse(updated.getEntityLink());
      EntityReference updatedTableRef = EntityUtil.validateEntityLink(updatedEntityLink);

      updateFromRelationship(
          "entity",
          updatedTableRef.getType(),
          origTableRef,
          updatedTableRef,
          Relationship.CONTAINS,
          TEST_CASE,
          updated.getId());
      updateFromRelationship(
          TEST_SUITE_FIELD,
          TEST_SUITE,
          original.getTestSuite(),
          updated.getTestSuite(),
          Relationship.HAS,
          TEST_CASE,
          updated.getId());
      updateFromRelationship(
          TEST_DEFINITION,
          TEST_DEFINITION,
          original.getTestDefinition(),
          updated.getTestDefinition(),
          Relationship.APPLIED_TO,
          TEST_CASE,
          updated.getId());
      recordChange("parameterValues", original.getParameterValues(), updated.getParameterValues());
    }
  }
}<|MERGE_RESOLUTION|>--- conflicted
+++ resolved
@@ -123,14 +123,10 @@
     validateTestParameters(test.getParameterValues(), testDefinition.getParameterDefinition());
   }
 
-<<<<<<< HEAD
   @Override
   public void postUpdate(TestCase entity) {}
 
-  private EntityReference getTestSuite(TestCase test) {
-=======
   private EntityReference getTestSuite(TestCase test) throws EntityNotFoundException {
->>>>>>> 890aae73
     // `testSuite` field returns the executable `testSuite` linked to that testCase
     List<CollectionDAO.EntityRelationshipRecord> records =
         findFromRecords(test.getId(), entityType, Relationship.CONTAINS, TEST_SUITE);
