--- conflicted
+++ resolved
@@ -3,11 +3,7 @@
 import static org.openmetadata.common.utils.CommonUtil.listOrEmpty;
 import static org.openmetadata.service.Entity.TEST_CASE;
 import static org.openmetadata.service.Entity.TEST_SUITE;
-<<<<<<< HEAD
-=======
-import static org.openmetadata.service.jdbi3.TestCaseRepository.TESTCASE_RESULT_EXTENSION;
 import static org.openmetadata.service.util.FullyQualifiedName.quoteName;
->>>>>>> bfa0cc75
 
 import java.util.HashMap;
 import java.util.List;
@@ -61,13 +57,22 @@
     return entity.withTests(fields.contains("tests") ? entity.getTests() : null);
   }
 
-<<<<<<< HEAD
   private TestSummary buildTestSummary(HashMap<String, Integer> testCaseSummary, int total) {
     return new TestSummary()
         .withAborted(testCaseSummary.getOrDefault(TestCaseStatus.Aborted.toString(), 0))
         .withFailed(testCaseSummary.getOrDefault(TestCaseStatus.Failed.toString(), 0))
         .withSuccess(testCaseSummary.getOrDefault(TestCaseStatus.Success.toString(), 0))
         .withTotal(total);
+  }
+
+  @Override
+  public void setFullyQualifiedName(TestSuite testSuite) {
+    if (testSuite.getExecutableEntityReference() != null) {
+      testSuite.setFullyQualifiedName(
+          FullyQualifiedName.add(testSuite.getExecutableEntityReference().getFullyQualifiedName(), "testSuite"));
+    } else {
+      testSuite.setFullyQualifiedName(quoteName(testSuite.getName()));
+    }
   }
 
   private HashMap<String, Integer> getResultSummary(TestSuite testSuite) {
@@ -116,22 +121,6 @@
       }
       testSummary = getTestCasesExecutionSummary(testSuite);
     }
-=======
-  @Override
-  public void setFullyQualifiedName(TestSuite testSuite) {
-    if (testSuite.getExecutableEntityReference() != null) {
-      testSuite.setFullyQualifiedName(
-          FullyQualifiedName.add(testSuite.getExecutableEntityReference().getFullyQualifiedName(), "testSuite"));
-    } else {
-      testSuite.setFullyQualifiedName(quoteName(testSuite.getName()));
-    }
-  }
-
-  private TestSummary getTestSummary(TestSuite entity) {
-    List<EntityReference> testCases = getTestCases(entity);
-    List<String> testCaseFQNs =
-        testCases.stream().map(EntityReference::getFullyQualifiedName).collect(Collectors.toList());
->>>>>>> bfa0cc75
 
     return testSummary;
   }
