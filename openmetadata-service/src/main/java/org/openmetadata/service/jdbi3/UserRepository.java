/*
 *  Copyright 2021 Collate
 *  Licensed under the Apache License, Version 2.0 (the "License");
 *  you may not use this file except in compliance with the License.
 *  You may obtain a copy of the License at
 *  http://www.apache.org/licenses/LICENSE-2.0
 *  Unless required by applicable law or agreed to in writing, software
 *  distributed under the License is distributed on an "AS IS" BASIS,
 *  WITHOUT WARRANTIES OR CONDITIONS OF ANY KIND, either express or implied.
 *  See the License for the specific language governing permissions and
 *  limitations under the License.
 */

package org.openmetadata.service.jdbi3;

import static org.openmetadata.common.utils.CommonUtil.listOrEmpty;
import static org.openmetadata.common.utils.CommonUtil.nullOrEmpty;
import static org.openmetadata.csv.CsvUtil.addEntityReferences;
import static org.openmetadata.csv.CsvUtil.addField;
import static org.openmetadata.schema.type.Include.ALL;
import static org.openmetadata.schema.utils.EntityInterfaceUtil.quoteName;
import static org.openmetadata.service.Entity.FIELD_DOMAIN;
import static org.openmetadata.service.Entity.ROLE;
import static org.openmetadata.service.Entity.TEAM;
import static org.openmetadata.service.Entity.USER;

import java.io.IOException;
import java.util.ArrayList;
import java.util.Collections;
import java.util.HashSet;
import java.util.List;
import java.util.Optional;
import java.util.Set;
import java.util.UUID;
import java.util.stream.Collectors;
import javax.ws.rs.core.UriInfo;
import lombok.extern.slf4j.Slf4j;
import org.apache.commons.csv.CSVPrinter;
import org.apache.commons.csv.CSVRecord;
import org.openmetadata.csv.EntityCsv;
import org.openmetadata.schema.api.teams.CreateTeam.TeamType;
import org.openmetadata.schema.entity.teams.AuthenticationMechanism;
import org.openmetadata.schema.entity.teams.Team;
import org.openmetadata.schema.entity.teams.User;
import org.openmetadata.schema.services.connections.metadata.AuthProvider;
import org.openmetadata.schema.type.EntityReference;
import org.openmetadata.schema.type.Include;
import org.openmetadata.schema.type.Relationship;
import org.openmetadata.schema.type.csv.CsvDocumentation;
import org.openmetadata.schema.type.csv.CsvErrorType;
import org.openmetadata.schema.type.csv.CsvHeader;
import org.openmetadata.schema.type.csv.CsvImportResult;
import org.openmetadata.schema.utils.EntityInterfaceUtil;
import org.openmetadata.service.Entity;
import org.openmetadata.service.OpenMetadataApplicationConfig;
import org.openmetadata.service.exception.CatalogExceptionMessage;
import org.openmetadata.service.exception.EntityNotFoundException;
import org.openmetadata.service.jdbi3.CollectionDAO.EntityRelationshipRecord;
import org.openmetadata.service.resources.teams.UserResource;
import org.openmetadata.service.secrets.SecretsManager;
import org.openmetadata.service.secrets.SecretsManagerFactory;
import org.openmetadata.service.security.SecurityUtil;
import org.openmetadata.service.security.policyevaluator.SubjectContext;
import org.openmetadata.service.util.EntityUtil;
import org.openmetadata.service.util.EntityUtil.Fields;
import org.openmetadata.service.util.JsonUtils;
import org.openmetadata.service.util.UserUtil;

@Slf4j
public class UserRepository extends EntityRepository<User> {
  static final String ROLES_FIELD = "roles";
  static final String TEAMS_FIELD = "teams";
  public static final String AUTH_MECHANISM_FIELD = "authenticationMechanism";
  static final String USER_PATCH_FIELDS =
      "profile,roles,teams,authenticationMechanism,isEmailVerified,personas,defaultPersona";
  static final String USER_UPDATE_FIELDS =
      "profile,roles,teams,authenticationMechanism,isEmailVerified,personas,defaultPersona";
  private final EntityReference organization;

  public UserRepository(CollectionDAO dao) {
    super(UserResource.COLLECTION_PATH, USER, User.class, dao.userDAO(), dao, USER_PATCH_FIELDS, USER_UPDATE_FIELDS);
    organization = Entity.getEntityReferenceByName(TEAM, Entity.ORGANIZATION_NAME, Include.ALL);
    this.quoteFqn = true;
    supportsSearch = true;
  }

<<<<<<< HEAD
  // with the introduction of fqnHash we added case sensitivity to all the entities
  // however usernames , emails cannot be case-sensitive
=======
  // with the introduction of fqnhash we added case sensitivity to all the entities
  // however usernames , emails cannot be case sensitive
>>>>>>> 3a7f7486
  @Override
  public void setFullyQualifiedName(User user) {
    user.setFullyQualifiedName(quoteName(user.getName().toLowerCase()));
  }

  public final Fields getFieldsWithUserAuth(String fields) {
    Set<String> tempFields = getAllowedFieldsCopy();
    if (fields != null && fields.equals("*")) {
      tempFields.add(AUTH_MECHANISM_FIELD);
      return new Fields(tempFields);
    }
    return new Fields(tempFields, fields);
  }

  @Override
  public User getByName(UriInfo uriInfo, String name, Fields fields) {
    return super.getByName(uriInfo, EntityInterfaceUtil.quoteName(name), fields);
  }

  public User getByEmail(UriInfo uriInfo, String email, Fields fields) {
    String userString = ((CollectionDAO.UserDAO) dao).findUserByEmail(email);
    if (userString == null) {
      throw EntityNotFoundException.byMessage(CatalogExceptionMessage.entityNotFound(USER, email));
    }
    return withHref(uriInfo, setFieldsInternal(JsonUtils.readValue(userString, User.class), fields));
  }

  /** Ensures that the default roles are added for POST, PUT and PATCH operations. */
  @Override
  public void prepare(User user, boolean update) {
    validateTeams(user);
    validateRoles(user.getRoles());
  }

  @Override
  public void restorePatchAttributes(User original, User updated) {
    // Patch can't make changes to following fields. Ignore the changes
    updated
        .withId(original.getId())
        .withName(original.getName())
        .withInheritedRoles(original.getInheritedRoles())
        .withAuthenticationMechanism(original.getAuthenticationMechanism());
  }

  private List<EntityReference> getInheritedRoles(User user) {
    if (Boolean.TRUE.equals(user.getIsBot())) {
      return Collections.emptyList(); // No inherited roles for bots
    }
    return SubjectContext.getRolesForTeams(getTeams(user));
  }

  @Override
  public void storeEntity(User user, boolean update) {
    // Relationships and fields such as href are derived and not stored as part of json
    List<EntityReference> roles = user.getRoles();
    List<EntityReference> teams = user.getTeams();

    // Don't store roles, teams and href as JSON. Build it on the fly based on relationships
    user.withRoles(null).withTeams(null).withInheritedRoles(null);

    SecretsManager secretsManager = SecretsManagerFactory.getSecretsManager();
    if (secretsManager != null && Boolean.TRUE.equals(user.getIsBot())) {
      secretsManager.encryptAuthenticationMechanism(user.getName(), user.getAuthenticationMechanism());
    }

    store(user, update);

    // Restore the relationships
    user.withRoles(roles).withTeams(teams);
  }

  @Override
  public void storeRelationships(User user) {
    assignRoles(user, user.getRoles());
    assignTeams(user, user.getTeams());
    assignDefaultPersona(user, user.getDefaultPersona());
    assignPersonas(user, user.getPersonas());
    user.setInheritedRoles(getInheritedRoles(user));
  }

  @Override
  public User setInheritedFields(User user, Fields fields) {
    // If user does not have domain, then inherit it from parent Team
    // TODO have default team when a user belongs to multiple teams
    if (fields.contains(FIELD_DOMAIN) && user.getDomain() == null) {
      List<EntityReference> teams = !fields.contains(TEAMS_FIELD) ? getTeams(user) : user.getTeams();
      if (!nullOrEmpty(teams)) {
        Team team = Entity.getEntity(TEAM, teams.get(0).getId(), "domain", ALL);
        user.withDomain(team.getDomain());
      }
    }
    return user;
  }

  @Override
  public UserUpdater getUpdater(User original, User updated, Operation operation) {
    return new UserUpdater(original, updated, operation);
  }

  @Override
  public User setFields(User user, Fields fields) {
    user.setTeams(fields.contains(TEAMS_FIELD) ? getTeams(user) : user.getTeams());
    user.setOwns(fields.contains("owns") ? getOwns(user) : user.getOwns());
    user.setFollows(fields.contains("follows") ? getFollows(user) : user.getFollows());
    user.setRoles(fields.contains(ROLES_FIELD) ? getRoles(user) : user.getRoles());
    user.setPersonas(fields.contains("personas") ? getPersonas(user) : user.getPersonas());
    user.setDefaultPersona(fields.contains("defaultPersonas") ? getDefaultPersona(user) : user.getDefaultPersona());
    return user.withInheritedRoles(fields.contains(ROLES_FIELD) ? getInheritedRoles(user) : user.getInheritedRoles());
  }

  @Override
  public User clearFields(User user, Fields fields) {
    user.setProfile(fields.contains("profile") ? user.getProfile() : null);
    user.setTeams(fields.contains(TEAMS_FIELD) ? user.getTeams() : null);
    user.setOwns(fields.contains("owns") ? user.getOwns() : null);
    user.setFollows(fields.contains("follows") ? user.getFollows() : null);
    user.setRoles(fields.contains(ROLES_FIELD) ? user.getRoles() : null);
    user.setAuthenticationMechanism(fields.contains(AUTH_MECHANISM_FIELD) ? user.getAuthenticationMechanism() : null);
    return user.withInheritedRoles(fields.contains(ROLES_FIELD) ? user.getInheritedRoles() : null);
  }

  @Override
  public String exportToCsv(String importingTeam, String user) throws IOException {
    Team team = daoCollection.teamDAO().findEntityByName(importingTeam);
    return new UserCsv(team, user).exportCsv();
  }

  @Override
  public CsvImportResult importFromCsv(String importingTeam, String csv, boolean dryRun, String user)
      throws IOException {
    Team team = daoCollection.teamDAO().findEntityByName(importingTeam);
    UserCsv userCsv = new UserCsv(team, user);
    return userCsv.importCsv(csv, dryRun);
  }

  public boolean isTeamJoinable(String teamId) {
    Team team = daoCollection.teamDAO().findEntityById(UUID.fromString(teamId), Include.NON_DELETED);
    return team.getIsJoinable();
  }

  public void validateTeams(User user) {
    List<EntityReference> teams = user.getTeams();
    if (teams != null) {
      for (EntityReference entityReference : teams) {
        EntityReference ref = Entity.getEntityReferenceById(Entity.TEAM, entityReference.getId(), ALL);

        EntityUtil.copy(ref, entityReference);
      }
      teams.sort(EntityUtil.compareEntityReference);
    } else {
      user.setTeams(new ArrayList<>(List.of(organization))); // Organization is a default team
    }
  }

  /* Validate if the user is already part of the given team */
  public void validateTeamAddition(UUID userId, UUID teamId) {
    User user = dao.findEntityById(userId);
    List<EntityReference> teams = getTeams(user);
    Optional<EntityReference> team = teams.stream().filter(t -> t.getId().equals(teamId)).findFirst();
    if (team.isPresent()) {
      throw new IllegalArgumentException(
          CatalogExceptionMessage.userAlreadyPartOfTeam(user.getName(), team.get().getDisplayName()));
    }
  }

  public boolean checkEmailAlreadyExists(String emailId) {
    return daoCollection.userDAO().checkEmailExists(emailId) > 0;
  }

  public void initializeUsers(OpenMetadataApplicationConfig config) {
    AuthProvider authProvider = config.getAuthenticationConfiguration().getProvider();
    // Create Admins
    Set<String> adminUsers = new HashSet<>(config.getAuthorizerConfiguration().getAdminPrincipals());
    String domain = SecurityUtil.getDomain(config);
    UserUtil.addUsers(authProvider, adminUsers, domain, true);

    // Create Test Users
    Set<String> testUsers = new HashSet<>(config.getAuthorizerConfiguration().getTestPrincipals());
    UserUtil.addUsers(authProvider, testUsers, domain, null);
  }

  private List<EntityReference> getOwns(User user) {
    // Compile entities owned by the user
    List<EntityRelationshipRecord> ownedEntities =
        daoCollection.relationshipDAO().findTo(user.getId(), USER, Relationship.OWNS.ordinal());

    // Compile entities owned by the team the user belongs to
    List<EntityReference> teams = user.getTeams() == null ? getTeams(user) : user.getTeams();
    for (EntityReference team : teams) {
      ownedEntities.addAll(
          daoCollection.relationshipDAO().findTo(team.getId(), Entity.TEAM, Relationship.OWNS.ordinal()));
    }
    // Populate details in entity reference
    return EntityUtil.getEntityReferences(ownedEntities);
  }

  private List<EntityReference> getFollows(User user) {
    return findTo(user.getId(), USER, Relationship.FOLLOWS, null);
  }

  private List<EntityReference> getTeamChildren(UUID teamId) {
    if (teamId.equals(organization.getId())) { // For organization all the parentless teams are children
      List<String> children = daoCollection.teamDAO().listTeamsUnderOrganization(teamId);
      return EntityUtil.populateEntityReferencesById(EntityUtil.strToIds(children), Entity.TEAM);
    }
    return findTo(teamId, TEAM, Relationship.PARENT_OF, TEAM);
  }

  public List<EntityReference> getGroupTeams(UriInfo uriInfo, String userName) {
    // Cleanup
    User user = getByName(uriInfo, userName, Fields.EMPTY_FIELDS, Include.ALL, true);
    List<EntityReference> teams = getTeams(user);
    return getGroupTeams(teams);
  }

  private List<EntityReference> getGroupTeams(List<EntityReference> teams) {
    Set<EntityReference> result = new HashSet<>();
    for (EntityReference t : teams) {
      Team team = Entity.getEntity(t, "", Include.ALL);
      if (TeamType.GROUP.equals(team.getTeamType())) {
        result.add(t);
      } else {
        List<EntityReference> children = getTeamChildren(team.getId());
        result.addAll(getGroupTeams(children));
      }
    }
    return new ArrayList<>(result);
  }

  /* Get all the roles that user has been assigned and inherited from the team to User entity */
  private List<EntityReference> getRoles(User user) {
    return findTo(user.getId(), USER, Relationship.HAS, Entity.ROLE);
  }

  /* Get all the teams that user belongs to User entity */
  public List<EntityReference> getTeams(User user) {
    List<EntityReference> teams = findFrom(user.getId(), USER, Relationship.HAS, Entity.TEAM);
    // Filter deleted teams
    teams = listOrEmpty(teams).stream().filter(team -> !team.getDeleted()).collect(Collectors.toList());
    // If there are no teams that a user belongs to then return organization as the default team
    if (listOrEmpty(teams).isEmpty()) {
      return new ArrayList<>(List.of(organization));
    }
    return teams;
  }

  public List<EntityReference> getPersonas(User user) {
    return findFrom(user.getId(), USER, Relationship.APPLIED_TO, Entity.PERSONA);
  }

  public EntityReference getDefaultPersona(User user) {
    return getToEntityRef(user.getId(), Relationship.DEFAULTS_TO, Entity.PERSONA, false);
  }

  private void assignRoles(User user, List<EntityReference> roles) {
    roles = listOrEmpty(roles);
    for (EntityReference role : roles) {
      addRelationship(user.getId(), role.getId(), USER, Entity.ROLE, Relationship.HAS);
    }
  }

  private void assignTeams(User user, List<EntityReference> teams) {
    teams = listOrEmpty(teams);
    for (EntityReference team : teams) {
      if (team.getId().equals(organization.getId())) {
        continue; // Default relationship user to organization team is not stored
      }
      addRelationship(team.getId(), user.getId(), Entity.TEAM, USER, Relationship.HAS);
    }
    if (teams.size() > 1) {
      // Remove organization team from the response
      teams = teams.stream().filter(t -> !t.getId().equals(organization.getId())).collect(Collectors.toList());
      user.setTeams(teams);
    }
  }

  private void assignPersonas(User user, List<EntityReference> personas) {
    for (EntityReference persona : listOrEmpty(personas)) {
      addRelationship(persona.getId(), user.getId(), Entity.PERSONA, USER, Relationship.APPLIED_TO);
    }
  }

  private void assignDefaultPersona(User user, EntityReference persona) {
    if (persona != null) {
      addRelationship(persona.getId(), user.getId(), Entity.PERSONA, USER, Relationship.DEFAULTS_TO);
    }
  }

  public static class UserCsv extends EntityCsv<User> {
    public static final CsvDocumentation DOCUMENTATION = getCsvDocumentation(USER);
    public static final List<CsvHeader> HEADERS = DOCUMENTATION.getHeaders();
    public final Team team;

    UserCsv(Team importingTeam, String updatedBy) {
      super(USER, HEADERS, updatedBy);
      this.team = importingTeam;
    }

    @Override
    protected User toEntity(CSVPrinter printer, CSVRecord csvRecord) throws IOException {
      // Field 1, 2, 3, 4, 5, 6 - name, displayName, description, email, timezone, isAdmin
      User user =
          new User()
              .withName(csvRecord.get(0))
              .withDisplayName(csvRecord.get(1))
              .withDescription(csvRecord.get(2))
              .withEmail(csvRecord.get(3))
              .withTimezone(csvRecord.get(4))
              .withIsAdmin(getBoolean(printer, csvRecord, 5));

      // Field 7 - team
      user.setTeams(getTeams(printer, csvRecord, user.getName()));
      if (!processRecord) {
        return null;
      }

      // Field 8 - roles
      user.setRoles(getEntityReferences(printer, csvRecord, 7, ROLE));
      if (!processRecord) {
        return null;
      }

      // TODO authentication mechanism?
      return user;
    }

    @Override
    protected List<String> toRecord(User entity) {
      // Headers - name,displayName,description,email,timezone,isAdmin,team,roles
      List<String> recordList = new ArrayList<>();
      addField(recordList, entity.getName());
      addField(recordList, entity.getDisplayName());
      addField(recordList, entity.getDescription());
      addField(recordList, entity.getEmail());
      addField(recordList, entity.getTimezone());
      addField(recordList, entity.getIsAdmin());
      addField(recordList, entity.getTeams().get(0).getFullyQualifiedName());
      addEntityReferences(recordList, entity.getRoles());
      return recordList;
    }

    private List<User> listUsers(
        TeamRepository teamRepository,
        UserRepository userRepository,
        String parentTeam,
        List<User> users,
        Fields fields) {
      // Export the users by listing users for the entire team hierarchy
      ListFilter filter = new ListFilter(Include.NON_DELETED).addQueryParam("team", parentTeam);

      // Add users for the given team
      List<User> userList = userRepository.listAll(fields, filter);
      if (!nullOrEmpty(userList)) {
        users.addAll(userList);
      }

      filter = new ListFilter(Include.NON_DELETED).addQueryParam("parentTeam", parentTeam);
      List<Team> teamList = teamRepository.listAll(Fields.EMPTY_FIELDS, filter);
      for (Team teamEntry : teamList) {
        listUsers(teamRepository, userRepository, teamEntry.getName(), users, fields);
      }
      return users;
    }

    public String exportCsv() throws IOException {
      UserRepository userRepository = (UserRepository) Entity.getEntityRepository(USER);
      TeamRepository teamRepository = (TeamRepository) Entity.getEntityRepository(TEAM);
      final Fields fields = userRepository.getFields("roles,teams");
      return exportCsv(listUsers(teamRepository, userRepository, team.getName(), new ArrayList<>(), fields));
    }

    private List<EntityReference> getTeams(CSVPrinter printer, CSVRecord csvRecord, String user) throws IOException {
      List<EntityReference> teams = getEntityReferences(printer, csvRecord, 6, Entity.TEAM);

      // Validate team being created is under the hierarchy of the team for which CSV is being imported to
      for (EntityReference teamRef : listOrEmpty(teams)) {
        if (teamRef.getName().equals(team.getName())) {
          continue; // Team is same as the team to which CSV is being imported, then it is in the same hierarchy
        }
        // Else the parent should already exist
        if (!SubjectContext.isInTeam(team.getName(), teamRef)) {
          importFailure(printer, invalidTeam(6, team.getName(), user, teamRef.getName()), csvRecord);
          processRecord = false;
        }
      }
      return teams;
    }

    public static String invalidTeam(int field, String team, String user, String userTeam) {
      String error = String.format("Team %s of user %s is not under %s team hierarchy", userTeam, user, team);
      return String.format("#%s: Field %d error - %s", CsvErrorType.INVALID_FIELD, field + 1, error);
    }
  }

  /** Handles entity updated from PUT and POST operation. */
  public class UserUpdater extends EntityUpdater {
    public UserUpdater(User original, User updated, Operation operation) {
      super(original, updated, operation);
    }

    @Override
    public void entitySpecificUpdate() {
      updateRoles(original, updated);
      updateTeams(original, updated);
      updatePersonas(original, updated);
      recordChange("defaultPersona", original.getDefaultPersona(), updated.getDefaultPersona(), true);
      recordChange("profile", original.getProfile(), updated.getProfile(), true);
      recordChange("timezone", original.getTimezone(), updated.getTimezone());
      recordChange("isBot", original.getIsBot(), updated.getIsBot());
      recordChange("isAdmin", original.getIsAdmin(), updated.getIsAdmin());
      recordChange("email", original.getEmail(), updated.getEmail());
      recordChange("isEmailVerified", original.getIsEmailVerified(), updated.getIsEmailVerified());
      updateAuthenticationMechanism(original, updated);
    }

    private void updateRoles(User original, User updated) {
      // Remove roles from original and add roles from updated
      deleteFrom(original.getId(), USER, Relationship.HAS, Entity.ROLE);
      assignRoles(updated, updated.getRoles());

      List<EntityReference> origRoles = listOrEmpty(original.getRoles());
      List<EntityReference> updatedRoles = listOrEmpty(updated.getRoles());

      origRoles.sort(EntityUtil.compareEntityReference);
      updatedRoles.sort(EntityUtil.compareEntityReference);

      List<EntityReference> added = new ArrayList<>();
      List<EntityReference> deleted = new ArrayList<>();
      recordListChange(ROLES_FIELD, origRoles, updatedRoles, added, deleted, EntityUtil.entityReferenceMatch);
    }

    private void updateTeams(User original, User updated) {
      // Remove teams from original and add teams from updated
      deleteTo(original.getId(), USER, Relationship.HAS, Entity.TEAM);
      assignTeams(updated, updated.getTeams());

      List<EntityReference> origTeams = listOrEmpty(original.getTeams());
      List<EntityReference> updatedTeams = listOrEmpty(updated.getTeams());

      origTeams.sort(EntityUtil.compareEntityReference);
      updatedTeams.sort(EntityUtil.compareEntityReference);

      List<EntityReference> added = new ArrayList<>();
      List<EntityReference> deleted = new ArrayList<>();
      recordListChange(TEAMS_FIELD, origTeams, updatedTeams, added, deleted, EntityUtil.entityReferenceMatch);
    }

    private void updatePersonas(User original, User updated) {
      deleteTo(original.getId(), USER, Relationship.APPLIED_TO, Entity.PERSONA);
      assignPersonas(updated, updated.getPersonas());

      List<EntityReference> origPersonas = listOrEmpty(original.getPersonas());
      List<EntityReference> updatedPersonas = listOrEmpty(updated.getPersonas());

      origPersonas.sort(EntityUtil.compareEntityReference);
      updatedPersonas.sort(EntityUtil.compareEntityReference);

      List<EntityReference> added = new ArrayList<>();
      List<EntityReference> deleted = new ArrayList<>();

      recordListChange("personas", origPersonas, updatedPersonas, added, deleted, EntityUtil.entityReferenceMatch);
    }

    private void updateAuthenticationMechanism(User original, User updated) {
      AuthenticationMechanism origAuthMechanism = original.getAuthenticationMechanism();
      AuthenticationMechanism updatedAuthMechanism = updated.getAuthenticationMechanism();
      if (origAuthMechanism == null && updatedAuthMechanism != null) {
        recordChange(AUTH_MECHANISM_FIELD, original.getAuthenticationMechanism(), "new-encrypted-value");
      } else if (origAuthMechanism != null
          && updatedAuthMechanism != null
          && !JsonUtils.areEquals(origAuthMechanism, updatedAuthMechanism)) {
        recordChange(AUTH_MECHANISM_FIELD, "old-encrypted-value", "new-encrypted-value");
      }
    }
  }
}<|MERGE_RESOLUTION|>--- conflicted
+++ resolved
@@ -84,13 +84,8 @@
     supportsSearch = true;
   }
 
-<<<<<<< HEAD
   // with the introduction of fqnHash we added case sensitivity to all the entities
   // however usernames , emails cannot be case-sensitive
-=======
-  // with the introduction of fqnhash we added case sensitivity to all the entities
-  // however usernames , emails cannot be case sensitive
->>>>>>> 3a7f7486
   @Override
   public void setFullyQualifiedName(User user) {
     user.setFullyQualifiedName(quoteName(user.getName().toLowerCase()));
