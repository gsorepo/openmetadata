--- conflicted
+++ resolved
@@ -549,9 +549,6 @@
   }
 
   public EntityReference getDefaultPersona(User user) {
-<<<<<<< HEAD
-    return getFromEntityRef(user.getId(), USER, Relationship.DEFAULTS_TO, Entity.PERSONA, false);
-=======
     EntityReference userDefaultPersona =
         getFromEntityRef(user.getId(), USER, Relationship.DEFAULTS_TO, Entity.PERSONA, false);
     if (userDefaultPersona != null) {
@@ -561,7 +558,6 @@
         (PersonaRepository) Entity.getEntityRepository(Entity.PERSONA);
     Persona systemDefault = personaRepository.getSystemDefaultPersona();
     return systemDefault != null ? systemDefault.getEntityReference() : null;
->>>>>>> 9a212134
   }
 
   private void assignRoles(User user, List<EntityReference> roles) {
@@ -1138,12 +1134,6 @@
     }
 
     private void updateDefaultPersona(User original, User updated) {
-<<<<<<< HEAD
-      deleteTo(original.getId(), USER, Relationship.DEFAULTS_TO, Entity.PERSONA);
-      assignDefaultPersona(updated, updated.getDefaultPersona());
-      recordChange(
-          "defaultPersona", original.getDefaultPersona(), updated.getDefaultPersona(), true);
-=======
       // Get the actual default persona from the database (not the system default)
       // The relationship is: persona --DEFAULTS_TO--> user, so we need to find FROM user
       EntityReference originalDefaultPersona =
@@ -1183,7 +1173,6 @@
           original.getPersonaPreferences(),
           updated.getPersonaPreferences(),
           true);
->>>>>>> 9a212134
     }
 
     private void updateAuthenticationMechanism(User original, User updated) {
