package org.openmetadata.service.migration.utils.v110;

import static org.openmetadata.common.utils.CommonUtil.nullOrEmpty;
import static org.openmetadata.service.Entity.INGESTION_PIPELINE;
import static org.openmetadata.service.Entity.TEST_CASE;
import static org.openmetadata.service.Entity.TEST_SUITE;
import static org.openmetadata.service.util.EntityUtil.hash;

import java.util.*;
import lombok.SneakyThrows;
import lombok.extern.slf4j.Slf4j;
import org.apache.commons.lang3.tuple.Pair;
import org.jdbi.v3.core.Handle;
import org.openmetadata.schema.CreateEntity;
import org.openmetadata.schema.EntityInterface;
import org.openmetadata.schema.analytics.WebAnalyticEvent;
import org.openmetadata.schema.api.tests.CreateTestSuite;
import org.openmetadata.schema.dataInsight.DataInsightChart;
import org.openmetadata.schema.dataInsight.kpi.Kpi;
import org.openmetadata.schema.entity.Bot;
import org.openmetadata.schema.entity.Type;
import org.openmetadata.schema.entity.automations.Workflow;
import org.openmetadata.schema.entity.classification.Classification;
import org.openmetadata.schema.entity.classification.Tag;
import org.openmetadata.schema.entity.data.Chart;
import org.openmetadata.schema.entity.data.Container;
import org.openmetadata.schema.entity.data.Dashboard;
import org.openmetadata.schema.entity.data.DashboardDataModel;
import org.openmetadata.schema.entity.data.Database;
import org.openmetadata.schema.entity.data.DatabaseSchema;
import org.openmetadata.schema.entity.data.Glossary;
import org.openmetadata.schema.entity.data.GlossaryTerm;
import org.openmetadata.schema.entity.data.Metrics;
import org.openmetadata.schema.entity.data.MlModel;
import org.openmetadata.schema.entity.data.Pipeline;
import org.openmetadata.schema.entity.data.Query;
import org.openmetadata.schema.entity.data.Report;
import org.openmetadata.schema.entity.data.Table;
import org.openmetadata.schema.entity.data.Topic;
import org.openmetadata.schema.entity.events.EventSubscription;
import org.openmetadata.schema.entity.policies.Policy;
import org.openmetadata.schema.entity.services.DashboardService;
import org.openmetadata.schema.entity.services.DatabaseService;
import org.openmetadata.schema.entity.services.MessagingService;
import org.openmetadata.schema.entity.services.MetadataService;
import org.openmetadata.schema.entity.services.MlModelService;
import org.openmetadata.schema.entity.services.PipelineService;
import org.openmetadata.schema.entity.services.StorageService;
import org.openmetadata.schema.entity.services.connections.TestConnectionDefinition;
import org.openmetadata.schema.entity.services.ingestionPipelines.IngestionPipeline;
import org.openmetadata.schema.entity.teams.Role;
import org.openmetadata.schema.entity.teams.Team;
import org.openmetadata.schema.entity.teams.User;
import org.openmetadata.schema.tests.TestCase;
import org.openmetadata.schema.tests.TestDefinition;
import org.openmetadata.schema.tests.TestSuite;
import org.openmetadata.schema.type.EntityReference;
import org.openmetadata.schema.type.Include;
import org.openmetadata.schema.type.Relationship;
import org.openmetadata.schema.utils.EntityInterfaceUtil;
import org.openmetadata.service.Entity;
import org.openmetadata.service.jdbi3.CollectionDAO;
import org.openmetadata.service.jdbi3.EntityDAO;
import org.openmetadata.service.jdbi3.IngestionPipelineRepository;
import org.openmetadata.service.jdbi3.ListFilter;
import org.openmetadata.service.jdbi3.MigrationDAO;
import org.openmetadata.service.jdbi3.TableRepository;
import org.openmetadata.service.jdbi3.TestCaseRepository;
import org.openmetadata.service.jdbi3.TestSuiteRepository;
import org.openmetadata.service.resources.databases.DatasourceConfig;
import org.openmetadata.service.resources.feeds.MessageParser;
import org.openmetadata.service.util.EntityUtil.Fields;
import org.openmetadata.service.util.FullyQualifiedName;
import org.openmetadata.service.util.JsonUtils;

@Slf4j
public class MigrationUtil {
  private MigrationUtil() {
    /* Cannot create object  util class*/
  }

  private static final String MYSQL_ENTITY_UPDATE = "UPDATE %s SET %s = :nameHashColumnValue WHERE id = :id";
  private static final String POSTGRES_ENTITY_UPDATE = "UPDATE %s SET %s = :nameHashColumnValue WHERE id = :id";
  private static final String MYSQL_ENTITY_EXTENSION_TIME_SERIES_UPDATE =
      "UPDATE entity_extension_time_series set entityFQNHash = :entityFQNHash where entityFQN=:entityFQN";
  private static final String POSTGRES_ENTITY_EXTENSION_TIME_SERIES_UPDATE =
      "UPDATE entity_extension_time_series set entityFQNHash = :entityFQNHash  where entityFQN=:entityFQN";

  private static final String MYSQL_FIELD_RELATIONSHIP_UPDATE =
      "UPDATE field_relationship SET fromFQNHash = :fromFQNHash, toFQNHash = :toFQNHash where fromFQN= :fromFQN and toFQN = :toFQN";
  private static final String POSTGRES_FIELD_RELATIONSHIP_UPDATE =
      "UPDATE field_relationship SET fromFQNHash = :fromFQNHash, toFQNHash = :toFQNHash where fromFQN= :fromFQN and toFQN = :toFQN";

  @SneakyThrows
  public static <T extends EntityInterface> void updateFQNHashForEntity(
      Handle handle, Class<T> clazz, EntityDAO<T> dao, int limitParam) {
    String nameHashColumn = dao.getNameHashColumn();
    if (dao instanceof CollectionDAO.TestSuiteDAO) {
      // We have to do this since this column in changed in the dao in latest version after this , and this will fail
      // the migrations here
      nameHashColumn = "nameHash";
    }
    if (Boolean.TRUE.equals(DatasourceConfig.getInstance().isMySQL())) {
      readAndProcessEntity(
          handle,
          String.format(MYSQL_ENTITY_UPDATE, dao.getTableName(), nameHashColumn),
          clazz,
          dao,
          false,
          limitParam);
    } else {
      readAndProcessEntity(
          handle,
          String.format(POSTGRES_ENTITY_UPDATE, dao.getTableName(), nameHashColumn),
          clazz,
          dao,
          false,
          limitParam);
    }
  }

  @SneakyThrows
  public static <T extends EntityInterface> void updateFQNHashForEntityWithName(
      Handle handle, Class<T> clazz, EntityDAO<T> dao, int limitParam) {
    String nameHashColumn = dao.getNameHashColumn();
    if (dao instanceof CollectionDAO.TestSuiteDAO) {
      // We have to do this since this column in changed in the dao in latest version after this , and this will fail
      // the migrations here
      nameHashColumn = "nameHash";
    }
    if (Boolean.TRUE.equals(DatasourceConfig.getInstance().isMySQL())) {
      readAndProcessEntity(
          handle, String.format(MYSQL_ENTITY_UPDATE, dao.getTableName(), nameHashColumn), clazz, dao, true, limitParam);
    } else {
      readAndProcessEntity(
          handle,
          String.format(POSTGRES_ENTITY_UPDATE, dao.getTableName(), nameHashColumn),
          clazz,
          dao,
          true,
          limitParam);
    }
  }

  public static <T extends EntityInterface> void readAndProcessEntity(
      Handle handle, String updateSql, Class<T> clazz, EntityDAO<T> dao, boolean withName, int limitParam) {
    LOG.debug("Starting Migration for table : {}", dao.getTableName());
    String nameHashColumn = dao.getNameHashColumn();
    if (dao instanceof CollectionDAO.TestSuiteDAO) {
      // We have to do this since this column in changed in the dao in latest version after this , and this will fail
      // the migrations here
      nameHashColumn = "nameHash";
    }
    while (true) {
      // Read from Database
      try {
        List<String> jsons = dao.migrationListAfterWithOffset(limitParam, nameHashColumn);
        LOG.debug("[{}]Read a Batch of Size: {}", dao.getTableName(), jsons.size());
        if (jsons.isEmpty()) {
          break;
        }
        // Process Update
        for (String json : jsons) {
          // Update the Statements to Database
          T entity = JsonUtils.readValue(json, clazz);
          try {
            String hash;
            if (entity.getFullyQualifiedName() != null) {
              hash =
                  withName
                      ? FullyQualifiedName.buildHash(EntityInterfaceUtil.quoteName(entity.getFullyQualifiedName()))
                      : FullyQualifiedName.buildHash(entity.getFullyQualifiedName());
            } else {
              LOG.info(
                  "Failed in creating FQN Hash for Entity Name : {}, since the FQN is null. Auto Correcting.",
                  entity.getName());
              hash =
                  withName
                      ? FullyQualifiedName.buildHash(EntityInterfaceUtil.quoteName(entity.getName()))
                      : FullyQualifiedName.buildHash(entity.getName());
              entity.setFullyQualifiedName(entity.getName());
              dao.update(entity.getId(), entity.getName(), JsonUtils.pojoToJson(entity));
            }
            int result =
                handle
                    .createUpdate(updateSql)
                    .bind("nameHashColumnValue", hash)
                    .bind("id", entity.getId().toString())
                    .execute();
            if (result <= 0) {
              LOG.error("No Rows Affected for Updating Hash with Entity Name : {}", entity.getFullyQualifiedName());
            }
          } catch (Exception ex) {
            LOG.error("Failed in creating FQN Hash for Entity Name : {}", entity.getFullyQualifiedName(), ex);
          }
        }
      } catch (Exception ex) {
        LOG.warn("Failed to list the entities, they might already migrated ", ex);
        break;
      }
      LOG.debug("End Migration for table : {}", dao.getTableName());
    }
  }

  public static MigrationDAO.ServerMigrationSQLTable buildServerMigrationTable(String version, String statement) {
    MigrationDAO.ServerMigrationSQLTable result = new MigrationDAO.ServerMigrationSQLTable();
    result.setVersion(String.valueOf(version));
    result.setSqlStatement(statement);
    result.setCheckSum(hash(statement));
    return result;
  }

  public static List<MigrationDAO.ServerMigrationSQLTable> addInListIfToBeExecuted(
      String version, Set<String> lookUp, List<String> queries) {
    List<MigrationDAO.ServerMigrationSQLTable> result = new ArrayList<>();
    for (String query : queries) {
      MigrationDAO.ServerMigrationSQLTable tableContent = buildServerMigrationTable(version, query);
      if (!lookUp.contains(tableContent.getCheckSum())) {
        result.add(tableContent);
      } else {
        LOG.debug("Query will be skipped in Migration Step , as this has already been executed");
      }
    }
    return result;
  }

  public static void dataMigrationFQNHashing(Handle handle, CollectionDAO collectionDAO, int limitParam) {
    // Migration for Entities with Name as their FQN
    // We need to quote the FQN, if these entities have "." in their name we are storing it as it is
    // into the FQN field.
    updateFQNHashForEntityWithName(handle, Bot.class, collectionDAO.botDAO(), limitParam);
    updateFQNHashForEntityWithName(handle, User.class, collectionDAO.userDAO(), limitParam);
    updateFQNHashForEntityWithName(handle, Team.class, collectionDAO.teamDAO(), limitParam);
    updateFQNHashForEntityWithName(handle, Classification.class, collectionDAO.classificationDAO(), limitParam);

    // Update all the services
    updateFQNHashForEntityWithName(handle, DatabaseService.class, collectionDAO.dbServiceDAO(), limitParam);
    updateFQNHashForEntityWithName(handle, DashboardService.class, collectionDAO.dashboardServiceDAO(), limitParam);
    updateFQNHashForEntityWithName(handle, MessagingService.class, collectionDAO.messagingServiceDAO(), limitParam);
    updateFQNHashForEntityWithName(handle, MetadataService.class, collectionDAO.metadataServiceDAO(), limitParam);
    updateFQNHashForEntityWithName(handle, MlModelService.class, collectionDAO.mlModelServiceDAO(), limitParam);
    updateFQNHashForEntityWithName(handle, StorageService.class, collectionDAO.storageServiceDAO(), limitParam);
    updateFQNHashForEntityWithName(handle, PipelineService.class, collectionDAO.pipelineServiceDAO(), limitParam);
    updateFQNHashForEntity(handle, IngestionPipeline.class, collectionDAO.ingestionPipelineDAO(), limitParam);

    // Update Entities
    updateFQNHashForEntity(handle, Database.class, collectionDAO.databaseDAO(), limitParam);
    updateFQNHashForEntity(handle, DatabaseSchema.class, collectionDAO.databaseSchemaDAO(), limitParam);
    updateFQNHashForEntity(handle, Table.class, collectionDAO.tableDAO(), limitParam);
    updateFQNHashForEntity(handle, Query.class, collectionDAO.queryDAO(), limitParam);
    updateFQNHashForEntity(handle, Topic.class, collectionDAO.topicDAO(), limitParam);
    updateFQNHashForEntity(handle, Dashboard.class, collectionDAO.dashboardDAO(), limitParam);
    updateFQNHashForEntity(handle, DashboardDataModel.class, collectionDAO.dashboardDataModelDAO(), limitParam);
    updateFQNHashForEntity(handle, Chart.class, collectionDAO.chartDAO(), limitParam);
    updateFQNHashForEntity(handle, Container.class, collectionDAO.containerDAO(), limitParam);
    updateFQNHashForEntity(handle, MlModel.class, collectionDAO.mlModelDAO(), limitParam);
    updateFQNHashForEntity(handle, Pipeline.class, collectionDAO.pipelineDAO(), limitParam);
    updateFQNHashForEntity(handle, Metrics.class, collectionDAO.metricsDAO(), limitParam);
    updateFQNHashForEntity(handle, Report.class, collectionDAO.reportDAO(), limitParam);

    // Update Glossaries & Classifications
    updateFQNHashForEntity(handle, Glossary.class, collectionDAO.glossaryDAO(), limitParam);
    updateFQNHashForEntity(handle, GlossaryTerm.class, collectionDAO.glossaryTermDAO(), limitParam);
    updateFQNHashForEntity(handle, Tag.class, collectionDAO.tagDAO(), limitParam);

    // Update DataInsights
    updateFQNHashForEntity(handle, DataInsightChart.class, collectionDAO.dataInsightChartDAO(), limitParam);
    updateFQNHashForEntity(handle, Kpi.class, collectionDAO.kpiDAO(), limitParam);

    // Update DQ
    updateFQNHashForEntity(handle, TestCase.class, collectionDAO.testCaseDAO(), limitParam);
    updateFQNHashForEntity(
        handle, TestConnectionDefinition.class, collectionDAO.testConnectionDefinitionDAO(), limitParam);
    updateFQNHashForEntity(handle, TestDefinition.class, collectionDAO.testDefinitionDAO(), limitParam);
    updateFQNHashForEntity(handle, TestSuite.class, collectionDAO.testSuiteDAO(), limitParam);

    // Update Misc
    updateFQNHashForEntity(handle, Policy.class, collectionDAO.policyDAO(), limitParam);
    updateFQNHashForEntity(handle, EventSubscription.class, collectionDAO.eventSubscriptionDAO(), limitParam);
    updateFQNHashForEntity(handle, Role.class, collectionDAO.roleDAO(), limitParam);
    updateFQNHashForEntity(handle, Type.class, collectionDAO.typeEntityDAO(), limitParam);
    updateFQNHashForEntity(handle, WebAnalyticEvent.class, collectionDAO.webAnalyticEventDAO(), limitParam);
    updateFQNHashForEntity(handle, Workflow.class, collectionDAO.workflowDAO(), limitParam);

    // Field Relationship
    if (Boolean.TRUE.equals(DatasourceConfig.getInstance().isMySQL())) {
      updateFQNHashForFieldRelationship(handle, MYSQL_FIELD_RELATIONSHIP_UPDATE, collectionDAO, limitParam);
    } else {
      updateFQNHashForFieldRelationship(handle, POSTGRES_FIELD_RELATIONSHIP_UPDATE, collectionDAO, limitParam);
    }

    // TimeSeries
    if (Boolean.TRUE.equals(DatasourceConfig.getInstance().isMySQL())) {
      updateFQNHashEntityExtensionTimeSeries(
          handle, MYSQL_ENTITY_EXTENSION_TIME_SERIES_UPDATE, collectionDAO, limitParam);
    } else {
      updateFQNHashEntityExtensionTimeSeries(
          handle, POSTGRES_ENTITY_EXTENSION_TIME_SERIES_UPDATE, collectionDAO, limitParam);
    }

    // Tag Usage
    updateFQNHashTagUsage(collectionDAO);
  }

  private static void updateFQNHashForFieldRelationship(
      Handle handle, String updateSql, CollectionDAO collectionDAO, int limitParam) {
    LOG.debug("Starting Migration for Field Relationship");
    while (true) {
      List<Pair<String, String>> entityFQNPairList =
          collectionDAO.fieldRelationshipDAO().migrationListDistinctWithOffset(limitParam);
      LOG.debug("[FieldRelationship] Read a Batch of Size: {}", entityFQNPairList.size());
      if (entityFQNPairList.isEmpty()) {
        break;
      }
      for (Pair<String, String> entityFQNPair : entityFQNPairList) {
        try {
          String fromFQNHash = FullyQualifiedName.buildHash(entityFQNPair.getLeft());
          String toFQNHash = FullyQualifiedName.buildHash(entityFQNPair.getRight());
          int result =
              handle
                  .createUpdate(updateSql)
                  .bind("fromFQNHash", fromFQNHash)
                  .bind("toFQNHash", toFQNHash)
                  .bind("fromFQN", entityFQNPair.getLeft())
                  .bind("toFQN", entityFQNPair.getRight())
                  .execute();
          if (result <= 0) {
            LOG.error(
                "No Rows Affected for Updating Field Relationship fromFQN : {}, toFQN : {}",
                entityFQNPair.getLeft(),
                entityFQNPair.getRight());
          }
        } catch (Exception ex) {
          LOG.error(
              "Failed in creating fromFQN : {} , toFQN : {}", entityFQNPair.getLeft(), entityFQNPair.getRight(), ex);
        }
      }
      LOG.debug("[FieldRelationship] Committing a Batch of Size: {}", entityFQNPairList.size());
    }
    LOG.debug("End Migration for Field Relationship");
  }

  private static void updateFQNHashEntityExtensionTimeSeries(
      Handle handle, String updateSql, CollectionDAO collectionDAO, int limitParam) {
    LOG.debug("Starting Migration for Entity Extension Time Series");
    try {
      collectionDAO.entityExtensionTimeSeriesDao().listDistinctCount();
    } catch (Exception ex) {
      return;
    }
    while (true) {
      List<String> entityFQNLists =
          collectionDAO.entityExtensionTimeSeriesDao().migrationListDistinctWithOffset(limitParam);
      LOG.debug("[TimeSeries] Read a Batch of Size: {}", entityFQNLists.size());
      if (entityFQNLists.isEmpty()) {
        break;
      }
      for (String entityFQN : entityFQNLists) {
        try {
          int result =
              handle
                  .createUpdate(updateSql)
                  .bind("entityFQNHash", FullyQualifiedName.buildHash(entityFQN))
                  .bind("entityFQN", entityFQN)
                  .execute();
          if (result <= 0) {
            LOG.error("No Rows Affected for Updating entity_extension_time_series entityFQN : {}", entityFQN);
          }
        } catch (Exception ex) {
          LOG.error("Failed in creating EntityFQN : {}", entityFQN, ex);
        }
      }
      LOG.debug("[TimeSeries] Committing a Batch of Size: {}", entityFQNLists.size());
    }
    LOG.debug("Ended Migration for Entity Extension Time Series");
  }

  public static void updateFQNHashTagUsage(CollectionDAO collectionDAO) {
    LOG.debug("Starting Migration for Tag Usage");
    List<CollectionDAO.TagUsageDAO.TagLabelMigration> tagLabelMigrationList = collectionDAO.tagUsageDAO().listAll();
    for (CollectionDAO.TagUsageDAO.TagLabelMigration tagLabel : tagLabelMigrationList) {
      if (nullOrEmpty(tagLabel.getTagFQNHash()) && nullOrEmpty(tagLabel.getTargetFQNHash())) {
        try {
          String tagFQNHash = FullyQualifiedName.buildHash(tagLabel.getTagFQN());
          String targetFQNHash = FullyQualifiedName.buildHash(tagLabel.getTargetFQN());
          collectionDAO
              .tagUsageDAO()
              .upsertFQNHash(
                  tagLabel.getSource(),
                  tagLabel.getTagFQN(),
                  tagFQNHash,
                  targetFQNHash,
                  tagLabel.getLabelType(),
                  tagLabel.getState(),
                  tagLabel.getTargetFQN());
        } catch (Exception ex) {
          LOG.error("Failed in creating tagFQN : {}, targetFQN: {}", tagLabel.getTagFQN(), tagLabel.getTargetFQN(), ex);
        }
      }
    }
    LOG.debug("Ended Migration for Tag Usage");
  }

  public static void performSqlExecutionAndUpdate(
      Handle handle, MigrationDAO migrationDAO, List<String> queryList, String version) {
    // These are DDL Statements and will cause an Implicit commit even if part of transaction still committed inplace
    if (!nullOrEmpty(queryList)) {
      for (String sql : queryList) {
        try {
          String previouslyRanSql = migrationDAO.getSqlQuery(hash(sql), version);
          if ((previouslyRanSql == null || previouslyRanSql.isEmpty())) {
            handle.execute(sql);
            migrationDAO.upsertServerMigrationSQL(version, sql, hash(sql));
          }
        } catch (Exception e) {
          LOG.error(String.format("Failed to run sql %s due to %s", sql, e));
        }
      }
    }
  }

  public static TestSuite getTestSuite(CollectionDAO dao, CreateTestSuite create, String user) {
    TestSuite testSuite =
        copy(new TestSuite(), create, user)
            .withDescription(create.getDescription())
            .withDisplayName(create.getDisplayName())
            .withName(create.getName());
    if (create.getExecutableEntityReference() != null) {
      TableRepository tableRepository = new TableRepository(dao);
      Table table =
          JsonUtils.readValue(
              tableRepository.getDao().findJsonByFqn(create.getExecutableEntityReference(), Include.ALL), Table.class);
      EntityReference entityReference =
          new EntityReference()
              .withId(table.getId())
              .withFullyQualifiedName(table.getFullyQualifiedName())
              .withName(table.getName())
              .withType(Entity.TABLE);
      testSuite.setExecutableEntityReference(entityReference);
    }
    return testSuite;
  }

  public static TestSuite copy(TestSuite entity, CreateEntity request, String updatedBy) {
    entity.setId(UUID.randomUUID());
    entity.setName(request.getName());
    entity.setDisplayName(request.getDisplayName());
    entity.setDescription(request.getDescription());
    entity.setExtension(request.getExtension());
    entity.setUpdatedBy(updatedBy);
    entity.setOwner(null);
    entity.setUpdatedAt(System.currentTimeMillis());
    return entity;
  }

  /**
   * Test Suites Migration in 1.0.x -> 1.1.4 1. This is the first time users are migrating from User created TestSuite
   * to System created native TestSuite Per Table 2. Our Goal with this migration is to list all the test cases and
   * create .testSuite with executable set to true and associate all of the respective test cases with new native test
   * suite.
   *
   * @param collectionDAO
   */
  @SneakyThrows
  public static void testSuitesMigration(CollectionDAO collectionDAO) {
    // Update existing test suites as logical test suites and delete any ingestion pipeline associated with the existing
    // test suite
    migrateExistingTestSuitesToLogical(collectionDAO);

    // create native test suites
    TestSuiteRepository testSuiteRepository = new TestSuiteRepository(collectionDAO);
    Map<String, ArrayList<TestCase>> testCasesByTable = groupTestCasesByTable(collectionDAO);
    for (String tableFQN : testCasesByTable.keySet()) {
      String nativeTestSuiteFqn = tableFQN + ".testSuite";
      List<TestCase> testCases = testCasesByTable.get(tableFQN);
      if (testCases != null && !testCases.isEmpty()) {
        MessageParser.EntityLink entityLink =
            MessageParser.EntityLink.parse(testCases.stream().findFirst().get().getEntityLink());
        TestSuite newExecutableTestSuite =
            getTestSuite(
                    collectionDAO,
                    new CreateTestSuite()
                        .withName(FullyQualifiedName.buildHash(nativeTestSuiteFqn))
                        .withDisplayName(nativeTestSuiteFqn)
                        .withExecutableEntityReference(entityLink.getEntityFQN()),
                    "ingestion-bot")
                .withExecutable(true)
                .withFullyQualifiedName(nativeTestSuiteFqn);
        testSuiteRepository.prepareInternal(newExecutableTestSuite, false);
        try {
          testSuiteRepository
              .getDao()
              .insert("nameHash", newExecutableTestSuite, newExecutableTestSuite.getFullyQualifiedName());
        } catch (Exception ex) {
<<<<<<< HEAD
          LOG.warn("TestSuite %s exists".format(nativeTestSuiteFqn));
=======
          LOG.warn(String.format("TestSuite %s exists", nativeTestSuiteFqn));
>>>>>>> 890aae73
        }
        // add relationship between executable TestSuite with Table
        testSuiteRepository.addRelationship(
            newExecutableTestSuite.getExecutableEntityReference().getId(),
            newExecutableTestSuite.getId(),
            Entity.TABLE,
            TEST_SUITE,
            Relationship.CONTAINS);

        // add relationship between all the testCases that are created against a table with native test suite.
        for (TestCase testCase : testCases) {
          testSuiteRepository.addRelationship(
              newExecutableTestSuite.getId(), testCase.getId(), TEST_SUITE, TEST_CASE, Relationship.CONTAINS);
        }
      }
    }
  }

  private static void migrateExistingTestSuitesToLogical(CollectionDAO collectionDAO) {
    IngestionPipelineRepository ingestionPipelineRepository = new IngestionPipelineRepository(collectionDAO);
    TestSuiteRepository testSuiteRepository = new TestSuiteRepository(collectionDAO);
    ListFilter filter = new ListFilter(Include.ALL);
    List<TestSuite> testSuites = testSuiteRepository.listAll(new Fields(Set.of("id")), filter);
    for (TestSuite testSuite : testSuites) {
      testSuite.setExecutable(false);
      List<CollectionDAO.EntityRelationshipRecord> ingestionPipelineRecords =
          collectionDAO
              .relationshipDAO()
              .findTo(testSuite.getId().toString(), TEST_SUITE, Relationship.CONTAINS.ordinal(), INGESTION_PIPELINE);
      for (CollectionDAO.EntityRelationshipRecord ingestionRecord : ingestionPipelineRecords) {
        // remove relationship
        collectionDAO.relationshipDAO().deleteAll(ingestionRecord.getId().toString(), INGESTION_PIPELINE);
        // Cannot use Delete directly it uses other repos internally
        ingestionPipelineRepository.getDao().delete(ingestionRecord.getId().toString());
      }
    }
  }

  public static Map<String, ArrayList<TestCase>> groupTestCasesByTable(CollectionDAO collectionDAO) {
    Map<String, ArrayList<TestCase>> testCasesByTable = new HashMap<>();
    TestCaseRepository testCaseRepository = new TestCaseRepository(collectionDAO);
    List<TestCase> testCases = testCaseRepository.listAll(new Fields(Set.of("id")), new ListFilter(Include.ALL));
    for (TestCase testCase : testCases) {
      // Create New Executable Test Suites
      MessageParser.EntityLink entityLink = MessageParser.EntityLink.parse(testCase.getEntityLink());
      // Create new Logical Test Suite
      ArrayList<TestCase> testCasesGroup = new ArrayList<>();
      if (testCasesByTable.containsKey(entityLink.getEntityFQN())) {
        testCasesGroup = testCasesByTable.get(entityLink.getEntityFQN());
        testCasesGroup.add(testCase);
      } else {
        testCasesGroup.add(testCase);
      }
      testCasesByTable.put(entityLink.getEntityFQN(), testCasesGroup);
    }
    return testCasesByTable;
  }
}<|MERGE_RESOLUTION|>--- conflicted
+++ resolved
@@ -492,11 +492,7 @@
               .getDao()
               .insert("nameHash", newExecutableTestSuite, newExecutableTestSuite.getFullyQualifiedName());
         } catch (Exception ex) {
-<<<<<<< HEAD
-          LOG.warn("TestSuite %s exists".format(nativeTestSuiteFqn));
-=======
           LOG.warn(String.format("TestSuite %s exists", nativeTestSuiteFqn));
->>>>>>> 890aae73
         }
         // add relationship between executable TestSuite with Table
         testSuiteRepository.addRelationship(
