--- conflicted
+++ resolved
@@ -35,25 +35,6 @@
 
 @Slf4j
 public class MigrationUtil {
-<<<<<<< HEAD
-  public static void updateDataInsightsApplication() {
-    AppRepository appRepository = new AppRepository();
-
-    App dataInsightsApp = appRepository.getByName(null, "DataInsightsApplication", new EntityUtil.Fields(Set.of("*")));
-    App updatedDataInsightsApp = appRepository.getByName(null, "DataInsightsApplication", new EntityUtil.Fields(Set.of("*")));
-
-    updatedDataInsightsApp.setAppType(AppType.Internal);
-    updatedDataInsightsApp.setScheduleType(ScheduleType.ScheduledOrManual);
-    Map<String, Object> appConfig = new HashMap<>();
-    appConfig.put("type", "DataInsights");
-    appConfig.put("batchSize", 100);
-    updatedDataInsightsApp.setAppConfiguration(appConfig);
-    updatedDataInsightsApp.setAllowConfiguration(true);
-
-    appRepository.update(null, dataInsightsApp, updatedDataInsightsApp);
-  }
-=======
-
   private static final String QUERY_AUTOMATOR =
       "SELECT json FROM ingestion_pipeline_entity where appType = 'Automator'";
   private static final String ADD_OWNER_ACTION = "AddOwnerAction";
@@ -124,8 +105,7 @@
       LOG.warn("Error running the automator migration ", ex);
     }
   }
-
->>>>>>> 57e6ad57
+ 
   public static void deleteLegacyDataInsightPipelines(
       PipelineServiceClientInterface pipelineServiceClient) {
     // Delete Data Insights Pipeline
@@ -152,6 +132,23 @@
       entityRepository.setPipelineServiceClient(pipelineServiceClient);
       entityRepository.delete("admin", dataInsightsPipeline.getId(), true, true);
     }
+  }
+  
+  public static void updateDataInsightsApplication() {
+    AppRepository appRepository = new AppRepository();
+
+    App dataInsightsApp = appRepository.getByName(null, "DataInsightsApplication", new EntityUtil.Fields(Set.of("*")));
+    App updatedDataInsightsApp = appRepository.getByName(null, "DataInsightsApplication", new EntityUtil.Fields(Set.of("*")));
+
+    updatedDataInsightsApp.setAppType(AppType.Internal);
+    updatedDataInsightsApp.setScheduleType(ScheduleType.ScheduledOrManual);
+    Map<String, Object> appConfig = new HashMap<>();
+    appConfig.put("type", "DataInsights");
+    appConfig.put("batchSize", 100);
+    updatedDataInsightsApp.setAppConfiguration(appConfig);
+    updatedDataInsightsApp.setAllowConfiguration(true);
+
+    appRepository.update(null, dataInsightsApp, updatedDataInsightsApp);
   }
 
   public static void migrateTestCaseDimension(Handle handle, CollectionDAO collectionDAO) {
