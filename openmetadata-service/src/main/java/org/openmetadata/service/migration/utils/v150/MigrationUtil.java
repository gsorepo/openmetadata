package org.openmetadata.service.migration.utils.v150;

import java.util.Map;
import java.util.Optional;
import java.util.UUID;
import lombok.extern.slf4j.Slf4j;
import org.jdbi.v3.core.Handle;
import org.openmetadata.schema.dataInsight.custom.DataInsightCustomChart;
import org.openmetadata.schema.dataInsight.custom.LineChart;
import org.openmetadata.schema.dataInsight.custom.SummaryCard;
import org.openmetadata.schema.entity.services.ingestionPipelines.IngestionPipeline;
import org.openmetadata.schema.tests.TestDefinition;
import org.openmetadata.schema.type.DataQualityDimensions;
import org.openmetadata.schema.type.Include;
import org.openmetadata.sdk.PipelineServiceClientInterface;
import org.openmetadata.service.Entity;
import org.openmetadata.service.exception.EntityNotFoundException;
import org.openmetadata.service.jdbi3.CollectionDAO;
import org.openmetadata.service.jdbi3.DataInsightSystemChartRepository;
import org.openmetadata.service.jdbi3.IngestionPipelineRepository;
import org.openmetadata.service.resources.databases.DatasourceConfig;
import org.openmetadata.service.util.JsonUtils;

@Slf4j
public class MigrationUtil {
  public static void deleteLegacyDataInsightPipelines(
      PipelineServiceClientInterface pipelineServiceClient) {
    // Delete Data Insights Pipeline
    String dataInsightsPipelineNameFqn = "OpenMetadata.OpenMetadata_dataInsight";

    Optional<IngestionPipeline> oDataInsightsPipeline = Optional.empty();
    try {
      oDataInsightsPipeline =
          Optional.ofNullable(
              Entity.getEntityByName(
                  Entity.INGESTION_PIPELINE,
                  dataInsightsPipelineNameFqn,
                  "*",
                  Include.NON_DELETED));
    } catch (EntityNotFoundException ex) {
      LOG.debug("DataInsights Pipeline not found.");
    }

    if (oDataInsightsPipeline.isPresent()) {
      IngestionPipeline dataInsightsPipeline = oDataInsightsPipeline.get();

      IngestionPipelineRepository entityRepository =
          (IngestionPipelineRepository) Entity.getEntityRepository(Entity.INGESTION_PIPELINE);
      entityRepository.setPipelineServiceClient(pipelineServiceClient);
      entityRepository.delete("admin", dataInsightsPipeline.getId(), true, true);
    }
  }

  public static void migrateTestCaseDimension(Handle handle, CollectionDAO collectionDAO) {
    String MYSQL_TEST_CASE_DIMENSION_QUERY =
        "SELECT json FROM test_definition WHERE JSON_CONTAINS(json -> '$.testPlatforms', '\"OpenMetadata\"')";
    String POSTGRES_TEST_CASE_DIMENSION_QUERY =
        "SELECT json FROM test_definition WHERE json -> 'testPlatforms' @> '\"OpenMetadata\"'";
    Map<String, DataQualityDimensions> fqnToDimension =
        Map.ofEntries(
            Map.entry("columnValueMaxToBeBetween", DataQualityDimensions.ACCURACY),
            Map.entry("columnValueMeanToBeBetween", DataQualityDimensions.ACCURACY),
            Map.entry("columnValueMedianToBeBetween", DataQualityDimensions.ACCURACY),
            Map.entry("columnValueMinToBeBetween", DataQualityDimensions.ACCURACY),
            Map.entry("columnValueLengthsToBeBetween", DataQualityDimensions.ACCURACY),
            Map.entry("columnValuesSumToBeBetween", DataQualityDimensions.ACCURACY),
            Map.entry("columnValueStdDevToBeBetween", DataQualityDimensions.ACCURACY),
            Map.entry("columnValuesToBeBetween", DataQualityDimensions.ACCURACY),
            Map.entry("columnValuesToBeInSet", DataQualityDimensions.VALIDITY),
            Map.entry("columnValuesToBeNotInSet", DataQualityDimensions.VALIDITY),
            Map.entry("columnValuesToMatchRegex", DataQualityDimensions.VALIDITY),
            Map.entry("columnValuesToNotMatchRegex", DataQualityDimensions.VALIDITY),
            Map.entry("tableColumnCountToBeBetween", DataQualityDimensions.INTEGRITY),
            Map.entry("tableColumnCountToEqual", DataQualityDimensions.INTEGRITY),
            Map.entry("tableColumnNameToExist", DataQualityDimensions.INTEGRITY),
            Map.entry("tableColumnToMatchSet", DataQualityDimensions.INTEGRITY),
            Map.entry("tableRowCountToBeBetween", DataQualityDimensions.INTEGRITY),
            Map.entry("tableRowCountToEqual", DataQualityDimensions.INTEGRITY),
            Map.entry("tableRowInsertedCountToBeBetween", DataQualityDimensions.INTEGRITY),
            Map.entry("columnValuesToBeUnique", DataQualityDimensions.UNIQUENESS),
            Map.entry("columnValuesMissingCount", DataQualityDimensions.COMPLETENESS),
            Map.entry("columnValuesToBeNotNull", DataQualityDimensions.COMPLETENESS),
            Map.entry("tableCustomSQLQuery", DataQualityDimensions.SQL),
            Map.entry("tableDiff", DataQualityDimensions.CONSISTENCY));

    try {
      String query = POSTGRES_TEST_CASE_DIMENSION_QUERY;
      if (Boolean.TRUE.equals(DatasourceConfig.getInstance().isMySQL())) {
        query = MYSQL_TEST_CASE_DIMENSION_QUERY;
      }
      handle
          .createQuery(query)
          .mapToMap()
          .forEach(
              row -> {
                try {
                  TestDefinition testCaseDefinition =
                      JsonUtils.readValue(row.get("json").toString(), TestDefinition.class);
                  DataQualityDimensions dimension =
                      fqnToDimension.get(testCaseDefinition.getFullyQualifiedName());
                  if (dimension == null) {
                    LOG.warn(
                        "No dimension found for test case {}",
                        testCaseDefinition.getFullyQualifiedName());
                    return;
                  }
                  testCaseDefinition.setDataQualityDimension(dimension);
                  collectionDAO.testDefinitionDAO().update(testCaseDefinition);
                } catch (Exception e) {
                  LOG.warn("Error migrating test case dimension", e);
                }
              });
    } catch (Exception e) {
      LOG.warn("Error running the test case resolution migration ", e);
    }
  }

  static DataInsightSystemChartRepository dataInsightSystemChartRepository;

  private static void createChart(String chartName, Object chartObject) {
    DataInsightCustomChart chart =
        new DataInsightCustomChart()
            .withId(UUID.randomUUID())
            .withName(chartName)
            .withChartDetails(chartObject)
            .withUpdatedAt(System.currentTimeMillis())
            .withUpdatedBy("ingestion-bot")
            .withDeleted(false)
            .withIsSystemChart(true);
    dataInsightSystemChartRepository.prepareInternal(chart, false);
    try {
      dataInsightSystemChartRepository
          .getDao()
          .insert("fqnHash", chart, chart.getFullyQualifiedName());
    } catch (Exception ex) {
      LOG.warn(ex.toString());
      LOG.warn(String.format("Chart %s exists", chart));
    }
  }

  public static void createSystemDICharts() {
    dataInsightSystemChartRepository = new DataInsightSystemChartRepository();

    // total data assets
    createChart(
        "total_data_assets",
        new LineChart().withFormula("count(k='id.keyword')").withGroupBy("entityType.keyword"));

    // Percentage of Data Asset with Description
    createChart(
        "percentage_of_data_asset_with_description",
        new LineChart()
            .withFormula("(count(k='id.keyword',q='hasDescription: 1')/count(k='id.keyword'))*100")
            .withGroupBy("entityType.keyword"));

    // Percentage of Data Asset with Owner
    createChart(
        "percentage_of_data_asset_with_owner",
        new LineChart()
            .withFormula(
<<<<<<< HEAD
                "(count(k='id.keyword',q='owner.name.keyword: *')/count(k='id.keyword'))*100")
=======
                "(count(k='id.keyword',q='owners.name.keyword: *')/count(k='id.keyword'))*100")
>>>>>>> ef674743
            .withGroupBy("entityType.keyword"));

    // Percentage of Service with Description
    createChart(
        "percentage_of_service_with_description",
        new LineChart()
            .withFormula("(count(k='id.keyword',q='hasDescription: 1')/count(k='id.keyword'))*100")
            .withGroupBy("service.name.keyword"));

    // Percentage of Service with Owner
    createChart(
        "percentage_of_service_with_owner",
        new LineChart()
            .withFormula(
<<<<<<< HEAD
                "(count(k='id.keyword',q='owner.name.keyword: *')/count(k='id.keyword'))*100")
=======
                "(count(k='id.keyword',q='owners.name.keyword: *')/count(k='id.keyword'))*100")
>>>>>>> ef674743
            .withGroupBy("service.name.keyword"));

    // total data assets by tier
    createChart(
        "total_data_assets_by_tier",
        new LineChart().withFormula("count(k='id.keyword')").withGroupBy("tier.keyword"));

    // total data assets summary card
    createChart(
        "total_data_assets_summary_card", new SummaryCard().withFormula("count(k='id.keyword')"));

    // data assets with description summary card
    createChart(
        "data_assets_with_description_summary_card",
        new SummaryCard()
            .withFormula(
                "(count(k='id.keyword',q='hasDescription: 1')/count(k='id.keyword'))*100"));

    // data assets with owner summary card
    createChart(
        "data_assets_with_owner_summary_card",
        new SummaryCard()
            .withFormula(
<<<<<<< HEAD
                "(count(k='id.keyword',q='owner.name.keyword: *')/count(k='id.keyword'))*100"));
=======
                "(count(k='id.keyword',q='owners.name.keyword: *')/count(k='id.keyword'))*100"));
>>>>>>> ef674743

    // total data assets with tier summary card
    createChart(
        "total_data_assets_with_tier_summary_card",
        new SummaryCard()
            .withFormula("(count(k='id.keyword',q='tier.keyword: *')/count(k='id.keyword'))*100"));

    // percentage of Data Asset with Description KPI
    createChart(
        "percentage_of_data_asset_with_description_kpi",
        new LineChart()
            .withFormula(
                "(count(k='id.keyword',q='hasDescription: 1')/count(k='id.keyword'))*100"));

    // Number of Data Asset with Owner KPI
    createChart(
        "percentage_of_data_asset_with_owner_kpi",
        new LineChart()
            .withFormula(
<<<<<<< HEAD
                "(count(k='id.keyword',q='owner.name.keyword: *')/count(k='id.keyword'))*100"));
=======
                "(count(k='id.keyword',q='owners.name.keyword: *')/count(k='id.keyword'))*100"));
>>>>>>> ef674743

    // number of Data Asset with Description KPI
    createChart(
        "number_of_data_asset_with_description_kpi",
        new LineChart().withFormula("count(k='id.keyword',q='hasDescription: 1')"));

    // Number of Data Asset with Owner KPI
    createChart(
        "number_of_data_asset_with_owner_kpi",
<<<<<<< HEAD
        new LineChart().withFormula("count(k='id.keyword',q='owner.name.keyword: *')"));
=======
        new LineChart().withFormula("count(k='id.keyword',q='owners.name.keyword: *')"));
>>>>>>> ef674743
  }
}<|MERGE_RESOLUTION|>--- conflicted
+++ resolved
@@ -158,11 +158,7 @@
         "percentage_of_data_asset_with_owner",
         new LineChart()
             .withFormula(
-<<<<<<< HEAD
-                "(count(k='id.keyword',q='owner.name.keyword: *')/count(k='id.keyword'))*100")
-=======
                 "(count(k='id.keyword',q='owners.name.keyword: *')/count(k='id.keyword'))*100")
->>>>>>> ef674743
             .withGroupBy("entityType.keyword"));
 
     // Percentage of Service with Description
@@ -177,11 +173,7 @@
         "percentage_of_service_with_owner",
         new LineChart()
             .withFormula(
-<<<<<<< HEAD
-                "(count(k='id.keyword',q='owner.name.keyword: *')/count(k='id.keyword'))*100")
-=======
                 "(count(k='id.keyword',q='owners.name.keyword: *')/count(k='id.keyword'))*100")
->>>>>>> ef674743
             .withGroupBy("service.name.keyword"));
 
     // total data assets by tier
@@ -205,11 +197,7 @@
         "data_assets_with_owner_summary_card",
         new SummaryCard()
             .withFormula(
-<<<<<<< HEAD
-                "(count(k='id.keyword',q='owner.name.keyword: *')/count(k='id.keyword'))*100"));
-=======
                 "(count(k='id.keyword',q='owners.name.keyword: *')/count(k='id.keyword'))*100"));
->>>>>>> ef674743
 
     // total data assets with tier summary card
     createChart(
@@ -229,11 +217,7 @@
         "percentage_of_data_asset_with_owner_kpi",
         new LineChart()
             .withFormula(
-<<<<<<< HEAD
-                "(count(k='id.keyword',q='owner.name.keyword: *')/count(k='id.keyword'))*100"));
-=======
                 "(count(k='id.keyword',q='owners.name.keyword: *')/count(k='id.keyword'))*100"));
->>>>>>> ef674743
 
     // number of Data Asset with Description KPI
     createChart(
@@ -243,10 +227,6 @@
     // Number of Data Asset with Owner KPI
     createChart(
         "number_of_data_asset_with_owner_kpi",
-<<<<<<< HEAD
-        new LineChart().withFormula("count(k='id.keyword',q='owner.name.keyword: *')"));
-=======
         new LineChart().withFormula("count(k='id.keyword',q='owners.name.keyword: *')"));
->>>>>>> ef674743
   }
 }