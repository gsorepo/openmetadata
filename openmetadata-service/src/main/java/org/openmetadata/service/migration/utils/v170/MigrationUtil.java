--- conflicted
+++ resolved
@@ -8,11 +8,8 @@
 import java.util.Map;
 import lombok.SneakyThrows;
 import lombok.extern.slf4j.Slf4j;
-<<<<<<< HEAD
 import org.jdbi.v3.core.Handle;
-=======
 import org.jdbi.v3.core.statement.UnableToExecuteStatementException;
->>>>>>> 1bc80937
 import org.openmetadata.schema.governance.workflows.WorkflowDefinition;
 import org.openmetadata.schema.governance.workflows.elements.WorkflowNodeDefinitionInterface;
 import org.openmetadata.schema.type.LineageDetails;
@@ -29,7 +26,6 @@
 
 @Slf4j
 public class MigrationUtil {
-<<<<<<< HEAD
   private MigrationUtil() {}
 
   private static final String UPDATE_NULL_JSON =
@@ -82,7 +78,7 @@
       LOG.error(
           "Error while updating non null json rows with createdAt, createdBy, updatedAt and updatedBy for lineage.",
           ex);
-=======
+    }
   public static void updateDataInsightsApplication() {
     // Delete DataInsightsApplication - It will be recreated on AppStart
     AppRepository appRepository = (AppRepository) Entity.getEntityRepository(Entity.APPLICATION);
@@ -107,7 +103,6 @@
     } catch (UnableToExecuteStatementException ex) {
       // Note: Due to a change in the code this delete fails on a postDelete step that is not
       LOG.debug("[UnableToExecuteStatementException]: {}", ex.getMessage());
->>>>>>> 1bc80937
     }
   }
 
