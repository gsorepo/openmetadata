/*
 *  Copyright 2021 Collate
 *  Licensed under the Apache License, Version 2.0 (the "License");
 *  you may not use this file except in compliance with the License.
 *  You may obtain a copy of the License at
 *  http://www.apache.org/licenses/LICENSE-2.0
 *  Unless required by applicable law or agreed to in writing, software
 *  distributed under the License is distributed on an "AS IS" BASIS,
 *  WITHOUT WARRANTIES OR CONDITIONS OF ANY KIND, either express or implied.
 *  See the License for the specific language governing permissions and
 *  limitations under the License.
 */

package org.openmetadata.service.resources;

import static javax.ws.rs.client.Entity.entity;
import static org.openmetadata.common.utils.CommonUtil.listOrEmpty;
import static org.openmetadata.common.utils.CommonUtil.nullOrEmpty;
import static org.openmetadata.schema.type.EventType.ENTITY_CREATED;
import static org.openmetadata.schema.type.MetadataOperation.CREATE;
import static org.openmetadata.schema.type.MetadataOperation.VIEW_BASIC;
import static org.openmetadata.service.util.EntityUtil.createOrUpdateOperation;

import java.io.IOException;
import java.util.HashMap;
import java.util.List;
import java.util.Map;
import java.util.Set;
import java.util.TreeSet;
import java.util.UUID;
import java.util.concurrent.ExecutorService;
import javax.json.JsonPatch;
import javax.ws.rs.core.MediaType;
import javax.ws.rs.core.Response;
import javax.ws.rs.core.SecurityContext;
import javax.ws.rs.core.UriInfo;
import lombok.Getter;
import lombok.extern.slf4j.Slf4j;
import org.openmetadata.schema.BulkAssetsRequestInterface;
import org.openmetadata.schema.EntityInterface;
import org.openmetadata.schema.type.EntityHistory;
import org.openmetadata.schema.type.EntityReference;
import org.openmetadata.schema.type.Include;
import org.openmetadata.schema.type.MetadataOperation;
import org.openmetadata.schema.type.api.BulkOperationResult;
import org.openmetadata.schema.type.csv.CsvImportResult;
import org.openmetadata.service.Entity;
import org.openmetadata.service.OpenMetadataApplicationConfig;
import org.openmetadata.service.exception.CatalogExceptionMessage;
import org.openmetadata.service.jdbi3.EntityRepository;
import org.openmetadata.service.jdbi3.ListFilter;
import org.openmetadata.service.limits.Limits;
import org.openmetadata.service.search.SearchListFilter;
import org.openmetadata.service.search.SearchSortFilter;
import org.openmetadata.service.security.Authorizer;
import org.openmetadata.service.security.policyevaluator.CreateResourceContext;
import org.openmetadata.service.security.policyevaluator.OperationContext;
import org.openmetadata.service.security.policyevaluator.ResourceContext;
import org.openmetadata.service.security.policyevaluator.ResourceContextInterface;
import org.openmetadata.service.util.AsyncService;
import org.openmetadata.service.util.BulkAssetsOperationResponse;
import org.openmetadata.service.util.CSVExportResponse;
import org.openmetadata.service.util.CSVImportResponse;
import org.openmetadata.service.util.EntityUtil;
import org.openmetadata.service.util.EntityUtil.Fields;
import org.openmetadata.service.util.RestUtil;
import org.openmetadata.service.util.RestUtil.DeleteResponse;
import org.openmetadata.service.util.RestUtil.PatchResponse;
import org.openmetadata.service.util.RestUtil.PutResponse;
import org.openmetadata.service.util.ResultList;
import org.openmetadata.service.util.WebsocketNotificationHandler;

@Slf4j
public abstract class EntityResource<T extends EntityInterface, K extends EntityRepository<T>> {
  protected final Class<T> entityClass;
  protected final String entityType;
  protected final Set<String> allowedFields;
  @Getter protected final K repository;
  protected final Authorizer authorizer;
  protected final Limits limits;
  protected final Map<String, MetadataOperation> fieldsToViewOperations = new HashMap<>();

  protected EntityResource(String entityType, Authorizer authorizer, Limits limits) {
    this.entityType = entityType;
    this.repository = (K) Entity.getEntityRepository(entityType);
    this.entityClass = (Class<T>) Entity.getEntityClassFromType(entityType);
    allowedFields = repository.getAllowedFields();
    this.authorizer = authorizer;
    this.limits = limits;
    addViewOperation(
        "owners,followers,votes,tags,extension,domain,dataProducts,experts", VIEW_BASIC);
    Entity.registerResourcePermissions(entityType, getEntitySpecificOperations());
  }

  /** Method used for initializing a resource, such as creating default policies, roles, etc. */
  public void initialize(OpenMetadataApplicationConfig config) throws IOException {}

  /**
   * Method used for upgrading a resource such as adding new fields to entities, etc. that can't be done in bootstrap
   * migrate
   */
  public void upgrade() {
    // Nothing to do in the default implementation
  }

  public final Fields getFields(String fields) {
    return repository.getFields(fields);
  }

  protected T addHref(UriInfo uriInfo, T entity) {
    Entity.withHref(uriInfo, entity.getOwners());
    Entity.withHref(uriInfo, entity.getFollowers());
    Entity.withHref(uriInfo, entity.getExperts());
    Entity.withHref(uriInfo, entity.getReviewers());
    Entity.withHref(uriInfo, entity.getChildren());
    Entity.withHref(uriInfo, entity.getDomain());
    Entity.withHref(uriInfo, entity.getDataProducts());
    return entity;
  }

  protected List<MetadataOperation> getEntitySpecificOperations() {
    return null;
  }

  public final ResultList<T> addHref(UriInfo uriInfo, ResultList<T> list) {
    listOrEmpty(list.getData()).forEach(i -> addHref(uriInfo, i));
    return list;
  }

  public ResultList<T> listInternal(
      UriInfo uriInfo,
      SecurityContext securityContext,
      String fieldsParam,
      ListFilter filter,
      int limitParam,
      String before,
      String after) {
    Fields fields = getFields(fieldsParam);
    OperationContext listOperationContext =
        new OperationContext(entityType, getViewOperations(fields));

    return listInternal(
        uriInfo,
        securityContext,
        fields,
        filter,
        limitParam,
        before,
        after,
        listOperationContext,
        getResourceContext());
  }

  public ResultList<T> listInternal(
      UriInfo uriInfo,
      SecurityContext securityContext,
      Fields fields,
      ListFilter filter,
      int limitParam,
      String before,
      String after,
      OperationContext operationContext,
      ResourceContextInterface resourceContext) {
    RestUtil.validateCursors(before, after);
    authorizer.authorize(securityContext, operationContext, resourceContext);

    // Add Domain Filter
    EntityUtil.addDomainQueryParam(securityContext, filter);

    // List
    ResultList<T> resultList;
    if (before != null) { // Reverse paging
      resultList = repository.listBefore(uriInfo, fields, filter, limitParam, before);
    } else { // Forward paging or first page
      resultList = repository.listAfter(uriInfo, fields, filter, limitParam, after);
    }
    return addHref(uriInfo, resultList);
  }

  public ResultList<T> listInternalFromSearch(
      UriInfo uriInfo,
      SecurityContext securityContext,
      Fields fields,
      SearchListFilter searchListFilter,
      int limit,
      int offset,
      SearchSortFilter searchSortFilter,
      String q,
      OperationContext operationContext,
      ResourceContextInterface resourceContext)
      throws IOException {
    authorizer.authorize(securityContext, operationContext, resourceContext);
    return repository.listFromSearchWithOffset(
        uriInfo, fields, searchListFilter, limit, offset, searchSortFilter, q);
  }

  public T getInternal(
      UriInfo uriInfo,
      SecurityContext securityContext,
      UUID id,
      String fieldsParam,
      Include include) {
    Fields fields = getFields(fieldsParam);
    OperationContext operationContext = new OperationContext(entityType, getViewOperations(fields));
    return getInternal(
        uriInfo,
        securityContext,
        id,
        fields,
        include,
        operationContext,
        getResourceContextById(id));
  }

  public T getInternal(
      UriInfo uriInfo,
      SecurityContext securityContext,
      UUID id,
      Fields fields,
      Include include,
      OperationContext operationContext,
      ResourceContextInterface resourceContext) {
    authorizer.authorize(securityContext, operationContext, resourceContext);
    return addHref(uriInfo, repository.get(uriInfo, id, fields, include, false));
  }

  public T getVersionInternal(SecurityContext securityContext, UUID id, String version) {
    OperationContext operationContext =
        new OperationContext(entityType, MetadataOperation.VIEW_BASIC);
    return getVersionInternal(
        securityContext, id, version, operationContext, getResourceContextById(id));
  }

  public T getVersionInternal(
      SecurityContext securityContext,
      UUID id,
      String version,
      OperationContext operationContext,
      ResourceContextInterface resourceContext) {
    authorizer.authorize(securityContext, operationContext, resourceContext);
    return repository.getVersion(id, version);
  }

  protected EntityHistory listVersionsInternal(SecurityContext securityContext, UUID id) {
    OperationContext operationContext =
        new OperationContext(entityType, MetadataOperation.VIEW_BASIC);
    return listVersionsInternal(securityContext, id, operationContext, getResourceContextById(id));
  }

  protected EntityHistory listVersionsInternal(
      SecurityContext securityContext,
      UUID id,
      OperationContext operationContext,
      ResourceContextInterface resourceContext) {
    authorizer.authorize(securityContext, operationContext, resourceContext);
    return repository.listVersions(id);
  }

  public T getByNameInternal(
      UriInfo uriInfo,
      SecurityContext securityContext,
      String name,
      String fieldsParam,
      Include include) {
    Fields fields = getFields(fieldsParam);
    OperationContext operationContext = new OperationContext(entityType, getViewOperations(fields));
    return getByNameInternal(
        uriInfo,
        securityContext,
        name,
        fields,
        include,
        operationContext,
        getResourceContextByName(name));
  }

  public T getByNameInternal(
      UriInfo uriInfo,
      SecurityContext securityContext,
      String name,
      Fields fields,
      Include include,
      OperationContext operationContext,
      ResourceContextInterface resourceContext) {
    authorizer.authorize(securityContext, operationContext, resourceContext);
    return addHref(uriInfo, repository.getByName(uriInfo, name, fields, include, false));
  }

  public Response create(UriInfo uriInfo, SecurityContext securityContext, T entity) {
    OperationContext operationContext = new OperationContext(entityType, CREATE);
    CreateResourceContext<T> createResourceContext =
        new CreateResourceContext<>(entityType, entity);
    limits.enforceLimits(securityContext, createResourceContext, operationContext);
    authorizer.authorize(securityContext, operationContext, createResourceContext);
    entity = addHref(uriInfo, repository.create(uriInfo, entity));
    return Response.created(entity.getHref()).entity(entity).build();
  }

  public Response createOrUpdate(UriInfo uriInfo, SecurityContext securityContext, T entity) {
    repository.prepareInternal(entity, true);
    // If entity does not exist, this is a create operation, else update operation
    ResourceContext<T> resourceContext = getResourceContextByName(entity.getFullyQualifiedName());
    MetadataOperation operation = createOrUpdateOperation(resourceContext);
    OperationContext operationContext = new OperationContext(entityType, operation);
    if (operation == CREATE) {
      CreateResourceContext<T> createResourceContext =
          new CreateResourceContext<>(entityType, entity);
      limits.enforceLimits(securityContext, createResourceContext, operationContext);
      authorizer.authorize(securityContext, operationContext, createResourceContext);
      entity = addHref(uriInfo, repository.create(uriInfo, entity));
      return new PutResponse<>(Response.Status.CREATED, entity, ENTITY_CREATED).toResponse();
    }
    resourceContext =
        getResourceContextByName(
            entity.getFullyQualifiedName(), ResourceContextInterface.Operation.PUT);
    authorizer.authorize(securityContext, operationContext, resourceContext);
    PutResponse<T> response = repository.createOrUpdate(uriInfo, entity);
    addHref(uriInfo, response.getEntity());
    return response.toResponse();
  }

  public Response patchInternal(
      UriInfo uriInfo, SecurityContext securityContext, UUID id, JsonPatch patch) {
    OperationContext operationContext = new OperationContext(entityType, patch);
    authorizer.authorize(
        securityContext,
        operationContext,
        getResourceContextById(id, ResourceContextInterface.Operation.PATCH));
    PatchResponse<T> response =
        repository.patch(uriInfo, id, securityContext.getUserPrincipal().getName(), patch);
    addHref(uriInfo, response.entity());
    return response.toResponse();
  }

  public Response patchInternal(
      UriInfo uriInfo, SecurityContext securityContext, String fqn, JsonPatch patch) {
    OperationContext operationContext = new OperationContext(entityType, patch);
    authorizer.authorize(
        securityContext,
        operationContext,
        getResourceContextByName(fqn, ResourceContextInterface.Operation.PATCH));
    PatchResponse<T> response =
        repository.patch(uriInfo, fqn, securityContext.getUserPrincipal().getName(), patch);
    addHref(uriInfo, response.entity());
    return response.toResponse();
  }

  public Response delete(
      UriInfo uriInfo,
      SecurityContext securityContext,
      UUID id,
      boolean recursive,
      boolean hardDelete) {
    OperationContext operationContext = new OperationContext(entityType, MetadataOperation.DELETE);
    authorizer.authorize(securityContext, operationContext, getResourceContextById(id));
    DeleteResponse<T> response =
        repository.delete(securityContext.getUserPrincipal().getName(), id, recursive, hardDelete);
    repository.deleteFromSearch(response.entity(), response.changeType());
    if (hardDelete) {
      limits.invalidateCache(entityType);
    }
    addHref(uriInfo, response.entity());
    return response.toResponse();
  }

  public Response deleteByName(
      UriInfo uriInfo,
      SecurityContext securityContext,
      String name,
      boolean recursive,
      boolean hardDelete) {
    OperationContext operationContext = new OperationContext(entityType, MetadataOperation.DELETE);
    authorizer.authorize(securityContext, operationContext, getResourceContextByName(name));
    DeleteResponse<T> response =
        repository.deleteByName(
            securityContext.getUserPrincipal().getName(), name, recursive, hardDelete);
    repository.deleteFromSearch(response.entity(), response.changeType());
    addHref(uriInfo, response.entity());
    return response.toResponse();
  }

  public Response restoreEntity(UriInfo uriInfo, SecurityContext securityContext, UUID id) {
    OperationContext operationContext =
        new OperationContext(entityType, MetadataOperation.EDIT_ALL);
    authorizer.authorize(securityContext, operationContext, getResourceContextById(id));
    PutResponse<T> response =
        repository.restoreEntity(securityContext.getUserPrincipal().getName(), entityType, id);
    repository.restoreFromSearch(response.getEntity());
    addHref(uriInfo, response.getEntity());
    LOG.info(
        "Restored {}:{}",
        Entity.getEntityTypeFromObject(response.getEntity()),
        response.getEntity().getId());
    return response.toResponse();
  }

  public Response exportCsvInternalAsync(SecurityContext securityContext, String name) {
    OperationContext operationContext =
        new OperationContext(entityType, MetadataOperation.VIEW_ALL);
    authorizer.authorize(securityContext, operationContext, getResourceContextByName(name));
    String jobId = UUID.randomUUID().toString();
    ExecutorService executorService = AsyncService.getInstance().getExecutorService();
    executorService.submit(
        () -> {
          try {
            String csvData =
                repository.exportToCsv(name, securityContext.getUserPrincipal().getName());
            WebsocketNotificationHandler.sendCsvExportCompleteNotification(
                jobId, securityContext, csvData);
          } catch (Exception e) {
            WebsocketNotificationHandler.sendCsvExportFailedNotification(
                jobId, securityContext, e.getMessage());
          }
        });
    CSVExportResponse response = new CSVExportResponse(jobId, "Export initiated successfully.");
    return Response.accepted().entity(response).type(MediaType.APPLICATION_JSON).build();
  }

<<<<<<< HEAD
  public Response importCsvInternalAsync(
      SecurityContext securityContext, String name, String csv, boolean dryRun) {
    OperationContext operationContext =
        new OperationContext(entityType, MetadataOperation.EDIT_ALL);
    authorizer.authorize(securityContext, operationContext, getResourceContextByName(name));
=======
  public Response bulkAddToAssetsAsync(
      SecurityContext securityContext, UUID entityId, BulkAssetsRequestInterface request) {
    OperationContext operationContext =
        new OperationContext(entityType, MetadataOperation.EDIT_ALL);
    authorizer.authorize(securityContext, operationContext, getResourceContextById(entityId));
>>>>>>> ae1e7e6d
    String jobId = UUID.randomUUID().toString();
    ExecutorService executorService = AsyncService.getInstance().getExecutorService();
    executorService.submit(
        () -> {
          try {
<<<<<<< HEAD
            CsvImportResult result = importCsvInternal(securityContext, name, csv, dryRun);
            WebsocketNotificationHandler.sendCsvImportCompleteNotification(
                jobId, securityContext, result);
          } catch (Exception e) {
            WebsocketNotificationHandler.sendCsvImportFailedNotification(
                jobId, securityContext, e.getMessage());
          }
        });
    CSVImportResponse response = new CSVImportResponse(jobId, "Import initiated successfully.");
=======
            BulkOperationResult result =
                repository.bulkAddAndValidateTagsToAssets(entityId, request);
            WebsocketNotificationHandler.bulkAssetsOperationCompleteNotification(
                jobId, securityContext, result);
          } catch (Exception e) {
            WebsocketNotificationHandler.bulkAssetsOperationFailedNotification(
                jobId, securityContext, e.getMessage());
          }
        });
    BulkAssetsOperationResponse response =
        new BulkAssetsOperationResponse(
            jobId, "Bulk Add tags to Asset operation initiated successfully.");
    return Response.ok().entity(response).type(MediaType.APPLICATION_JSON).build();
  }

  public Response bulkRemoveFromAssetsAsync(
      SecurityContext securityContext, UUID entityId, BulkAssetsRequestInterface request) {
    OperationContext operationContext =
        new OperationContext(entityType, MetadataOperation.EDIT_ALL);
    authorizer.authorize(securityContext, operationContext, getResourceContextById(entityId));
    String jobId = UUID.randomUUID().toString();
    ExecutorService executorService = AsyncService.getInstance().getExecutorService();
    executorService.submit(
        () -> {
          try {
            BulkOperationResult result =
                repository.bulkRemoveAndValidateTagsToAssets(entityId, request);
            WebsocketNotificationHandler.bulkAssetsOperationCompleteNotification(
                jobId, securityContext, result);
          } catch (Exception e) {
            WebsocketNotificationHandler.bulkAssetsOperationFailedNotification(
                jobId, securityContext, e.getMessage());
          }
        });
    BulkAssetsOperationResponse response =
        new BulkAssetsOperationResponse(
            jobId, "Bulk Remove tags to Asset operation initiated successfully.");
>>>>>>> ae1e7e6d
    return Response.ok().entity(response).type(MediaType.APPLICATION_JSON).build();
  }

  public String exportCsvInternal(SecurityContext securityContext, String name) throws IOException {
    OperationContext operationContext =
        new OperationContext(entityType, MetadataOperation.VIEW_ALL);
    authorizer.authorize(securityContext, operationContext, getResourceContextByName(name));
    return repository.exportToCsv(name, securityContext.getUserPrincipal().getName());
  }

  protected CsvImportResult importCsvInternal(
      SecurityContext securityContext, String name, String csv, boolean dryRun) throws IOException {
    OperationContext operationContext =
        new OperationContext(entityType, MetadataOperation.EDIT_ALL);
    authorizer.authorize(securityContext, operationContext, getResourceContextByName(name));
    return repository.importFromCsv(
        name, csv, dryRun, securityContext.getUserPrincipal().getName());
  }

  protected ResourceContext<T> getResourceContext() {
    return new ResourceContext<>(entityType);
  }

  protected ResourceContext<T> getResourceContextById(UUID id) {
    return new ResourceContext<>(entityType, id, null);
  }

  protected ResourceContext<T> getResourceContextById(
      UUID id, ResourceContextInterface.Operation operation) {
    return new ResourceContext<>(entityType, id, null, operation);
  }

  protected ResourceContext<T> getResourceContextByName(String name) {
    return new ResourceContext<>(entityType, null, name);
  }

  protected ResourceContext<T> getResourceContextByName(
      String name, ResourceContextInterface.Operation operation) {
    return new ResourceContext<>(entityType, null, name, operation);
  }

  protected static final MetadataOperation[] VIEW_ALL_OPERATIONS = {MetadataOperation.VIEW_ALL};
  protected static final MetadataOperation[] VIEW_BASIC_OPERATIONS = {MetadataOperation.VIEW_BASIC};

  private MetadataOperation[] getViewOperations(Fields fields) {
    if (fields.getFieldList().isEmpty()) {
      return VIEW_BASIC_OPERATIONS;
    }
    Set<MetadataOperation> viewOperations = new TreeSet<>();
    for (String field : fields.getFieldList()) {
      MetadataOperation operation = fieldsToViewOperations.get(field);
      if (operation == null) {
        return VIEW_ALL_OPERATIONS;
      }
      viewOperations.add(operation);
    }
    return viewOperations.toArray(new MetadataOperation[0]);
  }

  protected EntityReference getEntityReference(String entityType, String fqn) {
    return EntityUtil.getEntityReference(entityType, fqn);
  }

  protected static List<EntityReference> getEntityReferences(String entityType, List<String> fqns) {
    if (nullOrEmpty(fqns)) {
      return null;
    }
    return EntityUtil.getEntityReferences(entityType, fqns);
  }

  protected void addViewOperation(String fieldsParam, MetadataOperation operation) {
    String[] fields = fieldsParam.replace(" ", "").split(",");
    for (String field : fields) {
      if (allowedFields.contains(field)) {
        fieldsToViewOperations.put(field, operation);
      } else if (!"owners,followers,votes,tags,extension,domain,dataProducts,experts"
          .contains(field)) {
        // Some common fields for all the entities might be missing. Ignore it.
        throw new IllegalArgumentException(CatalogExceptionMessage.invalidField(field));
      }
    }
  }
}<|MERGE_RESOLUTION|>--- conflicted
+++ resolved
@@ -416,35 +416,16 @@
     return Response.accepted().entity(response).type(MediaType.APPLICATION_JSON).build();
   }
 
-<<<<<<< HEAD
-  public Response importCsvInternalAsync(
-      SecurityContext securityContext, String name, String csv, boolean dryRun) {
-    OperationContext operationContext =
-        new OperationContext(entityType, MetadataOperation.EDIT_ALL);
-    authorizer.authorize(securityContext, operationContext, getResourceContextByName(name));
-=======
   public Response bulkAddToAssetsAsync(
       SecurityContext securityContext, UUID entityId, BulkAssetsRequestInterface request) {
     OperationContext operationContext =
         new OperationContext(entityType, MetadataOperation.EDIT_ALL);
     authorizer.authorize(securityContext, operationContext, getResourceContextById(entityId));
->>>>>>> ae1e7e6d
     String jobId = UUID.randomUUID().toString();
     ExecutorService executorService = AsyncService.getInstance().getExecutorService();
     executorService.submit(
         () -> {
           try {
-<<<<<<< HEAD
-            CsvImportResult result = importCsvInternal(securityContext, name, csv, dryRun);
-            WebsocketNotificationHandler.sendCsvImportCompleteNotification(
-                jobId, securityContext, result);
-          } catch (Exception e) {
-            WebsocketNotificationHandler.sendCsvImportFailedNotification(
-                jobId, securityContext, e.getMessage());
-          }
-        });
-    CSVImportResponse response = new CSVImportResponse(jobId, "Import initiated successfully.");
-=======
             BulkOperationResult result =
                 repository.bulkAddAndValidateTagsToAssets(entityId, request);
             WebsocketNotificationHandler.bulkAssetsOperationCompleteNotification(
@@ -482,9 +463,30 @@
     BulkAssetsOperationResponse response =
         new BulkAssetsOperationResponse(
             jobId, "Bulk Remove tags to Asset operation initiated successfully.");
->>>>>>> ae1e7e6d
     return Response.ok().entity(response).type(MediaType.APPLICATION_JSON).build();
   }
+
+    public Response importCsvInternalAsync(
+            SecurityContext securityContext, String name, String csv, boolean dryRun) {
+        OperationContext operationContext =
+                new OperationContext(entityType, MetadataOperation.EDIT_ALL);
+        authorizer.authorize(securityContext, operationContext, getResourceContextByName(name));
+        String jobId = UUID.randomUUID().toString();
+        ExecutorService executorService = AsyncService.getInstance().getExecutorService();
+        executorService.submit(
+                () -> {
+                    try {
+                        CsvImportResult result = importCsvInternal(securityContext, name, csv, dryRun);
+                        WebsocketNotificationHandler.sendCsvImportCompleteNotification(
+                                jobId, securityContext, result);
+                    } catch (Exception e) {
+                        WebsocketNotificationHandler.sendCsvImportFailedNotification(
+                                jobId, securityContext, e.getMessage());
+                    }
+                });
+        CSVImportResponse response = new CSVImportResponse(jobId, "Import initiated successfully.");
+        return Response.ok().entity(response).type(MediaType.APPLICATION_JSON).build();
+    }
 
   public String exportCsvInternal(SecurityContext securityContext, String name) throws IOException {
     OperationContext operationContext =
