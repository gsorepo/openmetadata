--- conflicted
+++ resolved
@@ -720,7 +720,6 @@
       throw new IllegalArgumentException(
           CatalogExceptionMessage.systemEntityDeleteNotAllowed(app.getName(), "SystemApp"));
     }
-<<<<<<< HEAD
 
     if (app.getScheduleType().equals(ScheduleType.Scheduled)
         && app.getName().equals("SlackApplication")) {
@@ -728,9 +727,7 @@
           .performCleanup(app, Entity.getCollectionDAO(), searchRepository);
     }
 
-=======
     limits.invalidateCache(entityType);
->>>>>>> 6c1a12a9
     // Remove from Pipeline Service
     deleteApp(securityContext, app, hardDelete);
     return deleteByName(uriInfo, securityContext, name, true, hardDelete);
