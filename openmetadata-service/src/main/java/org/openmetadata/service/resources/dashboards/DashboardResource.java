--- conflicted
+++ resolved
@@ -434,11 +434,8 @@
         .withCharts(getEntityReferences(Entity.CHART, create.getCharts()))
         .withDataModels(getEntityReferences(Entity.DASHBOARD_DATA_MODEL, create.getDataModels()))
         .withDashboardUrl(create.getDashboardUrl())
-<<<<<<< HEAD
         .withProject(create.getProject())
-=======
         .withDashboardType(create.getDashboardType())
->>>>>>> d409c339
         .withTags(create.getTags());
   }
 }