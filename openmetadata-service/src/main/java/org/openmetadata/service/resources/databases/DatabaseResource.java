/*
 *  Copyright 2021 Collate
 *  Licensed under the Apache License, Version 2.0 (the "License");
 *  you may not use this file except in compliance with the License.
 *  You may obtain a copy of the License at
 *  http://www.apache.org/licenses/LICENSE-2.0
 *  Unless required by applicable law or agreed to in writing, software
 *  distributed under the License is distributed on an "AS IS" BASIS,
 *  WITHOUT WARRANTIES OR CONDITIONS OF ANY KIND, either express or implied.
 *  See the License for the specific language governing permissions and
 *  limitations under the License.
 */

package org.openmetadata.service.resources.databases;

import static org.openmetadata.common.utils.CommonUtil.listOf;

import io.swagger.v3.oas.annotations.ExternalDocumentation;
import io.swagger.v3.oas.annotations.Operation;
import io.swagger.v3.oas.annotations.Parameter;
import io.swagger.v3.oas.annotations.media.Content;
import io.swagger.v3.oas.annotations.media.ExampleObject;
import io.swagger.v3.oas.annotations.media.Schema;
import io.swagger.v3.oas.annotations.parameters.RequestBody;
import io.swagger.v3.oas.annotations.responses.ApiResponse;
import io.swagger.v3.oas.annotations.tags.Tag;
import java.util.List;
import java.util.UUID;
import javax.json.JsonPatch;
import javax.validation.Valid;
import javax.validation.constraints.Max;
import javax.validation.constraints.Min;
import javax.ws.rs.Consumes;
import javax.ws.rs.DELETE;
import javax.ws.rs.DefaultValue;
import javax.ws.rs.GET;
import javax.ws.rs.PATCH;
import javax.ws.rs.POST;
import javax.ws.rs.PUT;
import javax.ws.rs.Path;
import javax.ws.rs.PathParam;
import javax.ws.rs.Produces;
import javax.ws.rs.QueryParam;
import javax.ws.rs.core.Context;
import javax.ws.rs.core.MediaType;
import javax.ws.rs.core.Response;
import javax.ws.rs.core.SecurityContext;
import javax.ws.rs.core.UriInfo;
import org.openmetadata.schema.api.VoteRequest;
import org.openmetadata.schema.api.data.CreateDatabase;
import org.openmetadata.schema.api.data.RestoreEntity;
import org.openmetadata.schema.entity.data.Database;
import org.openmetadata.schema.type.ChangeEvent;
import org.openmetadata.schema.type.EntityHistory;
import org.openmetadata.schema.type.Include;
import org.openmetadata.schema.type.MetadataOperation;
import org.openmetadata.service.Entity;
import org.openmetadata.service.jdbi3.CollectionDAO;
import org.openmetadata.service.jdbi3.DatabaseRepository;
import org.openmetadata.service.jdbi3.ListFilter;
import org.openmetadata.service.jdbi3.unitofwork.JdbiUnitOfWork;
import org.openmetadata.service.resources.Collection;
import org.openmetadata.service.resources.EntityResource;
import org.openmetadata.service.security.Authorizer;
import org.openmetadata.service.util.ResultList;

@Path("/v1/databases")
@Tag(
    name = "Databases",
    description = "A `Database` also referred to as `Database Catalog` is a collection of schemas.")
@Produces(MediaType.APPLICATION_JSON)
@Consumes(MediaType.APPLICATION_JSON)
@Collection(name = "databases")
public class DatabaseResource extends EntityResource<Database, DatabaseRepository> {
  public static final String COLLECTION_PATH = "v1/databases/";
  static final String FIELDS = "owner,databaseSchemas,usageSummary,location,tags,extension,domain";

  @Override
  public Database addHref(UriInfo uriInfo, Database db) {
    super.addHref(uriInfo, db);
    Entity.withHref(uriInfo, db.getDatabaseSchemas());
    Entity.withHref(uriInfo, db.getLocation());
    Entity.withHref(uriInfo, db.getService());
    return db;
  }

  @Override
  protected List<MetadataOperation> getEntitySpecificOperations() {
    addViewOperation("databaseSchemas,location", MetadataOperation.VIEW_BASIC);
    addViewOperation("usageSummary", MetadataOperation.VIEW_USAGE);
    return listOf(MetadataOperation.VIEW_USAGE, MetadataOperation.EDIT_USAGE);
  }

  public DatabaseResource(CollectionDAO dao, Authorizer authorizer) {
    super(Database.class, new DatabaseRepository(dao), authorizer);
  }

  public static class DatabaseList extends ResultList<Database> {
    /* Required for serde */
  }

  @GET
  @Operation(
      operationId = "listDatabases",
      summary = "List databases",
      description =
          "Get a list of databases, optionally filtered by `service` it belongs to. Use `fields` "
              + "parameter to get only necessary fields. Use cursor-based pagination to limit the number "
              + "entries in the list using `limit` and `before` or `after` query params.",
      responses = {
        @ApiResponse(
            responseCode = "200",
            description = "List of databases",
            content = @Content(mediaType = "application/json", schema = @Schema(implementation = DatabaseList.class)))
      })
  public ResultList<Database> list(
      @Context UriInfo uriInfo,
      @Context SecurityContext securityContext,
      @Parameter(
              description = "Fields requested in the returned resource",
              schema = @Schema(type = "string", example = FIELDS))
          @QueryParam("fields")
          String fieldsParam,
      @Parameter(
              description = "Filter databases by service name",
              schema = @Schema(type = "string", example = "snowflakeWestCoast"))
          @QueryParam("service")
          String serviceParam,
      @Parameter(description = "Limit the number tables returned. (1 to 1000000, default" + " = 10)")
          @DefaultValue("10")
          @QueryParam("limit")
          @Min(0)
          @Max(1000000)
          int limitParam,
      @Parameter(description = "Returns list of tables before this cursor", schema = @Schema(type = "string"))
          @QueryParam("before")
          String before,
      @Parameter(description = "Returns list of tables after this cursor", schema = @Schema(type = "string"))
          @QueryParam("after")
          String after,
      @Parameter(
              description = "Include all, deleted, or non-deleted entities.",
              schema = @Schema(implementation = Include.class))
          @QueryParam("include")
          @DefaultValue("non-deleted")
          Include include) {
    ListFilter filter = new ListFilter(include).addQueryParam("service", serviceParam);
    return super.listInternal(uriInfo, securityContext, fieldsParam, filter, limitParam, before, after);
  }

  @GET
  @Path("/{id}/versions")
  @Operation(
      operationId = "listAllDatabaseVersion",
      summary = "List database versions",
      description = "Get a list of all the versions of a database identified by `Id`",
      responses = {
        @ApiResponse(
            responseCode = "200",
            description = "List of database versions",
            content = @Content(mediaType = "application/json", schema = @Schema(implementation = EntityHistory.class)))
      })
  public EntityHistory listVersions(
      @Context UriInfo uriInfo,
      @Context SecurityContext securityContext,
      @Parameter(description = "Id of the database", schema = @Schema(type = "UUID")) @PathParam("id") UUID id) {
    return super.listVersionsInternal(securityContext, id);
  }

  @GET
  @Path("/{id}")
  @Operation(
      operationId = "getDatabaseByID",
      summary = "Get a database by Id",
      description = "Get a database by `Id`.",
      responses = {
        @ApiResponse(
            responseCode = "200",
            description = "The database",
            content = @Content(mediaType = "application/json", schema = @Schema(implementation = Database.class))),
        @ApiResponse(responseCode = "404", description = "Database for instance {id} is not found")
      })
  public Database get(
      @Context UriInfo uriInfo,
      @Parameter(description = "Id of the database", schema = @Schema(type = "UUID")) @PathParam("id") UUID id,
      @Context SecurityContext securityContext,
      @Parameter(
              description = "Fields requested in the returned resource",
              schema = @Schema(type = "string", example = FIELDS))
          @QueryParam("fields")
          String fieldsParam,
      @Parameter(
              description = "Include all, deleted, or non-deleted entities.",
              schema = @Schema(implementation = Include.class))
          @QueryParam("include")
          @DefaultValue("non-deleted")
          Include include) {
    return getInternal(uriInfo, securityContext, id, fieldsParam, include);
  }

  @GET
  @Path("/name/{fqn}")
  @Operation(
      operationId = "getDatabaseByFQN",
      summary = "Get a database by fully qualified name",
      description = "Get a database by `fullyQualifiedName`.",
      responses = {
        @ApiResponse(
            responseCode = "200",
            description = "The database",
            content = @Content(mediaType = "application/json", schema = @Schema(implementation = Database.class))),
        @ApiResponse(responseCode = "404", description = "Database for instance {fqn} is not found")
      })
  public Database getByName(
      @Context UriInfo uriInfo,
      @Parameter(description = "Fully qualified name of the database", schema = @Schema(type = "string"))
          @PathParam("fqn")
          String fqn,
      @Context SecurityContext securityContext,
      @Parameter(
              description = "Fields requested in the returned resource",
              schema = @Schema(type = "string", example = FIELDS))
          @QueryParam("fields")
          String fieldsParam,
      @Parameter(
              description = "Include all, deleted, or non-deleted entities.",
              schema = @Schema(implementation = Include.class))
          @QueryParam("include")
          @DefaultValue("non-deleted")
          Include include) {
    return getByNameInternal(uriInfo, securityContext, fqn, fieldsParam, include);
  }

  @GET
  @Path("/{id}/versions/{version}")
  @Operation(
      operationId = "getSpecificDatabaseVersion",
      summary = "Get a version of the database",
      description = "Get a version of the database by given `Id`",
      responses = {
        @ApiResponse(
            responseCode = "200",
            description = "database",
            content = @Content(mediaType = "application/json", schema = @Schema(implementation = Database.class))),
        @ApiResponse(
            responseCode = "404",
            description = "Database for instance {id} and version {version} is " + "not found")
      })
  public Database getVersion(
      @Context UriInfo uriInfo,
      @Context SecurityContext securityContext,
      @Parameter(description = "Id of the database", schema = @Schema(type = "UUID")) @PathParam("id") UUID id,
      @Parameter(
              description = "Database version number in the form `major`.`minor`",
              schema = @Schema(type = "string", example = "0.1 or 1.1"))
          @PathParam("version")
          String version) {
    return super.getVersionInternal(securityContext, id, version);
  }

  @JdbiUnitOfWork
  @POST
  @Operation(
      operationId = "createDatabase",
      summary = "Create a database",
      description = "Create a database under an existing `service`.",
      responses = {
        @ApiResponse(
            responseCode = "200",
            description = "The database",
            content = @Content(mediaType = "application/json", schema = @Schema(implementation = Database.class))),
        @ApiResponse(responseCode = "400", description = "Bad request")
      })
  public Response create(
      @Context UriInfo uriInfo, @Context SecurityContext securityContext, @Valid CreateDatabase create) {
    Database database = getDatabase(create, securityContext.getUserPrincipal().getName());
    return create(uriInfo, securityContext, database);
  }

  @JdbiUnitOfWork
  @PATCH
  @Path("/{id}")
  @Operation(
      operationId = "patchDatabase",
      summary = "Update a database",
      description = "Update an existing database using JsonPatch.",
      externalDocs = @ExternalDocumentation(description = "JsonPatch RFC", url = "https://tools.ietf.org/html/rfc6902"))
  @Consumes(MediaType.APPLICATION_JSON_PATCH_JSON)
  public Response patch(
      @Context UriInfo uriInfo,
      @Context SecurityContext securityContext,
      @Parameter(description = "Id of the database", schema = @Schema(type = "UUID")) @PathParam("id") UUID id,
      @RequestBody(
              description = "JsonPatch with array of operations",
              content =
                  @Content(
                      mediaType = MediaType.APPLICATION_JSON_PATCH_JSON,
                      examples = {
                        @ExampleObject("[" + "{op:remove, path:/a}," + "{op:add, path: /b, value: val}" + "]")
                      }))
          JsonPatch patch) {
    return patchInternal(uriInfo, securityContext, id, patch);
  }

  @JdbiUnitOfWork
  @PUT
  @Operation(
      operationId = "createOrUpdateDatabase",
      summary = "Create or update database",
      description = "Create a database, if it does not exist or update an existing database.",
      responses = {
        @ApiResponse(
            responseCode = "200",
            description = "The updated database ",
            content = @Content(mediaType = "application/json", schema = @Schema(implementation = Database.class)))
      })
  public Response createOrUpdate(
      @Context UriInfo uriInfo, @Context SecurityContext securityContext, @Valid CreateDatabase create) {
    Database database = getDatabase(create, securityContext.getUserPrincipal().getName());
    return createOrUpdate(uriInfo, securityContext, database);
  }

  @JdbiUnitOfWork
  @DELETE
  @Path("/{id}")
  @Operation(
      operationId = "deleteDatabase",
      summary = "Delete a database by Id",
      description = "Delete a database by `Id`. Database can only be deleted if it has no tables.",
      responses = {
        @ApiResponse(responseCode = "200", description = "OK"),
        @ApiResponse(responseCode = "404", description = "Database for instance {id} is not found")
      })
  public Response delete(
      @Context UriInfo uriInfo,
      @Context SecurityContext securityContext,
      @Parameter(description = "Recursively delete this entity and it's children. (Default `false`)")
          @DefaultValue("false")
          @QueryParam("recursive")
          boolean recursive,
      @Parameter(description = "Hard delete the entity. (Default = `false`)")
          @QueryParam("hardDelete")
          @DefaultValue("false")
          boolean hardDelete,
      @Parameter(description = "Id of the database", schema = @Schema(type = "UUID")) @PathParam("id") UUID id) {
    return delete(uriInfo, securityContext, id, recursive, hardDelete);
  }

<<<<<<< HEAD
  @JdbiUnitOfWork
=======
  @PUT
  @Path("/{id}/vote")
  @Operation(
      operationId = "updateVoteForEntity",
      summary = "Update Vote for a Entity",
      description = "Update vote for a Entity",
      responses = {
        @ApiResponse(
            responseCode = "200",
            description = "OK",
            content = @Content(mediaType = "application/json", schema = @Schema(implementation = ChangeEvent.class))),
        @ApiResponse(responseCode = "404", description = "model for instance {id} is not found")
      })
  public Response updateVote(
      @Context UriInfo uriInfo,
      @Context SecurityContext securityContext,
      @Parameter(description = "Id of the Entity", schema = @Schema(type = "UUID")) @PathParam("id") UUID id,
      @Valid VoteRequest request) {
    return repository.updateVote(securityContext.getUserPrincipal().getName(), id, request).toResponse();
  }

>>>>>>> 2b2ec04b
  @DELETE
  @Path("/name/{fqn}")
  @Operation(
      operationId = "deleteDatabaseByFQN",
      summary = "Delete a database by fully qualified name",
      description = "Delete a database by `fullyQualifiedName`. Databases can only be deleted if it has no tables.",
      responses = {
        @ApiResponse(responseCode = "200", description = "OK"),
        @ApiResponse(responseCode = "404", description = "Database for instance {fqn} is not found")
      })
  public Response delete(
      @Context UriInfo uriInfo,
      @Context SecurityContext securityContext,
      @Parameter(description = "Hard delete the entity. (Default = `false`)")
          @QueryParam("hardDelete")
          @DefaultValue("false")
          boolean hardDelete,
      @Parameter(description = "Fully qualified name of the database", schema = @Schema(type = "string"))
          @PathParam("fqn")
          String fqn) {
    return deleteByName(uriInfo, securityContext, fqn, false, hardDelete);
  }

  @JdbiUnitOfWork
  @PUT
  @Path("/restore")
  @Operation(
      operationId = "restore",
      summary = "Restore a soft deleted Database.",
      description = "Restore a soft deleted Database.",
      responses = {
        @ApiResponse(
            responseCode = "200",
            description = "Successfully restored the Database. ",
            content = @Content(mediaType = "application/json", schema = @Schema(implementation = Database.class)))
      })
  public Response restoreDatabase(
      @Context UriInfo uriInfo, @Context SecurityContext securityContext, @Valid RestoreEntity restore) {
    return restoreEntity(uriInfo, securityContext, restore.getId());
  }

  private Database getDatabase(CreateDatabase create, String user) {
    return copy(new Database(), create, user)
        .withService(getEntityReference(Entity.DATABASE_SERVICE, create.getService()))
        .withSourceUrl(create.getSourceUrl())
        .withRetentionPeriod(create.getRetentionPeriod());
  }
}<|MERGE_RESOLUTION|>--- conflicted
+++ resolved
@@ -58,7 +58,6 @@
 import org.openmetadata.service.jdbi3.CollectionDAO;
 import org.openmetadata.service.jdbi3.DatabaseRepository;
 import org.openmetadata.service.jdbi3.ListFilter;
-import org.openmetadata.service.jdbi3.unitofwork.JdbiUnitOfWork;
 import org.openmetadata.service.resources.Collection;
 import org.openmetadata.service.resources.EntityResource;
 import org.openmetadata.service.security.Authorizer;
@@ -258,7 +257,6 @@
     return super.getVersionInternal(securityContext, id, version);
   }
 
-  @JdbiUnitOfWork
   @POST
   @Operation(
       operationId = "createDatabase",
@@ -277,7 +275,6 @@
     return create(uriInfo, securityContext, database);
   }
 
-  @JdbiUnitOfWork
   @PATCH
   @Path("/{id}")
   @Operation(
@@ -302,7 +299,6 @@
     return patchInternal(uriInfo, securityContext, id, patch);
   }
 
-  @JdbiUnitOfWork
   @PUT
   @Operation(
       operationId = "createOrUpdateDatabase",
@@ -320,7 +316,6 @@
     return createOrUpdate(uriInfo, securityContext, database);
   }
 
-  @JdbiUnitOfWork
   @DELETE
   @Path("/{id}")
   @Operation(
@@ -346,9 +341,6 @@
     return delete(uriInfo, securityContext, id, recursive, hardDelete);
   }
 
-<<<<<<< HEAD
-  @JdbiUnitOfWork
-=======
   @PUT
   @Path("/{id}/vote")
   @Operation(
@@ -370,7 +362,6 @@
     return repository.updateVote(securityContext.getUserPrincipal().getName(), id, request).toResponse();
   }
 
->>>>>>> 2b2ec04b
   @DELETE
   @Path("/name/{fqn}")
   @Operation(
@@ -394,7 +385,6 @@
     return deleteByName(uriInfo, securityContext, fqn, false, hardDelete);
   }
 
-  @JdbiUnitOfWork
   @PUT
   @Path("/restore")
   @Operation(
