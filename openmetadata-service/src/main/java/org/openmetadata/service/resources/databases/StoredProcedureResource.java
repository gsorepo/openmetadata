package org.openmetadata.service.resources.databases;

import io.swagger.v3.oas.annotations.ExternalDocumentation;
import io.swagger.v3.oas.annotations.Operation;
import io.swagger.v3.oas.annotations.Parameter;
import io.swagger.v3.oas.annotations.media.Content;
import io.swagger.v3.oas.annotations.media.ExampleObject;
import io.swagger.v3.oas.annotations.media.Schema;
import io.swagger.v3.oas.annotations.parameters.RequestBody;
import io.swagger.v3.oas.annotations.responses.ApiResponse;
import io.swagger.v3.oas.annotations.tags.Tag;
import java.util.UUID;
import javax.json.JsonPatch;
import javax.validation.Valid;
import javax.validation.constraints.Max;
import javax.validation.constraints.Min;
import javax.ws.rs.*;
import javax.ws.rs.core.*;
import org.openmetadata.schema.api.VoteRequest;
import org.openmetadata.schema.api.data.CreateStoredProcedure;
import org.openmetadata.schema.api.data.RestoreEntity;
import org.openmetadata.schema.entity.data.DatabaseSchema;
import org.openmetadata.schema.entity.data.StoredProcedure;
import org.openmetadata.schema.type.ChangeEvent;
import org.openmetadata.schema.type.EntityHistory;
import org.openmetadata.schema.type.Include;
import org.openmetadata.service.Entity;
import org.openmetadata.service.jdbi3.CollectionDAO;
import org.openmetadata.service.jdbi3.ListFilter;
import org.openmetadata.service.jdbi3.StoredProcedureRepository;
import org.openmetadata.service.jdbi3.unitofwork.JdbiUnitOfWork;
import org.openmetadata.service.resources.Collection;
import org.openmetadata.service.resources.EntityResource;
import org.openmetadata.service.security.Authorizer;
import org.openmetadata.service.util.ResultList;

@Path("/v1/storedProcedures")
@Tag(
    name = "Stored Procedures",
    description = "A `StoredProcedure` entity that contains the set of code statements with an assigned name .")
@Produces(MediaType.APPLICATION_JSON)
@Consumes(MediaType.APPLICATION_JSON)
@Collection(name = "storedProcedures")
public class StoredProcedureResource extends EntityResource<StoredProcedure, StoredProcedureRepository> {
  public static final String COLLECTION_PATH = "v1/storedProcedures/";
  static final String FIELDS = "owner,tags,followers,extension,domain";

  @Override
  public StoredProcedure addHref(UriInfo uriInfo, StoredProcedure storedProcedure) {
    super.addHref(uriInfo, storedProcedure);
    Entity.withHref(uriInfo, storedProcedure.getDatabaseSchema());
    Entity.withHref(uriInfo, storedProcedure.getDatabase());
    Entity.withHref(uriInfo, storedProcedure.getService());
    return storedProcedure;
  }

  public StoredProcedureResource(CollectionDAO dao, Authorizer authorizer) {
    super(StoredProcedure.class, new StoredProcedureRepository(dao), authorizer);
  }

  public static class StoredProcedureList extends ResultList<StoredProcedure> {
    /* Required for serde */
  }

  @GET
  @Operation(
      operationId = "listStoredProcedures",
      summary = "List Stored Procedures",
      description =
          "Get a list of stored procedures, optionally filtered by `databaseSchema` it belongs to. Use `fields` "
              + "parameter to get only necessary fields. Use cursor-based pagination to limit the number "
              + "entries in the list using `limit` and `before` or `after` query params.",
      responses = {
        @ApiResponse(
            responseCode = "200",
            description = "List of stored  procedures",
            content =
                @Content(mediaType = "application/json", schema = @Schema(implementation = StoredProcedureList.class)))
      })
  public ResultList<StoredProcedure> list(
      @Context UriInfo uriInfo,
      @Context SecurityContext securityContext,
      @Parameter(
              description = "Fields requested in the returned resource",
              schema = @Schema(type = "string", example = FIELDS))
          @QueryParam("fields")
          String fieldsParam,
      @Parameter(
              description = "Filter stored procedures by database schema",
              schema = @Schema(type = "string", example = "customerDatabaseSchema"))
          @QueryParam("databaseSchema")
          String databaseSchemaParam,
      @Parameter(description = "Limit the number schemas returned. (1 to 1000000, default" + " = 10)")
          @DefaultValue("10")
          @QueryParam("limit")
          @Min(0)
          @Max(1000000)
          int limitParam,
      @Parameter(description = "Returns list of schemas before this cursor", schema = @Schema(type = "string"))
          @QueryParam("before")
          String before,
      @Parameter(description = "Returns list of schemas after this cursor", schema = @Schema(type = "string"))
          @QueryParam("after")
          String after,
      @Parameter(
              description = "Include all, deleted, or non-deleted entities.",
              schema = @Schema(implementation = Include.class))
          @QueryParam("include")
          @DefaultValue("non-deleted")
          Include include) {
    ListFilter filter = new ListFilter(include).addQueryParam("databaseSchema", databaseSchemaParam);
    return listInternal(uriInfo, securityContext, fieldsParam, filter, limitParam, before, after);
  }

  @GET
  @Path("/{id}/versions")
  @Operation(
      operationId = "listAllStoredProceduresVersion",
      summary = "List stored procedure versions",
      description = "Get a list of all the versions of a stored procedure identified by `Id`",
      responses = {
        @ApiResponse(
            responseCode = "200",
            description = "List of schema versions",
            content = @Content(mediaType = "application/json", schema = @Schema(implementation = EntityHistory.class)))
      })
  public EntityHistory listVersions(
      @Context UriInfo uriInfo,
      @Context SecurityContext securityContext,
      @Parameter(description = "Stored Procedure Id", schema = @Schema(type = "UUID")) @PathParam("id") UUID id) {
    return super.listVersionsInternal(securityContext, id);
  }

  @GET
  @Path("/{id}")
  @Operation(
      operationId = "getStoredProcedureByID",
      summary = "Get a stored procedure by Id",
      description = "Get a stored procedure by `Id`.",
      responses = {
        @ApiResponse(
            responseCode = "200",
            description = "The Stored Procedure",
            content =
                @Content(mediaType = "application/json", schema = @Schema(implementation = StoredProcedure.class))),
        @ApiResponse(responseCode = "404", description = "Schema for instance {id} is not found")
      })
  public StoredProcedure get(
      @Context UriInfo uriInfo,
      @Parameter(description = "Stored Procedure Id", schema = @Schema(type = "UUID")) @PathParam("id") UUID id,
      @Context SecurityContext securityContext,
      @Parameter(
              description = "Fields requested in the returned resource",
              schema = @Schema(type = "string", example = FIELDS))
          @QueryParam("fields")
          String fieldsParam,
      @Parameter(
              description = "Include all, deleted, or non-deleted entities.",
              schema = @Schema(implementation = Include.class))
          @QueryParam("include")
          @DefaultValue("non-deleted")
          Include include) {
    return getInternal(uriInfo, securityContext, id, fieldsParam, include);
  }

  @GET
  @Path("/name/{fqn}")
  @Operation(
      operationId = "getStoredProcedureByFQN",
      summary = "Get a Stored Procedure by fully qualified name",
      description = "Get a Stored Procedure by fully qualified name.",
      responses = {
        @ApiResponse(
            responseCode = "200",
            description = "The schema",
            content =
                @Content(mediaType = "application/json", schema = @Schema(implementation = StoredProcedure.class))),
        @ApiResponse(responseCode = "404", description = "Stored Procedure for instance {fqn} is not found")
      })
  public StoredProcedure getByName(
      @Context UriInfo uriInfo,
      @Parameter(description = "Fully qualified name of the Stored Procedure", schema = @Schema(type = "string"))
          @PathParam("fqn")
          String fqn,
      @Context SecurityContext securityContext,
      @Parameter(
              description = "Fields requested in the returned resource",
              schema = @Schema(type = "string", example = FIELDS))
          @QueryParam("fields")
          String fieldsParam,
      @Parameter(
              description = "Include all, deleted, or non-deleted entities.",
              schema = @Schema(implementation = Include.class))
          @QueryParam("include")
          @DefaultValue("non-deleted")
          Include include) {
    return getByNameInternal(uriInfo, securityContext, fqn, fieldsParam, include);
  }

  @GET
  @Path("/{id}/versions/{version}")
  @Operation(
      operationId = "getSpecificStoredProcedureVersion",
      summary = "Get a version of the Stored Procedure",
      description = "Get a version of the Stored Procedure by given `Id`",
      responses = {
        @ApiResponse(
            responseCode = "200",
            description = "database schema",
            content =
                @Content(mediaType = "application/json", schema = @Schema(implementation = StoredProcedure.class))),
        @ApiResponse(
            responseCode = "404",
            description = "Stored Procedure for instance {id} and version {version} is " + "not found")
      })
  public StoredProcedure getVersion(
      @Context UriInfo uriInfo,
      @Context SecurityContext securityContext,
      @Parameter(description = "Stored Procedure Id", schema = @Schema(type = "UUID")) @PathParam("id") UUID id,
      @Parameter(
              description = "Stored Procedure version number in the form `major`.`minor`",
              schema = @Schema(type = "string", example = "0.1 or 1.1"))
          @PathParam("version")
          String version) {
    return super.getVersionInternal(securityContext, id, version);
  }

  @JdbiUnitOfWork
  @POST
  @Operation(
      operationId = "createStoredProcedure",
      summary = "Create a Stored Procedure",
      description = "Create a Stored Procedure under an existing `service`.",
      responses = {
        @ApiResponse(
            responseCode = "200",
            description = "The Stored Procedure",
            content =
                @Content(mediaType = "application/json", schema = @Schema(implementation = StoredProcedure.class))),
        @ApiResponse(responseCode = "400", description = "Bad request")
      })
  public Response create(
      @Context UriInfo uriInfo, @Context SecurityContext securityContext, @Valid CreateStoredProcedure create) {
    StoredProcedure storedProcedure = getStoredProcedure(create, securityContext.getUserPrincipal().getName());
    return create(uriInfo, securityContext, storedProcedure);
  }

  @JdbiUnitOfWork
  @PATCH
  @Path("/{id}")
  @Operation(
      operationId = "patchStoredProcedure",
      summary = "Update a Stored Procedure",
      description = "Update an existing StoredProcedure using JsonPatch.",
      externalDocs = @ExternalDocumentation(description = "JsonPatch RFC", url = "https://tools.ietf.org/html/rfc6902"))
  @Consumes(MediaType.APPLICATION_JSON_PATCH_JSON)
  public Response patch(
      @Context UriInfo uriInfo,
      @Context SecurityContext securityContext,
      @Parameter(description = "Stored Procedure Id", schema = @Schema(type = "UUID")) @PathParam("id") UUID id,
      @RequestBody(
              description = "JsonPatch with array of operations",
              content =
                  @Content(
                      mediaType = MediaType.APPLICATION_JSON_PATCH_JSON,
                      examples = {
                        @ExampleObject("[" + "{op:remove, path:/a}," + "{op:add, path: /b, value: val}" + "]")
                      }))
          JsonPatch patch) {
    return patchInternal(uriInfo, securityContext, id, patch);
  }

  @JdbiUnitOfWork
  @PUT
  @Operation(
      operationId = "createOrUpdateStoredProcedure",
      summary = "Create or update Stored Procedure",
      description = "Create a stored procedure, if it does not exist or update an existing stored procedure.",
      responses = {
        @ApiResponse(
            responseCode = "200",
            description = "The updated schema ",
            content =
                @Content(mediaType = "application/json", schema = @Schema(implementation = StoredProcedure.class)))
      })
  public Response createOrUpdate(
      @Context UriInfo uriInfo, @Context SecurityContext securityContext, @Valid CreateStoredProcedure create) {
    StoredProcedure storedProcedure = getStoredProcedure(create, securityContext.getUserPrincipal().getName());
    return createOrUpdate(uriInfo, securityContext, storedProcedure);
  }

  @JdbiUnitOfWork
  @PUT
  @Path("/{id}/followers")
  @Operation(
      operationId = "addFollower",
      summary = "Add a follower",
      description = "Add a user identified by `userId` as followed of this Stored Procedure",
      responses = {
        @ApiResponse(
            responseCode = "200",
            description = "OK",
            content = @Content(mediaType = "application/json", schema = @Schema(implementation = ChangeEvent.class))),
        @ApiResponse(responseCode = "404", description = "StoredProcedure for instance {id} is not found")
      })
  public Response addFollower(
      @Context UriInfo uriInfo,
      @Context SecurityContext securityContext,
      @Parameter(description = "Id of the StoredProcedure", schema = @Schema(type = "UUID")) @PathParam("id") UUID id,
      @Parameter(description = "Id of the user to be added as follower", schema = @Schema(type = "UUID")) UUID userId) {
    return repository.addFollower(securityContext.getUserPrincipal().getName(), id, userId).toResponse();
  }

  @JdbiUnitOfWork
  @DELETE
  @Path("/{id}/followers/{userId}")
  @Operation(
      summary = "Remove a follower",
      description = "Remove the user identified `userId` as a follower of the Stored Procedure.",
      responses = {
        @ApiResponse(
            responseCode = "200",
            description = "OK",
            content = @Content(mediaType = "application/json", schema = @Schema(implementation = ChangeEvent.class)))
      })
  public Response deleteFollower(
      @Context UriInfo uriInfo,
      @Context SecurityContext securityContext,
      @Parameter(description = "Id of the Stored Procedure", schema = @Schema(type = "UUID")) @PathParam("id") UUID id,
      @Parameter(description = "Id of the user being removed as follower", schema = @Schema(type = "string"))
          @PathParam("userId")
          String userId) {
    return repository
        .deleteFollower(securityContext.getUserPrincipal().getName(), id, UUID.fromString(userId))
        .toResponse();
  }

<<<<<<< HEAD
  @JdbiUnitOfWork
=======
  @PUT
  @Path("/{id}/vote")
  @Operation(
      operationId = "updateVoteForEntity",
      summary = "Update Vote for a Entity",
      description = "Update vote for a Entity",
      responses = {
        @ApiResponse(
            responseCode = "200",
            description = "OK",
            content = @Content(mediaType = "application/json", schema = @Schema(implementation = ChangeEvent.class))),
        @ApiResponse(responseCode = "404", description = "model for instance {id} is not found")
      })
  public Response updateVote(
      @Context UriInfo uriInfo,
      @Context SecurityContext securityContext,
      @Parameter(description = "Id of the Entity", schema = @Schema(type = "UUID")) @PathParam("id") UUID id,
      @Valid VoteRequest request) {
    return repository.updateVote(securityContext.getUserPrincipal().getName(), id, request).toResponse();
  }

>>>>>>> 2b2ec04b
  @DELETE
  @Path("/{id}")
  @Operation(
      operationId = "deleteStoredProcedure",
      summary = "Delete a StoredProcedure by Id",
      description = "Delete a StoredProcedure by `Id`.",
      responses = {
        @ApiResponse(responseCode = "200", description = "OK"),
        @ApiResponse(responseCode = "404", description = "StoredProcedure for instance {id} is not found")
      })
  public Response delete(
      @Context UriInfo uriInfo,
      @Context SecurityContext securityContext,
      @Parameter(description = "Recursively delete this entity and it's children. (Default `false`)")
          @DefaultValue("false")
          @QueryParam("recursive")
          boolean recursive,
      @Parameter(description = "Hard delete the entity. (Default = `false`)")
          @QueryParam("hardDelete")
          @DefaultValue("false")
          boolean hardDelete,
      @Parameter(description = "Database schema Id", schema = @Schema(type = "UUID")) @PathParam("id") UUID id) {
    return delete(uriInfo, securityContext, id, recursive, hardDelete);
  }

  @JdbiUnitOfWork
  @DELETE
  @Path("/name/{fqn}")
  @Operation(
      operationId = "deleteDBSchemaByFQN",
      summary = "Delete a schema by fully qualified name",
      description = "Delete a schema by `fullyQualifiedName`. Schema can only be deleted if it has no tables.",
      responses = {
        @ApiResponse(responseCode = "200", description = "OK"),
        @ApiResponse(responseCode = "404", description = "Schema for instance {fqn} is not found")
      })
  public Response delete(
      @Context UriInfo uriInfo,
      @Context SecurityContext securityContext,
      @Parameter(description = "Hard delete the entity. (Default = `false`)")
          @QueryParam("hardDelete")
          @DefaultValue("false")
          boolean hardDelete,
      @Parameter(description = "Name of the DBSchema", schema = @Schema(type = "string")) @PathParam("fqn")
          String fqn) {
    return deleteByName(uriInfo, securityContext, fqn, false, hardDelete);
  }

  @JdbiUnitOfWork
  @PUT
  @Path("/restore")
  @Operation(
      operationId = "restore",
      summary = "Restore a soft deleted database schema.",
      description = "Restore a soft deleted database schema.",
      responses = {
        @ApiResponse(
            responseCode = "200",
            description = "Successfully restored the DatabaseSchema ",
            content = @Content(mediaType = "application/json", schema = @Schema(implementation = DatabaseSchema.class)))
      })
  public Response restoreDatabaseSchema(
      @Context UriInfo uriInfo, @Context SecurityContext securityContext, @Valid RestoreEntity restore) {
    return restoreEntity(uriInfo, securityContext, restore.getId());
  }

  private StoredProcedure getStoredProcedure(CreateStoredProcedure create, String user) {
    return copy(new StoredProcedure(), create, user)
        .withDatabaseSchema(getEntityReference(Entity.DATABASE_SCHEMA, create.getDatabaseSchema()))
        .withTags(create.getTags())
        .withStoredProcedureCode(create.getStoredProcedureCode())
        .withSourceUrl(create.getSourceUrl());
  }
}<|MERGE_RESOLUTION|>--- conflicted
+++ resolved
@@ -28,7 +28,6 @@
 import org.openmetadata.service.jdbi3.CollectionDAO;
 import org.openmetadata.service.jdbi3.ListFilter;
 import org.openmetadata.service.jdbi3.StoredProcedureRepository;
-import org.openmetadata.service.jdbi3.unitofwork.JdbiUnitOfWork;
 import org.openmetadata.service.resources.Collection;
 import org.openmetadata.service.resources.EntityResource;
 import org.openmetadata.service.security.Authorizer;
@@ -225,7 +224,6 @@
     return super.getVersionInternal(securityContext, id, version);
   }
 
-  @JdbiUnitOfWork
   @POST
   @Operation(
       operationId = "createStoredProcedure",
@@ -245,7 +243,6 @@
     return create(uriInfo, securityContext, storedProcedure);
   }
 
-  @JdbiUnitOfWork
   @PATCH
   @Path("/{id}")
   @Operation(
@@ -270,7 +267,6 @@
     return patchInternal(uriInfo, securityContext, id, patch);
   }
 
-  @JdbiUnitOfWork
   @PUT
   @Operation(
       operationId = "createOrUpdateStoredProcedure",
@@ -289,7 +285,6 @@
     return createOrUpdate(uriInfo, securityContext, storedProcedure);
   }
 
-  @JdbiUnitOfWork
   @PUT
   @Path("/{id}/followers")
   @Operation(
@@ -311,7 +306,6 @@
     return repository.addFollower(securityContext.getUserPrincipal().getName(), id, userId).toResponse();
   }
 
-  @JdbiUnitOfWork
   @DELETE
   @Path("/{id}/followers/{userId}")
   @Operation(
@@ -335,9 +329,6 @@
         .toResponse();
   }
 
-<<<<<<< HEAD
-  @JdbiUnitOfWork
-=======
   @PUT
   @Path("/{id}/vote")
   @Operation(
@@ -359,7 +350,6 @@
     return repository.updateVote(securityContext.getUserPrincipal().getName(), id, request).toResponse();
   }
 
->>>>>>> 2b2ec04b
   @DELETE
   @Path("/{id}")
   @Operation(
@@ -385,7 +375,6 @@
     return delete(uriInfo, securityContext, id, recursive, hardDelete);
   }
 
-  @JdbiUnitOfWork
   @DELETE
   @Path("/name/{fqn}")
   @Operation(
@@ -408,7 +397,6 @@
     return deleteByName(uriInfo, securityContext, fqn, false, hardDelete);
   }
 
-  @JdbiUnitOfWork
   @PUT
   @Path("/restore")
   @Operation(
