--- conflicted
+++ resolved
@@ -54,7 +54,6 @@
 import org.openmetadata.service.jdbi3.CollectionDAO;
 import org.openmetadata.service.jdbi3.DashboardDataModelRepository;
 import org.openmetadata.service.jdbi3.ListFilter;
-import org.openmetadata.service.jdbi3.unitofwork.JdbiUnitOfWork;
 import org.openmetadata.service.resources.Collection;
 import org.openmetadata.service.resources.EntityResource;
 import org.openmetadata.service.resources.databases.DatabaseUtil;
@@ -260,7 +259,6 @@
     return super.getVersionInternal(securityContext, id, version);
   }
 
-  @JdbiUnitOfWork
   @POST
   @Operation(
       operationId = "createDataModel",
@@ -280,7 +278,6 @@
     return create(uriInfo, securityContext, dashboardDataModel);
   }
 
-  @JdbiUnitOfWork
   @PATCH
   @Path("/{id}")
   @Operation(
@@ -306,7 +303,6 @@
     return patchInternal(uriInfo, securityContext, id, patch);
   }
 
-  @JdbiUnitOfWork
   @PUT
   @Operation(
       operationId = "createOrUpdateDataModel",
@@ -325,7 +321,6 @@
     return createOrUpdate(uriInfo, securityContext, dashboardDataModel);
   }
 
-  @JdbiUnitOfWork
   @PUT
   @Path("/{id}/followers")
   @Operation(
@@ -344,7 +339,6 @@
     return repository.addFollower(securityContext.getUserPrincipal().getName(), id, userId).toResponse();
   }
 
-  @JdbiUnitOfWork
   @DELETE
   @Path("/{id}/followers/{userId}")
   @Operation(
@@ -361,9 +355,6 @@
     return repository.deleteFollower(securityContext.getUserPrincipal().getName(), id, userId).toResponse();
   }
 
-<<<<<<< HEAD
-  @JdbiUnitOfWork
-=======
   @PUT
   @Path("/{id}/vote")
   @Operation(
@@ -385,7 +376,6 @@
     return repository.updateVote(securityContext.getUserPrincipal().getName(), id, request).toResponse();
   }
 
->>>>>>> 2b2ec04b
   @DELETE
   @Path("/{id}")
   @Operation(
@@ -407,7 +397,6 @@
     return delete(uriInfo, securityContext, id, false, hardDelete);
   }
 
-  @JdbiUnitOfWork
   @DELETE
   @Path("/name/{fqn}")
   @Operation(
@@ -431,7 +420,6 @@
     return deleteByName(uriInfo, securityContext, fqn, false, hardDelete);
   }
 
-  @JdbiUnitOfWork
   @PUT
   @Path("/restore")
   @Operation(
