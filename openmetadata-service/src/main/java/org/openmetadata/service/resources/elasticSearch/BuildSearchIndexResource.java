package org.openmetadata.service.resources.elasticSearch;

import static org.openmetadata.service.Entity.TABLE;
import static org.openmetadata.service.Entity.TEAM;

import com.fasterxml.jackson.core.JsonProcessingException;
import io.swagger.annotations.Api;
import io.swagger.v3.oas.annotations.Operation;
import io.swagger.v3.oas.annotations.responses.ApiResponse;
import java.io.IOException;
import java.time.LocalDateTime;
import java.time.ZoneId;
import java.util.Date;
import java.util.List;
import java.util.Objects;
import java.util.UUID;
import java.util.concurrent.ArrayBlockingQueue;
import java.util.concurrent.ExecutorService;
import java.util.concurrent.ThreadPoolExecutor;
import java.util.concurrent.TimeUnit;
import java.util.function.BiConsumer;
import javax.validation.Valid;
import javax.ws.rs.Consumes;
import javax.ws.rs.GET;
import javax.ws.rs.POST;
import javax.ws.rs.Path;
import javax.ws.rs.PathParam;
import javax.ws.rs.Produces;
import javax.ws.rs.core.Context;
import javax.ws.rs.core.MediaType;
import javax.ws.rs.core.Response;
import javax.ws.rs.core.SecurityContext;
import javax.ws.rs.core.UriInfo;
import lombok.extern.slf4j.Slf4j;
import org.elasticsearch.action.ActionListener;
import org.elasticsearch.action.bulk.BackoffPolicy;
import org.elasticsearch.action.bulk.BulkProcessor;
import org.elasticsearch.action.bulk.BulkRequest;
import org.elasticsearch.action.bulk.BulkResponse;
import org.elasticsearch.action.update.UpdateRequest;
import org.elasticsearch.client.RequestOptions;
import org.elasticsearch.client.RestHighLevelClient;
import org.elasticsearch.common.unit.TimeValue;
import org.elasticsearch.common.xcontent.XContentType;
import org.openmetadata.schema.EntityInterface;
import org.openmetadata.schema.api.CreateEventPublisherJob;
import org.openmetadata.schema.api.CreateEventPublisherJob.RunMode;
import org.openmetadata.schema.entity.data.Table;
import org.openmetadata.schema.entity.teams.User;
import org.openmetadata.schema.settings.EventPublisherJob;
import org.openmetadata.schema.settings.FailureDetails;
import org.openmetadata.schema.settings.Stats;
import org.openmetadata.schema.type.Include;
import org.openmetadata.service.Entity;
import org.openmetadata.service.OpenMetadataApplicationConfig;
import org.openmetadata.service.elasticsearch.ElasticSearchIndexDefinition;
import org.openmetadata.service.elasticsearch.ElasticSearchIndexFactory;
import org.openmetadata.service.jdbi3.CollectionDAO;
import org.openmetadata.service.jdbi3.EntityRepository;
import org.openmetadata.service.jdbi3.ListFilter;
import org.openmetadata.service.jdbi3.UserRepository;
import org.openmetadata.service.resources.Collection;
import org.openmetadata.service.secrets.SecretsManager;
import org.openmetadata.service.security.Authorizer;
import org.openmetadata.service.util.ElasticSearchClientUtils;
import org.openmetadata.service.util.EntityUtil;
import org.openmetadata.service.util.JsonUtils;
import org.openmetadata.service.util.ResultList;

@Path("/v1/indexResource")
@Api(value = "Elastic Search Collection", tags = "Elastic Search Collection")
@Produces(MediaType.APPLICATION_JSON)
@Consumes(MediaType.APPLICATION_JSON)
@Collection(name = "indexResource")
@Slf4j
public class BuildSearchIndexResource {
  public static final String ELASTIC_SEARCH_EXTENSION = "service.eventPublisher";
  public static final String ELASTIC_SEARCH_ENTITY_FQN_STREAM = "eventPublisher:ElasticSearch:STREAM";
  public static final String ELASTIC_SEARCH_ENTITY_FQN_BATCH = "eventPublisher:ElasticSearch:BATCH";
  private RestHighLevelClient client;
  private ElasticSearchIndexDefinition elasticSearchIndexDefinition;
  private final CollectionDAO dao;
  private final Authorizer authorizer;
  private final ExecutorService threadScheduler;
  private final UserRepository userRepository;

  @Collection(constructorType = Collection.ConstructorType.DAO_AUTH_SM_CONFIG)
  public BuildSearchIndexResource(
      CollectionDAO dao, Authorizer authorizer, SecretsManager secretsManager, OpenMetadataApplicationConfig config) {
    if (config.getElasticSearchConfiguration() != null) {
      this.client = ElasticSearchClientUtils.createElasticSearchClient(config.getElasticSearchConfiguration());
      this.elasticSearchIndexDefinition = new ElasticSearchIndexDefinition(client, dao);
    }
    this.dao = dao;
<<<<<<< HEAD
    this.userRepository = new UserRepository(dao);
=======
    this.userRepository = new UserRepository(dao, secretsManager);
>>>>>>> 3c093f65
    this.authorizer = authorizer;
    this.threadScheduler =
        new ThreadPoolExecutor(
            2, 2, 0L, TimeUnit.MILLISECONDS, new ArrayBlockingQueue<>(5), new ThreadPoolExecutor.CallerRunsPolicy());
  }

  private BulkProcessor getBulkProcessor(BulkProcessorListener listener, int bulkSize, int flushIntervalInSeconds) {
    BiConsumer<BulkRequest, ActionListener<BulkResponse>> bulkConsumer =
        (request, bulkListener) -> client.bulkAsync(request, RequestOptions.DEFAULT, bulkListener);
    BulkProcessor.Builder builder = BulkProcessor.builder(bulkConsumer, listener, "es-reindex");
    builder.setBulkActions(bulkSize);
    builder.setConcurrentRequests(2);
    builder.setFlushInterval(TimeValue.timeValueSeconds(flushIntervalInSeconds));
    builder.setBackoffPolicy(BackoffPolicy.constantBackoff(TimeValue.timeValueSeconds(1L), 3));
    return builder.build();
  }

  @POST
  @Path("/reindex")
  @Operation(
      operationId = "reindexEntities",
      summary = "Reindex Entities",
      tags = "indexResource",
      description = "Reindex Elastic Search Entities",
      responses = {
        @ApiResponse(responseCode = "200", description = "Success"),
        @ApiResponse(responseCode = "404", description = "Bot for instance {id} is not found")
      })
  public Response reindexAllEntities(
      @Context UriInfo uriInfo, @Context SecurityContext securityContext, @Valid CreateEventPublisherJob createRequest)
      throws IOException {
    // Only admins  can issue a reindex request
    authorizer.authorizeAdmin(securityContext, false);
    User user =
        userRepository.getByName(null, securityContext.getUserPrincipal().getName(), userRepository.getFields("id"));
    if (createRequest.getRunMode() == RunMode.BATCH) {
      return startReindexingBatchMode(uriInfo, user.getId(), createRequest);
    } else {
      return startReindexingStreamMode(uriInfo, user.getId(), createRequest);
    }
  }

  @GET
  @Path("/reindex/status/{runMode}")
  @Operation(
      operationId = "getReindexAllLastJobStatus",
      summary = "Get Last Run Reindex All Job Status",
      tags = "indexResource",
      description = "Reindex All job last status",
      responses = {
        @ApiResponse(responseCode = "200", description = "Success"),
        @ApiResponse(responseCode = "404", description = "Bot for instance {id} is not found")
      })
  public Response reindexAllJobLastStatus(
      @Context UriInfo uriInfo, @Context SecurityContext securityContext, @PathParam("runMode") String runMode)
      throws IOException {
    // Only admins  can issue a reindex request
    authorizer.authorizeAdmin(securityContext, false);
    // Check if there is a running job for reindex for requested entity
    String record;
    if (runMode.equals(RunMode.BATCH.toString())) {
      record =
          dao.entityExtensionTimeSeriesDao()
              .getLatestExtension(ELASTIC_SEARCH_ENTITY_FQN_BATCH, ELASTIC_SEARCH_EXTENSION);
    } else if (runMode.equals(RunMode.STREAM.toString())) {
      record =
          dao.entityExtensionTimeSeriesDao()
              .getLatestExtension(ELASTIC_SEARCH_ENTITY_FQN_STREAM, ELASTIC_SEARCH_EXTENSION);
    } else {
      return Response.status(Response.Status.BAD_REQUEST).entity("Invalid Run Mode").build();
    }
    if (record != null) {
      return Response.status(Response.Status.OK).entity(JsonUtils.readValue(record, EventPublisherJob.class)).build();
    }
    return Response.status(Response.Status.NOT_FOUND).entity("No Last Run.").build();
  }

  private synchronized Response startReindexingStreamMode(
      UriInfo uriInfo, UUID startedBy, CreateEventPublisherJob createRequest) {
    // create a new Job
    threadScheduler.submit(() -> this.submitStreamJob(uriInfo, startedBy, createRequest));
    return Response.status(Response.Status.OK).entity("Reindexing Started").build();
  }

  private synchronized Response startReindexingBatchMode(
      UriInfo uriInfo, UUID startedBy, CreateEventPublisherJob createRequest) {
    // create a new Job
    threadScheduler.submit(
        () -> {
          try {
            this.submitBatchJob(uriInfo, startedBy, createRequest);
          } catch (IOException e) {
            throw new RuntimeException(e);
          }
        });
    return Response.status(Response.Status.OK).entity("Reindexing Started").build();
  }

  private synchronized void submitStreamJob(UriInfo uriInfo, UUID startedBy, CreateEventPublisherJob createRequest) {
    try {
      for (String entityName : createRequest.getEntities()) {
        updateEntityStream(uriInfo, startedBy, entityName, createRequest);
      }

      // Mark the Job end
      String reindexJobString =
          dao.entityExtensionTimeSeriesDao()
              .getLatestExtension(ELASTIC_SEARCH_ENTITY_FQN_STREAM, ELASTIC_SEARCH_EXTENSION);
      EventPublisherJob latestJob = JsonUtils.readValue(reindexJobString, EventPublisherJob.class);
      long lastUpdateTime = latestJob.getTimestamp();
      Long time = Date.from(LocalDateTime.now().atZone(ZoneId.systemDefault()).toInstant()).getTime();
      latestJob.setTimestamp(time);
      latestJob.setEndTime(time);
      if (latestJob.getFailureDetails() != null) {
        latestJob.setStatus(EventPublisherJob.Status.ACTIVEWITHERROR);
      } else {
        latestJob.setStatus(EventPublisherJob.Status.ACTIVE);
      }
      dao.entityExtensionTimeSeriesDao()
          .update(
              ELASTIC_SEARCH_ENTITY_FQN_STREAM,
              ELASTIC_SEARCH_EXTENSION,
              JsonUtils.pojoToJson(latestJob),
              lastUpdateTime);
    } catch (IOException e) {
      throw new RuntimeException(e);
    }
  }

  private synchronized void submitBatchJob(UriInfo uriInfo, UUID startedBy, CreateEventPublisherJob createRequest)
      throws IOException {
    long updateTime = Date.from(LocalDateTime.now().atZone(ZoneId.systemDefault()).toInstant()).getTime();
    String recordString =
        dao.entityExtensionTimeSeriesDao().getExtension(ELASTIC_SEARCH_ENTITY_FQN_BATCH, ELASTIC_SEARCH_EXTENSION);
    EventPublisherJob lastRecord = JsonUtils.readValue(recordString, EventPublisherJob.class);
    long originalLastUpdate = lastRecord.getTimestamp();
    lastRecord.setStatus(EventPublisherJob.Status.ACTIVE);
    lastRecord.setStats(new Stats().withFailed(0).withTotal(0).withSuccess(0));
    lastRecord.setTimestamp(updateTime);
    lastRecord.setEntities(createRequest.getEntities());
    dao.entityExtensionTimeSeriesDao()
        .update(
            ELASTIC_SEARCH_ENTITY_FQN_BATCH,
            ELASTIC_SEARCH_EXTENSION,
            JsonUtils.pojoToJson(lastRecord),
            originalLastUpdate);

    // Update Listener for only Batch
    BulkProcessorListener bulkProcessorListener = new BulkProcessorListener(dao, startedBy);
    BulkProcessor processor =
        getBulkProcessor(bulkProcessorListener, createRequest.getBatchSize(), createRequest.getFlushIntervalInSec());

    for (String entityName : createRequest.getEntities()) {
      updateEntityBatch(processor, bulkProcessorListener, uriInfo, entityName, createRequest);
    }
  }

  private synchronized void updateEntityBatch(
      BulkProcessor processor,
      BulkProcessorListener listener,
      UriInfo uriInfo,
      String entityType,
      CreateEventPublisherJob createRequest) {
    listener.allowTotalRequestUpdate();
    ElasticSearchIndexDefinition.ElasticSearchIndexType indexType =
        elasticSearchIndexDefinition.getIndexMappingByEntityType(entityType);

    if (Boolean.TRUE.equals(createRequest.getRecreateIndex())) {
      // Delete index
      elasticSearchIndexDefinition.deleteIndex(indexType);
      // Create index
      elasticSearchIndexDefinition.createIndex(indexType);
    }

    // Start fetching a list of Entities and pushing them to ES
    EntityRepository<EntityInterface> entityRepository = Entity.getEntityRepository(entityType);
    List<String> allowedFields = entityRepository.getAllowedFields();
    String fields = String.join(",", allowedFields);
    ResultList<EntityInterface> result;
    String after = null;
    try {
      do {
        if (entityType.equals(TEAM)) {
          // just name and display name are needed
          fields = "name,displayName";
        }
        result =
            entityRepository.listAfter(
                uriInfo,
                new EntityUtil.Fields(allowedFields, fields),
                new ListFilter(Include.ALL),
                createRequest.getBatchSize(),
                after);
        listener.addRequests(result.getPaging().getTotal());
        updateElasticSearchForEntityBatch(indexType, processor, entityType, result.getData());
        processor.flush();
        after = result.getPaging().getAfter();
      } while (after != null);
    } catch (Exception ex) {
      LOG.error("Failed in listing all Entities of type : {}", entityType);
    }
  }

  private synchronized void updateEntityStream(
      UriInfo uriInfo, UUID startedBy, String entityType, CreateEventPublisherJob createRequest) throws IOException {

    ElasticSearchIndexDefinition.ElasticSearchIndexType indexType =
        elasticSearchIndexDefinition.getIndexMappingByEntityType(entityType);

    if (Boolean.TRUE.equals(createRequest.getRecreateIndex())) {
      // Delete index
      elasticSearchIndexDefinition.deleteIndex(indexType);
      // Create index
      elasticSearchIndexDefinition.createIndex(indexType);
    }

    // Start fetching a list of Entities and pushing them to ES
    EntityRepository<EntityInterface> entityRepository = Entity.getEntityRepository(entityType);
    List<String> allowedFields = entityRepository.getAllowedFields();
    String fields = String.join(",", allowedFields);
    ResultList<EntityInterface> result;
    String after = null;
    try {
      do {
        result =
            entityRepository.listAfter(
                uriInfo,
                new EntityUtil.Fields(allowedFields, fields),
                new ListFilter(Include.ALL),
                createRequest.getBatchSize(),
                after);
        updateElasticSearchForEntityStream(entityType, result.getData());
        after = result.getPaging().getAfter();
      } while (after != null);
    } catch (Exception ex) {
      LOG.error("Failed in listing all Entities of type : {}", entityType);
    }
  }

  private synchronized void updateElasticSearchForEntityBatch(
      ElasticSearchIndexDefinition.ElasticSearchIndexType indexType,
      BulkProcessor bulkProcessor,
      String entityType,
      List<EntityInterface> entities)
      throws IOException {
    for (EntityInterface entity : entities) {
      if (entityType.equals(TABLE)) {
        ((Table) entity).getColumns().forEach(table -> table.setProfile(null));
      }
      bulkProcessor.add(getUpdateRequest(indexType, entityType, entity));
    }
  }

  private synchronized void updateElasticSearchForEntityStream(String entityType, List<EntityInterface> entities)
      throws IOException {
    String reindexJobString =
        dao.entityExtensionTimeSeriesDao()
            .getLatestExtension(ELASTIC_SEARCH_ENTITY_FQN_STREAM, ELASTIC_SEARCH_EXTENSION);
    EventPublisherJob latestJob = JsonUtils.readValue(reindexJobString, EventPublisherJob.class);
    Long lastUpdateTime = latestJob.getTimestamp();
    ElasticSearchIndexDefinition.ElasticSearchIndexType indexType =
        elasticSearchIndexDefinition.getIndexMappingByEntityType(entityType);
    for (EntityInterface entity : entities) {
      if (entityType.equals(TABLE)) {
        ((Table) entity).getColumns().forEach(table -> table.setProfile(null));
      }
      FailureDetails failureDetails;
      Long time = Date.from(LocalDateTime.now().atZone(ZoneId.systemDefault()).toInstant()).getTime();
      try {
        client.update(getUpdateRequest(indexType, entityType, entity), RequestOptions.DEFAULT);
      } catch (IOException ex) {
        failureDetails = new FailureDetails().withLastFailedAt(time).withLastFailedReason(ex.getMessage());
        latestJob.setFailureDetails(failureDetails);
        latestJob.setStatus(EventPublisherJob.Status.ACTIVEWITHERROR);
      }
      latestJob.setTimestamp(time);
      dao.entityExtensionTimeSeriesDao()
          .update(
              ELASTIC_SEARCH_ENTITY_FQN_STREAM,
              ELASTIC_SEARCH_EXTENSION,
              JsonUtils.pojoToJson(latestJob),
              lastUpdateTime);
      lastUpdateTime = time;
    }
  }

  private UpdateRequest getUpdateRequest(
      ElasticSearchIndexDefinition.ElasticSearchIndexType indexType, String entityType, EntityInterface entity)
      throws JsonProcessingException {
    UpdateRequest updateRequest = new UpdateRequest(indexType.indexName, entity.getId().toString());
    updateRequest.doc(
        JsonUtils.pojoToJson(
            Objects.requireNonNull(ElasticSearchIndexFactory.buildIndex(entityType, entity)).buildESDoc()),
        XContentType.JSON);
    updateRequest.docAsUpsert(true);
    return updateRequest;
  }
}<|MERGE_RESOLUTION|>--- conflicted
+++ resolved
@@ -92,11 +92,7 @@
       this.elasticSearchIndexDefinition = new ElasticSearchIndexDefinition(client, dao);
     }
     this.dao = dao;
-<<<<<<< HEAD
-    this.userRepository = new UserRepository(dao);
-=======
     this.userRepository = new UserRepository(dao, secretsManager);
->>>>>>> 3c093f65
     this.authorizer = authorizer;
     this.threadScheduler =
         new ThreadPoolExecutor(
