--- conflicted
+++ resolved
@@ -24,13 +24,7 @@
 import org.openmetadata.schema.settings.EventPublisherJob;
 import org.openmetadata.service.OpenMetadataApplicationConfig;
 import org.openmetadata.service.elasticsearch.ElasticSearchIndexDefinition;
-<<<<<<< HEAD
-import org.openmetadata.service.elasticsearch.ElasticSearchIndexFactory;
 import org.openmetadata.service.elasticsearch.ElasticSearchIndexResolver;
-import org.openmetadata.service.elasticsearch.ReportDataIndexes;
-=======
-import org.openmetadata.service.elasticsearch.ElasticSearchIndexResolver;
->>>>>>> fcd8d9a4
 import org.openmetadata.service.jdbi3.CollectionDAO;
 import org.openmetadata.service.jdbi3.UserRepository;
 import org.openmetadata.service.resources.Collection;
@@ -52,10 +46,6 @@
   private RestHighLevelClient client;
 
   private ElasticSearchIndexResolver indexResolver;
-<<<<<<< HEAD
-  private ElasticSearchIndexDefinition elasticSearchIndexDefinition;
-=======
->>>>>>> fcd8d9a4
   private final CollectionDAO dao;
   private final Authorizer authorizer;
   private final UserRepository userRepository;
@@ -72,14 +62,10 @@
       String indexResolverClassName = config.getElasticSearchConfiguration().getIndexResolverClassName();
       this.indexResolver = ElasticSearchIndexResolver.fromClassName(indexResolverClassName);
       this.client = ElasticSearchClientUtils.createElasticSearchClient(config.getElasticSearchConfiguration());
-<<<<<<< HEAD
-      this.elasticSearchIndexDefinition = new ElasticSearchIndexDefinition(client, dao, indexResolver);
-=======
       ElasticSearchIndexDefinition elasticSearchIndexDefinition =
           new ElasticSearchIndexDefinition(client, dao, indexResolver);
       this.elasticSearchIndexUtil =
           new ElasticSearchIndexUtil(dao, client, elasticSearchIndexDefinition, indexResolver);
->>>>>>> fcd8d9a4
     }
   }
 
@@ -142,388 +128,4 @@
     }
     return Response.status(Response.Status.NOT_FOUND).entity("No Last Run.").build();
   }
-<<<<<<< HEAD
-
-  private synchronized Response startReindexingStreamMode(
-      UriInfo uriInfo, UUID startedBy, CreateEventPublisherJob createRequest) {
-    // create a new Job
-    threadScheduler.submit(() -> this.submitStreamJob(uriInfo, startedBy, createRequest));
-    return Response.status(Response.Status.OK).entity("Reindexing Started").build();
-  }
-
-  private synchronized Response startReindexingBatchMode(
-      UriInfo uriInfo, UUID startedBy, CreateEventPublisherJob createRequest) {
-    // create a new Job
-    threadScheduler.submit(
-        () -> {
-          try {
-            this.submitBatchJob(uriInfo, startedBy, createRequest);
-          } catch (IOException e) {
-            LOG.error("Reindexing Batch Job error", e);
-          }
-        });
-    return Response.status(Response.Status.OK).entity("Reindexing Started").build();
-  }
-
-  private synchronized void submitStreamJob(UriInfo uriInfo, UUID startedBy, CreateEventPublisherJob createRequest) {
-    try {
-      for (String entityName : createRequest.getEntities()) {
-        updateEntityStream(uriInfo, startedBy, entityName, createRequest);
-      }
-
-      // Mark the Job end
-      String reindexJobString =
-          dao.entityExtensionTimeSeriesDao()
-              .getLatestExtension(ELASTIC_SEARCH_ENTITY_FQN_STREAM, ELASTIC_SEARCH_EXTENSION);
-      EventPublisherJob latestJob = JsonUtils.readValue(reindexJobString, EventPublisherJob.class);
-      long lastUpdateTime = latestJob.getTimestamp();
-      Long time = Date.from(LocalDateTime.now().atZone(ZoneId.systemDefault()).toInstant()).getTime();
-      latestJob.setTimestamp(time);
-      latestJob.setEndTime(time);
-      if (latestJob.getFailureDetails() != null) {
-        latestJob.setStatus(Status.ACTIVE_WITH_ERROR);
-      } else {
-        latestJob.setStatus(EventPublisherJob.Status.ACTIVE);
-      }
-      dao.entityExtensionTimeSeriesDao()
-          .update(
-              ELASTIC_SEARCH_ENTITY_FQN_STREAM,
-              ELASTIC_SEARCH_EXTENSION,
-              JsonUtils.pojoToJson(latestJob),
-              lastUpdateTime);
-    } catch (IOException e) {
-      throw new RuntimeException(e);
-    }
-  }
-
-  private synchronized void submitBatchJob(UriInfo uriInfo, UUID startedBy, CreateEventPublisherJob createRequest)
-      throws IOException {
-    long updateTime = Date.from(LocalDateTime.now().atZone(ZoneId.systemDefault()).toInstant()).getTime();
-    String recordString =
-        dao.entityExtensionTimeSeriesDao().getExtension(ELASTIC_SEARCH_ENTITY_FQN_BATCH, ELASTIC_SEARCH_EXTENSION);
-    EventPublisherJob lastRecord = JsonUtils.readValue(recordString, EventPublisherJob.class);
-    long originalLastUpdate = lastRecord.getTimestamp();
-    lastRecord.setStatus(EventPublisherJob.Status.STARTING);
-    lastRecord.setStats(new Stats().withFailed(0).withTotal(0).withSuccess(0));
-    lastRecord.setTimestamp(updateTime);
-    lastRecord.setEntities(createRequest.getEntities());
-    dao.entityExtensionTimeSeriesDao()
-        .update(
-            ELASTIC_SEARCH_ENTITY_FQN_BATCH,
-            ELASTIC_SEARCH_EXTENSION,
-            JsonUtils.pojoToJson(lastRecord),
-            originalLastUpdate);
-
-    // Update Listener for only Batch
-    BulkProcessorListener bulkProcessorListener = new BulkProcessorListener(dao, startedBy);
-    BulkProcessor processor =
-        getBulkProcessor(bulkProcessorListener, createRequest.getBatchSize(), createRequest.getFlushIntervalInSec());
-
-    for (String entityName : createRequest.getEntities()) {
-      try {
-        updateEntityBatch(processor, bulkProcessorListener, uriInfo, entityName, createRequest);
-      } catch (Exception ex) {
-        LOG.error("Reindexing intermittent failure for entityType : {}", entityName, ex);
-      }
-    }
-  }
-
-  public ResultList<ReportData> getReportDataPagination(String entityFQN, int limit, String before, String after) {
-    RestUtil.validateCursors(before, after);
-    int reportDataCount = dao.entityExtensionTimeSeriesDao().listCount(entityFQN);
-    List<CollectionDAO.ReportDataRow> reportDataList;
-    if (before != null) {
-      reportDataList =
-          dao.entityExtensionTimeSeriesDao().getBeforeExtension(entityFQN, limit + 1, RestUtil.decodeCursor(before));
-    } else {
-      reportDataList =
-          dao.entityExtensionTimeSeriesDao()
-              .getAfterExtension(entityFQN, limit + 1, after == null ? "" : RestUtil.decodeCursor(after));
-    }
-    ResultList<ReportData> reportDataResultList;
-    if (before != null) {
-      reportDataResultList = getBeforeExtensionList(reportDataList, limit, reportDataCount);
-    } else {
-      reportDataResultList = getAfterExtensionList(reportDataList, after, limit, reportDataCount);
-    }
-    return reportDataResultList;
-  }
-
-  private ResultList<ReportData> getBeforeExtensionList(
-      List<CollectionDAO.ReportDataRow> reportDataRowList, int limit, int total) {
-    String beforeCursor = null;
-    String afterCursor;
-    if (reportDataRowList.size() > limit) {
-      reportDataRowList.remove(0);
-      beforeCursor = reportDataRowList.get(0).getRowNum();
-    }
-    afterCursor = reportDataRowList.get(reportDataRowList.size() - 1).getRowNum();
-    List<ReportData> reportDataList = new ArrayList<>();
-    for (CollectionDAO.ReportDataRow reportDataRow : reportDataRowList) {
-      reportDataList.add(reportDataRow.getReportData());
-    }
-    return getReportDataResultList(reportDataList, beforeCursor, afterCursor, total);
-  }
-
-  private ResultList<ReportData> getAfterExtensionList(
-      List<CollectionDAO.ReportDataRow> reportDataRowList, String after, int limit, int total) {
-    String beforeCursor;
-    String afterCursor = null;
-    beforeCursor = after == null ? null : reportDataRowList.get(0).getRowNum();
-    if (reportDataRowList.size() > limit) {
-      reportDataRowList.remove(limit);
-      afterCursor = reportDataRowList.get(limit - 1).getRowNum();
-    }
-    List<ReportData> reportDataList = new ArrayList<>();
-    for (CollectionDAO.ReportDataRow reportDataRow : reportDataRowList) {
-      reportDataList.add(reportDataRow.getReportData());
-    }
-    return getReportDataResultList(reportDataList, beforeCursor, afterCursor, total);
-  }
-
-  private ResultList<ReportData> getReportDataResultList(
-      List<ReportData> queries, String before, String after, int total) {
-    return new ResultList<>(queries, before, after, total);
-  }
-
-  private synchronized void fetchReportData(
-      String entityFQN,
-      CreateEventPublisherJob createRequest,
-      BulkProcessor processor,
-      BulkProcessorListener listener,
-      String entityType,
-      ElasticSearchIndexDefinition.IndexTypeInfo typeInfo) {
-    ResultList<ReportData> result;
-    String after = null;
-    try {
-      do {
-        result = getReportDataPagination(entityFQN, createRequest.getBatchSize(), null, after);
-        listener.addRequests(result.getPaging().getTotal());
-        updateElasticSearchForDataInsightBatch(processor, typeInfo, entityType, result.getData());
-        processor.flush();
-        after = result.getPaging().getAfter();
-      } while (after != null);
-    } catch (Exception ex) {
-      LOG.error("Failed in listing all Entities of type : {}, Reason : ", entityType, ex);
-      FailureDetails failureDetails =
-          new FailureDetails()
-              .withContext(String.format("%s:Failure in fetching Data", entityType))
-              .withLastFailedReason(
-                  String.format("Failed in listing all ReportData \n Reason : %s", ExceptionUtils.getStackTrace(ex)));
-      listener.updateElasticSearchStatus(EventPublisherJob.Status.IDLE, failureDetails, null);
-    }
-  }
-
-  private synchronized void updateEntityBatch(
-      BulkProcessor processor,
-      BulkProcessorListener listener,
-      UriInfo uriInfo,
-      String entityType,
-      CreateEventPublisherJob createRequest) {
-    listener.allowTotalRequestUpdate();
-
-    ElasticSearchIndexDefinition.IndexTypeInfo typeInfo =
-        ElasticSearchIndexDefinition.getIndexMappingByEntityType(entityType, indexResolver);
-
-    if (Boolean.TRUE.equals(createRequest.getRecreateIndex())) {
-      // Delete index
-      elasticSearchIndexDefinition.deleteIndex(typeInfo.getIndexType());
-      // Create index
-      elasticSearchIndexDefinition.createIndex(typeInfo.getIndexType());
-    }
-
-    // Start fetching a list of Report Data and pushing them to ES
-    if (entityType.equalsIgnoreCase(ElasticSearchIndexDefinition.ENTITY_REPORT_DATA)) {
-      fetchReportData(String.valueOf(ENTITY_REPORT_DATA), createRequest, processor, listener, entityType, typeInfo);
-    } else if (entityType.equalsIgnoreCase(ElasticSearchIndexDefinition.WEB_ANALYTIC_ENTITY_VIEW_REPORT_DATA)) {
-      fetchReportData(
-          String.valueOf(WEB_ANALYTIC_ENTITY_VIEW_REPORT_DATA),
-          createRequest,
-          processor,
-          listener,
-          entityType,
-          typeInfo);
-    } else if (entityType.equalsIgnoreCase(ElasticSearchIndexDefinition.WEB_ANALYTIC_USER_ACTIVITY_REPORT_DATA)) {
-      fetchReportData(
-          String.valueOf(WEB_ANALYTIC_USER_ACTIVITY_REPORT_DATA),
-          createRequest,
-          processor,
-          listener,
-          entityType,
-          typeInfo);
-    } else {
-      // Start fetching a list of Entities and pushing them to ES
-      EntityRepository<EntityInterface> entityRepository = Entity.getEntityRepository(entityType);
-      List<String> allowedFields = entityRepository.getAllowedFields();
-      String fields = String.join(",", allowedFields);
-      ResultList<EntityInterface> result;
-      String after = null;
-      try {
-        do {
-          if (entityType.equals(TEAM)) {
-            // just name and display name are needed
-            fields = "name,displayName";
-          }
-          result =
-              entityRepository.listAfter(
-                  uriInfo,
-                  new EntityUtil.Fields(allowedFields, fields),
-                  new ListFilter(Include.ALL),
-                  createRequest.getBatchSize(),
-                  after);
-          listener.addRequests(result.getPaging().getTotal());
-          updateElasticSearchForEntityBatch(typeInfo, processor, entityType, result.getData());
-          processor.flush();
-          after = result.getPaging().getAfter();
-        } while (after != null);
-      } catch (Exception ex) {
-        LOG.error("Failed in listing all Entities of type : {}, Reason : ", entityType, ex);
-        FailureDetails failureDetails =
-            new FailureDetails()
-                .withContext(String.format("%s:Failure in fetching Data", entityType))
-                .withLastFailedReason(
-                    String.format("Failed in listing all Entities \n Reason : %s", ExceptionUtils.getStackTrace(ex)));
-        listener.updateElasticSearchStatus(EventPublisherJob.Status.IDLE, failureDetails, null);
-      }
-    }
-  }
-
-  private synchronized void updateEntityStream(
-      UriInfo uriInfo, UUID startedBy, String entityType, CreateEventPublisherJob createRequest) {
-
-    ElasticSearchIndexDefinition.IndexTypeInfo typeInfo =
-        ElasticSearchIndexDefinition.getIndexMappingByEntityType(entityType, indexResolver);
-
-    if (Boolean.TRUE.equals(createRequest.getRecreateIndex())) {
-      // Delete index
-      elasticSearchIndexDefinition.deleteIndex(typeInfo.getIndexType());
-      // Create index
-      elasticSearchIndexDefinition.createIndex(typeInfo.getIndexType());
-    }
-
-    // Start fetching a list of Entities and pushing them to ES
-    EntityRepository<EntityInterface> entityRepository = Entity.getEntityRepository(entityType);
-    List<String> allowedFields = entityRepository.getAllowedFields();
-    String fields = String.join(",", allowedFields);
-    ResultList<EntityInterface> result;
-    String after = null;
-    try {
-      do {
-        result =
-            entityRepository.listAfter(
-                uriInfo,
-                new EntityUtil.Fields(allowedFields, fields),
-                new ListFilter(Include.ALL),
-                createRequest.getBatchSize(),
-                after);
-        updateElasticSearchForEntityStream(entityType, result.getData());
-        after = result.getPaging().getAfter();
-      } while (after != null);
-    } catch (Exception ex) {
-      LOG.error("Failed in listing all Entities of type : {}, Reason {}", entityType, ex);
-    }
-  }
-
-  private synchronized void updateElasticSearchForDataInsightBatch(
-      BulkProcessor bulkProcessor,
-      ElasticSearchIndexDefinition.IndexTypeInfo typeInfo,
-      String entityType,
-      List<ReportData> entities) {
-    for (ReportData reportData : entities) {
-      UpdateRequest request = getUpdateRequest(typeInfo, entityType, reportData);
-      if (request != null) {
-        bulkProcessor.add(request);
-      }
-    }
-  }
-
-  private synchronized void updateElasticSearchForEntityBatch(
-      ElasticSearchIndexDefinition.IndexTypeInfo typeInfo,
-      BulkProcessor bulkProcessor,
-      String entityType,
-      List<EntityInterface> entities) {
-    for (EntityInterface entity : entities) {
-      if (entityType.equals(TABLE)) {
-        ((Table) entity).getColumns().forEach(table -> table.setProfile(null));
-      }
-      UpdateRequest request = getUpdateRequest(typeInfo, entityType, entity);
-      if (request != null) {
-        bulkProcessor.add(request);
-      }
-    }
-  }
-
-  private synchronized void updateElasticSearchForEntityStream(String entityType, List<EntityInterface> entities)
-      throws IOException {
-    String reindexJobString =
-        dao.entityExtensionTimeSeriesDao()
-            .getLatestExtension(ELASTIC_SEARCH_ENTITY_FQN_STREAM, ELASTIC_SEARCH_EXTENSION);
-    EventPublisherJob latestJob = JsonUtils.readValue(reindexJobString, EventPublisherJob.class);
-    Long lastUpdateTime = latestJob.getTimestamp();
-    ElasticSearchIndexDefinition.IndexTypeInfo typeInfo =
-        ElasticSearchIndexDefinition.getIndexMappingByEntityType(entityType, indexResolver);
-    for (EntityInterface entity : entities) {
-      if (entityType.equals(TABLE)) {
-        ((Table) entity).getColumns().forEach(table -> table.setProfile(null));
-      }
-      FailureDetails failureDetails;
-      Long time = Date.from(LocalDateTime.now().atZone(ZoneId.systemDefault()).toInstant()).getTime();
-      try {
-        client.update(getUpdateRequest(typeInfo, entityType, entity), RequestOptions.DEFAULT);
-      } catch (IOException ex) {
-        failureDetails = new FailureDetails().withLastFailedAt(time).withLastFailedReason(ex.getMessage());
-        latestJob.setFailureDetails(failureDetails);
-        latestJob.setStatus(Status.ACTIVE_WITH_ERROR);
-      }
-      latestJob.setTimestamp(time);
-      dao.entityExtensionTimeSeriesDao()
-          .update(
-              ELASTIC_SEARCH_ENTITY_FQN_STREAM,
-              ELASTIC_SEARCH_EXTENSION,
-              JsonUtils.pojoToJson(latestJob),
-              lastUpdateTime);
-      lastUpdateTime = time;
-    }
-  }
-
-  private UpdateRequest getUpdateRequest(
-      ElasticSearchIndexDefinition.IndexTypeInfo typeInfo, String entityType, EntityInterface entity) {
-    try {
-      UpdateRequest updateRequest =
-          new UpdateRequest(typeInfo.getIndexInfo().getIndexName(), entity.getId().toString());
-      updateRequest.doc(
-          JsonUtils.pojoToJson(
-              Objects.requireNonNull(ElasticSearchIndexFactory.buildIndex(entityType, entity)).buildESDoc()),
-          XContentType.JSON);
-      updateRequest.docAsUpsert(true);
-      return updateRequest;
-    } catch (Exception ex) {
-      LOG.error(
-          "Failed in creating update Request for indexName : {}, entityType: {}",
-          typeInfo.getIndexInfo().getIndexName(),
-          entityType,
-          ex);
-    }
-    return null;
-  }
-
-  private UpdateRequest getUpdateRequest(
-      ElasticSearchIndexDefinition.IndexTypeInfo indexTypeInfo, String entityType, ReportData reportData) {
-    try {
-      UpdateRequest updateRequest =
-          new UpdateRequest(indexTypeInfo.getIndexInfo().getIndexName(), reportData.getId().toString());
-      updateRequest.doc(JsonUtils.pojoToJson(new ReportDataIndexes(reportData).buildESDoc()), XContentType.JSON);
-      updateRequest.docAsUpsert(true);
-      return updateRequest;
-    } catch (Exception ex) {
-      LOG.error(
-          "Failed in creating update Request for indexType : {}, entityType: {}",
-          indexTypeInfo.getIndexType(),
-          entityType,
-          ex);
-    }
-    return null;
-  }
-=======
->>>>>>> fcd8d9a4
 }