package org.openmetadata.service.resources.elasticsearch;

import io.swagger.annotations.Api;
import io.swagger.v3.oas.annotations.Operation;
import io.swagger.v3.oas.annotations.responses.ApiResponse;
import java.io.IOException;
import javax.validation.Valid;
import javax.ws.rs.Consumes;
import javax.ws.rs.GET;
import javax.ws.rs.POST;
import javax.ws.rs.Path;
import javax.ws.rs.PathParam;
import javax.ws.rs.Produces;
import javax.ws.rs.core.Context;
import javax.ws.rs.core.MediaType;
import javax.ws.rs.core.Response;
import javax.ws.rs.core.SecurityContext;
import javax.ws.rs.core.UriInfo;
import lombok.extern.slf4j.Slf4j;
import org.elasticsearch.client.RestHighLevelClient;
import org.openmetadata.schema.api.CreateEventPublisherJob;
import org.openmetadata.schema.api.CreateEventPublisherJob.RunMode;
import org.openmetadata.schema.entity.teams.User;
import org.openmetadata.schema.settings.EventPublisherJob;
import org.openmetadata.service.OpenMetadataApplicationConfig;
import org.openmetadata.service.elasticsearch.ElasticSearchIndexDefinition;
import org.openmetadata.service.elasticsearch.ElasticSearchIndexResolver;
import org.openmetadata.service.jdbi3.CollectionDAO;
import org.openmetadata.service.jdbi3.UserRepository;
import org.openmetadata.service.resources.Collection;
import org.openmetadata.service.security.Authorizer;
import org.openmetadata.service.util.ElasticSearchClientUtils;
import org.openmetadata.service.util.ElasticSearchIndexUtil;
import org.openmetadata.service.util.JsonUtils;

@Path("/v1/indexResource")
@Api(value = "Elastic Search Collection", tags = "Elastic Search Collection")
@Produces(MediaType.APPLICATION_JSON)
@Consumes(MediaType.APPLICATION_JSON)
@Collection(name = "indexResource")
@Slf4j
public class BuildSearchIndexResource {
  public static final String ELASTIC_SEARCH_EXTENSION = "service.eventPublisher";
  public static final String ELASTIC_SEARCH_ENTITY_FQN_STREAM = "eventPublisher:ElasticSearch:STREAM";
  public static final String ELASTIC_SEARCH_ENTITY_FQN_BATCH = "eventPublisher:ElasticSearch:BATCH";
<<<<<<< HEAD
  private RestHighLevelClient client;

  private ElasticSearchIndexResolver indexResolver;
=======
>>>>>>> e14d0650
  private final CollectionDAO dao;
  private final Authorizer authorizer;
  private final UserRepository userRepository;
  private ElasticSearchIndexUtil elasticSearchIndexUtil;

  public BuildSearchIndexResource(CollectionDAO dao, Authorizer authorizer) {
    this.dao = dao;
    this.userRepository = new UserRepository(dao);
    this.authorizer = authorizer;
  }

  public void initialize(OpenMetadataApplicationConfig config) {
    if (config.getElasticSearchConfiguration() != null) {
<<<<<<< HEAD
      String indexResolverClassName = config.getElasticSearchConfiguration().getIndexResolverClassName();
      this.indexResolver = ElasticSearchIndexResolver.fromClassName(indexResolverClassName);
      this.client = ElasticSearchClientUtils.createElasticSearchClient(config.getElasticSearchConfiguration());
      ElasticSearchIndexDefinition elasticSearchIndexDefinition =
          new ElasticSearchIndexDefinition(client, dao, indexResolver);
=======
      RestHighLevelClient client =
          ElasticSearchClientUtils.createElasticSearchClient(config.getElasticSearchConfiguration());
      ElasticSearchIndexDefinition elasticSearchIndexDefinition = new ElasticSearchIndexDefinition(client, dao);
>>>>>>> e14d0650
      this.elasticSearchIndexUtil =
          new ElasticSearchIndexUtil(dao, client, elasticSearchIndexDefinition, indexResolver);
    }
  }

  @POST
  @Path("/reindex")
  @Operation(
      operationId = "reindexEntities",
      summary = "Reindex Entities",
      tags = "indexResource",
      description = "Reindex Elastic Search Entities",
      responses = {
        @ApiResponse(responseCode = "200", description = "Success"),
        @ApiResponse(responseCode = "404", description = "Bot for instance {id} is not found")
      })
  public Response reindexAllEntities(
      @Context UriInfo uriInfo, @Context SecurityContext securityContext, @Valid CreateEventPublisherJob createRequest)
      throws IOException {
    // Only admins  can issue a reindex request
    authorizer.authorizeAdmin(securityContext);
    User user =
        userRepository.getByName(null, securityContext.getUserPrincipal().getName(), userRepository.getFields("id"));
    if (createRequest.getRunMode() == RunMode.BATCH) {
      return elasticSearchIndexUtil.startReindexingBatchMode(uriInfo, user.getId(), createRequest);
    } else {
      return Response.status(Response.Status.BAD_REQUEST).entity("Invalid Run Mode").build();
    }
  }

  @GET
  @Path("/reindex/status/{runMode}")
  @Operation(
      operationId = "getReindexAllLastJobStatus",
      summary = "Get Last Run Reindex All Job Status",
      tags = "indexResource",
      description = "Reindex All job last status",
      responses = {
        @ApiResponse(responseCode = "200", description = "Success"),
        @ApiResponse(responseCode = "404", description = "Bot for instance {id} is not found")
      })
  public Response reindexAllJobLastStatus(
      @Context UriInfo uriInfo, @Context SecurityContext securityContext, @PathParam("runMode") String runMode)
      throws IOException {
    // Only admins  can issue a reindex request
    authorizer.authorizeAdmin(securityContext);
    // Check if there is a running job for reindex for requested entity
    String record;
    if (runMode.equals(RunMode.BATCH.toString())) {
      record =
          dao.entityExtensionTimeSeriesDao()
              .getLatestExtension(ELASTIC_SEARCH_ENTITY_FQN_BATCH, ELASTIC_SEARCH_EXTENSION);
    } else if (runMode.equals(RunMode.STREAM.toString())) {
      record =
          dao.entityExtensionTimeSeriesDao()
              .getLatestExtension(ELASTIC_SEARCH_ENTITY_FQN_STREAM, ELASTIC_SEARCH_EXTENSION);
    } else {
      return Response.status(Response.Status.BAD_REQUEST).entity("Invalid Run Mode").build();
    }
    if (record != null) {
      return Response.status(Response.Status.OK).entity(JsonUtils.readValue(record, EventPublisherJob.class)).build();
    }
    return Response.status(Response.Status.NOT_FOUND).entity("No Last Run.").build();
  }
}<|MERGE_RESOLUTION|>--- conflicted
+++ resolved
@@ -43,12 +43,7 @@
   public static final String ELASTIC_SEARCH_EXTENSION = "service.eventPublisher";
   public static final String ELASTIC_SEARCH_ENTITY_FQN_STREAM = "eventPublisher:ElasticSearch:STREAM";
   public static final String ELASTIC_SEARCH_ENTITY_FQN_BATCH = "eventPublisher:ElasticSearch:BATCH";
-<<<<<<< HEAD
-  private RestHighLevelClient client;
-
   private ElasticSearchIndexResolver indexResolver;
-=======
->>>>>>> e14d0650
   private final CollectionDAO dao;
   private final Authorizer authorizer;
   private final UserRepository userRepository;
@@ -62,17 +57,12 @@
 
   public void initialize(OpenMetadataApplicationConfig config) {
     if (config.getElasticSearchConfiguration() != null) {
-<<<<<<< HEAD
       String indexResolverClassName = config.getElasticSearchConfiguration().getIndexResolverClassName();
       this.indexResolver = ElasticSearchIndexResolver.fromClassName(indexResolverClassName);
-      this.client = ElasticSearchClientUtils.createElasticSearchClient(config.getElasticSearchConfiguration());
+      RestHighLevelClient client =
+              ElasticSearchClientUtils.createElasticSearchClient(config.getElasticSearchConfiguration());
       ElasticSearchIndexDefinition elasticSearchIndexDefinition =
           new ElasticSearchIndexDefinition(client, dao, indexResolver);
-=======
-      RestHighLevelClient client =
-          ElasticSearchClientUtils.createElasticSearchClient(config.getElasticSearchConfiguration());
-      ElasticSearchIndexDefinition elasticSearchIndexDefinition = new ElasticSearchIndexDefinition(client, dao);
->>>>>>> e14d0650
       this.elasticSearchIndexUtil =
           new ElasticSearchIndexUtil(dao, client, elasticSearchIndexDefinition, indexResolver);
     }
