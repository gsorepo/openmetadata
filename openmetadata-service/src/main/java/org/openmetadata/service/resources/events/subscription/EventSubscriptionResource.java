/*
 *  Copyright 2021 Collate
 *  Licensed under the Apache License, Version 2.0 (the "License");
 *  you may not use this file except in compliance with the License.
 *  You may obtain a copy of the License at
 *  http://www.apache.org/licenses/LICENSE-2.0
 *  Unless required by applicable law or agreed to in writing, software
 *  distributed under the License is distributed on an "AS IS" BASIS,
 *  WITHOUT WARRANTIES OR CONDITIONS OF ANY KIND, either express or implied.
 *  See the License for the specific language governing permissions and
 *  limitations under the License.
 */

package org.openmetadata.service.resources.events.subscription;

import static org.openmetadata.common.utils.CommonUtil.listOrEmpty;
import static org.openmetadata.schema.api.events.CreateEventSubscription.SubscriptionType.ACTIVITY_FEED;

import io.swagger.v3.oas.annotations.ExternalDocumentation;
import io.swagger.v3.oas.annotations.Operation;
import io.swagger.v3.oas.annotations.Parameter;
import io.swagger.v3.oas.annotations.media.Content;
import io.swagger.v3.oas.annotations.media.ExampleObject;
import io.swagger.v3.oas.annotations.media.Schema;
import io.swagger.v3.oas.annotations.parameters.RequestBody;
import io.swagger.v3.oas.annotations.responses.ApiResponse;
import io.swagger.v3.oas.annotations.tags.Tag;
import java.io.IOException;
import java.util.ArrayList;
import java.util.Collections;
import java.util.List;
import java.util.UUID;
import javax.json.JsonPatch;
import javax.validation.Valid;
import javax.validation.constraints.Max;
import javax.validation.constraints.Min;
import javax.ws.rs.Consumes;
import javax.ws.rs.DELETE;
import javax.ws.rs.DefaultValue;
import javax.ws.rs.GET;
import javax.ws.rs.PATCH;
import javax.ws.rs.POST;
import javax.ws.rs.PUT;
import javax.ws.rs.Path;
import javax.ws.rs.PathParam;
import javax.ws.rs.Produces;
import javax.ws.rs.QueryParam;
import javax.ws.rs.core.Context;
import javax.ws.rs.core.MediaType;
import javax.ws.rs.core.Response;
import javax.ws.rs.core.SecurityContext;
import javax.ws.rs.core.UriInfo;
import lombok.extern.slf4j.Slf4j;
import org.openmetadata.common.utils.CommonUtil;
import org.openmetadata.schema.api.events.CreateEventSubscription;
import org.openmetadata.schema.entity.events.EventSubscription;
import org.openmetadata.schema.entity.events.SubscriptionStatus;
import org.openmetadata.schema.type.EntityHistory;
import org.openmetadata.schema.type.Function;
import org.openmetadata.schema.type.MetadataOperation;
import org.openmetadata.schema.type.SubscriptionResourceDescriptor;
import org.openmetadata.service.Entity;
import org.openmetadata.service.OpenMetadataApplicationConfig;
import org.openmetadata.service.events.scheduled.EventSubscriptionScheduler;
import org.openmetadata.service.events.subscription.AlertUtil;
import org.openmetadata.service.events.subscription.EventsSubscriptionRegistry;
import org.openmetadata.service.jdbi3.CollectionDAO;
import org.openmetadata.service.jdbi3.EventSubscriptionRepository;
import org.openmetadata.service.jdbi3.ListFilter;
import org.openmetadata.service.resources.Collection;
import org.openmetadata.service.resources.EntityResource;
import org.openmetadata.service.security.Authorizer;
import org.openmetadata.service.util.EntityUtil;
import org.openmetadata.service.util.JsonUtils;
import org.openmetadata.service.util.ResultList;
import org.quartz.SchedulerException;

@Slf4j
@Path("/v1/events/subscriptions")
@Tag(
    name = "Events",
    description =
        "The `Events` are changes to metadata and are sent when entities are created, modified, or updated. External systems can subscribe to events using event subscription API over Webhooks, Slack, or Microsoft Teams.")
@Produces(MediaType.APPLICATION_JSON)
@Consumes(MediaType.APPLICATION_JSON)
@Collection(name = "events/subscriptions")
public class EventSubscriptionResource
    extends EntityResource<EventSubscription, EventSubscriptionRepository> {
  public static final String COLLECTION_PATH = "/v1/events/subscriptions";
  public static final String FIELDS = "owner,filteringRules";

  public EventSubscriptionResource(Authorizer authorizer) {
    super(Entity.EVENT_SUBSCRIPTION, authorizer);
  }

  @Override
  protected List<MetadataOperation> getEntitySpecificOperations() {
    addViewOperation("filteringRules", MetadataOperation.VIEW_BASIC);
    return null;
  }

  public static class EventSubscriptionList extends ResultList<EventSubscription> {
    /* Required for serde */
  }

  public static class EventSubResourceDescriptorList
      extends ResultList<SubscriptionResourceDescriptor> {
    /* Required for serde */
  }

  @Override
  public void initialize(OpenMetadataApplicationConfig config) {
    try {
      repository.initSeedDataFromResources();
<<<<<<< HEAD
      EventsSubscriptionRegistry.initialize(listOrEmpty(EventSubscriptionResource.getDescriptors()));
=======
      EventsSubscriptionRegistry.initialize(
          listOrEmpty(EventSubscriptionResource.getDescriptors()));
      ReportsHandler.initialize();
>>>>>>> 123ed599
      initializeEventSubscriptions();
    } catch (Exception ex) {
      // Starting application should not fail
      LOG.warn("Exception during initialization", ex);
    }
  }

  private void initializeEventSubscriptions() {
    try {
      CollectionDAO daoCollection = repository.getDaoCollection();
      List<String> listAllEventsSubscriptions =
          daoCollection
              .eventSubscriptionDAO()
              .listAllEventsSubscriptions(daoCollection.eventSubscriptionDAO().getTableName());
<<<<<<< HEAD
      List<EventSubscription> eventSubList = JsonUtils.readObjects(listAllEventsSubscriptions, EventSubscription.class);
      for (EventSubscription subscription : eventSubList) {
        if (subscription.getSubscriptionType() != ACTIVITY_FEED) {
          EventSubscriptionScheduler.getInstance().addSubscriptionPublisher(subscription);
        }
      }
=======
      List<EventSubscription> eventSubList =
          JsonUtils.readObjects(listAllEventsSubscriptions, EventSubscription.class);
      eventSubList.forEach(
          subscription -> {
            if (subscription.getSubscriptionType() != ACTIVITY_FEED) {
              repository.addSubscriptionPublisher(subscription);
            }
          });
>>>>>>> 123ed599
    } catch (Exception ex) {
      // Starting application should not fail
      LOG.warn("Exception during initializeEventSubscriptions", ex);
    }
  }

  @GET
  @Operation(
      operationId = "listEventSubscriptions",
      summary = "List all available Event Subscriptions",
      description = "Get a list of All available Event Subscriptions",
      responses = {
        @ApiResponse(
            responseCode = "200",
            description = "List of Event Subscriptions",
            content =
                @Content(
                    mediaType = "application/json",
                    schema =
                        @Schema(
                            implementation =
                                EventSubscriptionResource.EventSubscriptionList.class)))
      })
  public ResultList<EventSubscription> listEventSubscriptions(
      @Context UriInfo uriInfo,
      @Context SecurityContext securityContext,
      @Parameter(
              description = "Fields requested in the returned resource",
              schema = @Schema(type = "string", example = FIELDS))
          @QueryParam("fields")
          String fieldsParam,
      @Parameter(
              description =
                  "Limit the number event subscriptions returned. (1 to 1000000, default = 10) ")
          @DefaultValue("10")
          @Min(0)
          @Max(1000000)
          @QueryParam("limit")
          int limitParam,
      @Parameter(
              description = "Returns list of event subscriptions before this cursor",
              schema = @Schema(type = "string"))
          @QueryParam("before")
          String before,
      @Parameter(
              description = "Returns list of event subscriptions after this cursor",
              schema = @Schema(type = "string"))
          @QueryParam("after")
          String after) {
    ListFilter filter = new ListFilter(null);
    return listInternal(uriInfo, securityContext, fieldsParam, filter, limitParam, before, after);
  }

  @GET
  @Path("/{id}")
  @Valid
  @Operation(
      operationId = "getEventSubscriptionByID",
      summary = "Get a event Subscription by ID",
      description = "Get a event Subscription by given Id",
      responses = {
        @ApiResponse(
            responseCode = "200",
            description = "Entity events",
            content =
                @Content(
                    mediaType = "application/json",
                    schema = @Schema(implementation = EventSubscription.class))),
        @ApiResponse(responseCode = "404", description = "Entity for instance {id} is not found")
      })
  public EventSubscription getEventsSubscriptionById(
      @Context UriInfo uriInfo,
      @Context SecurityContext securityContext,
      @Parameter(description = "Id of the Event Subscription", schema = @Schema(type = "UUID"))
          @PathParam("id")
          UUID id,
      @Parameter(
              description = "Fields requested in the returned resource",
              schema = @Schema(type = "string", example = FIELDS))
          @QueryParam("fields")
          String fieldsParam) {
    return getInternal(uriInfo, securityContext, id, fieldsParam, null);
  }

  @GET
  @Path("/name/{eventSubscriptionName}")
  @Operation(
      operationId = "getEventSubscriptionByName",
      summary = "Get an Event Subscription by name",
      description = "Get an Event Subscription by name.",
      responses = {
        @ApiResponse(
            responseCode = "200",
            description = "Event Subscription with request name is returned",
            content =
                @Content(
                    mediaType = "application/json",
                    schema = @Schema(implementation = EventSubscription.class))),
        @ApiResponse(
            responseCode = "404",
            description = "Event Subscription for instance {eventSubscriptionName} is not found")
      })
  public EventSubscription getEventsSubscriptionByName(
      @Context UriInfo uriInfo,
      @Context SecurityContext securityContext,
      @Parameter(description = "Name of the Event Subscription", schema = @Schema(type = "string"))
          @PathParam("eventSubscriptionName")
          String name,
      @Parameter(
              description = "Fields requested in the returned resource",
              schema = @Schema(type = "string", example = FIELDS))
          @QueryParam("fields")
          String fieldsParam) {
    return getByNameInternal(uriInfo, securityContext, name, fieldsParam, null);
  }

  @POST
  @Operation(
      operationId = "createEventSubscription",
      summary = "Create a new Event Subscription",
      description = "Create a new Event Subscription",
      responses = {
        @ApiResponse(
            responseCode = "200",
            description = "Event Subscription Created",
            content =
                @Content(
                    mediaType = "application/json",
                    schema = @Schema(implementation = CreateEventSubscription.class))),
        @ApiResponse(responseCode = "400", description = "Bad request")
      })
  public Response createEventSubscription(
      @Context UriInfo uriInfo,
      @Context SecurityContext securityContext,
      @Valid CreateEventSubscription request) {
    EventSubscription eventSub =
        getEventSubscription(request, securityContext.getUserPrincipal().getName());
    // Only one Creation is allowed
    Response response = create(uriInfo, securityContext, eventSub);
    EventSubscriptionScheduler.getInstance().addSubscriptionPublisher(eventSub);
    return response;
  }

  @PUT
  @Operation(
      operationId = "createOrUpdateEventSubscription",
      summary = "Updated an existing or create a new Event Subscription",
      description = "Updated an existing or create a new Event Subscription",
      responses = {
        @ApiResponse(
            responseCode = "200",
            description = "create Event Subscription",
            content =
                @Content(
                    mediaType = "application/json",
                    schema = @Schema(implementation = CreateEventSubscription.class))),
        @ApiResponse(responseCode = "400", description = "Bad request")
      })
  public Response createOrUpdateEventSubscription(
<<<<<<< HEAD
      @Context UriInfo uriInfo, @Context SecurityContext securityContext, @Valid CreateEventSubscription create) {
    EventSubscription eventSub = getEventSubscription(create, securityContext.getUserPrincipal().getName());
=======
      @Context UriInfo uriInfo,
      @Context SecurityContext securityContext,
      @Valid CreateEventSubscription create) {
    // Only one Creation is allowed for Data Insight
    if (create.getAlertType() == CreateEventSubscription.AlertType.DATA_INSIGHT_REPORT) {
      try {
        repository.getByName(null, create.getName(), repository.getFields("id"));
      } catch (EntityNotFoundException ex) {
        if (ReportsHandler.getInstance() != null
            && ReportsHandler.getInstance().getReportMap().size() > 0) {
          throw new BadRequestException("Data Insight Report Alert already exists.");
        }
      }
    }
    EventSubscription eventSub =
        getEventSubscription(create, securityContext.getUserPrincipal().getName());
>>>>>>> 123ed599
    Response response = createOrUpdate(uriInfo, securityContext, eventSub);
    EventSubscriptionScheduler.getInstance().updateEventSubscription((EventSubscription) response.getEntity());
    return response;
  }

  @PATCH
  @Path("/{id}")
  @Operation(
      operationId = "patchEventSubscription",
      summary = "Update an Event Subscriptions",
      description = "Update an existing Event Subscriptions using JsonPatch.",
      externalDocs =
          @ExternalDocumentation(
              description = "JsonPatch RFC",
              url = "https://tools.ietf.org/html/rfc6902"))
  @Consumes(MediaType.APPLICATION_JSON_PATCH_JSON)
  public Response patchEventSubscription(
      @Context UriInfo uriInfo,
      @Context SecurityContext securityContext,
      @Parameter(description = "Id of the event Subscription", schema = @Schema(type = "UUID"))
          @PathParam("id")
          UUID id,
      @RequestBody(
              description = "JsonPatch with array of operations",
              content =
                  @Content(
                      mediaType = MediaType.APPLICATION_JSON_PATCH_JSON,
                      examples = {
                        @ExampleObject("[{op:remove, path:/a},{op:add, path: /b, value: val}]")
                      }))
          JsonPatch patch) {
    Response response = patchInternal(uriInfo, securityContext, id, patch);
    EventSubscriptionScheduler.getInstance().updateEventSubscription((EventSubscription) response.getEntity());
    return response;
  }

  @GET
  @Path("/{id}/versions")
  @Operation(
      operationId = "listAllEventSubscriptionVersion",
      summary = "List Event Subscription versions",
      description = "Get a list of all the versions of an Event Subscription identified by `Id`",
      responses = {
        @ApiResponse(
            responseCode = "200",
            description = "List of Event Subscription versions",
            content =
                @Content(
                    mediaType = "application/json",
                    schema = @Schema(implementation = EntityHistory.class)))
      })
  public EntityHistory listEventSubscriptionVersions(
      @Context UriInfo uriInfo,
      @Context SecurityContext securityContext,
      @Parameter(description = "Id of the Event Subscription", schema = @Schema(type = "UUID"))
          @PathParam("id")
          UUID id) {
    return super.listVersionsInternal(securityContext, id);
  }

  @GET
  @Path("/{id}/versions/{version}")
  @Operation(
      operationId = "getSpecificEventSubscriptionVersion",
      summary = "Get a version of the Event Subscription",
      description = "Get a version of the Event Subscription by given `Id`",
      responses = {
        @ApiResponse(
            responseCode = "200",
            description = "Get specific version of Event Subscription",
            content =
                @Content(
                    mediaType = "application/json",
                    schema = @Schema(implementation = EventSubscription.class))),
        @ApiResponse(
            responseCode = "404",
            description = "Event Subscription for instance {id} and version {version} is not found")
      })
  public EventSubscription getEventSubscriptionVersion(
      @Context UriInfo uriInfo,
      @Context SecurityContext securityContext,
      @Parameter(description = "Id of the Event Subscription", schema = @Schema(type = "UUID"))
          @PathParam("id")
          UUID id,
      @Parameter(
              description = "Event Subscription version number in the form `major`.`minor`",
              schema = @Schema(type = "string", example = "0.1 or 1.1"))
          @PathParam("version")
          String version) {
    return super.getVersionInternal(securityContext, id, version);
  }

  @DELETE
  @Path("/{id}")
  @Valid
  @Operation(
      operationId = "deleteEventSubscription",
      summary = "Delete an Event Subscription by Id",
      description = "Delete an Event Subscription",
      responses = {
        @ApiResponse(
            responseCode = "200",
            description = "Entity events",
            content =
                @Content(
                    mediaType = "application/json",
                    schema = @Schema(implementation = EventSubscription.class))),
        @ApiResponse(responseCode = "404", description = "Entity for instance {id} is not found")
      })
  public Response deleteEventSubscription(
      @Context UriInfo uriInfo,
      @Context SecurityContext securityContext,
      @Parameter(description = "Id of the Event Subscription", schema = @Schema(type = "UUID"))
          @PathParam("id")
          UUID id)
      throws SchedulerException {
    EventSubscription eventSubscription = repository.get(null, id, repository.getFields("id"));
    EventSubscriptionScheduler.getInstance().deleteEventSubscriptionPublisher(eventSubscription);
    return delete(uriInfo, securityContext, id, true, true);
  }

  @DELETE
  @Path("/name/{name}")
  @Operation(
      operationId = "deleteEventSubscriptionByName",
      summary = "Delete an Event Subscription by name",
      description = "Delete an Event Subscription by given `name`.",
      responses = {
        @ApiResponse(responseCode = "200", description = "OK"),
        @ApiResponse(responseCode = "404", description = "Entity for instance {name} is not found")
      })
  public Response deleteEventSubscriptionByName(
      @Context UriInfo uriInfo,
      @Context SecurityContext securityContext,
      @Parameter(description = "Name of the Event Subscription", schema = @Schema(type = "string"))
          @PathParam("name")
          String name)
      throws SchedulerException {
    EventSubscription eventSubscription = repository.getByName(null, name, repository.getFields("id"));
    EventSubscriptionScheduler.getInstance().deleteEventSubscriptionPublisher(eventSubscription);
    return deleteByName(uriInfo, securityContext, name, true, true);
  }

  @GET
  @Path("/name/{eventSubscriptionName}/status")
  @Valid
  @Operation(
      operationId = "getEventSubscriptionStatus",
      summary = "Get Event Subscription status",
      description = "Get a event Subscription status by given Name",
      responses = {
        @ApiResponse(
            responseCode = "200",
            description = "Return the current status of the Event Subscription",
            content =
                @Content(
                    mediaType = "application/json",
                    schema = @Schema(implementation = SubscriptionStatus.class))),
        @ApiResponse(responseCode = "404", description = "Entity for instance {id} is not found")
      })
  public SubscriptionStatus getEventSubscriptionStatusByName(
      @Context UriInfo uriInfo,
      @Context SecurityContext securityContext,
      @Parameter(description = "Name of the Event Subscription", schema = @Schema(type = "string"))
          @PathParam("eventSubscriptionName")
          String name) {
    authorizer.authorizeAdmin(securityContext);
    EventSubscription sub = repository.getByName(null, name, repository.getFields("name"));
    return EventSubscriptionScheduler.getInstance().getStatusForEventSubscription(sub.getId());
  }

  @GET
  @Path("/{eventSubscriptionId}/status")
  @Valid
  @Operation(
      operationId = "getEventSubscriptionStatusById",
      summary = "Get Event Subscription status by Id",
      description = "Get a event Subscription status by given Name",
      responses = {
        @ApiResponse(
            responseCode = "200",
            description = "Return the current status of the Event Subscription",
            content =
                @Content(
                    mediaType = "application/json",
                    schema = @Schema(implementation = SubscriptionStatus.class))),
        @ApiResponse(responseCode = "404", description = "Entity for instance {id} is not found")
      })
  public SubscriptionStatus getEventSubscriptionStatusById(
      @Context UriInfo uriInfo,
      @Context SecurityContext securityContext,
      @Parameter(description = "Name of the Event Subscription", schema = @Schema(type = "UUID"))
          @PathParam("eventSubscriptionId")
          UUID id) {
<<<<<<< HEAD
    return EventSubscriptionScheduler.getInstance().getStatusForEventSubscription(id);
=======
    authorizer.authorizeAdmin(securityContext);
    return repository.getStatusForEventSubscription(id);
>>>>>>> 123ed599
  }

  @GET
  @Path("/functions")
  @Operation(
      operationId = "listEventSubscriptionFunctions",
      summary = "Get list of Event Subscription functions used in filtering EventSubscription",
      description =
          "Get list of Event Subscription functions used in filtering conditions in Event Subscriptions")
  public List<Function> listEventSubscriptionFunctions(
      @Context UriInfo uriInfo, @Context SecurityContext securityContext) {
    authorizer.authorizeAdmin(securityContext);
    return new ArrayList<>(AlertUtil.getAlertFilterFunctions().values());
  }

  @GET
  @Path("/resources")
  @Operation(
      operationId = "listEventSubscriptionResources",
      summary = "Get list of Event Subscriptions Resources used in filtering Event Subscription",
      description =
          "Get list of EventSubscription functions used in filtering conditions in Event Subscription")
  public ResultList<SubscriptionResourceDescriptor> listEventSubResources(
      @Context UriInfo uriInfo, @Context SecurityContext securityContext) {
    authorizer.authorizeAdmin(securityContext);
    return new ResultList<>(EventsSubscriptionRegistry.listResourceDescriptors());
  }

  @GET
  @Path("/validation/condition/{expression}")
  @Operation(
      operationId = "validateCondition",
      summary = "Validate a given condition",
      description = "Validate a given condition expression used in filtering rules.",
      responses = {
        @ApiResponse(responseCode = "204", description = "No value is returned"),
        @ApiResponse(responseCode = "400", description = "Invalid expression")
      })
  public void validateCondition(
      @Context UriInfo uriInfo,
      @Context SecurityContext securityContext,
      @Parameter(description = "Expression to validate", schema = @Schema(type = "string"))
          @PathParam("expression")
          String expression) {
    authorizer.authorizeAdmin(securityContext);
    AlertUtil.validateExpression(expression, Boolean.class);
  }

  public EventSubscription getEventSubscription(CreateEventSubscription create, String user) {
    return repository
        .copy(new EventSubscription(), create, user)
        .withAlertType(create.getAlertType())
        .withTrigger(create.getTrigger())
        .withEnabled(create.getEnabled())
        .withBatchSize(create.getBatchSize())
        .withTimeout(create.getTimeout())
        .withFilteringRules(create.getFilteringRules())
        .withSubscriptionType(create.getSubscriptionType())
        .withSubscriptionConfig(create.getSubscriptionConfig())
        .withProvider(create.getProvider());
  }

  public static List<SubscriptionResourceDescriptor> getDescriptors() throws IOException {
    List<String> jsonDataFiles =
        EntityUtil.getJsonDataResources(".*json/data/EventSubResourceDescriptor.json$");
    if (jsonDataFiles.size() != 1) {
      LOG.warn("Invalid number of jsonDataFiles {}. Only one expected.", jsonDataFiles.size());
      return Collections.emptyList();
    }
    String jsonDataFile = jsonDataFiles.get(0);
    try {
      String json =
          CommonUtil.getResourceAsStream(
              EventSubscriptionResource.class.getClassLoader(), jsonDataFile);
      return JsonUtils.readObjects(json, SubscriptionResourceDescriptor.class);
    } catch (Exception e) {
      LOG.warn(
          "Failed to initialize the events subscription resource descriptors from file {}",
          jsonDataFile,
          e);
    }
    return Collections.emptyList();
  }
}<|MERGE_RESOLUTION|>--- conflicted
+++ resolved
@@ -112,13 +112,7 @@
   public void initialize(OpenMetadataApplicationConfig config) {
     try {
       repository.initSeedDataFromResources();
-<<<<<<< HEAD
       EventsSubscriptionRegistry.initialize(listOrEmpty(EventSubscriptionResource.getDescriptors()));
-=======
-      EventsSubscriptionRegistry.initialize(
-          listOrEmpty(EventSubscriptionResource.getDescriptors()));
-      ReportsHandler.initialize();
->>>>>>> 123ed599
       initializeEventSubscriptions();
     } catch (Exception ex) {
       // Starting application should not fail
@@ -133,23 +127,12 @@
           daoCollection
               .eventSubscriptionDAO()
               .listAllEventsSubscriptions(daoCollection.eventSubscriptionDAO().getTableName());
-<<<<<<< HEAD
       List<EventSubscription> eventSubList = JsonUtils.readObjects(listAllEventsSubscriptions, EventSubscription.class);
       for (EventSubscription subscription : eventSubList) {
         if (subscription.getSubscriptionType() != ACTIVITY_FEED) {
           EventSubscriptionScheduler.getInstance().addSubscriptionPublisher(subscription);
         }
       }
-=======
-      List<EventSubscription> eventSubList =
-          JsonUtils.readObjects(listAllEventsSubscriptions, EventSubscription.class);
-      eventSubList.forEach(
-          subscription -> {
-            if (subscription.getSubscriptionType() != ACTIVITY_FEED) {
-              repository.addSubscriptionPublisher(subscription);
-            }
-          });
->>>>>>> 123ed599
     } catch (Exception ex) {
       // Starting application should not fail
       LOG.warn("Exception during initializeEventSubscriptions", ex);
@@ -309,27 +292,8 @@
         @ApiResponse(responseCode = "400", description = "Bad request")
       })
   public Response createOrUpdateEventSubscription(
-<<<<<<< HEAD
       @Context UriInfo uriInfo, @Context SecurityContext securityContext, @Valid CreateEventSubscription create) {
     EventSubscription eventSub = getEventSubscription(create, securityContext.getUserPrincipal().getName());
-=======
-      @Context UriInfo uriInfo,
-      @Context SecurityContext securityContext,
-      @Valid CreateEventSubscription create) {
-    // Only one Creation is allowed for Data Insight
-    if (create.getAlertType() == CreateEventSubscription.AlertType.DATA_INSIGHT_REPORT) {
-      try {
-        repository.getByName(null, create.getName(), repository.getFields("id"));
-      } catch (EntityNotFoundException ex) {
-        if (ReportsHandler.getInstance() != null
-            && ReportsHandler.getInstance().getReportMap().size() > 0) {
-          throw new BadRequestException("Data Insight Report Alert already exists.");
-        }
-      }
-    }
-    EventSubscription eventSub =
-        getEventSubscription(create, securityContext.getUserPrincipal().getName());
->>>>>>> 123ed599
     Response response = createOrUpdate(uriInfo, securityContext, eventSub);
     EventSubscriptionScheduler.getInstance().updateEventSubscription((EventSubscription) response.getEntity());
     return response;
@@ -524,12 +488,7 @@
       @Parameter(description = "Name of the Event Subscription", schema = @Schema(type = "UUID"))
           @PathParam("eventSubscriptionId")
           UUID id) {
-<<<<<<< HEAD
     return EventSubscriptionScheduler.getInstance().getStatusForEventSubscription(id);
-=======
-    authorizer.authorizeAdmin(securityContext);
-    return repository.getStatusForEventSubscription(id);
->>>>>>> 123ed599
   }
 
   @GET
