/*
 *  Copyright 2021 Collate
 *  Licensed under the Apache License, Version 2.0 (the "License");
 *  you may not use this file except in compliance with the License.
 *  You may obtain a copy of the License at
 *  http://www.apache.org/licenses/LICENSE-2.0
 *  Unless required by applicable law or agreed to in writing, software
 *  distributed under the License is distributed on an "AS IS" BASIS,
 *  WITHOUT WARRANTIES OR CONDITIONS OF ANY KIND, either express or implied.
 *  See the License for the specific language governing permissions and
 *  limitations under the License.
 */

package org.openmetadata.service.resources.events.subscription;

import static org.openmetadata.common.utils.CommonUtil.listOrEmpty;
import static org.openmetadata.schema.api.events.CreateEventSubscription.SubscriptionType.ACTIVITY_FEED;

import io.swagger.v3.oas.annotations.ExternalDocumentation;
import io.swagger.v3.oas.annotations.Operation;
import io.swagger.v3.oas.annotations.Parameter;
import io.swagger.v3.oas.annotations.media.Content;
import io.swagger.v3.oas.annotations.media.ExampleObject;
import io.swagger.v3.oas.annotations.media.Schema;
import io.swagger.v3.oas.annotations.parameters.RequestBody;
import io.swagger.v3.oas.annotations.responses.ApiResponse;
import io.swagger.v3.oas.annotations.tags.Tag;
import java.io.IOException;
import java.util.ArrayList;
import java.util.Collections;
import java.util.List;
import java.util.UUID;
import javax.json.JsonPatch;
import javax.validation.Valid;
import javax.validation.constraints.Max;
import javax.validation.constraints.Min;
import javax.ws.rs.BadRequestException;
import javax.ws.rs.Consumes;
import javax.ws.rs.DELETE;
import javax.ws.rs.DefaultValue;
import javax.ws.rs.GET;
import javax.ws.rs.PATCH;
import javax.ws.rs.POST;
import javax.ws.rs.PUT;
import javax.ws.rs.Path;
import javax.ws.rs.PathParam;
import javax.ws.rs.Produces;
import javax.ws.rs.QueryParam;
import javax.ws.rs.core.Context;
import javax.ws.rs.core.MediaType;
import javax.ws.rs.core.Response;
import javax.ws.rs.core.SecurityContext;
import javax.ws.rs.core.UriInfo;
import lombok.extern.slf4j.Slf4j;
import org.openmetadata.common.utils.CommonUtil;
import org.openmetadata.schema.api.events.CreateEventSubscription;
import org.openmetadata.schema.entity.events.EventSubscription;
import org.openmetadata.schema.entity.events.SubscriptionStatus;
import org.openmetadata.schema.type.EntityHistory;
import org.openmetadata.schema.type.Function;
import org.openmetadata.schema.type.Include;
import org.openmetadata.schema.type.SubscriptionResourceDescriptor;
import org.openmetadata.service.Entity;
import org.openmetadata.service.OpenMetadataApplicationConfig;
import org.openmetadata.service.events.scheduled.ReportsHandler;
import org.openmetadata.service.events.subscription.ActivityFeedAlertCache;
import org.openmetadata.service.events.subscription.AlertUtil;
import org.openmetadata.service.events.subscription.EventsSubscriptionRegistry;
import org.openmetadata.service.exception.EntityNotFoundException;
import org.openmetadata.service.jdbi3.CollectionDAO;
import org.openmetadata.service.jdbi3.EventSubscriptionRepository;
import org.openmetadata.service.jdbi3.ListFilter;
import org.openmetadata.service.resources.Collection;
import org.openmetadata.service.resources.EntityResource;
import org.openmetadata.service.search.IndexUtil;
import org.openmetadata.service.search.SearchClient;
import org.openmetadata.service.security.Authorizer;
import org.openmetadata.service.util.EntityUtil;
import org.openmetadata.service.util.JsonUtils;
import org.openmetadata.service.util.ResultList;
import org.quartz.SchedulerException;

@Slf4j
@Path("/v1/events/subscriptions")
@Tag(
    name = "Events",
    description =
        "The `Events` are changes to metadata and are sent when entities are created, modified, or updated. External systems can subscribe to events using event subscription API over Webhooks, Slack, or Microsoft Teams.")
@Produces(MediaType.APPLICATION_JSON)
@Consumes(MediaType.APPLICATION_JSON)
@Collection(name = "events/subscriptions")
public class EventSubscriptionResource extends EntityResource<EventSubscription, EventSubscriptionRepository> {
  public static final String COLLECTION_PATH = "/v1/events/subscriptions";
  public static final String FIELDS = "owner,filteringRules";
  private final CollectionDAO daoCollection;

  private SearchClient searchClient;

  @Override
  public EventSubscription addHref(UriInfo uriInfo, EventSubscription entity) {
    Entity.withHref(uriInfo, entity.getOwner());
    return entity;
  }

  public EventSubscriptionResource(CollectionDAO dao, Authorizer authorizer) {
    super(EventSubscription.class, new EventSubscriptionRepository(dao), authorizer);
    this.daoCollection = dao;
  }

  public static class EventSubscriptionList extends ResultList<EventSubscription> {
    /* Required for serde */
  }

  public static class EventSubResourceDescriptorList extends ResultList<SubscriptionResourceDescriptor> {
    /* Required for serde */
  }

  @Override
  public void initialize(OpenMetadataApplicationConfig config) {
    try {
      repository.initSeedDataFromResources();
      EventsSubscriptionRegistry.initialize(listOrEmpty(EventSubscriptionResource.getDescriptors()));
<<<<<<< HEAD
      ActivityFeedAlertCache.initialize("ActivityFeedAlert", dao);
      searchClient = IndexUtil.getSearchClient(config.getElasticSearchConfiguration(), daoCollection);
      ReportsHandler.initialize(daoCollection, searchClient);
=======
      ActivityFeedAlertCache.initialize("ActivityFeedAlert", repository);
      ReportsHandler.initialize(
          daoCollection, ElasticSearchClientUtils.createElasticSearchClient(config.getElasticSearchConfiguration()));
>>>>>>> ee52b631
      initializeEventSubscriptions();
    } catch (Exception ex) {
      // Starting application should not fail
      LOG.warn("Exception during initialization", ex);
    }
  }

  private void initializeEventSubscriptions() {
    try {
      List<String> listAllEventsSubscriptions =
          daoCollection
              .eventSubscriptionDAO()
              .listAllEventsSubscriptions(daoCollection.eventSubscriptionDAO().getTableName());
      List<EventSubscription> eventSubList = JsonUtils.readObjects(listAllEventsSubscriptions, EventSubscription.class);
      eventSubList.forEach(
          (subscription) -> {
            if (subscription.getAlertType() == CreateEventSubscription.AlertType.CHANGE_EVENT) {
              if (subscription.getSubscriptionType() != ACTIVITY_FEED) {
                repository.addSubscriptionPublisher(subscription);
              }
            } else if (subscription.getAlertType() == CreateEventSubscription.AlertType.DATA_INSIGHT_REPORT) {
              ReportsHandler.getInstance().addDataReportConfig(subscription);
            }
          });
    } catch (Exception ex) {
      // Starting application should not fail
      LOG.warn("Exception during initializeEventSubscriptions", ex);
    }
  }

  @GET
  @Operation(
      operationId = "listEventSubscriptions",
      summary = "List all available Event Subscriptions",
      description = "Get a list of All available Event Subscriptions",
      responses = {
        @ApiResponse(
            responseCode = "200",
            description = "List of Event Subscriptions",
            content =
                @Content(
                    mediaType = "application/json",
                    schema = @Schema(implementation = EventSubscriptionResource.EventSubscriptionList.class)))
      })
  public ResultList<EventSubscription> listEventSubscriptions(
      @Context UriInfo uriInfo,
      @Context SecurityContext securityContext,
      @Parameter(
              description = "Fields requested in the returned resource",
              schema = @Schema(type = "string", example = FIELDS))
          @QueryParam("fields")
          String fieldsParam,
      @Parameter(description = "Limit the number event subscriptions returned. (1 to 1000000, default = " + "10) ")
          @DefaultValue("10")
          @Min(0)
          @Max(1000000)
          @QueryParam("limit")
          int limitParam,
      @Parameter(
              description = "Returns list of event subscriptions before this cursor",
              schema = @Schema(type = "string"))
          @QueryParam("before")
          String before,
      @Parameter(
              description = "Returns list of event subscriptions after this cursor",
              schema = @Schema(type = "string"))
          @QueryParam("after")
          String after,
      @Parameter(
              description = "Include all, deleted, or non-deleted entities.",
              schema = @Schema(implementation = Include.class))
          @QueryParam("include")
          @DefaultValue("non-deleted")
          Include include)
      throws IOException {
    ListFilter filter = new ListFilter(include);
    return listInternal(uriInfo, securityContext, fieldsParam, filter, limitParam, before, after);
  }

  @GET
  @Path("/{id}")
  @Valid
  @Operation(
      operationId = "getEventSubscriptionByID",
      summary = "Get a event Subscription by ID",
      description = "Get a event Subscription by given Id",
      responses = {
        @ApiResponse(
            responseCode = "200",
            description = "Entity events",
            content =
                @Content(mediaType = "application/json", schema = @Schema(implementation = EventSubscription.class))),
        @ApiResponse(responseCode = "404", description = "Entity for instance {id} is not found")
      })
  public EventSubscription getEventsSubscriptionById(
      @Context UriInfo uriInfo,
      @Context SecurityContext securityContext,
      @Parameter(description = "Id of the Event Subscription", schema = @Schema(type = "UUID")) @PathParam("id")
          UUID id,
      @Parameter(
              description = "Fields requested in the returned resource",
              schema = @Schema(type = "string", example = FIELDS))
          @QueryParam("fields")
          String fieldsParam,
      @Parameter(
              description = "Include all, deleted, or non-deleted entities.",
              schema = @Schema(implementation = Include.class))
          @QueryParam("include")
          @DefaultValue("non-deleted")
          Include include)
      throws IOException {
    return getInternal(uriInfo, securityContext, id, fieldsParam, include);
  }

  @GET
  @Path("/name/{eventSubscriptionName}")
  @Operation(
      operationId = "getEventSubscriptionByName",
      summary = "Get an Event Subscription by name",
      description = "Get an Event Subscription by name.",
      responses = {
        @ApiResponse(
            responseCode = "200",
            description = "Event Subscription with request name is returned",
            content =
                @Content(mediaType = "application/json", schema = @Schema(implementation = EventSubscription.class))),
        @ApiResponse(
            responseCode = "404",
            description = "Event Subscription for instance {eventSubscriptionName} is not found")
      })
  public EventSubscription getEventsSubscriptionByName(
      @Context UriInfo uriInfo,
      @Context SecurityContext securityContext,
      @Parameter(description = "Name of the Event Subscription", schema = @Schema(type = "string"))
          @PathParam("eventSubscriptionName")
          String name,
      @Parameter(
              description = "Fields requested in the returned resource",
              schema = @Schema(type = "string", example = FIELDS))
          @QueryParam("fields")
          String fieldsParam,
      @Parameter(
              description = "Include all, deleted, or non-deleted entities.",
              schema = @Schema(implementation = Include.class))
          @QueryParam("include")
          @DefaultValue("non-deleted")
          Include include)
      throws IOException {
    return getByNameInternal(uriInfo, securityContext, name, fieldsParam, include);
  }

  @POST
  @Operation(
      operationId = "createEventSubscription",
      summary = "Create a new Event Subscription",
      description = "Create a new Event Subscription",
      responses = {
        @ApiResponse(
            responseCode = "200",
            description = "Event Subscription Created",
            content =
                @Content(
                    mediaType = "application/json",
                    schema = @Schema(implementation = CreateEventSubscription.class))),
        @ApiResponse(responseCode = "400", description = "Bad request")
      })
  public Response createEventSubscription(
      @Context UriInfo uriInfo, @Context SecurityContext securityContext, @Valid CreateEventSubscription request)
      throws IOException {
    EventSubscription eventSub = getEventSubscription(request, securityContext.getUserPrincipal().getName());
    // Only one Creation is allowed
    if (eventSub.getAlertType() == CreateEventSubscription.AlertType.DATA_INSIGHT_REPORT
        && ReportsHandler.getInstance() != null
        && ReportsHandler.getInstance().getReportMap().size() > 0) {
      throw new BadRequestException("Data Insight Report Alert already exists.");
    }
    Response response = create(uriInfo, securityContext, eventSub);
    repository.addSubscriptionPublisher(eventSub);
    return response;
  }

  @PUT
  @Operation(
      operationId = "createOrUpdateEventSubscription",
      summary = "Updated an existing or create a new Event Subscription",
      description = "Updated an existing or create a new Event Subscription",
      responses = {
        @ApiResponse(
            responseCode = "200",
            description = "create Event Subscription",
            content =
                @Content(
                    mediaType = "application/json",
                    schema = @Schema(implementation = CreateEventSubscription.class))),
        @ApiResponse(responseCode = "400", description = "Bad request")
      })
  public Response createOrUpdateEventSubscription(
      @Context UriInfo uriInfo, @Context SecurityContext securityContext, @Valid CreateEventSubscription create)
      throws IOException {
    // Only one Creation is allowed for Data Insight
    if (create.getAlertType() == CreateEventSubscription.AlertType.DATA_INSIGHT_REPORT) {
      try {
        repository.getByName(null, create.getName(), repository.getFields("id"));
      } catch (EntityNotFoundException ex) {
        if (ReportsHandler.getInstance() != null && ReportsHandler.getInstance().getReportMap().size() > 0) {
          throw new BadRequestException("Data Insight Report Alert already exists.");
        }
      }
    }
    EventSubscription eventSub = getEventSubscription(create, securityContext.getUserPrincipal().getName());
    Response response = createOrUpdate(uriInfo, securityContext, eventSub);
    repository.updateEventSubscription((EventSubscription) response.getEntity());
    return response;
  }

  @PUT
  @Path("/trigger/{id}")
  @Operation(
      operationId = "triggerDataInsightJob",
      summary = "Trigger a existing Data Insight Report Job to run",
      description = "Trigger a existing Data Insight Report Job to run",
      responses = {
        @ApiResponse(responseCode = "200", description = "Trigger a Data Insight Job"),
        @ApiResponse(responseCode = "400", description = "Bad request")
      })
  public Response triggerDataInsightJob(
      @Context UriInfo uriInfo,
      @Context SecurityContext securityContext,
      @Parameter(description = "Id of the event Subscription", schema = @Schema(type = "UUID")) @PathParam("id")
          UUID id)
      throws IOException, SchedulerException {
    authorizer.authorizeAdmin(securityContext);
    EventSubscription eventSub = repository.get(null, id, repository.getFields("id,name"));
    return ReportsHandler.getInstance().triggerExistingDataInsightJob(eventSub);
  }

  @PATCH
  @Path("/{id}")
  @Operation(
      operationId = "patchEventSubscription",
      summary = "Update an Event Subscriptions",
      description = "Update an existing Event Subscriptions using JsonPatch.",
      externalDocs = @ExternalDocumentation(description = "JsonPatch RFC", url = "https://tools.ietf.org/html/rfc6902"))
  @Consumes(MediaType.APPLICATION_JSON_PATCH_JSON)
  public Response patchEventSubscription(
      @Context UriInfo uriInfo,
      @Context SecurityContext securityContext,
      @Parameter(description = "Id of the event Subscription", schema = @Schema(type = "UUID")) @PathParam("id")
          UUID id,
      @RequestBody(
              description = "JsonPatch with array of operations",
              content =
                  @Content(
                      mediaType = MediaType.APPLICATION_JSON_PATCH_JSON,
                      examples = {
                        @ExampleObject("[" + "{op:remove, path:/a}," + "{op:add, path: /b, value: val}" + "]")
                      }))
          JsonPatch patch)
      throws IOException {
    Response response = patchInternal(uriInfo, securityContext, id, patch);
    repository.updateEventSubscription((EventSubscription) response.getEntity());
    return response;
  }

  @GET
  @Path("/{id}/versions")
  @Operation(
      operationId = "listAllEventSubscriptionVersion",
      summary = "List Event Subscription versions",
      description = "Get a list of all the versions of an Event Subscription identified by `Id`",
      responses = {
        @ApiResponse(
            responseCode = "200",
            description = "List of Event Subscription versions",
            content = @Content(mediaType = "application/json", schema = @Schema(implementation = EntityHistory.class)))
      })
  public EntityHistory listEventSubscriptionVersions(
      @Context UriInfo uriInfo,
      @Context SecurityContext securityContext,
      @Parameter(description = "Id of the Event Subscription", schema = @Schema(type = "UUID")) @PathParam("id")
          UUID id)
      throws IOException {
    return super.listVersionsInternal(securityContext, id);
  }

  @GET
  @Path("/{id}/versions/{version}")
  @Operation(
      operationId = "getSpecificEventSubscriptionVersion",
      summary = "Get a version of the Event Subscription",
      description = "Get a version of the Event Subscription by given `Id`",
      responses = {
        @ApiResponse(
            responseCode = "200",
            description = "Get specific version of Event Subscription",
            content =
                @Content(mediaType = "application/json", schema = @Schema(implementation = EventSubscription.class))),
        @ApiResponse(
            responseCode = "404",
            description = "Event Subscription for instance {id} and version {version} is " + "not found")
      })
  public EventSubscription getEventSubscriptionVersion(
      @Context UriInfo uriInfo,
      @Context SecurityContext securityContext,
      @Parameter(description = "Id of the Event Subscription", schema = @Schema(type = "UUID")) @PathParam("id")
          UUID id,
      @Parameter(
              description = "Event Subscription version number in the form `major`.`minor`",
              schema = @Schema(type = "string", example = "0.1 or 1.1"))
          @PathParam("version")
          String version)
      throws IOException {
    return super.getVersionInternal(securityContext, id, version);
  }

  @DELETE
  @Path("/{id}")
  @Valid
  @Operation(
      operationId = "deleteEventSubscription",
      summary = "Delete an Event Subscription by Id",
      description = "Delete an Event Subscription",
      responses = {
        @ApiResponse(
            responseCode = "200",
            description = "Entity events",
            content =
                @Content(mediaType = "application/json", schema = @Schema(implementation = EventSubscription.class))),
        @ApiResponse(responseCode = "404", description = "Entity for instance {id} is not found")
      })
  public Response deleteEventSubscription(
      @Context UriInfo uriInfo,
      @Context SecurityContext securityContext,
      @Parameter(description = "Id of the Event Subscription", schema = @Schema(type = "UUID")) @PathParam("id")
          UUID id)
      throws IOException, InterruptedException, SchedulerException {
    Response response = delete(uriInfo, securityContext, id, true, true);
    EventSubscription deletedEntity = (EventSubscription) response.getEntity();
    repository.deleteEventSubscriptionPublisher(deletedEntity);
    return response;
  }

  @DELETE
  @Path("/name/{name}")
  @Operation(
      operationId = "deleteEventSubscriptionByName",
      summary = "Delete an Event Subscription by name",
      description = "Delete an Event Subscription by given `name`.",
      responses = {
        @ApiResponse(responseCode = "200", description = "OK"),
        @ApiResponse(responseCode = "404", description = "Entity for instance {name} is not found")
      })
  public Response deleteEventSubscriptionByName(
      @Context UriInfo uriInfo,
      @Context SecurityContext securityContext,
      @Parameter(description = "Name of the Event Subscription", schema = @Schema(type = "string")) @PathParam("name")
          String name)
      throws IOException, InterruptedException, SchedulerException {
    Response response = deleteByName(uriInfo, securityContext, name, true, true);
    EventSubscription deletedEntity = (EventSubscription) response.getEntity();
    repository.deleteEventSubscriptionPublisher(deletedEntity);
    return response;
  }

  @GET
  @Path("/name/{eventSubscriptionName}/status")
  @Valid
  @Operation(
      operationId = "getEventSubscriptionStatus",
      summary = "Get Event Subscription status",
      description = "Get a event Subscription status by given Name",
      responses = {
        @ApiResponse(
            responseCode = "200",
            description = "Return the current status of the Event Subscription",
            content =
                @Content(mediaType = "application/json", schema = @Schema(implementation = SubscriptionStatus.class))),
        @ApiResponse(responseCode = "404", description = "Entity for instance {id} is not found")
      })
  public SubscriptionStatus getEventSubscriptionStatusByName(
      @Context UriInfo uriInfo,
      @Context SecurityContext securityContext,
      @Parameter(description = "Name of the Event Subscription", schema = @Schema(type = "string"))
          @PathParam("eventSubscriptionName")
          String name)
      throws IOException {
    EventSubscription sub = repository.getByName(null, name, repository.getFields("name"));
    return repository.getStatusForEventSubscription(sub.getId());
  }

  @GET
  @Path("/{eventSubscriptionId}/status")
  @Valid
  @Operation(
      operationId = "getEventSubscriptionStatusById",
      summary = "Get Event Subscription status by Id",
      description = "Get a event Subscription status by given Name",
      responses = {
        @ApiResponse(
            responseCode = "200",
            description = "Return the current status of the Event Subscription",
            content =
                @Content(mediaType = "application/json", schema = @Schema(implementation = SubscriptionStatus.class))),
        @ApiResponse(responseCode = "404", description = "Entity for instance {id} is not found")
      })
  public SubscriptionStatus getEventSubscriptionStatusById(
      @Context UriInfo uriInfo,
      @Context SecurityContext securityContext,
      @Parameter(description = "Name of the Event Subscription", schema = @Schema(type = "UUID"))
          @PathParam("eventSubscriptionId")
          UUID id) {
    return repository.getStatusForEventSubscription(id);
  }

  @GET
  @Path("/functions")
  @Operation(
      operationId = "listEventSubscriptionFunctions",
      summary = "Get list of Event Subscription functions used in filtering EventSubscription",
      description = "Get list of Event Subscription functions used in filtering conditions in Event Subscriptions")
  public List<Function> listEventSubscriptionFunctions(
      @Context UriInfo uriInfo, @Context SecurityContext securityContext) {
    return new ArrayList<>(AlertUtil.getAlertFilterFunctions().values());
  }

  @GET
  @Path("/resources")
  @Operation(
      operationId = "listEventSubscriptionResources",
      summary = "Get list of Event Subscriptions Resources used in filtering Event Subscription",
      description = "Get list of EventSubscription functions used in filtering conditions in Event Subscription")
  public ResultList<SubscriptionResourceDescriptor> listEventSubResources(
      @Context UriInfo uriInfo, @Context SecurityContext securityContext) {
    return new ResultList<>(EventsSubscriptionRegistry.listResourceDescriptors());
  }

  @GET
  @Path("/validation/condition/{expression}")
  @Operation(
      operationId = "validateCondition",
      summary = "Validate a given condition",
      description = "Validate a given condition expression used in filtering rules.",
      responses = {
        @ApiResponse(responseCode = "204", description = "No value is returned"),
        @ApiResponse(responseCode = "400", description = "Invalid expression")
      })
  public void validateCondition(
      @Context UriInfo uriInfo,
      @Context SecurityContext securityContext,
      @Parameter(description = "Expression to validate", schema = @Schema(type = "string")) @PathParam("expression")
          String expression) {
    AlertUtil.validateExpression(expression, Boolean.class);
  }

  public EventSubscription getEventSubscription(CreateEventSubscription create, String user) throws IOException {
    return copy(new EventSubscription(), create, user)
        .withAlertType(create.getAlertType())
        .withTrigger(create.getTrigger())
        .withEnabled(create.getEnabled())
        .withBatchSize(create.getBatchSize())
        .withTimeout(create.getTimeout())
        .withFilteringRules(create.getFilteringRules())
        .withSubscriptionType(create.getSubscriptionType())
        .withSubscriptionConfig(create.getSubscriptionConfig())
        .withProvider(create.getProvider());
  }

  public static List<SubscriptionResourceDescriptor> getDescriptors() throws IOException {
    List<String> jsonDataFiles = EntityUtil.getJsonDataResources(".*json/data/EventSubResourceDescriptor.json$");
    if (jsonDataFiles.size() != 1) {
      LOG.warn("Invalid number of jsonDataFiles {}. Only one expected.", jsonDataFiles.size());
      return Collections.emptyList();
    }
    String jsonDataFile = jsonDataFiles.get(0);
    try {
      String json = CommonUtil.getResourceAsStream(EventSubscriptionResource.class.getClassLoader(), jsonDataFile);
      return JsonUtils.readObjects(json, SubscriptionResourceDescriptor.class);
    } catch (Exception e) {
      LOG.warn("Failed to initialize the events subscription resource descriptors from file {}", jsonDataFile, e);
    }
    return Collections.emptyList();
  }
}<|MERGE_RESOLUTION|>--- conflicted
+++ resolved
@@ -120,15 +120,9 @@
     try {
       repository.initSeedDataFromResources();
       EventsSubscriptionRegistry.initialize(listOrEmpty(EventSubscriptionResource.getDescriptors()));
-<<<<<<< HEAD
-      ActivityFeedAlertCache.initialize("ActivityFeedAlert", dao);
+      ActivityFeedAlertCache.initialize("ActivityFeedAlert", repository);
       searchClient = IndexUtil.getSearchClient(config.getElasticSearchConfiguration(), daoCollection);
       ReportsHandler.initialize(daoCollection, searchClient);
-=======
-      ActivityFeedAlertCache.initialize("ActivityFeedAlert", repository);
-      ReportsHandler.initialize(
-          daoCollection, ElasticSearchClientUtils.createElasticSearchClient(config.getElasticSearchConfiguration()));
->>>>>>> ee52b631
       initializeEventSubscriptions();
     } catch (Exception ex) {
       // Starting application should not fail
