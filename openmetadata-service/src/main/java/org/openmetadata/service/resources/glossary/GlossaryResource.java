--- conflicted
+++ resolved
@@ -59,7 +59,6 @@
 import org.openmetadata.service.jdbi3.GlossaryRepository;
 import org.openmetadata.service.jdbi3.GlossaryRepository.GlossaryCsv;
 import org.openmetadata.service.jdbi3.ListFilter;
-import org.openmetadata.service.jdbi3.unitofwork.JdbiUnitOfWork;
 import org.openmetadata.service.resources.Collection;
 import org.openmetadata.service.resources.EntityResource;
 import org.openmetadata.service.resources.Reindex;
@@ -244,7 +243,6 @@
     return super.getVersionInternal(securityContext, id, version);
   }
 
-  @JdbiUnitOfWork
   @POST
   @Operation(
       operationId = "createGlossary",
@@ -263,7 +261,6 @@
     return create(uriInfo, securityContext, glossary);
   }
 
-  @JdbiUnitOfWork
   @PATCH
   @Path("/{id}")
   @Operation(
@@ -288,7 +285,6 @@
     return patchInternal(uriInfo, securityContext, id, patch);
   }
 
-  @JdbiUnitOfWork
   @PUT
   @Operation(
       operationId = "createOrUpdateGlossary",
@@ -307,9 +303,6 @@
     return createOrUpdate(uriInfo, securityContext, glossary);
   }
 
-<<<<<<< HEAD
-  @JdbiUnitOfWork
-=======
   @PUT
   @Path("/{id}/vote")
   @Operation(
@@ -331,7 +324,6 @@
     return repository.updateVote(securityContext.getUserPrincipal().getName(), id, request).toResponse();
   }
 
->>>>>>> 2b2ec04b
   @DELETE
   @Path("/{id}")
   @Operation(
@@ -357,7 +349,6 @@
     return delete(uriInfo, securityContext, id, recursive, hardDelete);
   }
 
-  @JdbiUnitOfWork
   @DELETE
   @Path("/name/{name}")
   @Operation(
@@ -380,7 +371,6 @@
     return deleteByName(uriInfo, securityContext, name, false, hardDelete);
   }
 
-  @JdbiUnitOfWork
   @PUT
   @Path("/restore")
   @Operation(
@@ -402,7 +392,10 @@
   @Path("/documentation/csv")
   @Valid
   @Operation(operationId = "getCsvDocumentation", summary = "Get CSV documentation")
-  public String getCsvDocumentation(@Context SecurityContext securityContext) {
+  public String getCsvDocumentation(
+      @Context SecurityContext securityContext,
+      @Parameter(description = "Name of the glossary", schema = @Schema(type = "string")) @PathParam("name")
+          String name) {
     return JsonUtils.pojoToJson(GlossaryCsv.DOCUMENTATION);
   }
 
@@ -427,7 +420,6 @@
     return exportCsvInternal(securityContext, name);
   }
 
-  @JdbiUnitOfWork
   @PUT
   @Path("/name/{name}/import")
   @Consumes(MediaType.TEXT_PLAIN)
