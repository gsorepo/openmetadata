--- conflicted
+++ resolved
@@ -24,15 +24,14 @@
 import io.swagger.v3.oas.annotations.tags.Tag;
 import java.io.IOException;
 import java.util.List;
-<<<<<<< HEAD
-import java.util.Set;
-=======
 import java.util.UUID;
 import javax.validation.Valid;
->>>>>>> 859a5944
 import javax.ws.rs.DefaultValue;
 import javax.ws.rs.GET;
+import javax.ws.rs.POST;
+import javax.ws.rs.PUT;
 import javax.ws.rs.Path;
+import javax.ws.rs.PathParam;
 import javax.ws.rs.Produces;
 import javax.ws.rs.QueryParam;
 import javax.ws.rs.core.Context;
@@ -64,17 +63,8 @@
 
   public SearchResource(Authorizer authorizer) {
     this.authorizer = authorizer;
-<<<<<<< HEAD
-  }
-
-  public void initialize(OpenMetadataApplicationConfig config) {
-    if (config.getElasticSearchConfiguration() != null) {
-      searchRepository = IndexUtil.getSearchClient(config.getElasticSearchConfiguration(), Entity.getCollectionDAO());
-    }
-=======
     this.searchRepository = Entity.getSearchRepository();
     ReIndexingHandler.initialize(searchRepository);
->>>>>>> 859a5944
   }
 
   @GET
@@ -359,24 +349,15 @@
   }
 
   @GET
-<<<<<<< HEAD
   @Path("/mappings")
   @Operation(
       operationId = "getSearchMappingSchema",
       summary = "Get Search Mapping Schema",
       description = "Get Search Mapping Schema",
-=======
-  @Path("/reindex/{jobId}")
-  @Operation(
-      operationId = "getBatchReindexBatchJobWithId",
-      summary = "Get Batch Reindexing Job with Id",
-      description = "Get reindex job with Id",
->>>>>>> 859a5944
       responses = {
         @ApiResponse(responseCode = "200", description = "Success"),
         @ApiResponse(responseCode = "404", description = "Not found")
       })
-<<<<<<< HEAD
   public Response getElasticSearchMappingSchema(
       @Context UriInfo uriInfo,
       @Context SecurityContext securityContext,
@@ -391,71 +372,5 @@
       entities = new HashSet<>(Arrays.asList(entityType.replace(" ", "").split(",")));
     }
     return Response.status(Response.Status.OK).entity(getIndexMappingSchema(entities)).build();
-=======
-  public Response reindexJobWithId(
-      @Context UriInfo uriInfo,
-      @Context SecurityContext securityContext,
-      @Parameter(description = "jobId Id", schema = @Schema(type = "UUID")) @PathParam("jobId") UUID id) {
-    // Only admins or bot can issue a reindex request
-    authorizer.authorizeAdminOrBot(securityContext);
-    return Response.status(Response.Status.OK).entity(ReIndexingHandler.getInstance().getJob(id)).build();
-  }
-
-  @GET
-  @Path("/reindex")
-  @Operation(
-      operationId = "getAllReindexBatchJobs",
-      summary = "Get all reindex batch jobs",
-      description = "Get all reindex batch jobs",
-      responses = {
-        @ApiResponse(responseCode = "200", description = "Success"),
-        @ApiResponse(responseCode = "404", description = "Not found")
-      })
-  public Response reindexAllJobs(@Context UriInfo uriInfo, @Context SecurityContext securityContext) {
-    // Only admins  can issue a reindex request
-    authorizer.authorizeAdmin(securityContext);
-    return Response.status(Response.Status.OK).entity(ReIndexingHandler.getInstance().getAllJobs()).build();
-  }
-
-  @POST
-  @Path("/reindex")
-  @Operation(
-      operationId = "runBatchReindexing",
-      summary = "Run Batch Reindexing",
-      description = "Reindex Elastic Search Reindexing Entities",
-      responses = {
-        @ApiResponse(responseCode = "200", description = "Success"),
-        @ApiResponse(responseCode = "404", description = "Bot for instance {id} is not found")
-      })
-  public Response reindexEntities(
-      @Context UriInfo uriInfo,
-      @Context SecurityContext securityContext,
-      @Valid CreateEventPublisherJob createRequest) {
-    // Only admins or bot can issue a reindex request
-    authorizer.authorizeAdminOrBot(securityContext);
-    return Response.status(Response.Status.CREATED)
-        .entity(
-            ReIndexingHandler.getInstance()
-                .createReindexingJob(securityContext.getUserPrincipal().getName(), createRequest))
-        .build();
-  }
-
-  @PUT
-  @Path("/reindex/stop/{jobId}")
-  @Operation(
-      operationId = "stopAJobWithId",
-      summary = "Stop Reindex Job",
-      description = "Stop a Reindex Job",
-      responses = {
-        @ApiResponse(responseCode = "200", description = "Success"),
-        @ApiResponse(responseCode = "404", description = "Bot for instance {id} is not found")
-      })
-  public Response stopReindexJob(
-      @Context UriInfo uriInfo,
-      @Context SecurityContext securityContext,
-      @Parameter(description = "jobId Id", schema = @Schema(type = "UUID")) @PathParam("jobId") UUID id) {
-    authorizer.authorizeAdmin(securityContext);
-    return Response.status(Response.Status.OK).entity(ReIndexingHandler.getInstance().stopRunningJob(id)).build();
->>>>>>> 859a5944
   }
 }