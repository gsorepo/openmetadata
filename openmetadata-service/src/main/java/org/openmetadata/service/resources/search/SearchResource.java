--- conflicted
+++ resolved
@@ -453,81 +453,6 @@
   }
 
   @GET
-<<<<<<< HEAD
-  @Path("/suggest")
-  @Operation(
-      operationId = "getSuggestedEntities",
-      summary = "Suggest entities",
-      description = "Get suggested entities used for auto-completion.",
-      responses = {
-        @ApiResponse(
-            responseCode = "200",
-            description = "Table Suggestion API",
-            content =
-                @Content(
-                    mediaType = "application/json",
-                    schema = @Schema(implementation = Suggest.class)))
-      })
-  public Response suggest(
-      @Context UriInfo uriInfo,
-      @Context SecurityContext securityContext,
-      @Parameter(
-              description =
-                  "Suggest API can be used to auto-fill the entities name while "
-                      + "use is typing search text <br/>"
-                      + " 1. To get suggest results pass q=us or q=user etc.. <br/>"
-                      + " 2. Do not add any wild-cards such as * like in search api <br/>"
-                      + " 3. suggest api is a prefix suggestion <br/>",
-              required = true)
-          @QueryParam("q")
-          String query,
-      @DefaultValue("table_search_index") @QueryParam("index") String index,
-      @Parameter(
-              description =
-                  "Field in object containing valid suggestions. Defaults to 'suggest`. "
-                      + "All indices has a `suggest` field, only some indices have other `suggest_*` fields.")
-          @DefaultValue("suggest")
-          @QueryParam("field")
-          String fieldName,
-      @Parameter(description = "Size field to limit the no.of results returned, defaults to 10")
-          @DefaultValue("10")
-          @QueryParam("size")
-          int size,
-      @Parameter(description = "Get document body for each hit")
-          @DefaultValue("true")
-          @QueryParam("fetch_source")
-          boolean fetchSource,
-      @Parameter(
-              description =
-                  "Get only selected fields of the document body for each hit. Empty value will return all fields")
-          @QueryParam("include_source_fields")
-          List<String> includeSourceFields,
-      @Parameter(description = "Exclude specified fields from the document body for each hit")
-          @QueryParam("exclude_source_fields")
-          List<String> excludeSourceFields,
-      @DefaultValue("false") @QueryParam("deleted") boolean deleted)
-      throws IOException {
-
-    if (nullOrEmpty(query)) {
-      query = "*";
-    }
-
-    SearchRequest request =
-        new SearchRequest()
-            .withQuery(query)
-            .withSize(size)
-            .withIndex(index)
-            .withFieldName(fieldName)
-            .withDeleted(deleted)
-            .withFetchSource(fetchSource)
-            .withIncludeSourceFields(includeSourceFields)
-            .withExcludeSourceFields(excludeSourceFields);
-    return searchRepository.suggest(request);
-  }
-
-  @GET
-=======
->>>>>>> dd9449c8
   @Path("/aggregate")
   @Operation(
       operationId = "getAggregateFields",
