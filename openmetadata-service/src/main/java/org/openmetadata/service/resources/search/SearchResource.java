--- conflicted
+++ resolved
@@ -461,18 +461,12 @@
     String jobRecord;
     jobRecord =
         dao.entityExtensionTimeSeriesDao()
-<<<<<<< HEAD
             .getLatestExtension(
                 FullyQualifiedName.buildHash(ELASTIC_SEARCH_ENTITY_FQN_STREAM), ELASTIC_SEARCH_EXTENSION);
-    if (record != null) {
-      return Response.status(Response.Status.OK).entity(JsonUtils.readValue(record, EventPublisherJob.class)).build();
-=======
-            .getLatestExtension(ELASTIC_SEARCH_ENTITY_FQN_STREAM, ELASTIC_SEARCH_EXTENSION);
     if (jobRecord != null) {
       return Response.status(Response.Status.OK)
           .entity(JsonUtils.readValue(jobRecord, EventPublisherJob.class))
           .build();
->>>>>>> f43aaf41
     }
     return Response.status(Response.Status.NOT_FOUND).entity("No Last Run.").build();
   }
