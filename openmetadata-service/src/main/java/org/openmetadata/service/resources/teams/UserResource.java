/*
 *  Copyright 2021 Collate
 *  Licensed under the Apache License, Version 2.0 (the "License");
 *  you may not use this file except in compliance with the License.
 *  You may obtain a copy of the License at
 *  http://www.apache.org/licenses/LICENSE-2.0
 *  Unless required by applicable law or agreed to in writing, software
 *  distributed under the License is distributed on an "AS IS" BASIS,
 *  WITHOUT WARRANTIES OR CONDITIONS OF ANY KIND, either express or implied.
 *  See the License for the specific language governing permissions and
 *  limitations under the License.
 */

package org.openmetadata.service.resources.teams;

import static javax.ws.rs.core.Response.Status.CONFLICT;
import static javax.ws.rs.core.Response.Status.OK;
import static org.openmetadata.schema.api.teams.CreateUser.CreatePasswordType.ADMINCREATE;
import static org.openmetadata.schema.auth.ChangePasswordRequest.RequestType.SELF;
import static org.openmetadata.schema.auth.TokenType.EMAIL_VERIFICATION;
import static org.openmetadata.schema.auth.TokenType.PASSWORD_RESET;
import static org.openmetadata.schema.auth.TokenType.REFRESH_TOKEN;
import static org.openmetadata.schema.entity.teams.AuthenticationMechanism.AuthType.BASIC;
import static org.openmetadata.schema.entity.teams.AuthenticationMechanism.AuthType.JWT;
import static org.openmetadata.schema.entity.teams.AuthenticationMechanism.AuthType.SSO;

import at.favre.lib.crypto.bcrypt.BCrypt;
import com.fasterxml.jackson.core.JsonProcessingException;
import freemarker.template.TemplateException;
import io.dropwizard.jersey.PATCH;
import io.dropwizard.jersey.errors.ErrorMessage;
import io.swagger.annotations.Api;
import io.swagger.v3.oas.annotations.ExternalDocumentation;
import io.swagger.v3.oas.annotations.Operation;
import io.swagger.v3.oas.annotations.Parameter;
import io.swagger.v3.oas.annotations.media.ArraySchema;
import io.swagger.v3.oas.annotations.media.Content;
import io.swagger.v3.oas.annotations.media.ExampleObject;
import io.swagger.v3.oas.annotations.media.Schema;
import io.swagger.v3.oas.annotations.parameters.RequestBody;
import io.swagger.v3.oas.annotations.responses.ApiResponse;
import java.io.IOException;
import java.time.Instant;
import java.time.LocalDateTime;
import java.time.ZoneId;
import java.time.temporal.ChronoUnit;
import java.util.Date;
import java.util.HashMap;
import java.util.LinkedHashMap;
import java.util.List;
import java.util.Map;
import java.util.Set;
import java.util.UUID;
import javax.json.JsonObject;
import javax.json.JsonPatch;
import javax.json.JsonValue;
import javax.validation.Valid;
import javax.validation.constraints.Max;
import javax.validation.constraints.Min;
import javax.ws.rs.BadRequestException;
import javax.ws.rs.Consumes;
import javax.ws.rs.DELETE;
import javax.ws.rs.DefaultValue;
import javax.ws.rs.GET;
import javax.ws.rs.POST;
import javax.ws.rs.PUT;
import javax.ws.rs.Path;
import javax.ws.rs.PathParam;
import javax.ws.rs.Produces;
import javax.ws.rs.QueryParam;
import javax.ws.rs.core.Context;
import javax.ws.rs.core.MediaType;
import javax.ws.rs.core.Response;
import javax.ws.rs.core.SecurityContext;
import javax.ws.rs.core.UriInfo;
import lombok.Getter;
import lombok.extern.slf4j.Slf4j;
import org.apache.commons.lang3.StringUtils;
import org.openmetadata.schema.api.security.AuthenticationConfiguration;
import org.openmetadata.schema.api.security.AuthorizerConfiguration;
import org.openmetadata.schema.api.teams.CreateUser;
import org.openmetadata.schema.auth.ChangePasswordRequest;
import org.openmetadata.schema.auth.EmailRequest;
import org.openmetadata.schema.auth.EmailVerificationToken;
import org.openmetadata.schema.auth.LoginRequest;
import org.openmetadata.schema.auth.LogoutRequest;
import org.openmetadata.schema.auth.PasswordResetRequest;
import org.openmetadata.schema.auth.PasswordResetToken;
import org.openmetadata.schema.auth.RefreshToken;
import org.openmetadata.schema.auth.RegistrationRequest;
import org.openmetadata.schema.auth.TokenRefreshRequest;
import org.openmetadata.schema.entity.teams.AuthenticationMechanism;
import org.openmetadata.schema.entity.teams.User;
import org.openmetadata.schema.teams.authn.BasicAuthMechanism;
import org.openmetadata.schema.teams.authn.GenerateTokenRequest;
import org.openmetadata.schema.teams.authn.JWTAuthMechanism;
import org.openmetadata.schema.teams.authn.JWTTokenExpiry;
import org.openmetadata.schema.teams.authn.SSOAuthMechanism;
import org.openmetadata.schema.type.EntityHistory;
import org.openmetadata.schema.type.EntityReference;
import org.openmetadata.schema.type.Include;
import org.openmetadata.schema.type.MetadataOperation;
import org.openmetadata.service.Entity;
import org.openmetadata.service.auth.JwtResponse;
import org.openmetadata.service.exception.CatalogExceptionMessage;
import org.openmetadata.service.exception.EntityNotFoundException;
import org.openmetadata.service.jdbi3.CollectionDAO;
import org.openmetadata.service.jdbi3.ListFilter;
import org.openmetadata.service.jdbi3.TokenRepository;
import org.openmetadata.service.jdbi3.UserRepository;
import org.openmetadata.service.resources.Collection;
import org.openmetadata.service.resources.EntityResource;
import org.openmetadata.service.secrets.SecretsManager;
import org.openmetadata.service.security.AuthorizationException;
import org.openmetadata.service.security.Authorizer;
import org.openmetadata.service.security.jwt.JWTTokenGenerator;
import org.openmetadata.service.security.policyevaluator.OperationContext;
import org.openmetadata.service.security.policyevaluator.ResourceContext;
import org.openmetadata.service.security.saml.JwtTokenCacheManager;
import org.openmetadata.service.util.ConfigurationHolder;
import org.openmetadata.service.util.EmailUtil;
import org.openmetadata.service.util.EntityUtil;
import org.openmetadata.service.util.EntityUtil.Fields;
import org.openmetadata.service.util.JsonUtils;
import org.openmetadata.service.util.PasswordUtil;
import org.openmetadata.service.util.RestUtil;
import org.openmetadata.service.util.ResultList;
import org.openmetadata.service.util.TokenUtil;

@Slf4j
@Path("/v1/users")
@Api(value = "User collection", tags = "User collection")
@Produces(MediaType.APPLICATION_JSON)
@Consumes(MediaType.APPLICATION_JSON)
@Collection(name = "users")
public class UserResource extends EntityResource<User, UserRepository> {
  public static final String COLLECTION_PATH = "v1/users/";
  public static final String USER_PROTECTED_FIELDS = "authenticationMechanism";
  private final JWTTokenGenerator jwtTokenGenerator;

  private final TokenRepository tokenRepository;

  @Getter private final UserRepository userRepository;

  private final SecretsManager secretsManager;

  private final String providerType;

  @Override
  public User addHref(UriInfo uriInfo, User user) {
    Entity.withHref(uriInfo, user.getTeams());
    Entity.withHref(uriInfo, user.getRoles());
    Entity.withHref(uriInfo, user.getInheritedRoles());
    Entity.withHref(uriInfo, user.getOwns());
    Entity.withHref(uriInfo, user.getFollows());
    return user;
  }

  public UserResource(CollectionDAO dao, Authorizer authorizer, SecretsManager secretsManager) {
    super(User.class, new UserRepository(dao, secretsManager), authorizer);
    jwtTokenGenerator = JWTTokenGenerator.getInstance();
    allowedFields.remove(USER_PROTECTED_FIELDS);
    tokenRepository = new TokenRepository(dao);
    userRepository = new UserRepository(dao, secretsManager);
    this.secretsManager = secretsManager;
    this.providerType =
        ConfigurationHolder.getInstance()
            .getConfig(ConfigurationHolder.ConfigurationType.AUTHENTICATIONCONFIG, AuthenticationConfiguration.class)
            .getProvider();
  }

  public static class UserList extends ResultList<User> {
    @SuppressWarnings("unused") // Used for deserialization
    public UserList() {}

    public UserList(List<User> users, String beforeCursor, String afterCursor, int total) {
      super(users, beforeCursor, afterCursor, total);
    }
  }

  static final String FIELDS = "profile,roles,teams,follows,owns";

  @GET
  @Valid
  @Operation(
      operationId = "listUsers",
      summary = "List users",
      tags = "users",
      description =
          "Get a list of users. Use `fields` "
              + "parameter to get only necessary fields. Use cursor-based pagination to limit the number "
              + "entries in the list using `limit` and `before` or `after` query params.",
      responses = {
        @ApiResponse(
            responseCode = "200",
            description = "The user ",
            content = @Content(mediaType = "application/json", schema = @Schema(implementation = UserList.class)))
      })
  public ResultList<User> list(
      @Context UriInfo uriInfo,
      @Context SecurityContext securityContext,
      @Parameter(
              description = "Fields requested in the returned resource",
              schema = @Schema(type = "string", example = FIELDS))
          @QueryParam("fields")
          String fieldsParam,
      @Parameter(description = "Filter users by team", schema = @Schema(type = "string", example = "Legal"))
          @QueryParam("team")
          String teamParam,
      @Parameter(description = "Limit the number users returned. (1 to 1000000, default = 10)")
          @DefaultValue("10")
          @Min(0)
          @Max(1000000)
          @QueryParam("limit")
          int limitParam,
      @Parameter(description = "Returns list of users before this cursor", schema = @Schema(type = "string"))
          @QueryParam("before")
          String before,
      @Parameter(description = "Returns list of users after this cursor", schema = @Schema(type = "string"))
          @QueryParam("after")
          String after,
      @Parameter(description = "Returns list of admin users if set to true", schema = @Schema(type = "boolean"))
          @QueryParam("isAdmin")
          Boolean isAdmin,
      @Parameter(description = "Returns list of bot users if set to true", schema = @Schema(type = "boolean"))
          @QueryParam("isBot")
          Boolean isBot,
      @Parameter(
              description = "Include all, deleted, or non-deleted entities.",
              schema = @Schema(implementation = Include.class))
          @QueryParam("include")
          @DefaultValue("non-deleted")
          Include include)
      throws IOException {
    // remove USER_PROTECTED_FIELDS from fieldsParam
    fieldsParam = fieldsParam != null ? fieldsParam.replaceAll("," + USER_PROTECTED_FIELDS, "") : null;
    ListFilter filter = new ListFilter(include).addQueryParam("team", teamParam);
    if (isAdmin != null) {
      filter.addQueryParam("isAdmin", String.valueOf(isAdmin));
    }
    if (isBot != null) {
      filter.addQueryParam("isBot", String.valueOf(isBot));
    }
    ResultList<User> users = listInternal(uriInfo, securityContext, fieldsParam, filter, limitParam, before, after);
    users.getData().forEach(user -> decryptOrNullify(securityContext, user));
    return users;
  }

  @GET
  @Path("/{id}/versions")
  @Operation(
      operationId = "listAllUserVersion",
      summary = "List user versions",
      tags = "users",
      description = "Get a list of all the versions of a user identified by `id`",
      responses = {
        @ApiResponse(
            responseCode = "200",
            description = "List of user versions",
            content = @Content(mediaType = "application/json", schema = @Schema(implementation = EntityHistory.class)))
      })
  public EntityHistory listVersions(
      @Context UriInfo uriInfo,
      @Context SecurityContext securityContext,
      @Parameter(description = "user Id", schema = @Schema(type = "string")) @PathParam("id") UUID id)
      throws IOException {
    return super.listVersionsInternal(securityContext, id);
  }

  @GET
  @Path("/generateRandomPwd")
  @Operation(
      operationId = "generateRandomPwd",
      summary = "generateRandomPwd",
      tags = "users",
      description = "Generate a random pwd",
      responses = {@ApiResponse(responseCode = "200", description = "Random pwd")})
  public Response generateRandomPassword(@Context UriInfo uriInfo, @Context SecurityContext securityContext) {
    authorizer.authorizeAdmin(securityContext, false);
    return Response.status(OK).entity(PasswordUtil.generateRandomPassword()).build();
  }

  @GET
  @Valid
  @Path("/{id}")
  @Operation(
      operationId = "getUserByID",
      summary = "Get a user",
      tags = "users",
      description = "Get a user by `id`",
      responses = {
        @ApiResponse(
            responseCode = "200",
            description = "The user",
            content = @Content(mediaType = "application/json", schema = @Schema(implementation = User.class))),
        @ApiResponse(responseCode = "404", description = "User for instance {id} is not found")
      })
  public User get(
      @Context UriInfo uriInfo,
      @Context SecurityContext securityContext,
      @PathParam("id") UUID id,
      @Parameter(
              description = "Fields requested in the returned resource",
              schema = @Schema(type = "string", example = FIELDS))
          @QueryParam("fields")
          String fieldsParam,
      @Parameter(
              description = "Include all, deleted, or non-deleted entities.",
              schema = @Schema(implementation = Include.class))
          @QueryParam("include")
          @DefaultValue("non-deleted")
          Include include)
      throws IOException {
    // remove USER_PROTECTED_FIELDS from fieldsParam
    fieldsParam = fieldsParam != null ? fieldsParam.replaceAll("," + USER_PROTECTED_FIELDS, "") : null;
    return decryptOrNullify(securityContext, getInternal(uriInfo, securityContext, id, fieldsParam, include));
  }

  @GET
  @Valid
  @Path("/name/{name}")
  @Operation(
      operationId = "getUserByFQN",
      summary = "Get a user by name",
      tags = "users",
      description = "Get a user by `name`.",
      responses = {
        @ApiResponse(
            responseCode = "200",
            description = "The user",
            content = @Content(mediaType = "application/json", schema = @Schema(implementation = User.class))),
        @ApiResponse(responseCode = "404", description = "User for instance {id} is not found")
      })
  public User getByName(
      @Context UriInfo uriInfo,
      @Context SecurityContext securityContext,
      @PathParam("name") String name,
      @Parameter(
              description = "Fields requested in the returned resource",
              schema = @Schema(type = "string", example = FIELDS))
          @QueryParam("fields")
          String fieldsParam,
      @Parameter(
              description = "Include all, deleted, or non-deleted entities.",
              schema = @Schema(implementation = Include.class))
          @QueryParam("include")
          @DefaultValue("non-deleted")
          Include include)
      throws IOException {
    // remove USER_PROTECTED_FIELDS from fieldsParam
    fieldsParam = fieldsParam != null ? fieldsParam.replaceAll("," + USER_PROTECTED_FIELDS, "") : null;
    return decryptOrNullify(securityContext, getByNameInternal(uriInfo, securityContext, name, fieldsParam, include));
  }

  @GET
  @Valid
  @Path("/loggedInUser")
  @Operation(
      operationId = "getCurrentLoggedInUser",
      summary = "Get current logged in user",
      tags = "users",
      description = "Get the user who is authenticated and is currently logged in.",
      responses = {
        @ApiResponse(
            responseCode = "200",
            description = "The user",
            content = @Content(mediaType = "application/json", schema = @Schema(implementation = User.class))),
        @ApiResponse(responseCode = "404", description = "User not found")
      })
  public User getCurrentLoggedInUser(
      @Context UriInfo uriInfo,
      @Context SecurityContext securityContext,
      @Parameter(
              description = "Fields requested in the returned resource",
              schema = @Schema(type = "string", example = FIELDS))
          @QueryParam("fields")
          String fieldsParam)
      throws IOException {
    Fields fields = getFields(fieldsParam);
    String currentUserName = securityContext.getUserPrincipal().getName();
    User user = dao.getByName(uriInfo, currentUserName, fields);
    return addHref(uriInfo, user);
  }

  @GET
  @Valid
  @Path("/loggedInUser/groupTeams")
  @Operation(
      operationId = "getCurrentLoggedInUserGroupTeams",
      summary = "Get group type of teams for current logged in user",
      tags = "users",
      description = "Get the group type of teams of user who is authenticated and is currently logged in.",
      responses = {
        @ApiResponse(
            responseCode = "200",
            description = "The teams of type 'Group' that a user belongs to",
            content =
                @Content(
                    mediaType = "application/json",
                    array = @ArraySchema(schema = @Schema(implementation = EntityReference.class)))),
        @ApiResponse(responseCode = "404", description = "User not found")
      })
  public List<EntityReference> getCurrentLoggedInUser(
      @Context UriInfo uriInfo, @Context SecurityContext securityContext) throws IOException {
    String currentUserName = securityContext.getUserPrincipal().getName();
    return dao.getGroupTeams(uriInfo, currentUserName);
  }

  @POST
  @Path("/logout")
  @Operation(
      operationId = "logoutUser",
      summary = "Logout a User(Only called for saml and basic Auth)",
      tags = "users",
      description = "Logout a User(Only called for saml and basic Auth)",
      responses = {
        @ApiResponse(responseCode = "200", description = "The user "),
        @ApiResponse(responseCode = "400", description = "Bad request")
      })
  public Response logoutUser(
      @Context UriInfo uriInfo, @Context SecurityContext securityContext, @Valid LogoutRequest request) {
    Date logoutTime = Date.from(LocalDateTime.now().atZone(ZoneId.systemDefault()).toInstant());
    JwtTokenCacheManager.getInstance()
        .markLogoutEventForToken(
            new LogoutRequest()
                .withUsername(securityContext.getUserPrincipal().getName())
                .withToken(request.getToken())
                .withLogoutTime(logoutTime));
    if (isBasicAuth()) {
      // need to clear the refresh token as well
      if (request.getRefreshToken() != null) {
        tokenRepository.deleteToken(request.getRefreshToken());
      }
    }
    return Response.status(200).entity("Logout Successful").build();
  }

  @GET
  @Path("/{id}/versions/{version}")
  @Operation(
      operationId = "getSpecificUserVersion",
      summary = "Get a version of the user",
      tags = "users",
      description = "Get a version of the user by given `id`",
      responses = {
        @ApiResponse(
            responseCode = "200",
            description = "user",
            content = @Content(mediaType = "application/json", schema = @Schema(implementation = User.class))),
        @ApiResponse(
            responseCode = "404",
            description = "User for instance {id} and version {version} is " + "not found")
      })
  public User getVersion(
      @Context UriInfo uriInfo,
      @Context SecurityContext securityContext,
      @Parameter(description = "User Id", schema = @Schema(type = "string")) @PathParam("id") UUID id,
      @Parameter(
              description = "User version number in the form `major`.`minor`",
              schema = @Schema(type = "string", example = "0.1 or 1.1"))
          @PathParam("version")
          String version)
      throws IOException {
    return super.getVersionInternal(securityContext, id, version);
  }

  @POST
  @Operation(
      operationId = "createUser",
      summary = "Create a user",
      tags = "users",
      description = "Create a new user.",
      responses = {
        @ApiResponse(
            responseCode = "200",
            description = "The user ",
            content = @Content(mediaType = "application/json", schema = @Schema(implementation = User.class))),
        @ApiResponse(responseCode = "400", description = "Bad request")
      })
  public Response createUser(
      @Context UriInfo uriInfo, @Context SecurityContext securityContext, @Valid CreateUser create) throws IOException {
    User user = getUser(securityContext, create);
    if (Boolean.TRUE.equals(create.getIsAdmin())) {
      authorizer.authorizeAdmin(securityContext, true);
    }
    if (Boolean.TRUE.equals(create.getIsBot())) {
      addAuthMechanismToBot(user, create, uriInfo);
    }
    // Basic Auth Related
    if (isBasicAuth()) {
      // basic auth doesn't allow duplicate emails
      try {
        validateEmailAlreadyExists(create.getEmail());
      } catch (RuntimeException ex) {
        return Response.status(CONFLICT)
            .type(MediaType.APPLICATION_JSON_TYPE)
            .entity(new ErrorMessage(CONFLICT.getStatusCode(), CatalogExceptionMessage.ENTITY_ALREADY_EXISTS))
            .build();
      }
      // this is also important since username is used for a lot of stuff
      user.setName(user.getEmail().split("@")[0]);
      if (Boolean.FALSE.equals(create.getIsBot()) && create.getCreatePasswordType() == ADMINCREATE) {
        addAuthMechanismToUser(user, create);
      }
      // else the user will get a mail if configured smtp
    }
    // TODO do we need to authenticate user is creating himself?
    addHref(uriInfo, dao.create(uriInfo, user));
    if (isBasicAuth()) {
      try {
        sendInviteMailToUser(
            uriInfo,
            user,
            String.format("Welcome to %s", EmailUtil.getInstance().getEmailingEntity()),
            create.getCreatePasswordType(),
            create.getPassword());
      } catch (Exception ex) {
        LOG.error("Error in sending invite to User" + ex.getMessage());
      }
    }
    Response response = Response.created(user.getHref()).entity(user).build();
    decryptOrNullify(securityContext, (User) response.getEntity());
    return response;
  }

  private boolean isBasicAuth() {
    return providerType.equals(SSOAuthMechanism.SsoServiceType.BASIC.toString());
  }

  @PUT
  @Operation(
      summary = "Update user",
      tags = "users",
      description = "Create or Update a user.",
      responses = {
        @ApiResponse(
            responseCode = "200",
            description = "The user ",
            content = @Content(mediaType = "application/json", schema = @Schema(implementation = CreateUser.class))),
        @ApiResponse(responseCode = "400", description = "Bad request")
      })
  public Response createOrUpdateUser(
      @Context UriInfo uriInfo, @Context SecurityContext securityContext, @Valid CreateUser create) throws IOException {
    User user = getUser(securityContext, create);
    dao.prepare(user);
    if (Boolean.TRUE.equals(create.getIsAdmin()) || Boolean.TRUE.equals(create.getIsBot())) {
      authorizer.authorizeAdmin(securityContext, true);
    } else if (!securityContext.getUserPrincipal().getName().equals(user.getName())) {
      // doing authorization check outside of authorizer here. We are checking if the logged-in user same as the user
      // we are trying to update. One option is to set users.owner as user, however thats not supported User entity.
      OperationContext createOperationContext = new OperationContext(entityType, MetadataOperation.CREATE);
      ResourceContext resourceContext = getResourceContextByName(user.getName());
      authorizer.authorize(securityContext, createOperationContext, resourceContext, true);
    }
    if (Boolean.TRUE.equals(create.getIsBot())) {
      addAuthMechanismToBot(user, create, uriInfo);
    }
    RestUtil.PutResponse<User> response = dao.createOrUpdate(uriInfo, user);
    addHref(uriInfo, response.getEntity());
    decryptOrNullify(securityContext, response.getEntity());
    return response.toResponse();
  }

  @PUT
  @Path("/generateToken/{id}")
  @Operation(
      operationId = "generateJWTTokenForBotUser",
      summary = "Generate JWT Token for a Bot User",
      tags = "users",
      description = "Generate JWT Token for a Bot User.",
      responses = {
        @ApiResponse(
            responseCode = "200",
            description = "The user ",
            content =
                @Content(mediaType = "application/json", schema = @Schema(implementation = JWTTokenExpiry.class))),
        @ApiResponse(responseCode = "400", description = "Bad request")
      })
  public Response generateToken(
      @Context UriInfo uriInfo,
      @Context SecurityContext securityContext,
      @PathParam("id") UUID id,
      @Valid GenerateTokenRequest generateTokenRequest)
      throws IOException {
    User user = dao.get(uriInfo, id, Fields.EMPTY_FIELDS);
    authorizeGenerateJWT(user);
    authorizer.authorizeAdmin(securityContext, false);
    JWTAuthMechanism jwtAuthMechanism =
        jwtTokenGenerator.generateJWTToken(user, generateTokenRequest.getJWTTokenExpiry());
    AuthenticationMechanism authenticationMechanism =
        new AuthenticationMechanism().withConfig(jwtAuthMechanism).withAuthType(AuthenticationMechanism.AuthType.JWT);
    user.setAuthenticationMechanism(authenticationMechanism);
    User updatedUser = dao.createOrUpdate(uriInfo, user).getEntity();
    jwtAuthMechanism =
        JsonUtils.convertValue(updatedUser.getAuthenticationMechanism().getConfig(), JWTAuthMechanism.class);
    return Response.status(Response.Status.OK).entity(jwtAuthMechanism).build();
  }

  @PUT
  @Path("/revokeToken/{id}")
  @Operation(
      operationId = "revokeJWTTokenForBotUser",
      summary = "Revoke JWT Token for a Bot User",
      tags = "users",
      description = "Revoke JWT Token for a Bot User.",
      responses = {
        @ApiResponse(
            responseCode = "200",
            description = "The user ",
            content =
                @Content(mediaType = "application/json", schema = @Schema(implementation = JWTAuthMechanism.class))),
        @ApiResponse(responseCode = "400", description = "Bad request")
      })
  public Response revokeToken(
      @Context UriInfo uriInfo, @Context SecurityContext securityContext, @PathParam("id") UUID id) throws IOException {

    User user = dao.get(uriInfo, id, Fields.EMPTY_FIELDS);
    authorizeGenerateJWT(user);
    authorizer.authorizeAdmin(securityContext, false);
    JWTAuthMechanism jwtAuthMechanism = new JWTAuthMechanism().withJWTToken(StringUtils.EMPTY);
    AuthenticationMechanism authenticationMechanism =
        new AuthenticationMechanism().withConfig(jwtAuthMechanism).withAuthType(JWT);
    user.setAuthenticationMechanism(authenticationMechanism);
    RestUtil.PutResponse<User> response = dao.createOrUpdate(uriInfo, user);
    addHref(uriInfo, response.getEntity());
    return response.toResponse();
  }

  @GET
  @Path("/token/{id}")
  @Operation(
      operationId = "getJWTTokenForBotUser",
      summary = "Get JWT Token for a Bot User",
      tags = "users",
      description = "Get JWT Token for a Bot User.",
      responses = {
        @ApiResponse(
            responseCode = "200",
            description = "The user ",
            content =
                @Content(mediaType = "application/json", schema = @Schema(implementation = JWTAuthMechanism.class))),
        @ApiResponse(responseCode = "400", description = "Bad request")
      })
  public JWTAuthMechanism getToken(
      @Context UriInfo uriInfo, @Context SecurityContext securityContext, @PathParam("id") UUID id) throws IOException {

    User user = dao.get(uriInfo, id, new Fields(List.of("authenticationMechanism")));
    if (!Boolean.TRUE.equals(user.getIsBot())) {
      throw new IllegalArgumentException("JWT token is only supported for bot users");
    }
    decryptOrNullify(securityContext, user);
    authorizer.authorizeAdmin(securityContext, false);
    AuthenticationMechanism authenticationMechanism = user.getAuthenticationMechanism();
    if (authenticationMechanism != null
        && authenticationMechanism.getConfig() != null
        && authenticationMechanism.getAuthType() == JWT) {
      return JsonUtils.convertValue(authenticationMechanism.getConfig(), JWTAuthMechanism.class);
    }
    return new JWTAuthMechanism();
  }

  @GET
  @Path("/auth-mechanism/{id}")
  @Operation(
      operationId = "getAuthenticationMechanismBotUser",
      summary = "Get Authentication Mechanism for a Bot User",
      tags = "users",
      description = "Get Authentication Mechanism for a Bot User.",
      responses = {
        @ApiResponse(
            responseCode = "200",
            description = "The user ",
            content =
                @Content(
                    mediaType = "application/json",
                    schema = @Schema(implementation = AuthenticationMechanism.class))),
        @ApiResponse(responseCode = "400", description = "Bad request")
      })
  public AuthenticationMechanism getAuthenticationMechanism(
      @Context UriInfo uriInfo, @Context SecurityContext securityContext, @PathParam("id") UUID id) throws IOException {

    User user = dao.get(uriInfo, id, new Fields(List.of("authenticationMechanism")));
    if (!Boolean.TRUE.equals(user.getIsBot())) {
      throw new IllegalArgumentException("JWT token is only supported for bot users");
    }
    decryptOrNullify(securityContext, user);
    authorizer.authorizeAdmin(securityContext, false);
    return user.getAuthenticationMechanism();
  }

  @PATCH
  @Path("/{id}")
  @Consumes(MediaType.APPLICATION_JSON_PATCH_JSON)
  @Operation(
      operationId = "patchUser",
      summary = "Update a user",
      tags = "users",
      description = "Update an existing user using JsonPatch.",
      externalDocs = @ExternalDocumentation(description = "JsonPatch RFC", url = "https://tools.ietf.org/html/rfc6902"))
  public Response patch(
      @Context UriInfo uriInfo,
      @Context SecurityContext securityContext,
      @PathParam("id") UUID id,
      @RequestBody(
              description = "JsonPatch with array of operations",
              content =
                  @Content(
                      mediaType = MediaType.APPLICATION_JSON_PATCH_JSON,
                      examples = {
                        @ExampleObject("[" + "{op:remove, path:/a}," + "{op:add, path: /b, value: val}" + "]")
                      }))
          JsonPatch patch)
      throws IOException {
    for (JsonValue patchOp : patch.toJsonArray()) {
      JsonObject patchOpObject = patchOp.asJsonObject();
      if (patchOpObject.containsKey("path") && patchOpObject.containsKey("value")) {
        String path = patchOpObject.getString("path");
        if (path.equals("/isAdmin") || path.equals("/isBot")) {
          authorizer.authorizeAdmin(securityContext, true);
        }
        // if path contains team, check if team is joinable by any user
        if (patchOpObject.containsKey("op")
            && patchOpObject.getString("op").equals("add")
            && path.startsWith("/teams/")) {
          JsonObject value = null;
          try {
            value = patchOpObject.getJsonObject("value");
          } catch (Exception ex) {
            // ignore exception if value is not an object
          }
          if (value != null) {
            String teamId = value.getString("id");
            dao.validateTeamAddition(id, UUID.fromString(teamId));
            if (!dao.isTeamJoinable(teamId)) {
              // Only admin can join closed teams
              authorizer.authorizeAdmin(securityContext, false);
            }
          }
        }
      }
    }
    return patchInternal(uriInfo, securityContext, id, patch);
  }

  @DELETE
  @Path("/{id}")
  @Operation(
      operationId = "deleteUser",
      summary = "Delete a user",
      tags = "users",
      description = "Users can't be deleted but are soft-deleted.",
      responses = {
        @ApiResponse(responseCode = "200", description = "OK"),
        @ApiResponse(responseCode = "404", description = "User for instance {id} is not found")
      })
  public Response delete(
      @Context UriInfo uriInfo,
      @Context SecurityContext securityContext,
      @Parameter(description = "Hard delete the entity. (Default = `false`)")
          @QueryParam("hardDelete")
          @DefaultValue("false")
          boolean hardDelete,
      @Parameter(description = "User Id", schema = @Schema(type = "UUID")) @PathParam("id") UUID id)
      throws IOException {
    Response response = delete(uriInfo, securityContext, id, false, hardDelete, true);
    decryptOrNullify(securityContext, (User) response.getEntity());
    return response;
  }

  @POST
  @Path("/signup")
  @Operation(
      operationId = "registerUser",
      summary = "Register User",
      tags = "users",
      description = "Register a new User",
      responses = {
        @ApiResponse(responseCode = "200", description = "The user "),
        @ApiResponse(responseCode = "400", description = "Bad request")
      })
  public Response registerNewUser(@Context UriInfo uriInfo, @Valid RegistrationRequest create) throws IOException {
    if (ConfigurationHolder.getInstance()
        .getConfig(ConfigurationHolder.ConfigurationType.AUTHENTICATIONCONFIG, AuthenticationConfiguration.class)
        .getEnableSelfSignup()) {
      User registeredUser = registerUser(uriInfo, create);
      try {
        sendEmailVerification(uriInfo, registeredUser);
      } catch (Exception e) {
        LOG.error("Error in sending mail to the User : {}", e.getMessage());
        return Response.status(424)
            .entity(
                "User Registration Successful. Email for Verification couldn't be sent. Please contact your administrator")
            .build();
      }
      return Response.status(Response.Status.OK).entity("User Registration Successful.").build();
    } else {
      return Response.status(Response.Status.BAD_REQUEST)
          .entity(new ErrorMessage(400, "Signup is not Available"))
          .build();
    }
  }

  @GET
  @Path("/registrationConfirmation")
  @Operation(
      operationId = "confirmUserEmail",
      summary = "Confirm User Email",
      tags = "users",
      description = "Confirm User Email",
      responses = {
        @ApiResponse(responseCode = "200", description = "The user "),
        @ApiResponse(responseCode = "400", description = "Bad request")
      })
  public Response confirmUserEmail(
      @Context UriInfo uriInfo,
      @Parameter(description = "Token sent for Email Confirmation", schema = @Schema(type = "string"))
          @QueryParam("token")
          String token)
      throws IOException {
    confirmEmailRegistration(uriInfo, token);
    return Response.status(Response.Status.OK).entity("Email Verified Successfully").build();
  }

  @GET
  @Path("/resendRegistrationToken")
  @Operation(
      operationId = "resendRegistrationToken",
      summary = "Resend Registration Token",
      tags = "users",
      description = "Resend Registration Token",
      responses = {
        @ApiResponse(responseCode = "200", description = "The user "),
        @ApiResponse(responseCode = "400", description = "Bad request")
      })
  public Response resendRegistrationToken(
      @Context UriInfo uriInfo,
      @Parameter(description = "Token sent for Email Confirmation Earlier", schema = @Schema(type = "string"))
          @QueryParam("user")
          String user)
      throws IOException {
    User registeredUser = dao.getByName(uriInfo, user, getFields("isEmailVerified"));
    if (registeredUser.getIsEmailVerified()) {
      // no need to do anything
      return Response.status(Response.Status.OK).entity("Email Already Verified For User.").build();
    }
    tokenRepository.deleteTokenByUserAndType(registeredUser.getId().toString(), EMAIL_VERIFICATION.toString());
    try {
      sendEmailVerification(uriInfo, registeredUser);
    } catch (Exception e) {
      LOG.error("Error in sending Email Verification mail to the User : {}", e.getMessage());
      return Response.status(424)
          .entity(new ErrorMessage(424, "There is some issue in sending the Mail. Please contact your administrator."))
          .build();
    }
    return Response.status(Response.Status.OK)
        .entity("Email Verification Mail Sent. Please check your Mailbox.")
        .build();
  }

  @POST
  @Path("/generatePasswordResetLink")
  @Operation(
      operationId = "generatePasswordResetLink",
      summary = "Generate Password Reset Link",
      tags = "users",
      description = "Generate Password Reset Link",
      responses = {
        @ApiResponse(responseCode = "200", description = "The user "),
        @ApiResponse(responseCode = "400", description = "Bad request")
      })
  public Response generateResetPasswordLink(@Context UriInfo uriInfo, @Valid EmailRequest request) throws IOException {
    String userName = request.getEmail().split("@")[0];
    User registeredUser;
    try {
      registeredUser =
          dao.getByName(uriInfo, userName, new Fields(List.of(USER_PROTECTED_FIELDS), USER_PROTECTED_FIELDS));
    } catch (IOException ex) {
      throw new BadRequestException("Email is not valid.");
    }
    // send a mail to the User with the Update
    try {
      sendPasswordResetLink(
          uriInfo,
          registeredUser,
          EmailUtil.getInstance().getPasswordResetSubject(),
          EmailUtil.PASSWORDRESETTEMPLATEFILE);
    } catch (Exception ex) {
      LOG.error("Error in sending mail for reset password" + ex.getMessage());
      return Response.status(424)
          .entity(new ErrorMessage(424, "There is some issue in sending the Mail. Please contact your administrator."))
          .build();
    }

    return Response.status(Response.Status.OK).entity("Please check your mail to for Reset Password Link.").build();
  }

  @POST
  @Path("/password/reset")
  @Operation(
      operationId = "resetUserPassword",
      summary = "Reset Password For User",
      tags = "users",
      description = "Reset User Password",
      responses = {
        @ApiResponse(
            responseCode = "200",
            description = "The user ",
            content = @Content(mediaType = "application/json", schema = @Schema(implementation = User.class))),
        @ApiResponse(responseCode = "400", description = "Bad request")
      })
  public Response resetUserPassword(@Context UriInfo uriInfo, @Valid PasswordResetRequest request) throws IOException {
    String tokenID = request.getToken();
    PasswordResetToken passwordResetToken = (PasswordResetToken) tokenRepository.findByToken(tokenID);
    if (passwordResetToken == null) {
      throw new EntityNotFoundException("Invalid Password Request. Please issue a new request.");
    }
    List<String> fields = dao.getAllowedFieldsCopy();
    fields.add(USER_PROTECTED_FIELDS);
    User storedUser = dao.getByName(uriInfo, request.getUsername(), new Fields(fields, String.join(",", fields)));
    // token validity
    if (!passwordResetToken.getUserId().equals(storedUser.getId())) {
      throw new RuntimeException("Token does not belong to the user.");
    }
    verifyPasswordResetTokenExpiry(passwordResetToken);
    // passwords validity
    if (!request.getPassword().equals(request.getConfirmPassword())) {
      throw new RuntimeException("Password and Confirm Password should match");
    }
    PasswordUtil.validatePassword(request.getPassword());

    String newHashedPwd = BCrypt.withDefaults().hashToString(12, request.getPassword().toCharArray());
    BasicAuthMechanism newAuthForUser = new BasicAuthMechanism().withPassword(newHashedPwd);

    storedUser.setAuthenticationMechanism(new AuthenticationMechanism().withAuthType(BASIC).withConfig(newAuthForUser));

    // Don't want to return the entity just a 201 or 200 should do
    RestUtil.PutResponse<User> response = dao.createOrUpdate(uriInfo, storedUser);

    // delete the user's all password reset token as well , since already updated
    tokenRepository.deleteTokenByUserAndType(storedUser.getId().toString(), PASSWORD_RESET.toString());
    // Update user about Password Change
    try {
      Map<String, String> templatePopulator = new HashMap<>();
      templatePopulator.put(EmailUtil.ENTITY, EmailUtil.getInstance().getEmailingEntity());
      templatePopulator.put(EmailUtil.SUPPORTURL, EmailUtil.getInstance().getSupportUrl());
      templatePopulator.put(EmailUtil.USERNAME, storedUser.getName());
      templatePopulator.put(EmailUtil.ACTIONKEY, "Update Password");
      templatePopulator.put(EmailUtil.ACTIONSTATUSKEY, "Change Successful");

      EmailUtil.getInstance()
          .sendMail(
              EmailUtil.getInstance().getAccountStatusChangeSubject(),
              templatePopulator,
              storedUser.getEmail(),
              EmailUtil.EMAILTEMPLATEBASEPATH,
              EmailUtil.ACCOUNTSTATUSTEMPLATEFILE);
    } catch (Exception ex) {
      LOG.error("Error in sending Password Change Mail to User. Reason : " + ex.getMessage());
      return Response.status(424)
          .entity(
              "Password updated successfully. There is some problem in sending mail. Please contact your administrator.")
          .build();
    }
    return Response.status(response.getStatus()).entity("Password Changed Successfully").build();
  }

  @PUT
  @Path("/changePassword")
  @Operation(
      operationId = "changeUserPassword",
      summary = "Change Password For User",
      tags = "users",
      description = "Create a new user.",
      responses = {
        @ApiResponse(
            responseCode = "200",
            description = "The user ",
            content = @Content(mediaType = "application/json", schema = @Schema(implementation = User.class))),
        @ApiResponse(responseCode = "400", description = "Bad request")
      })
  public Response changeUserPassword(
      @Context UriInfo uriInfo, @Context SecurityContext securityContext, @Valid ChangePasswordRequest request)
      throws IOException {
    // passwords validity
    if (!request.getNewPassword().equals(request.getConfirmPassword())) {
      throw new RuntimeException("Password and Confirm Password should match");
    }
    PasswordUtil.validatePassword(request.getNewPassword());
    List<String> fields = dao.getAllowedFieldsCopy();
    fields.add(USER_PROTECTED_FIELDS);
    if (request.getRequestType() == SELF) {
      User storedUser =
          dao.getByName(
              uriInfo, securityContext.getUserPrincipal().getName(), new Fields(fields, String.join(",", fields)));
      BasicAuthMechanism storedBasicAuthMechanism =
          JsonUtils.convertValue(storedUser.getAuthenticationMechanism().getConfig(), BasicAuthMechanism.class);
      String storedHashPassword = storedBasicAuthMechanism.getPassword();
      if (BCrypt.verifyer().verify(request.getOldPassword().toCharArray(), storedHashPassword).verified) {
        String newHashedPassword = BCrypt.withDefaults().hashToString(12, request.getNewPassword().toCharArray());
        storedBasicAuthMechanism.setPassword(newHashedPassword);
        storedUser.getAuthenticationMechanism().setConfig(storedBasicAuthMechanism);
        dao.createOrUpdate(uriInfo, storedUser);
        // it has to be 200 since we already fetched user , and we don't want to return any other data
        return Response.status(200).entity("Password Updated Successfully").build();
      } else {
        return Response.status(403).entity(new ErrorMessage(403, "Old Password is not correct")).build();
      }
    } else {
      authorizer.authorizeAdmin(securityContext, false);
<<<<<<< HEAD
      User storedUser = dao.getByName(uriInfo, request.getUsername(), new Fields(fields, String.join(",", fields)));
=======
      User storedUser =
          dao.getByName(
              uriInfo, securityContext.getUserPrincipal().getName(), new Fields(fields, String.join(",", fields)));
>>>>>>> ba1a7ca3
      String newHashedPassword = BCrypt.withDefaults().hashToString(12, request.getNewPassword().toCharArray());
      // Admin is allowed to set password for User directly
      BasicAuthMechanism storedBasicAuthMechanism =
          JsonUtils.convertValue(storedUser.getAuthenticationMechanism().getConfig(), BasicAuthMechanism.class);
      storedBasicAuthMechanism.setPassword(newHashedPassword);
      storedUser.getAuthenticationMechanism().setConfig(storedBasicAuthMechanism);
      RestUtil.PutResponse<User> response = dao.createOrUpdate(uriInfo, storedUser);
      try {
        sendInviteMailToUser(
            uriInfo,
            response.getEntity(),
            String.format("%s: Password Update", EmailUtil.getInstance().getEmailingEntity()),
            ADMINCREATE,
            request.getNewPassword());
      } catch (Exception ex) {
        LOG.error("Error in sending invite to User" + ex.getMessage());
      }
      return Response.status(response.getStatus()).entity("Password Updated Successfully").build();
    }
  }

  @POST
  @Path("/checkEmailInUse")
  @Operation(
      operationId = "checkEmailInUse",
      summary = "Check if a mail is already in use",
      tags = "users",
      description = "Check if a mail is already in use",
      responses = {
        @ApiResponse(
            responseCode = "200",
            description = "Return true or false",
            content = @Content(mediaType = "application/json", schema = @Schema(implementation = Boolean.class))),
        @ApiResponse(responseCode = "400", description = "Bad request")
      })
  public Response checkEmailInUse(@Valid EmailRequest request) {
    boolean emailExists = dao.checkEmailAlreadyExists(request.getEmail());
    return Response.status(Response.Status.OK).entity(emailExists).build();
  }

  @POST
  @Path("/checkEmailVerified")
  @Operation(
      operationId = "checkEmailIsVerified",
      summary = "Check if a mail is verified",
      tags = "users",
      description = "Check if a mail is already in use",
      responses = {
        @ApiResponse(
            responseCode = "200",
            description = "Return true or false",
            content = @Content(mediaType = "application/json", schema = @Schema(implementation = Boolean.class))),
        @ApiResponse(responseCode = "400", description = "Bad request")
      })
  public Response checkEmailVerified(@Context UriInfo uriInfo, @Valid EmailRequest request) throws IOException {
    User user = dao.getByName(uriInfo, request.getEmail().split("@")[0], getFields("isEmailVerified"));
    return Response.status(Response.Status.OK).entity(user.getIsEmailVerified()).build();
  }

  @POST
  @Path("/login")
  @Operation(
      operationId = "loginUserWithPwd",
      summary = "Login User by Password",
      tags = "users",
      description = "Login a user with Password",
      responses = {
        @ApiResponse(
            responseCode = "200",
            description = "The user ",
            content =
                @Content(mediaType = "application/json", schema = @Schema(implementation = JWTTokenExpiry.class))),
        @ApiResponse(responseCode = "400", description = "Bad request")
      })
  public Response loginUserWithPassword(
      @Context UriInfo uriInfo, @Context SecurityContext securityContext, @Valid LoginRequest loginRequest)
      throws IOException {
    String userName =
        loginRequest.getEmail().contains("@") ? loginRequest.getEmail().split("@")[0] : loginRequest.getEmail();

    User storedUser;
    try {
      storedUser = dao.getByName(uriInfo, userName, new Fields(List.of(USER_PROTECTED_FIELDS), USER_PROTECTED_FIELDS));
    } catch (IOException ex) {
      throw new BadRequestException("You have entered an invalid username or password.");
    }

    if (storedUser != null && storedUser.getIsBot() != null && storedUser.getIsBot()) {
      throw new IllegalArgumentException("You have entered an invalid username or password.");
    }

    LinkedHashMap<String, String> storedData =
        (LinkedHashMap<String, String>) storedUser.getAuthenticationMechanism().getConfig();
    String requestPassword = loginRequest.getPassword();
    String storedHashPassword = storedData.get("password");
    if (BCrypt.verifyer().verify(requestPassword.toCharArray(), storedHashPassword).verified) {
      // successfully verified create a jwt token for frontend
      RefreshToken refreshToken = createRefreshTokenForLogin(storedUser.getId());
      JWTAuthMechanism jwtAuthMechanism =
          jwtTokenGenerator.generateJWTToken(
              storedUser.getName(), storedUser.getEmail(), JWTTokenExpiry.OneHour, false);

      JwtResponse response = new JwtResponse();
      response.setTokenType("Bearer");
      response.setAccessToken(jwtAuthMechanism.getJWTToken());
      response.setRefreshToken(refreshToken.getToken().toString());
      response.setExpiryDuration(jwtAuthMechanism.getJWTTokenExpiresAt());
      return Response.status(200).entity(response).build();
    } else {
      return Response.status(403)
          .entity(new ErrorMessage(403, "You have entered an invalid username or password."))
          .build();
    }
  }

  @POST
  @Path("/refresh")
  @Operation(
      operationId = "refreshToken",
      summary = "Provide access token to User with refresh token",
      tags = "users",
      description = "Provide access token to User with refresh token",
      responses = {
        @ApiResponse(
            responseCode = "200",
            description = "The user ",
            content =
                @Content(mediaType = "application/json", schema = @Schema(implementation = JWTTokenExpiry.class))),
        @ApiResponse(responseCode = "400", description = "Bad request")
      })
  public Response refreshToken(
      @Context UriInfo uriInfo, @Context SecurityContext securityContext, @Valid TokenRefreshRequest refreshRequest)
      throws IOException {
    User storedUser = dao.getByName(uriInfo, securityContext.getUserPrincipal().getName(), getFields("*"));
    if (storedUser.getIsBot() != null && storedUser.getIsBot()) {
      throw new IllegalArgumentException("User are only allowed to login");
    }
    RefreshToken refreshToken = validateAndReturnNewRefresh(storedUser.getId(), refreshRequest);
    JWTAuthMechanism jwtAuthMechanism =
        jwtTokenGenerator.generateJWTToken(storedUser.getName(), storedUser.getEmail(), JWTTokenExpiry.OneHour, false);
    JwtResponse response = new JwtResponse();
    response.setTokenType("Bearer");
    response.setAccessToken(jwtAuthMechanism.getJWTToken());
    response.setRefreshToken(refreshToken.getToken().toString());
    response.setExpiryDuration(jwtAuthMechanism.getJWTTokenExpiresAt());
    return Response.status(Response.Status.OK).entity(response).build();
  }

  private User getUser(SecurityContext securityContext, CreateUser create) {
    return new User()
        .withId(UUID.randomUUID())
        .withName(create.getName())
        .withFullyQualifiedName(create.getName())
        .withEmail(create.getEmail())
        .withDescription(create.getDescription())
        .withDisplayName(create.getDisplayName())
        .withIsBot(create.getIsBot())
        .withIsAdmin(create.getIsAdmin())
        .withProfile(create.getProfile())
        .withTimezone(create.getTimezone())
        .withUpdatedBy(securityContext.getUserPrincipal().getName())
        .withUpdatedAt(System.currentTimeMillis())
        .withTeams(EntityUtil.toEntityReferences(create.getTeams(), Entity.TEAM))
        .withRoles(EntityUtil.toEntityReferences(create.getRoles(), Entity.ROLE));
  }

  private void authorizeGenerateJWT(User user) {
    if (!Boolean.TRUE.equals(user.getIsBot())) {
      throw new IllegalArgumentException("Generating JWT token is only supported for bot users");
    }
  }

  public User registerUser(UriInfo uriInfo, RegistrationRequest newRegistrationRequest) throws IOException {
    String newRegistrationRequestEmail = newRegistrationRequest.getEmail();
    String[] tokens = newRegistrationRequest.getEmail().split("@");
    String userName = tokens[0];
    String emailDomain = tokens[1];
    Set<String> allowedDomains =
        ConfigurationHolder.getInstance()
            .getConfig(ConfigurationHolder.ConfigurationType.AUTHORIZERCONFIG, AuthorizerConfiguration.class)
            .getAllowedEmailRegistrationDomains();
    if (!allowedDomains.contains("all") && !allowedDomains.contains(emailDomain)) {
      LOG.error("Email with this Domain not allowed: " + newRegistrationRequestEmail);
      throw new BadRequestException("Email with the given domain is not allowed. Contact Administrator");
    }
    validateEmailAlreadyExists(newRegistrationRequestEmail);
    PasswordUtil.validatePassword(newRegistrationRequest.getPassword());
    LOG.info("Trying to register new user [" + newRegistrationRequestEmail + "]");
    User newUser = getUserFromRegistrationRequest(newRegistrationRequest);
    if (ConfigurationHolder.getInstance()
        .getConfig(ConfigurationHolder.ConfigurationType.AUTHORIZERCONFIG, AuthorizerConfiguration.class)
        .getAdminPrincipals()
        .contains(userName)) {
      newUser.setIsAdmin(true);
    }
    return dao.create(uriInfo, newUser);
  }

  public void confirmEmailRegistration(UriInfo uriInfo, String emailToken) throws IOException {
    EmailVerificationToken emailVerificationToken = (EmailVerificationToken) tokenRepository.findByToken(emailToken);
    if (emailVerificationToken == null) {
      throw new EntityNotFoundException("Invalid Token. Please issue a new Request");
    }
    User registeredUser = dao.get(uriInfo, emailVerificationToken.getUserId(), getFields("*"));
    if (registeredUser.getIsEmailVerified()) {
      LOG.info("User [{}] already registered.", emailToken);
      return;
    }

    // verify Token Expiry
    if (emailVerificationToken.getExpiryDate().compareTo(Instant.now().toEpochMilli()) < 0) {
      throw new RuntimeException(
          String.format(
              "Email Verification Token %s is expired. Please issue a new request for email verification",
              emailVerificationToken.getToken()));
    }

    // Update the user
    registeredUser.setIsEmailVerified(true);
    dao.createOrUpdate(uriInfo, registeredUser);

    // deleting the entry for the token from the Database
    tokenRepository.deleteTokenByUserAndType(registeredUser.getId().toString(), EMAIL_VERIFICATION.toString());
  }

  public User extendRegistrationToken(UriInfo uriInfo, String existingToken) throws IOException {
    EmailVerificationToken emailVerificationToken = (EmailVerificationToken) tokenRepository.findByToken(existingToken);
    User registeredUser = dao.get(uriInfo, emailVerificationToken.getUserId(), getFields("isEmailVerified"));
    if (registeredUser.getIsEmailVerified()) {
      // no need to do anything
      return registeredUser;
    }
    // Update token with new Expiry and Status
    emailVerificationToken.setTokenStatus(EmailVerificationToken.TokenStatus.STATUS_PENDING);
    emailVerificationToken.setExpiryDate(Instant.now().plus(24, ChronoUnit.HOURS).toEpochMilli());

    // Update the token details in Database
    tokenRepository.updateToken(emailVerificationToken);
    return registeredUser;
  }

  private void sendEmailVerification(UriInfo uriInfo, User user) throws IOException, TemplateException {
    UUID mailVerificationToken = UUID.randomUUID();
    EmailVerificationToken emailVerificationToken =
        TokenUtil.getEmailVerificationToken(user.getId(), mailVerificationToken);

    LOG.info("Generated Email verification token [" + mailVerificationToken + "]");

    String emailVerificationLink =
        String.format(
            "%s://%s/users/registrationConfirmation?user=%s&token=%s",
            uriInfo.getRequestUri().getScheme(),
            uriInfo.getRequestUri().getHost(),
            user.getFullyQualifiedName(),
            mailVerificationToken);
    Map<String, String> templatePopulator = new HashMap<>();

    templatePopulator.put(EmailUtil.ENTITY, EmailUtil.getInstance().getEmailingEntity());
    templatePopulator.put(EmailUtil.SUPPORTURL, EmailUtil.getInstance().getSupportUrl());
    templatePopulator.put(EmailUtil.USERNAME, user.getName());
    templatePopulator.put(EmailUtil.EMAILVERIFICATIONLINKKEY, emailVerificationLink);
    templatePopulator.put(EmailUtil.EXPIRATIONTIMEKEY, "24");
    EmailUtil.getInstance()
        .sendMail(
            EmailUtil.getInstance().getEmailVerificationSubject(),
            templatePopulator,
            user.getEmail(),
            EmailUtil.EMAILTEMPLATEBASEPATH,
            EmailUtil.EMAILVERIFICATIONTEMPLATEPATH);

    // insert the token
    tokenRepository.insertToken(emailVerificationToken);
  }

  private void sendPasswordResetLink(UriInfo uriInfo, User user, String subject, String templateFilePath)
      throws IOException, TemplateException {
    UUID mailVerificationToken = UUID.randomUUID();
    PasswordResetToken resetToken = TokenUtil.getPasswordResetToken(user.getId(), mailVerificationToken);

    LOG.info("Generated Password Reset verification token [" + mailVerificationToken + "]");

    String passwordResetLink =
        String.format(
            "%s://%s/users/password/reset?user=%s&token=%s",
            uriInfo.getRequestUri().getScheme(),
            uriInfo.getRequestUri().getHost(),
            user.getFullyQualifiedName(),
            mailVerificationToken);
    Map<String, String> templatePopulator = new HashMap<>();
    templatePopulator.put(EmailUtil.ENTITY, EmailUtil.getInstance().getEmailingEntity());
    templatePopulator.put(EmailUtil.SUPPORTURL, EmailUtil.getInstance().getSupportUrl());
    templatePopulator.put(EmailUtil.USERNAME, user.getName());
    templatePopulator.put(EmailUtil.PASSWORDRESETLINKKEY, passwordResetLink);
    templatePopulator.put(EmailUtil.EXPIRATIONTIMEKEY, EmailUtil.DEFAULTEXPIRATIONTIME);

    EmailUtil.getInstance()
        .sendMail(subject, templatePopulator, user.getEmail(), EmailUtil.EMAILTEMPLATEBASEPATH, templateFilePath);
    // don't persist tokens delete existing
    tokenRepository.deleteTokenByUserAndType(user.getId().toString(), PASSWORD_RESET.toString());
    tokenRepository.insertToken(resetToken);
  }

  private void sendInviteMailToUser(
      UriInfo uriInfo, User user, String subject, CreateUser.CreatePasswordType requestType, String pwd)
      throws TemplateException, IOException {
    switch (requestType) {
      case ADMINCREATE:
        Map<String, String> templatePopulator = new HashMap<>();
        templatePopulator.put(EmailUtil.ENTITY, EmailUtil.getInstance().getEmailingEntity());
        templatePopulator.put(EmailUtil.SUPPORTURL, EmailUtil.getInstance().getSupportUrl());
        templatePopulator.put(EmailUtil.USERNAME, user.getName());
        templatePopulator.put(EmailUtil.PASSWORD, pwd);
        templatePopulator.put(EmailUtil.APPLICATION_LOGIN_LINK, EmailUtil.getInstance().getOMUrl());
        try {
          EmailUtil.getInstance()
              .sendMail(
                  subject,
                  templatePopulator,
                  user.getEmail(),
                  EmailUtil.EMAILTEMPLATEBASEPATH,
                  EmailUtil.INVITE_RANDOM_PWD);
        } catch (Exception ex) {
          LOG.error("Failed in sending Mail to user [{}]. Reason : {}", user.getEmail(), ex.getMessage());
        }
        break;
      case USERCREATE:
        sendPasswordResetLink(uriInfo, user, subject, EmailUtil.INVITE_CREATE_PWD);
      default:
        LOG.error("Invalid Password Create Type");
    }
  }

  public RefreshToken createRefreshTokenForLogin(UUID currentUserId) throws JsonProcessingException {
    // first delete the existing user mapping for the token
    // TODO: Currently one user will be mapped to one refreshToken , so essentially each user is assigned one
    // refreshToken
    // TODO: Future : Each user will have multiple Devices to login with, where each will have refresh token, i.e per
    // devie
    // just delete the existing token
    tokenRepository.deleteTokenByUserAndType(currentUserId.toString(), REFRESH_TOKEN.toString());
    RefreshToken newRefreshToken = TokenUtil.getRefreshToken(currentUserId, UUID.randomUUID());
    // save Refresh Token in Database
    tokenRepository.insertToken(newRefreshToken);

    return newRefreshToken;
  }

  public void verifyPasswordResetTokenExpiry(PasswordResetToken token) {
    if (token.getExpiryDate().compareTo(Instant.now().toEpochMilli()) < 0) {
      throw new RuntimeException(
          "Password Reset Token" + token.getToken() + "Expired token. Please issue a new request");
    }
    if (!token.getIsActive()) {
      throw new RuntimeException("Password Reset Token" + token.getToken() + "Token was marked inactive");
    }
  }

  public RefreshToken validateAndReturnNewRefresh(UUID currentUserId, TokenRefreshRequest tokenRefreshRequest)
      throws JsonProcessingException {
    String requestRefreshToken = tokenRefreshRequest.getRefreshToken();
    RefreshToken storedRefreshToken = (RefreshToken) tokenRepository.findByToken(requestRefreshToken);
    if (storedRefreshToken == null) {
      throw new RuntimeException("Invalid Refresh Token");
    }
    if (storedRefreshToken.getExpiryDate().compareTo(Instant.now().toEpochMilli()) < 0) {
      throw new RuntimeException("Expired token. Please login again : " + storedRefreshToken.getToken().toString());
    }
    // TODO: currently allow single login from a place, later multiple login can be added
    // just delete the existing token
    tokenRepository.deleteTokenByUserAndType(currentUserId.toString(), REFRESH_TOKEN.toString());
    // we use rotating refresh token , generate new token
    RefreshToken newRefreshToken = TokenUtil.getRefreshToken(currentUserId, UUID.randomUUID());
    // save Refresh Token in Database
    tokenRepository.insertToken(newRefreshToken);
    return newRefreshToken;
  }

  private User getUserFromRegistrationRequest(RegistrationRequest create) {
    String username = create.getEmail().split("@")[0];
    String hashedPwd = BCrypt.withDefaults().hashToString(12, create.getPassword().toCharArray());

    BasicAuthMechanism newAuthMechanism = new BasicAuthMechanism().withPassword(hashedPwd);
    return new User()
        .withId(UUID.randomUUID())
        .withName(username)
        .withFullyQualifiedName(username)
        .withEmail(create.getEmail())
        .withDisplayName(create.getFirstName() + create.getLastName())
        .withIsBot(false)
        .withUpdatedBy(username)
        .withUpdatedAt(System.currentTimeMillis())
        .withIsEmailVerified(false)
        .withAuthenticationMechanism(
            new AuthenticationMechanism()
                .withAuthType(AuthenticationMechanism.AuthType.BASIC)
                .withConfig(newAuthMechanism));
  }

  public void validateEmailAlreadyExists(String email) {
    if (dao.checkEmailAlreadyExists(email)) {
      throw new RuntimeException("User with Email Already Exists");
    }
  }

  private void addAuthMechanismToBot(User user, @Valid CreateUser create, UriInfo uriInfo) {
    if (!Boolean.TRUE.equals(user.getIsBot())) {
      throw new IllegalArgumentException("Authentication mechanism change is only supported for bot users");
    }
    if (isValidAuthenticationMechanism(create)) {
      AuthenticationMechanism authMechanism = create.getAuthenticationMechanism();
      AuthenticationMechanism.AuthType authType = authMechanism.getAuthType();
      switch (authType) {
        case JWT:
          User original;
          try {
            original =
                dao.getByName(
                    uriInfo, user.getFullyQualifiedName(), new EntityUtil.Fields(List.of("authenticationMechanism")));
          } catch (EntityNotFoundException | IOException exc) {
            LOG.debug(String.format("User not found when adding auth mechanism for: [%s]", user.getName()));
            original = null;
          }
          if (original != null && !secretsManager.isLocal() && authMechanism != null) {
            original
                .getAuthenticationMechanism()
                .setConfig(
                    secretsManager.encryptOrDecryptIngestionBotCredentials(
                        user.getName(), authMechanism.getConfig(), false));
          }
          if (original == null || !hasAJWTAuthMechanism(original.getAuthenticationMechanism())) {
            JWTAuthMechanism jwtAuthMechanism =
                JsonUtils.convertValue(authMechanism.getConfig(), JWTAuthMechanism.class);
            authMechanism.setConfig(jwtTokenGenerator.generateJWTToken(user, jwtAuthMechanism.getJWTTokenExpiry()));
          } else {
            authMechanism = original.getAuthenticationMechanism();
          }
          break;
        case SSO:
          SSOAuthMechanism ssoAuthMechanism = JsonUtils.convertValue(authMechanism.getConfig(), SSOAuthMechanism.class);
          authMechanism.setConfig(ssoAuthMechanism);
          break;
        default:
          throw new IllegalArgumentException(
              String.format("Not supported authentication mechanism type: [%s]", authType.value()));
      }
      user.setAuthenticationMechanism(authMechanism);
    } else {
      throw new IllegalArgumentException(
          String.format("Authentication mechanism is empty bot user: [%s]", user.getName()));
    }
  }

  private void addAuthMechanismToUser(User user, @Valid CreateUser create) {
    if (!create.getConfirmPassword().equals(create.getConfirmPassword())) {
      throw new IllegalArgumentException("Password and Confirm Password should be same.");
    }
    PasswordUtil.validatePassword(create.getPassword());
    String newHashedPwd = BCrypt.withDefaults().hashToString(12, create.getPassword().toCharArray());
    BasicAuthMechanism newAuthForUser = new BasicAuthMechanism().withPassword(newHashedPwd);
    user.setAuthenticationMechanism(new AuthenticationMechanism().withAuthType(BASIC).withConfig(newAuthForUser));
  }

  private boolean hasAJWTAuthMechanism(AuthenticationMechanism authMechanism) {
    if (authMechanism != null && JWT.equals(authMechanism.getAuthType())) {
      JWTAuthMechanism jwtAuthMechanism = JsonUtils.convertValue(authMechanism.getConfig(), JWTAuthMechanism.class);
      return jwtAuthMechanism != null
          && jwtAuthMechanism.getJWTToken() != null
          && !StringUtils.EMPTY.equals(jwtAuthMechanism.getJWTToken());
    }
    return false;
  }

  private boolean isValidAuthenticationMechanism(CreateUser create) {
    if (create.getAuthenticationMechanism() == null) {
      return false;
    }
    if (create.getAuthenticationMechanism().getConfig() != null
        & create.getAuthenticationMechanism().getAuthType() != null) {
      return true;
    }
    throw new IllegalArgumentException(
        String.format("Incomplete authentication mechanism parameters for bot user: [%s]", create.getName()));
  }

  private User decryptOrNullify(SecurityContext securityContext, User user) {
    if (Boolean.TRUE.equals(user.getIsBot()) && user.getAuthenticationMechanism() != null) {
      try {
        authorizer.authorize(
            securityContext,
            new OperationContext(entityType, MetadataOperation.VIEW_ALL),
            getResourceContextById(user.getId()),
            secretsManager.isLocal());
      } catch (AuthorizationException | IOException e) {
        user.getAuthenticationMechanism().setConfig(null);
        return user;
      }
      user.getAuthenticationMechanism()
          .setConfig(
              secretsManager.encryptOrDecryptIngestionBotCredentials(
                  user.getName(), user.getAuthenticationMechanism().getConfig(), false));
      return user;
    }
    return user;
  }
}<|MERGE_RESOLUTION|>--- conflicted
+++ resolved
@@ -1007,13 +1007,9 @@
       }
     } else {
       authorizer.authorizeAdmin(securityContext, false);
-<<<<<<< HEAD
-      User storedUser = dao.getByName(uriInfo, request.getUsername(), new Fields(fields, String.join(",", fields)));
-=======
       User storedUser =
           dao.getByName(
               uriInfo, securityContext.getUserPrincipal().getName(), new Fields(fields, String.join(",", fields)));
->>>>>>> ba1a7ca3
       String newHashedPassword = BCrypt.withDefaults().hashToString(12, request.getNewPassword().toCharArray());
       // Admin is allowed to set password for User directly
       BasicAuthMechanism storedBasicAuthMechanism =
