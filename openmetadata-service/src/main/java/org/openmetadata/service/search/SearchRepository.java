--- conflicted
+++ resolved
@@ -620,17 +620,12 @@
     return searchClient.searchBySourceUrl(sourceUrl);
   }
 
-<<<<<<< HEAD
   public Response searchLineage(String fqn, int upstreamDepth, int downstreamDepth, String queryFilter)
       throws IOException {
     return searchClient.searchLineage(fqn, upstreamDepth, downstreamDepth, queryFilter);
   }
 
   public Response searchByField(String fieldName, String fieldValue, String index) throws IOException {
-=======
-  public Response searchByField(String fieldName, String fieldValue, String index)
-      throws IOException {
->>>>>>> 0e92a975
     return searchClient.searchByField(fieldName, fieldValue, index);
   }
 
