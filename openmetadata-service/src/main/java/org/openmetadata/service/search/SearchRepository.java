--- conflicted
+++ resolved
@@ -1190,9 +1190,8 @@
               ReindexingUtil.escapeDoubleQuotes(entityFQN));
 
       SearchRequest searchRequest =
-<<<<<<< HEAD
           new SearchRequest()
-              .withQuery("*")
+              .withQuery("")
               .withSize(size)
               .withIndex(Entity.getSearchRepository().getIndexOrAliasName(indexName))
               .withFrom(0)
@@ -1203,19 +1202,6 @@
               .withDeleted(false)
               .withSortOrder("desc")
               .withIncludeSourceFields(new ArrayList<>());
-=======
-          new SearchRequest.ElasticSearchRequestBuilder(
-                  "", size, Entity.getSearchRepository().getIndexOrAliasName(indexName))
-              .from(0)
-              .queryFilter(queryFilter)
-              .fetchSource(true)
-              .trackTotalHits(false)
-              .sortFieldParam("_score")
-              .deleted(false)
-              .sortOrder("desc")
-              .includeSourceFields(new ArrayList<>())
-              .build();
->>>>>>> 62c0ef09
 
       // Execute the search and parse the response
       Response response = search(searchRequest, null);
