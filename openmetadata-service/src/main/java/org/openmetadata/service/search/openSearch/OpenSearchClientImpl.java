package org.openmetadata.service.search.openSearch;

import static javax.ws.rs.core.Response.Status.OK;
import static org.openmetadata.common.utils.CommonUtil.nullOrEmpty;
import static org.openmetadata.schema.type.EventType.ENTITY_DELETED;
import static org.openmetadata.schema.type.EventType.ENTITY_UPDATED;
import static org.openmetadata.service.Entity.FIELD_DESCRIPTION;
import static org.openmetadata.service.Entity.FIELD_DISPLAY_NAME;
import static org.openmetadata.service.Entity.FIELD_NAME;
import static org.openmetadata.service.Entity.QUERY;
import static org.openmetadata.service.elasticsearch.ElasticSearchIndexDefinition.ENTITY_TO_MAPPING_SCHEMA_MAP;
import static org.openmetadata.service.search.EntityBuilderConstant.COLUMNS_NAME_KEYWORD;
import static org.openmetadata.service.search.EntityBuilderConstant.DATA_MODEL_COLUMNS_NAME_KEYWORD;
import static org.openmetadata.service.search.EntityBuilderConstant.DESCRIPTION;
import static org.openmetadata.service.search.EntityBuilderConstant.DISPLAY_NAME;
import static org.openmetadata.service.search.EntityBuilderConstant.DISPLAY_NAME_KEYWORD;
import static org.openmetadata.service.search.EntityBuilderConstant.ES_MESSAGE_SCHEMA_FIELD;
import static org.openmetadata.service.search.EntityBuilderConstant.ES_TAG_FQN_FIELD;
import static org.openmetadata.service.search.EntityBuilderConstant.FIELD_DESCRIPTION_NGRAM;
import static org.openmetadata.service.search.EntityBuilderConstant.FIELD_DISPLAY_NAME_NGRAM;
import static org.openmetadata.service.search.EntityBuilderConstant.FIELD_NAME_NGRAM;
import static org.openmetadata.service.search.EntityBuilderConstant.MAX_AGGREGATE_SIZE;
import static org.openmetadata.service.search.EntityBuilderConstant.MAX_RESULT_HITS;
import static org.openmetadata.service.search.EntityBuilderConstant.NAME_KEYWORD;
import static org.openmetadata.service.search.EntityBuilderConstant.OWNER_DISPLAY_NAME_KEYWORD;
import static org.openmetadata.service.search.EntityBuilderConstant.POST_TAG;
import static org.openmetadata.service.search.EntityBuilderConstant.PRE_TAG;
import static org.openmetadata.service.search.EntityBuilderConstant.QUERY_NGRAM;
import static org.openmetadata.service.search.EntityBuilderConstant.UNIFIED;
import static org.openmetadata.service.search.IndexUtil.createElasticSearchSSLContext;
import static org.openmetadata.service.search.UpdateSearchEventsConstant.SENDING_REQUEST_TO_ELASTIC_SEARCH;

import java.io.IOException;
import java.text.ParseException;
import java.util.ArrayList;
import java.util.Arrays;
import java.util.Collections;
import java.util.EnumMap;
import java.util.HashMap;
import java.util.List;
import java.util.Map;
import java.util.Objects;
import java.util.TreeMap;
import java.util.UUID;
import java.util.concurrent.TimeUnit;
import javax.net.ssl.SSLContext;
import javax.ws.rs.core.Response;
import lombok.extern.slf4j.Slf4j;
import org.apache.commons.lang.exception.ExceptionUtils;
import org.apache.commons.lang3.StringUtils;
import org.apache.http.HttpHost;
import org.apache.http.auth.AuthScope;
import org.apache.http.auth.UsernamePasswordCredentials;
import org.apache.http.client.CredentialsProvider;
import org.apache.http.impl.client.BasicCredentialsProvider;
import org.openmetadata.common.utils.CommonUtil;
import org.openmetadata.schema.DataInsightInterface;
import org.openmetadata.schema.dataInsight.DataInsightChartResult;
import org.openmetadata.schema.entity.classification.Classification;
import org.openmetadata.schema.entity.classification.Tag;
import org.openmetadata.schema.entity.data.Database;
import org.openmetadata.schema.entity.data.DatabaseSchema;
import org.openmetadata.schema.entity.data.Glossary;
import org.openmetadata.schema.entity.data.GlossaryTerm;
import org.openmetadata.schema.entity.services.DashboardService;
import org.openmetadata.schema.entity.services.DatabaseService;
import org.openmetadata.schema.entity.services.MessagingService;
import org.openmetadata.schema.entity.services.MlModelService;
import org.openmetadata.schema.entity.services.PipelineService;
import org.openmetadata.schema.entity.services.StorageService;
import org.openmetadata.schema.entity.teams.Team;
import org.openmetadata.schema.entity.teams.User;
import org.openmetadata.schema.service.configuration.elasticsearch.ElasticSearchConfiguration;
import org.openmetadata.schema.tests.TestCase;
import org.openmetadata.schema.tests.TestSuite;
import org.openmetadata.schema.type.ChangeEvent;
import org.openmetadata.schema.type.EntityReference;
import org.openmetadata.schema.type.Include;
import org.openmetadata.schema.type.TagLabel;
import org.openmetadata.service.Entity;
import org.openmetadata.service.dataInsight.DataInsightAggregatorInterface;
import org.openmetadata.service.elasticsearch.ElasticSearchIndexDefinition;
import org.openmetadata.service.elasticsearch.ElasticSearchIndexFactory;
import org.openmetadata.service.elasticsearch.ElasticSearchRequest;
import org.openmetadata.service.elasticsearch.TestCaseIndex;
import org.openmetadata.service.elasticsearch.indexes.ElasticSearchIndex;
import org.openmetadata.service.elasticsearch.indexes.GlossaryTermIndex;
import org.openmetadata.service.elasticsearch.indexes.TagIndex;
import org.openmetadata.service.elasticsearch.indexes.TeamIndex;
import org.openmetadata.service.elasticsearch.indexes.UserIndex;
import org.openmetadata.service.jdbi3.CollectionDAO;
import org.openmetadata.service.jdbi3.DataInsightChartRepository;
import org.openmetadata.service.search.IndexUtil;
import org.openmetadata.service.search.SearchClient;
import org.openmetadata.service.search.UpdateSearchEventsConstant;
import org.openmetadata.service.util.JsonUtils;
import org.opensearch.OpenSearchException;
import org.opensearch.action.admin.indices.delete.DeleteIndexRequest;
import org.opensearch.action.bulk.BulkItemResponse;
import org.opensearch.action.bulk.BulkRequest;
import org.opensearch.action.bulk.BulkResponse;
import org.opensearch.action.delete.DeleteRequest;
import org.opensearch.action.search.SearchRequest;
import org.opensearch.action.search.SearchResponse;
import org.opensearch.action.support.WriteRequest;
import org.opensearch.action.support.master.AcknowledgedResponse;
import org.opensearch.action.update.UpdateRequest;
import org.opensearch.client.RequestOptions;
import org.opensearch.client.RestClient;
import org.opensearch.client.RestClientBuilder;
import org.opensearch.client.RestHighLevelClient;
import org.opensearch.client.indices.CreateIndexRequest;
import org.opensearch.client.indices.CreateIndexResponse;
import org.opensearch.client.indices.GetIndexRequest;
import org.opensearch.client.indices.PutMappingRequest;
import org.opensearch.common.lucene.search.function.CombineFunction;
import org.opensearch.common.settings.Settings;
import org.opensearch.common.unit.Fuzziness;
import org.opensearch.common.unit.TimeValue;
import org.opensearch.common.xcontent.LoggingDeprecationHandler;
import org.opensearch.common.xcontent.NamedXContentRegistry;
import org.opensearch.common.xcontent.XContentParser;
import org.opensearch.common.xcontent.XContentType;
import org.opensearch.index.query.BoolQueryBuilder;
import org.opensearch.index.query.MatchQueryBuilder;
import org.opensearch.index.query.MultiMatchQueryBuilder;
import org.opensearch.index.query.Operator;
import org.opensearch.index.query.QueryBuilder;
import org.opensearch.index.query.QueryBuilders;
import org.opensearch.index.query.QueryStringQueryBuilder;
import org.opensearch.index.query.RangeQueryBuilder;
import org.opensearch.index.query.TermQueryBuilder;
import org.opensearch.index.query.WildcardQueryBuilder;
import org.opensearch.index.query.functionscore.FieldValueFactorFunctionBuilder;
import org.opensearch.index.query.functionscore.FunctionScoreQueryBuilder;
import org.opensearch.index.query.functionscore.ScoreFunctionBuilders;
import org.opensearch.index.reindex.DeleteByQueryRequest;
import org.opensearch.index.reindex.UpdateByQueryRequest;
import org.opensearch.script.Script;
import org.opensearch.script.ScriptType;
import org.opensearch.search.SearchHit;
import org.opensearch.search.SearchModule;
import org.opensearch.search.aggregations.AggregationBuilder;
import org.opensearch.search.aggregations.AggregationBuilders;
import org.opensearch.search.aggregations.Aggregations;
import org.opensearch.search.aggregations.BucketOrder;
import org.opensearch.search.aggregations.bucket.histogram.DateHistogramAggregationBuilder;
import org.opensearch.search.aggregations.bucket.histogram.DateHistogramInterval;
import org.opensearch.search.aggregations.bucket.terms.IncludeExclude;
import org.opensearch.search.aggregations.bucket.terms.TermsAggregationBuilder;
import org.opensearch.search.aggregations.metrics.MaxAggregationBuilder;
import org.opensearch.search.aggregations.metrics.SumAggregationBuilder;
import org.opensearch.search.builder.SearchSourceBuilder;
import org.opensearch.search.fetch.subphase.FetchSourceContext;
import org.opensearch.search.fetch.subphase.highlight.HighlightBuilder;
import org.opensearch.search.sort.SortOrder;
import org.opensearch.search.suggest.Suggest;
import org.opensearch.search.suggest.SuggestBuilder;
import org.opensearch.search.suggest.SuggestBuilders;
import org.opensearch.search.suggest.completion.CompletionSuggestionBuilder;
import org.opensearch.search.suggest.completion.context.CategoryQueryContext;

@Slf4j
public class OpenSearchClientImpl implements SearchClient {
  private final RestHighLevelClient client;
  private final CollectionDAO dao;
  private EnumMap<ElasticSearchIndexDefinition.ElasticSearchIndexType, IndexUtil.ElasticSearchIndexStatus>
      elasticSearchIndexes = new EnumMap<>(ElasticSearchIndexDefinition.ElasticSearchIndexType.class);

  public OpenSearchClientImpl(ElasticSearchConfiguration esConfig, CollectionDAO dao) {
    this.client = createOpenSearchClient(esConfig);
    this.dao = dao;
  }

<<<<<<< HEAD
  private static final NamedXContentRegistry xContentRegistry;
=======
  private static final NamedXContentRegistry X_CONTENT_REGISTRY;
>>>>>>> 04777121

  static {
    SearchModule searchModule = new SearchModule(Settings.EMPTY, false, List.of());
    X_CONTENT_REGISTRY = new NamedXContentRegistry(searchModule.getNamedXContents());
  }

  @Override
  public boolean createIndex(ElasticSearchIndexDefinition.ElasticSearchIndexType elasticSearchIndexType, String lang) {
    try {
      GetIndexRequest gRequest = new GetIndexRequest(elasticSearchIndexType.indexName);
      gRequest.local(false);
      boolean exists = client.indices().exists(gRequest, RequestOptions.DEFAULT);
      String elasticSearchIndexMapping = getIndexMapping(elasticSearchIndexType, lang);
      ENTITY_TO_MAPPING_SCHEMA_MAP.put(
          elasticSearchIndexType.entityType, JsonUtils.getMap(JsonUtils.readJson(elasticSearchIndexMapping)));
      if (!exists) {
        CreateIndexRequest request = new CreateIndexRequest(elasticSearchIndexType.indexName);
        request.source(elasticSearchIndexMapping, XContentType.JSON);
        CreateIndexResponse createIndexResponse = client.indices().create(request, RequestOptions.DEFAULT);
        LOG.info("{} Created {}", elasticSearchIndexType.indexName, createIndexResponse.isAcknowledged());
      }
      elasticSearchIndexes.put(elasticSearchIndexType, IndexUtil.ElasticSearchIndexStatus.CREATED);
    } catch (Exception e) {
      elasticSearchIndexes.put(elasticSearchIndexType, IndexUtil.ElasticSearchIndexStatus.FAILED);
      updateElasticSearchFailureStatus(
          IndexUtil.getContext("Creating Index", elasticSearchIndexType.indexName),
          String.format(IndexUtil.REASON_TRACE, e.getMessage(), ExceptionUtils.getStackTrace(e)));
      LOG.error("Failed to create Elastic Search indexes due to", e);
      return false;
    }
    return true;
  }

  @Override
  public void updateIndex(ElasticSearchIndexDefinition.ElasticSearchIndexType elasticSearchIndexType, String lang) {
    try {
      GetIndexRequest gRequest = new GetIndexRequest(elasticSearchIndexType.indexName);
      gRequest.local(false);
      boolean exists = client.indices().exists(gRequest, RequestOptions.DEFAULT);
      String elasticSearchIndexMapping = getIndexMapping(elasticSearchIndexType, lang);
      ENTITY_TO_MAPPING_SCHEMA_MAP.put(
          elasticSearchIndexType.entityType, JsonUtils.getMap(JsonUtils.readJson(elasticSearchIndexMapping)));
      if (exists) {
        PutMappingRequest request = new PutMappingRequest(elasticSearchIndexType.indexName);
        request.source(elasticSearchIndexMapping, XContentType.JSON);
        AcknowledgedResponse putMappingResponse = client.indices().putMapping(request, RequestOptions.DEFAULT);
        LOG.info("{} Updated {}", elasticSearchIndexType.indexName, putMappingResponse.isAcknowledged());
      } else {
        CreateIndexRequest request = new CreateIndexRequest(elasticSearchIndexType.indexName);
        request.source(elasticSearchIndexMapping, XContentType.JSON);
        CreateIndexResponse createIndexResponse = client.indices().create(request, RequestOptions.DEFAULT);
        LOG.info("{} Created {}", elasticSearchIndexType.indexName, createIndexResponse.isAcknowledged());
      }
      elasticSearchIndexes.put(elasticSearchIndexType, IndexUtil.ElasticSearchIndexStatus.CREATED);
    } catch (Exception e) {
      elasticSearchIndexes.put(elasticSearchIndexType, IndexUtil.ElasticSearchIndexStatus.FAILED);
      updateElasticSearchFailureStatus(
          IndexUtil.getContext("Updating Index", elasticSearchIndexType.indexName),
          String.format(IndexUtil.REASON_TRACE, e.getMessage(), ExceptionUtils.getStackTrace(e)));
      LOG.error("Failed to update Elastic Search indexes due to", e);
    }
  }

  @Override
  public void deleteIndex(ElasticSearchIndexDefinition.ElasticSearchIndexType elasticSearchIndexType) {
    try {
      GetIndexRequest gRequest = new GetIndexRequest(elasticSearchIndexType.indexName);
      gRequest.local(false);
      boolean exists = client.indices().exists(gRequest, RequestOptions.DEFAULT);
      if (exists) {
        DeleteIndexRequest request = new DeleteIndexRequest(elasticSearchIndexType.indexName);
        AcknowledgedResponse deleteIndexResponse = client.indices().delete(request, RequestOptions.DEFAULT);
        LOG.info("{} Deleted {}", elasticSearchIndexType.indexName, deleteIndexResponse.isAcknowledged());
      }
    } catch (IOException e) {
      updateElasticSearchFailureStatus(
          IndexUtil.getContext("Deleting Index", elasticSearchIndexType.indexName),
          String.format(IndexUtil.REASON_TRACE, e.getMessage(), ExceptionUtils.getStackTrace(e)));
      LOG.error("Failed to delete Elastic Search indexes due to", e);
    }
  }

  @Override
  public Response search(ElasticSearchRequest request) throws IOException {
    SearchSourceBuilder searchSourceBuilder;
    switch (request.getIndex()) {
      case "topic_search_index":
        searchSourceBuilder = buildTopicSearchBuilder(request.getQuery(), request.getFrom(), request.getSize());
        break;
      case "dashboard_search_index":
        searchSourceBuilder = buildDashboardSearchBuilder(request.getQuery(), request.getFrom(), request.getSize());
        break;
      case "pipeline_search_index":
        searchSourceBuilder = buildPipelineSearchBuilder(request.getQuery(), request.getFrom(), request.getSize());
        break;
      case "mlmodel_search_index":
        searchSourceBuilder = buildMlModelSearchBuilder(request.getQuery(), request.getFrom(), request.getSize());
        break;
      case "table_search_index":
        searchSourceBuilder = buildTableSearchBuilder(request.getQuery(), request.getFrom(), request.getSize());
        break;
      case "user_search_index":
        searchSourceBuilder = buildUserOrTeamSearchBuilder(request.getQuery(), request.getFrom(), request.getSize());
        break;
      case "team_search_index":
        searchSourceBuilder = buildUserOrTeamSearchBuilder(request.getQuery(), request.getFrom(), request.getSize());
        break;
      case "glossary_search_index":
        searchSourceBuilder = buildGlossaryTermSearchBuilder(request.getQuery(), request.getFrom(), request.getSize());
        break;
      case "tag_search_index":
        searchSourceBuilder = buildTagSearchBuilder(request.getQuery(), request.getFrom(), request.getSize());
        break;
      case "container_search_index":
        searchSourceBuilder = buildContainerSearchBuilder(request.getQuery(), request.getFrom(), request.getSize());
        break;
      case "query_search_index":
        searchSourceBuilder = buildQuerySearchBuilder(request.getQuery(), request.getFrom(), request.getSize());
        break;
      case "test_case_search_index":
        searchSourceBuilder = buildTestCaseSearch(request.getQuery(), request.getFrom(), request.getSize());
        break;
      default:
        searchSourceBuilder = buildAggregateSearchBuilder(request.getQuery(), request.getFrom(), request.getSize());
        break;
    }
    if (!nullOrEmpty(request.getQueryFilter()) && !request.getQueryFilter().equals("{}")) {
      try {
        XContentParser filterParser =
            XContentType.JSON
                .xContent()
                .createParser(X_CONTENT_REGISTRY, LoggingDeprecationHandler.INSTANCE, request.getQueryFilter());
        QueryBuilder filter = SearchSourceBuilder.fromXContent(filterParser).query();
        BoolQueryBuilder newQuery = QueryBuilders.boolQuery().must(searchSourceBuilder.query()).filter(filter);
        searchSourceBuilder.query(newQuery);
      } catch (Exception ex) {
        LOG.warn("Error parsing query_filter from query parameters, ignoring filter", ex);
      }
    }

    if (!nullOrEmpty(request.getPostFilter())) {
      try {
        XContentParser filterParser =
            XContentType.JSON
                .xContent()
                .createParser(X_CONTENT_REGISTRY, LoggingDeprecationHandler.INSTANCE, request.getPostFilter());
        QueryBuilder filter = SearchSourceBuilder.fromXContent(filterParser).query();
        searchSourceBuilder.postFilter(filter);
      } catch (Exception ex) {
        LOG.warn("Error parsing post_filter from query parameters, ignoring filter", ex);
      }
    }

    /* For backward-compatibility we continue supporting the deleted argument, this should be removed in future versions */
    searchSourceBuilder.query(
        QueryBuilders.boolQuery()
            .must(searchSourceBuilder.query())
            .must(QueryBuilders.termQuery("deleted", request.deleted())));

    if (!nullOrEmpty(request.getSortFieldParam())) {
      searchSourceBuilder.sort(request.getSortFieldParam(), SortOrder.fromString(request.getSortOrder()));
    }

    /* for performance reasons ElasticSearch doesn't provide accurate hits
    if we enable trackTotalHits parameter it will try to match every result, count and return hits
    however in most cases for search results an approximate value is good enough.
    we are displaying total entity counts in landing page and explore page where we need the total count
    https://github.com/elastic/elasticsearch/issues/33028 */
    searchSourceBuilder.fetchSource(
        new FetchSourceContext(
            request.fetchSource(), request.getIncludeSourceFields().toArray(String[]::new), new String[] {}));

    if (request.trackTotalHits()) {
      searchSourceBuilder.trackTotalHits(true);
    } else {
      searchSourceBuilder.trackTotalHitsUpTo(MAX_RESULT_HITS);
    }

    searchSourceBuilder.timeout(new TimeValue(30, TimeUnit.SECONDS));
    String response =
        client
            .search(new SearchRequest(request.getIndex()).source(searchSourceBuilder), RequestOptions.DEFAULT)
            .toString();
    return Response.status(OK).entity(response).build();
  }

  public Response aggregate(String index, String fieldName, String value, String query) throws IOException {
    SearchSourceBuilder searchSourceBuilder = new SearchSourceBuilder();
    XContentParser filterParser =
        XContentType.JSON.xContent().createParser(X_CONTENT_REGISTRY, LoggingDeprecationHandler.INSTANCE, query);
    QueryBuilder filter = SearchSourceBuilder.fromXContent(filterParser).query();

    BoolQueryBuilder boolQueryBuilder = QueryBuilders.boolQuery().must(filter);
    searchSourceBuilder
        .aggregation(
            AggregationBuilders.terms(fieldName)
                .field(fieldName)
                .size(MAX_AGGREGATE_SIZE)
                .includeExclude(new IncludeExclude(value, null))
                .order(BucketOrder.key(true)))
        .query(boolQueryBuilder)
        .size(0);
    searchSourceBuilder.timeout(new TimeValue(30, TimeUnit.SECONDS));
    String response =
        client.search(new SearchRequest(index).source(searchSourceBuilder), RequestOptions.DEFAULT).toString();
    return Response.status(OK).entity(response).build();
  }

  @Override
  public void updateElasticSearch(UpdateRequest updateRequest) throws IOException {
    if (updateRequest != null) {
      LOG.debug(SENDING_REQUEST_TO_ELASTIC_SEARCH, updateRequest);
      client.update(updateRequest, RequestOptions.DEFAULT);
    }
  }

  public Response suggest(ElasticSearchRequest request) throws IOException {
    String fieldName = request.getFieldName();
    SearchSourceBuilder searchSourceBuilder = new SearchSourceBuilder();
    CompletionSuggestionBuilder suggestionBuilder =
        SuggestBuilders.completionSuggestion(fieldName)
            .prefix(request.getQuery(), Fuzziness.AUTO)
            .size(request.getSize())
            .skipDuplicates(true);
    if (fieldName.equalsIgnoreCase("suggest")) {
      suggestionBuilder.contexts(
          Collections.singletonMap(
              "deleted",
              Collections.singletonList(
                  CategoryQueryContext.builder().setCategory(String.valueOf(request.deleted())).build())));
    }
    SuggestBuilder suggestBuilder = new SuggestBuilder();
    suggestBuilder.addSuggestion("metadata-suggest", suggestionBuilder);
    searchSourceBuilder
        .suggest(suggestBuilder)
        .timeout(new TimeValue(30, TimeUnit.SECONDS))
        .fetchSource(
            new FetchSourceContext(
                request.fetchSource(), request.getIncludeSourceFields().toArray(String[]::new), new String[] {}));
    SearchRequest searchRequest = new SearchRequest(request.getIndex()).source(searchSourceBuilder);
    SearchResponse searchResponse = client.search(searchRequest, RequestOptions.DEFAULT);
    Suggest suggest = searchResponse.getSuggest();
    return Response.status(OK).entity(suggest.toString()).build();
  }

  private static SearchSourceBuilder buildPipelineSearchBuilder(String query, int from, int size) {
    QueryStringQueryBuilder queryBuilder =
        QueryBuilders.queryStringQuery(query)
<<<<<<< HEAD
            .field(FIELD_DISPLAY_NAME, 15.0f)
            .field(FIELD_DISPLAY_NAME_NGRAM)
            .field(FIELD_NAME, 15.0f)
            .field(FIELD_DESCRIPTION_NGRAM, 1.0f)
            .field(DISPLAY_NAME_KEYWORD, 25.0f)
            .field(NAME_KEYWORD, 25.0f)
            .field(DESCRIPTION, 1.0f)
=======
            .field(Entity.FIELD_DISPLAY_NAME, 15.0f)
            .field(EntityBuilderConstant.FIELD_DISPLAY_NAME_NGRAM)
            .field(FIELD_NAME, 15.0f)
            .field(EntityBuilderConstant.FIELD_DESCRIPTION_NGRAM, 1.0f)
            .field(EntityBuilderConstant.DISPLAY_NAME_KEYWORD, 25.0f)
            .field(EntityBuilderConstant.NAME_KEYWORD, 25.0f)
            .field(FIELD_DESCRIPTION, 1.0f)
>>>>>>> 04777121
            .field("tasks.name", 2.0f)
            .field("tasks.description", 1.0f)
            .defaultOperator(Operator.AND)
            .fuzziness(Fuzziness.AUTO);
    HighlightBuilder.Field highlightPipelineName = new HighlightBuilder.Field(FIELD_DISPLAY_NAME);
<<<<<<< HEAD
    highlightPipelineName.highlighterType(UNIFIED);
    HighlightBuilder.Field highlightDescription = new HighlightBuilder.Field(DESCRIPTION);
    highlightDescription.highlighterType(UNIFIED);
=======
    highlightPipelineName.highlighterType(EntityBuilderConstant.UNIFIED);
    HighlightBuilder.Field highlightDescription = new HighlightBuilder.Field(FIELD_DESCRIPTION);
    highlightDescription.highlighterType(EntityBuilderConstant.UNIFIED);
>>>>>>> 04777121
    HighlightBuilder.Field highlightTasks = new HighlightBuilder.Field("tasks.name");
    highlightTasks.highlighterType(UNIFIED);
    HighlightBuilder.Field highlightTaskDescriptions = new HighlightBuilder.Field("tasks.description");
    highlightTaskDescriptions.highlighterType(UNIFIED);
    HighlightBuilder hb = new HighlightBuilder();
    hb.field(highlightDescription);
    hb.field(highlightPipelineName);
    hb.field(highlightTasks);
    hb.field(highlightTaskDescriptions);
    SearchSourceBuilder searchSourceBuilder = searchBuilder(queryBuilder, hb, from, size);
    searchSourceBuilder.aggregation(
        AggregationBuilders.terms("tasks.displayName.keyword").field("tasks.displayName.keyword"));
    return addAggregation(searchSourceBuilder);
  }

  private static SearchSourceBuilder buildMlModelSearchBuilder(String query, int from, int size) {
    QueryStringQueryBuilder queryBuilder =
        QueryBuilders.queryStringQuery(query)
<<<<<<< HEAD
            .field(FIELD_DISPLAY_NAME, 15.0f)
            .field(FIELD_DISPLAY_NAME_NGRAM)
            .field(FIELD_NAME, 15.0f)
            .field(FIELD_DESCRIPTION_NGRAM, 1.0f)
            .field(DISPLAY_NAME_KEYWORD, 25.0f)
            .field(NAME_KEYWORD, 25.0f)
            .field(DESCRIPTION, 1.0f)
=======
            .field(Entity.FIELD_DISPLAY_NAME, 15.0f)
            .field(EntityBuilderConstant.FIELD_DISPLAY_NAME_NGRAM)
            .field(FIELD_NAME, 15.0f)
            .field(EntityBuilderConstant.FIELD_DESCRIPTION_NGRAM, 1.0f)
            .field(EntityBuilderConstant.DISPLAY_NAME_KEYWORD, 25.0f)
            .field(EntityBuilderConstant.NAME_KEYWORD, 25.0f)
            .field(FIELD_DESCRIPTION, 1.0f)
>>>>>>> 04777121
            .field("mlFeatures.name", 2.0f)
            .field("mlFeatures.description", 1.0f)
            .defaultOperator(Operator.AND)
            .fuzziness(Fuzziness.AUTO);
    HighlightBuilder.Field highlightPipelineName = new HighlightBuilder.Field(FIELD_DISPLAY_NAME);
<<<<<<< HEAD
    highlightPipelineName.highlighterType(UNIFIED);
    HighlightBuilder.Field highlightDescription = new HighlightBuilder.Field(DESCRIPTION);
    highlightDescription.highlighterType(UNIFIED);
=======
    highlightPipelineName.highlighterType(EntityBuilderConstant.UNIFIED);
    HighlightBuilder.Field highlightDescription = new HighlightBuilder.Field(FIELD_DESCRIPTION);
    highlightDescription.highlighterType(EntityBuilderConstant.UNIFIED);
>>>>>>> 04777121
    HighlightBuilder.Field highlightTasks = new HighlightBuilder.Field("mlFeatures.name");
    highlightTasks.highlighterType(UNIFIED);
    HighlightBuilder.Field highlightTaskDescriptions = new HighlightBuilder.Field("mlFeatures.description");
    highlightTaskDescriptions.highlighterType(UNIFIED);
    HighlightBuilder hb = new HighlightBuilder();
    hb.field(highlightDescription);
    hb.field(highlightPipelineName);
    hb.field(highlightTasks);
    hb.field(highlightTaskDescriptions);
    SearchSourceBuilder searchSourceBuilder = searchBuilder(queryBuilder, hb, from, size);
    return addAggregation(searchSourceBuilder);
  }

  private static SearchSourceBuilder buildTopicSearchBuilder(String query, int from, int size) {
    QueryStringQueryBuilder queryBuilder =
        QueryBuilders.queryStringQuery(query)
<<<<<<< HEAD
            .field(FIELD_DISPLAY_NAME, 15.0f)
            .field(FIELD_DISPLAY_NAME_NGRAM)
            .field(FIELD_NAME, 15.0f)
            .field(FIELD_NAME_NGRAM)
            .field(FIELD_DESCRIPTION_NGRAM, 1.0f)
            .field(DISPLAY_NAME_KEYWORD, 25.0f)
            .field(NAME_KEYWORD, 25.0f)
            .field(FIELD_DESCRIPTION, 1.0f)
            .field(ES_MESSAGE_SCHEMA_FIELD, 2.0f)
=======
            .field(Entity.FIELD_DISPLAY_NAME, 15.0f)
            .field(EntityBuilderConstant.FIELD_DISPLAY_NAME_NGRAM)
            .field(FIELD_NAME, 15.0f)
            .field(EntityBuilderConstant.FIELD_NAME_NGRAM)
            .field(EntityBuilderConstant.FIELD_DESCRIPTION_NGRAM, 1.0f)
            .field(EntityBuilderConstant.DISPLAY_NAME_KEYWORD, 25.0f)
            .field(EntityBuilderConstant.NAME_KEYWORD, 25.0f)
            .field(Entity.FIELD_DESCRIPTION, 1.0f)
            .field(EntityBuilderConstant.ES_MESSAGE_SCHEMA_FIELD, 2.0f)
>>>>>>> 04777121
            .field("messageSchema.schemaFields.description", 1.0f)
            .field("messageSchema.schemaFields.children.name", 2.0f)
            .defaultOperator(Operator.AND)
            .fuzziness(Fuzziness.AUTO);
    HighlightBuilder.Field highlightTopicName = new HighlightBuilder.Field(FIELD_DISPLAY_NAME);
    highlightTopicName.highlighterType(UNIFIED);
    HighlightBuilder.Field highlightDescription = new HighlightBuilder.Field(FIELD_DESCRIPTION);
    highlightDescription.highlighterType(UNIFIED);
    HighlightBuilder hb = new HighlightBuilder();
    hb.field(highlightDescription);
    hb.field(highlightTopicName);
    hb.field(new HighlightBuilder.Field("messageSchema.schemaFields.description").highlighterType(UNIFIED));
    hb.field(new HighlightBuilder.Field("messageSchema.schemaFields.children.name").highlighterType(UNIFIED));
    SearchSourceBuilder searchSourceBuilder = searchBuilder(queryBuilder, hb, from, size);
    searchSourceBuilder.aggregation(AggregationBuilders.terms(ES_MESSAGE_SCHEMA_FIELD).field(ES_MESSAGE_SCHEMA_FIELD));
    return addAggregation(searchSourceBuilder);
  }

  private static SearchSourceBuilder buildDashboardSearchBuilder(String query, int from, int size) {
    QueryStringQueryBuilder queryBuilder =
        QueryBuilders.queryStringQuery(query)
<<<<<<< HEAD
            .field(FIELD_DISPLAY_NAME, 15.0f)
            .field(FIELD_DISPLAY_NAME_NGRAM)
            .field(FIELD_NAME, 15.0f)
            .field(FIELD_NAME_NGRAM)
            .field(FIELD_DESCRIPTION_NGRAM, 1.0f)
            .field(DISPLAY_NAME_KEYWORD, 25.0f)
            .field(NAME_KEYWORD, 25.0f)
            .field(FIELD_DESCRIPTION, 1.0f)
=======
            .field(Entity.FIELD_DISPLAY_NAME, 15.0f)
            .field(EntityBuilderConstant.FIELD_DISPLAY_NAME_NGRAM)
            .field(FIELD_NAME, 15.0f)
            .field(EntityBuilderConstant.FIELD_NAME_NGRAM)
            .field(EntityBuilderConstant.FIELD_DESCRIPTION_NGRAM, 1.0f)
            .field(EntityBuilderConstant.DISPLAY_NAME_KEYWORD, 25.0f)
            .field(EntityBuilderConstant.NAME_KEYWORD, 25.0f)
            .field(Entity.FIELD_DESCRIPTION, 1.0f)
>>>>>>> 04777121
            .field("charts.name", 2.0f)
            .field("charts.description", 1.0f)
            .defaultOperator(Operator.AND)
            .fuzziness(Fuzziness.AUTO);
    HighlightBuilder.Field highlightDashboardName = new HighlightBuilder.Field(FIELD_DISPLAY_NAME);
    highlightDashboardName.highlighterType(UNIFIED);
    HighlightBuilder.Field highlightDescription = new HighlightBuilder.Field(FIELD_DESCRIPTION);
    highlightDescription.highlighterType(UNIFIED);
    HighlightBuilder.Field highlightCharts = new HighlightBuilder.Field("charts.name");
    highlightCharts.highlighterType(UNIFIED);
    HighlightBuilder.Field highlightChartDescriptions = new HighlightBuilder.Field("charts.description");
    highlightChartDescriptions.highlighterType(UNIFIED);

    HighlightBuilder hb = new HighlightBuilder();
    hb.field(highlightDescription);
    hb.field(highlightDashboardName);
    hb.field(highlightCharts);
    hb.field(highlightChartDescriptions);

    SearchSourceBuilder searchSourceBuilder = searchBuilder(queryBuilder, hb, from, size);
    searchSourceBuilder
        .aggregation(
            AggregationBuilders.terms("dataModels.displayName.keyword").field("dataModels.displayName.keyword"))
        .aggregation(AggregationBuilders.terms("charts.displayName.keyword").field("charts.displayName.keyword"));
    return addAggregation(searchSourceBuilder);
  }

  private static SearchSourceBuilder buildTableSearchBuilder(String query, int from, int size) {
    QueryStringQueryBuilder queryStringBuilder =
        QueryBuilders.queryStringQuery(query)
<<<<<<< HEAD
            .field(FIELD_DISPLAY_NAME, 15.0f)
            .field(FIELD_DISPLAY_NAME_NGRAM)
            .field(FIELD_NAME, 15.0f)
            .field(FIELD_NAME_NGRAM)
            .field(DISPLAY_NAME_KEYWORD, 25.0f)
            .field(NAME_KEYWORD, 25.0f)
            .field(FIELD_DESCRIPTION, 1.0f)
            .field(FIELD_DESCRIPTION_NGRAM, 1.0f)
            .field(COLUMNS_NAME_KEYWORD, 10.0f)
=======
            .field(Entity.FIELD_DISPLAY_NAME, 15.0f)
            .field(EntityBuilderConstant.FIELD_DISPLAY_NAME_NGRAM)
            .field(FIELD_NAME, 15.0f)
            .field(EntityBuilderConstant.FIELD_NAME_NGRAM)
            .field(EntityBuilderConstant.DISPLAY_NAME_KEYWORD, 25.0f)
            .field(EntityBuilderConstant.NAME_KEYWORD, 25.0f)
            .field(Entity.FIELD_DESCRIPTION, 1.0f)
            .field(EntityBuilderConstant.FIELD_DESCRIPTION_NGRAM, 1.0f)
            .field("columns.name.keyword", 10.0f)
>>>>>>> 04777121
            .field("columns.name", 2.0f)
            .field("columns.name.ngram")
            .field("columns.displayName", 2.0f)
            .field("columns.displayName.ngram")
            .field("columns.description", 1.0f)
            .field("columns.children.name", 2.0f)
            .type(MultiMatchQueryBuilder.Type.BEST_FIELDS)
            .defaultOperator(Operator.AND)
            .fuzziness(Fuzziness.AUTO);
    FieldValueFactorFunctionBuilder boostScoreBuilder =
        ScoreFunctionBuilders.fieldValueFactorFunction("usageSummary.weeklyStats.count").missing(0).factor(0.2f);
    FunctionScoreQueryBuilder.FilterFunctionBuilder[] functions =
        new FunctionScoreQueryBuilder.FilterFunctionBuilder[] {
          new FunctionScoreQueryBuilder.FilterFunctionBuilder(boostScoreBuilder)
        };
    FunctionScoreQueryBuilder queryBuilder = QueryBuilders.functionScoreQuery(queryStringBuilder, functions);
    queryBuilder.boostMode(CombineFunction.SUM);
    HighlightBuilder.Field highlightTableName = new HighlightBuilder.Field(FIELD_DISPLAY_NAME);
<<<<<<< HEAD
    highlightTableName.highlighterType(UNIFIED);
    HighlightBuilder.Field highlightDescription = new HighlightBuilder.Field(DESCRIPTION);
    highlightDescription.highlighterType(UNIFIED);
=======
    highlightTableName.highlighterType(EntityBuilderConstant.UNIFIED);
    HighlightBuilder.Field highlightDescription = new HighlightBuilder.Field(FIELD_DESCRIPTION);
    highlightDescription.highlighterType(EntityBuilderConstant.UNIFIED);
>>>>>>> 04777121
    HighlightBuilder hb = new HighlightBuilder();
    HighlightBuilder.Field highlightColumns = new HighlightBuilder.Field("columns.name");
    highlightColumns.highlighterType(UNIFIED);
    HighlightBuilder.Field highlightColumnDescriptions = new HighlightBuilder.Field("columns.description");
    highlightColumnDescriptions.highlighterType(UNIFIED);
    HighlightBuilder.Field highlightColumnChildren = new HighlightBuilder.Field("columns.children.name");
    highlightColumnDescriptions.highlighterType(UNIFIED);
    hb.field(highlightDescription);
    hb.field(highlightTableName);
    hb.field(highlightColumns);
    hb.field(highlightColumnDescriptions);
    hb.field(highlightColumnChildren);
    hb.preTags(PRE_TAG);
    hb.postTags(POST_TAG);
    SearchSourceBuilder searchSourceBuilder =
        new SearchSourceBuilder().query(queryBuilder).highlighter(hb).from(from).size(size);
    searchSourceBuilder.aggregation(AggregationBuilders.terms("database.name.keyword").field("database.name.keyword"));
    searchSourceBuilder
        .aggregation(AggregationBuilders.terms("databaseSchema.name.keyword").field("databaseSchema.name.keyword"))
        .aggregation(AggregationBuilders.terms(COLUMNS_NAME_KEYWORD).field(COLUMNS_NAME_KEYWORD));

    return addAggregation(searchSourceBuilder);
  }

  private static SearchSourceBuilder buildUserOrTeamSearchBuilder(String query, int from, int size) {
    QueryStringQueryBuilder queryBuilder =
        QueryBuilders.queryStringQuery(query)
<<<<<<< HEAD
            .field(DISPLAY_NAME, 3.0f)
            .field(DISPLAY_NAME_KEYWORD, 5.0f)
            .field(FIELD_DISPLAY_NAME_NGRAM)
=======
            .field(FIELD_DISPLAY_NAME, 3.0f)
            .field(EntityBuilderConstant.DISPLAY_NAME_KEYWORD, 5.0f)
            .field(EntityBuilderConstant.FIELD_DISPLAY_NAME_NGRAM)
>>>>>>> 04777121
            .field(FIELD_NAME, 2.0f)
            .field(NAME_KEYWORD, 3.0f)
            .defaultOperator(Operator.AND)
            .fuzziness(Fuzziness.AUTO);
    return searchBuilder(queryBuilder, null, from, size);
  }

  private static SearchSourceBuilder buildGlossaryTermSearchBuilder(String query, int from, int size) {
    QueryStringQueryBuilder queryBuilder =
        QueryBuilders.queryStringQuery(query)
<<<<<<< HEAD
            .field(FIELD_DISPLAY_NAME, 10.0f)
            .field(FIELD_DISPLAY_NAME_NGRAM, 1.0f)
            .field(FIELD_NAME, 10.0f)
            .field(NAME_KEYWORD, 10.0f)
            .field(DISPLAY_NAME_KEYWORD, 10.0f)
            .field(FIELD_DISPLAY_NAME, 10.0f)
            .field(FIELD_DISPLAY_NAME_NGRAM)
            .field("synonyms", 5.0f)
            .field("synonyms.ngram")
            .field(DESCRIPTION, 3.0f)
=======
            .field(Entity.FIELD_DISPLAY_NAME, 10.0f)
            .field(EntityBuilderConstant.FIELD_DISPLAY_NAME_NGRAM, 1.0f)
            .field(FIELD_NAME, 10.0f)
            .field(EntityBuilderConstant.NAME_KEYWORD, 10.0f)
            .field(EntityBuilderConstant.DISPLAY_NAME_KEYWORD, 10.0f)
            .field(Entity.FIELD_DISPLAY_NAME, 10.0f)
            .field(EntityBuilderConstant.FIELD_DISPLAY_NAME_NGRAM)
            .field("synonyms", 5.0f)
            .field("synonyms.ngram")
            .field(FIELD_DESCRIPTION, 3.0f)
>>>>>>> 04777121
            .field("glossary.name", 5.0f)
            .field("glossary.displayName", 5.0f)
            .field("glossary.displayName.ngram")
            .defaultOperator(Operator.AND)
            .fuzziness(Fuzziness.AUTO);

    HighlightBuilder.Field highlightGlossaryName = new HighlightBuilder.Field(FIELD_NAME);
    highlightGlossaryName.highlighterType(UNIFIED);
    HighlightBuilder.Field highlightGlossaryDisplayName = new HighlightBuilder.Field(FIELD_DISPLAY_NAME);
    highlightGlossaryDisplayName.highlighterType(UNIFIED);
    HighlightBuilder.Field highlightDescription = new HighlightBuilder.Field(FIELD_DESCRIPTION);
    highlightDescription.highlighterType(UNIFIED);
    HighlightBuilder.Field highlightSynonym = new HighlightBuilder.Field("synonyms");
    highlightDescription.highlighterType(UNIFIED);
    HighlightBuilder hb = new HighlightBuilder();
    hb.field(highlightDescription);
    hb.field(highlightGlossaryName);
    hb.field(highlightGlossaryDisplayName);
    hb.field(highlightSynonym);

    hb.preTags(PRE_TAG);
    hb.postTags(POST_TAG);
    SearchSourceBuilder searchSourceBuilder =
        new SearchSourceBuilder().query(queryBuilder).highlighter(hb).from(from).size(size);
    searchSourceBuilder
        .aggregation(AggregationBuilders.terms(ES_TAG_FQN_FIELD).field(ES_TAG_FQN_FIELD).size(MAX_AGGREGATE_SIZE))
        .aggregation(AggregationBuilders.terms("glossary.name.keyword").field("glossary.name.keyword"))
        .aggregation(AggregationBuilders.terms(OWNER_DISPLAY_NAME_KEYWORD).field(OWNER_DISPLAY_NAME_KEYWORD));
    return searchSourceBuilder;
  }

  private static SearchSourceBuilder buildTagSearchBuilder(String query, int from, int size) {
    QueryStringQueryBuilder queryBuilder =
        QueryBuilders.queryStringQuery(query)
            .field(FIELD_NAME, 10.0f)
<<<<<<< HEAD
            .field(FIELD_DISPLAY_NAME, 10.0f)
            .field(FIELD_DISPLAY_NAME_NGRAM, 1.0f)
            .field(DESCRIPTION, 3.0f)
=======
            .field(Entity.FIELD_DISPLAY_NAME, 10.0f)
            .field(EntityBuilderConstant.FIELD_DISPLAY_NAME_NGRAM, 1.0f)
            .field(FIELD_DESCRIPTION, 3.0f)
>>>>>>> 04777121
            .defaultOperator(Operator.AND)
            .fuzziness(Fuzziness.AUTO);

    HighlightBuilder.Field highlightTagName = new HighlightBuilder.Field(FIELD_NAME);
    highlightTagName.highlighterType(UNIFIED);
    HighlightBuilder.Field highlightTagDisplayName = new HighlightBuilder.Field(FIELD_DISPLAY_NAME);
    highlightTagDisplayName.highlighterType(UNIFIED);
    HighlightBuilder.Field highlightDescription = new HighlightBuilder.Field(FIELD_DESCRIPTION);
    highlightDescription.highlighterType(UNIFIED);
    HighlightBuilder hb = new HighlightBuilder();
    hb.field(highlightTagDisplayName);
    hb.field(highlightDescription);
    hb.field(highlightTagName);
    hb.preTags(PRE_TAG);
    hb.postTags(POST_TAG);
    return searchBuilder(queryBuilder, hb, from, size)
        .aggregation(AggregationBuilders.terms("classification.name.keyword").field("classification.name.keyword"));
  }

  private static SearchSourceBuilder buildContainerSearchBuilder(String query, int from, int size) {
    QueryStringQueryBuilder queryBuilder =
        QueryBuilders.queryStringQuery(query)
<<<<<<< HEAD
            .field(FIELD_DISPLAY_NAME, 15.0f)
            .field(FIELD_DISPLAY_NAME_NGRAM)
            .field(FIELD_NAME, 15.0f)
            .field(FIELD_DESCRIPTION, 1.0f)
            .field(FIELD_DESCRIPTION_NGRAM, 1.0f)
            .field(DISPLAY_NAME_KEYWORD, 25.0f)
            .field(NAME_KEYWORD, 25.0f)
=======
            .field(Entity.FIELD_DISPLAY_NAME, 15.0f)
            .field(EntityBuilderConstant.FIELD_DISPLAY_NAME_NGRAM)
            .field(FIELD_NAME, 15.0f)
            .field(Entity.FIELD_DESCRIPTION, 1.0f)
            .field(EntityBuilderConstant.FIELD_DESCRIPTION_NGRAM, 1.0f)
            .field(EntityBuilderConstant.DISPLAY_NAME_KEYWORD, 25.0f)
            .field(EntityBuilderConstant.NAME_KEYWORD, 25.0f)
>>>>>>> 04777121
            .field("dataModel.columns.name", 2.0f)
            .field(DATA_MODEL_COLUMNS_NAME_KEYWORD, 10.0f)
            .field("dataModel.columns.name.ngram")
            .field("dataModel.columns.displayName", 2.0f)
            .field("dataModel.columns.displayName.ngram")
            .field("dataModel.columns.description", 1.0f)
            .field("dataModel.columns.children.name", 2.0f)
            .defaultOperator(Operator.AND)
            .fuzziness(Fuzziness.AUTO);
    HighlightBuilder.Field highlightContainerName = new HighlightBuilder.Field(FIELD_DISPLAY_NAME);
<<<<<<< HEAD
    highlightContainerName.highlighterType(UNIFIED);
    HighlightBuilder.Field highlightDescription = new HighlightBuilder.Field(DESCRIPTION);
    highlightDescription.highlighterType(UNIFIED);
=======
    highlightContainerName.highlighterType(EntityBuilderConstant.UNIFIED);
    HighlightBuilder.Field highlightDescription = new HighlightBuilder.Field(FIELD_DESCRIPTION);
    highlightDescription.highlighterType(EntityBuilderConstant.UNIFIED);
>>>>>>> 04777121
    HighlightBuilder hb = new HighlightBuilder();
    HighlightBuilder.Field highlightColumns = new HighlightBuilder.Field("dataModel.columns.name");
    highlightColumns.highlighterType(UNIFIED);
    HighlightBuilder.Field highlightColumnDescriptions = new HighlightBuilder.Field("dataModel.columns.description");
    highlightColumnDescriptions.highlighterType(UNIFIED);
    HighlightBuilder.Field highlightColumnChildren = new HighlightBuilder.Field("dataModel.columns.children.name");
    highlightColumnDescriptions.highlighterType(UNIFIED);
    hb.field(highlightDescription);
    hb.field(highlightContainerName);
    hb.field(highlightColumns);
    hb.field(highlightColumnDescriptions);
    hb.field(highlightColumnChildren);
    hb.preTags(PRE_TAG);
    hb.postTags(POST_TAG);
    SearchSourceBuilder searchSourceBuilder =
        new SearchSourceBuilder().query(queryBuilder).highlighter(hb).from(from).size(size);
    searchSourceBuilder.aggregation(
        AggregationBuilders.terms(DATA_MODEL_COLUMNS_NAME_KEYWORD).field(DATA_MODEL_COLUMNS_NAME_KEYWORD));
    return addAggregation(searchSourceBuilder);
  }

  private static SearchSourceBuilder buildQuerySearchBuilder(String query, int from, int size) {
    QueryStringQueryBuilder queryBuilder =
        QueryBuilders.queryStringQuery(query)
<<<<<<< HEAD
            .field(DISPLAY_NAME, 10.0f)
            .field(FIELD_DISPLAY_NAME_NGRAM)
            .field(QUERY, 10.0f)
            .field(QUERY_NGRAM)
            .field(DESCRIPTION, 1.0f)
            .field(FIELD_DESCRIPTION_NGRAM, 1.0f)
            .defaultOperator(Operator.AND)
            .fuzziness(Fuzziness.AUTO);

    HighlightBuilder.Field highlightGlossaryName = new HighlightBuilder.Field(DISPLAY_NAME);
    highlightGlossaryName.highlighterType(UNIFIED);
=======
            .field(FIELD_DISPLAY_NAME, 10.0f)
            .field(EntityBuilderConstant.FIELD_DISPLAY_NAME_NGRAM)
            .field(EntityBuilderConstant.QUERY, 10.0f)
            .field(EntityBuilderConstant.QUERY_NGRAM)
            .field(FIELD_DESCRIPTION, 1.0f)
            .field(EntityBuilderConstant.FIELD_DESCRIPTION_NGRAM, 1.0f)
            .defaultOperator(Operator.AND)
            .fuzziness(Fuzziness.AUTO);

    HighlightBuilder.Field highlightGlossaryName = new HighlightBuilder.Field(FIELD_DISPLAY_NAME);
    highlightGlossaryName.highlighterType(EntityBuilderConstant.UNIFIED);
>>>>>>> 04777121
    HighlightBuilder.Field highlightDescription = new HighlightBuilder.Field(FIELD_DESCRIPTION);
    highlightDescription.highlighterType(UNIFIED);
    HighlightBuilder.Field highlightQuery = new HighlightBuilder.Field(QUERY);
    highlightGlossaryName.highlighterType(UNIFIED);
    HighlightBuilder hb = new HighlightBuilder();
    hb.field(highlightDescription);
    hb.field(highlightGlossaryName);
    hb.field(highlightQuery);
    hb.preTags(PRE_TAG);
    hb.postTags(POST_TAG);
    return searchBuilder(queryBuilder, hb, from, size);
  }

  private static SearchSourceBuilder buildTestCaseSearch(String query, int from, int size) {
    QueryStringQueryBuilder queryBuilder =
        QueryBuilders.queryStringQuery(query)
            .field(FIELD_NAME, 10.0f)
<<<<<<< HEAD
            .field(DESCRIPTION, 3.0f)
=======
            .field(FIELD_DESCRIPTION, 3.0f)
>>>>>>> 04777121
            .field("testSuite.fullyQualifiedName", 10.0f)
            .field("testSuite.name", 10.0f)
            .field("testSuite.description", 3.0f)
            .field("entityLink", 3.0f)
            .field("entityFQN", 10.0f)
            .defaultOperator(Operator.AND)
            .fuzziness(Fuzziness.AUTO);

    HighlightBuilder.Field highlightTestCaseDescription = new HighlightBuilder.Field(FIELD_DESCRIPTION);
    highlightTestCaseDescription.highlighterType(UNIFIED);
    HighlightBuilder.Field highlightTestCaseName = new HighlightBuilder.Field(FIELD_NAME);
    highlightTestCaseName.highlighterType(UNIFIED);
    HighlightBuilder.Field highlightTestSuiteName = new HighlightBuilder.Field("testSuite.name");
    highlightTestSuiteName.highlighterType(UNIFIED);
    HighlightBuilder.Field highlightTestSuiteDescription = new HighlightBuilder.Field("testSuite.description");
    highlightTestSuiteDescription.highlighterType(UNIFIED);
    HighlightBuilder hb = new HighlightBuilder();
    hb.field(highlightTestCaseDescription);
    hb.field(highlightTestCaseName);
    hb.field(highlightTestSuiteName);
    hb.field(highlightTestSuiteDescription);

    hb.preTags(PRE_TAG);
    hb.postTags(POST_TAG);

    return searchBuilder(queryBuilder, hb, from, size);
  }

  private static SearchSourceBuilder buildAggregateSearchBuilder(String query, int from, int size) {
    QueryStringQueryBuilder queryBuilder = QueryBuilders.queryStringQuery(query).lenient(true);
    SearchSourceBuilder searchSourceBuilder = searchBuilder(queryBuilder, null, from, size);
    return addAggregation(searchSourceBuilder);
  }

  private static SearchSourceBuilder addAggregation(SearchSourceBuilder builder) {
    builder
        .aggregation(AggregationBuilders.terms("serviceType").field("serviceType").size(MAX_AGGREGATE_SIZE))
        .aggregation(
            AggregationBuilders.terms("service.name.keyword").field("service.name.keyword").size(MAX_AGGREGATE_SIZE))
        .aggregation(
            AggregationBuilders.terms("entityType.keyword").field("entityType.keyword").size(MAX_AGGREGATE_SIZE))
        .aggregation(AggregationBuilders.terms("tier.tagFQN").field("tier.tagFQN"))
        .aggregation(
<<<<<<< HEAD
            AggregationBuilders.terms(OWNER_DISPLAY_NAME_KEYWORD)
                .field(OWNER_DISPLAY_NAME_KEYWORD)
                .size(MAX_AGGREGATE_SIZE))
        .aggregation(AggregationBuilders.terms(ES_TAG_FQN_FIELD).field(ES_TAG_FQN_FIELD));
=======
            AggregationBuilders.terms("owner.displayName.keyword")
                .field("owner.displayName.keyword")
                .size(EntityBuilderConstant.MAX_AGGREGATE_SIZE))
        .aggregation(
            AggregationBuilders.terms(EntityBuilderConstant.ES_TAG_FQN_FIELD)
                .field(EntityBuilderConstant.ES_TAG_FQN_FIELD));
>>>>>>> 04777121
    return builder;
  }

  private static SearchSourceBuilder searchBuilder(QueryBuilder queryBuilder, HighlightBuilder hb, int from, int size) {
    SearchSourceBuilder builder = new SearchSourceBuilder().query(queryBuilder).from(from).size(size);
    if (hb != null) {
      hb.preTags(PRE_TAG);
      hb.postTags(POST_TAG);
      builder.highlighter(hb);
    }
    return builder;
  }

  @Override
  public ElasticSearchConfiguration.SearchType getSearchType() {
    return ElasticSearchConfiguration.SearchType.OPENSEARCH;
  }

  @Override
  public void updateEntity(ChangeEvent event) throws IOException {
    String entityType = event.getEntityType();
    ElasticSearchIndexDefinition.ElasticSearchIndexType indexType = IndexUtil.getIndexMappingByEntityType(entityType);
    UpdateRequest updateRequest = new UpdateRequest(indexType.indexName, event.getEntityId().toString());
    ElasticSearchIndex index;

    switch (event.getEventType()) {
      case ENTITY_CREATED:
        index = ElasticSearchIndexFactory.buildIndex(entityType, event.getEntity());
        updateRequest.doc(JsonUtils.pojoToJson(index.buildESDoc()), XContentType.JSON);
        updateRequest.docAsUpsert(true);
        updateElasticSearch(updateRequest);
        break;
      case ENTITY_UPDATED:
        if (Objects.equals(event.getCurrentVersion(), event.getPreviousVersion())) {
          updateRequest = applyOSChangeEvent(event);
        } else {
          index = ElasticSearchIndexFactory.buildIndex(entityType, event.getEntity());
          scriptedUpsert(index.buildESDoc(), updateRequest);
        }
        updateElasticSearch(updateRequest);
        break;
      case ENTITY_SOFT_DELETED:
        softDeleteEntity(updateRequest);
        updateElasticSearch(updateRequest);
        break;
      case ENTITY_DELETED:
        DeleteRequest deleteRequest = new DeleteRequest(indexType.indexName, event.getEntityId().toString());
        deleteEntityFromElasticSearch(deleteRequest);
        break;
    }
  }

  @Override
  public void updateUser(ChangeEvent event) throws IOException {
    UpdateRequest updateRequest =
        new UpdateRequest(
            ElasticSearchIndexDefinition.ElasticSearchIndexType.USER_SEARCH_INDEX.indexName,
            event.getEntityId().toString());
    UserIndex userIndex;

    switch (event.getEventType()) {
      case ENTITY_CREATED:
        userIndex = new UserIndex((User) event.getEntity());
        updateRequest.doc(JsonUtils.pojoToJson(userIndex.buildESDoc()), XContentType.JSON);
        updateRequest.docAsUpsert(true);
        updateElasticSearch(updateRequest);
        break;
      case ENTITY_UPDATED:
        userIndex = new UserIndex((User) event.getEntity());
        scriptedUserUpsert(userIndex.buildESDoc(), updateRequest);
        updateElasticSearch(updateRequest);
        break;
      case ENTITY_SOFT_DELETED:
        softDeleteEntity(updateRequest);
        updateElasticSearch(updateRequest);
        break;
      case ENTITY_DELETED:
        DeleteRequest deleteRequest =
            new DeleteRequest(
                ElasticSearchIndexDefinition.ElasticSearchIndexType.USER_SEARCH_INDEX.indexName,
                event.getEntityId().toString());
        deleteEntityFromElasticSearch(deleteRequest);
        break;
    }
  }

  @Override
  public void updateSearchForEntityCreated(
      ElasticSearchIndexDefinition.ElasticSearchIndexType indexType, String entityType, ChangeEvent event)
      throws IOException {
    UpdateRequest updateRequest = new UpdateRequest(indexType.indexName, event.getEntityId().toString());
    ElasticSearchIndex index = ElasticSearchIndexFactory.buildIndex(entityType, event.getEntity());
    updateRequest.doc(JsonUtils.pojoToJson(index.buildESDoc()), XContentType.JSON);
    updateRequest.docAsUpsert(true);
    updateElasticSearch(updateRequest);
  }

  @Override
  public void updateTeam(ChangeEvent event) throws IOException {
    UpdateRequest updateRequest =
        new UpdateRequest(
            ElasticSearchIndexDefinition.ElasticSearchIndexType.TEAM_SEARCH_INDEX.indexName,
            event.getEntityId().toString());
    TeamIndex teamIndex;
    switch (event.getEventType()) {
      case ENTITY_CREATED:
        teamIndex = new TeamIndex((Team) event.getEntity());
        updateRequest.doc(JsonUtils.pojoToJson(teamIndex.buildESDoc()), XContentType.JSON);
        updateRequest.docAsUpsert(true);
        updateElasticSearch(updateRequest);
        break;
      case ENTITY_UPDATED:
        teamIndex = new TeamIndex((Team) event.getEntity());
        scriptedTeamUpsert(teamIndex.buildESDoc(), updateRequest);
        updateElasticSearch(updateRequest);
        break;
      case ENTITY_SOFT_DELETED:
        softDeleteEntity(updateRequest);
        updateElasticSearch(updateRequest);
        break;
      case ENTITY_DELETED:
        DeleteRequest deleteRequest =
            new DeleteRequest(
                ElasticSearchIndexDefinition.ElasticSearchIndexType.TEAM_SEARCH_INDEX.indexName,
                event.getEntityId().toString());
        deleteEntityFromElasticSearch(deleteRequest);
        break;
    }
  }

  @Override
  public void updateGlossaryTerm(ChangeEvent event) throws IOException {
    UpdateRequest updateRequest =
        new UpdateRequest(
            ElasticSearchIndexDefinition.ElasticSearchIndexType.GLOSSARY_SEARCH_INDEX.indexName,
            event.getEntityId().toString());
    GlossaryTermIndex glossaryTermIndex;

    switch (event.getEventType()) {
      case ENTITY_CREATED:
        glossaryTermIndex = new GlossaryTermIndex((GlossaryTerm) event.getEntity());
        updateRequest.doc(JsonUtils.pojoToJson(glossaryTermIndex.buildESDoc()), XContentType.JSON);
        updateRequest.docAsUpsert(true);
        updateElasticSearch(updateRequest);
        break;
      case ENTITY_UPDATED:
        glossaryTermIndex = new GlossaryTermIndex((GlossaryTerm) event.getEntity());
        scriptedUpsert(glossaryTermIndex.buildESDoc(), updateRequest);
        updateElasticSearch(updateRequest);
        break;
      case ENTITY_SOFT_DELETED:
        softDeleteEntity(updateRequest);
        updateElasticSearch(updateRequest);
        break;
      case ENTITY_DELETED:
        DeleteByQueryRequest request =
            new DeleteByQueryRequest(
                ElasticSearchIndexDefinition.ElasticSearchIndexType.GLOSSARY_SEARCH_INDEX.indexName);
        new DeleteRequest(
            ElasticSearchIndexDefinition.ElasticSearchIndexType.GLOSSARY_SEARCH_INDEX.indexName,
            event.getEntityId().toString());
        GlossaryTerm glossaryTerm = (GlossaryTerm) event.getEntity();
        request.setQuery(
            QueryBuilders.boolQuery()
                .should(QueryBuilders.matchQuery("id", glossaryTerm.getId().toString()))
                .should(QueryBuilders.matchQuery("parent.id", glossaryTerm.getId().toString())));
        deleteEntityFromElasticSearchByQuery(request);
        break;
    }
  }

  @Override
  public void updateGlossary(ChangeEvent event) throws IOException {
    if (event.getEventType() == ENTITY_DELETED) {
      Glossary glossary = (Glossary) event.getEntity();
      DeleteByQueryRequest request =
          new DeleteByQueryRequest(ElasticSearchIndexDefinition.ElasticSearchIndexType.GLOSSARY_SEARCH_INDEX.indexName);
      request.setQuery(
          QueryBuilders.boolQuery().should(QueryBuilders.matchQuery("glossary.id", glossary.getId().toString())));
      deleteEntityFromElasticSearchByQuery(request);
    }
  }

  @Override
  public void updateTag(ChangeEvent event) throws IOException {
    UpdateRequest updateRequest =
        new UpdateRequest(
            ElasticSearchIndexDefinition.ElasticSearchIndexType.TAG_SEARCH_INDEX.indexName,
            event.getEntityId().toString());
    TagIndex tagIndex;

    switch (event.getEventType()) {
      case ENTITY_CREATED:
        tagIndex = new TagIndex((Tag) event.getEntity());
        updateRequest.doc(JsonUtils.pojoToJson(tagIndex.buildESDoc()), XContentType.JSON);
        updateRequest.docAsUpsert(true);
        updateElasticSearch(updateRequest);
        break;
      case ENTITY_UPDATED:
        if (Objects.equals(event.getCurrentVersion(), event.getPreviousVersion())) {
          updateRequest = applyOSChangeEvent(event);
        } else {
          tagIndex = new TagIndex((Tag) event.getEntity());
          scriptedUpsert(tagIndex.buildESDoc(), updateRequest);
        }
        updateElasticSearch(updateRequest);
        break;
      case ENTITY_SOFT_DELETED:
        softDeleteEntity(updateRequest);
        updateElasticSearch(updateRequest);
        break;
      case ENTITY_DELETED:
        DeleteRequest deleteRequest =
            new DeleteRequest(
                ElasticSearchIndexDefinition.ElasticSearchIndexType.TAG_SEARCH_INDEX.indexName,
                event.getEntityId().toString());
        deleteEntityFromElasticSearch(deleteRequest);

        String[] indexes =
            new String[] {
              ElasticSearchIndexDefinition.ElasticSearchIndexType.TABLE_SEARCH_INDEX.indexName,
              ElasticSearchIndexDefinition.ElasticSearchIndexType.TOPIC_SEARCH_INDEX.indexName,
              ElasticSearchIndexDefinition.ElasticSearchIndexType.DASHBOARD_SEARCH_INDEX.indexName,
              ElasticSearchIndexDefinition.ElasticSearchIndexType.PIPELINE_SEARCH_INDEX.indexName,
              ElasticSearchIndexDefinition.ElasticSearchIndexType.GLOSSARY_SEARCH_INDEX.indexName,
              ElasticSearchIndexDefinition.ElasticSearchIndexType.MLMODEL_SEARCH_INDEX.indexName
            };
        BulkRequest request = new BulkRequest();
        SearchRequest searchRequest;
        SearchResponse response;
        int batchSize = 50;
        int totalHits;
        int currentHits = 0;

        do {
          searchRequest =
              searchRequest(indexes, ES_TAG_FQN_FIELD, event.getEntityFullyQualifiedName(), batchSize, currentHits);
          response = client.search(searchRequest, RequestOptions.DEFAULT);
          totalHits = (int) response.getHits().getTotalHits().value;
          for (SearchHit hit : response.getHits()) {
            Map<String, Object> sourceAsMap = hit.getSourceAsMap();
            List<TagLabel> listTags = (List<TagLabel>) sourceAsMap.get("tags");
            Script script = generateTagScript(listTags);
            if (!script.toString().isEmpty()) {
              request.add(
                  updateRequests(sourceAsMap.get("entityType").toString(), sourceAsMap.get("id").toString(), script));
            }
          }
          currentHits += response.getHits().getHits().length;
        } while (currentHits < totalHits);
        if (request.numberOfActions() > 0) {
          client.bulk(request, RequestOptions.DEFAULT);
        }
    }
  }

  @Override
  public void updateDatabase(ChangeEvent event) throws IOException {
    if (event.getEventType() == ENTITY_DELETED) {
      Database database = (Database) event.getEntity();
      DeleteByQueryRequest request =
          new DeleteByQueryRequest(ElasticSearchIndexDefinition.ElasticSearchIndexType.TABLE_SEARCH_INDEX.indexName);
      BoolQueryBuilder queryBuilder = new BoolQueryBuilder();
      queryBuilder.must(new TermQueryBuilder(UpdateSearchEventsConstant.DATABASE_NAME, database.getName()));
      queryBuilder.must(new TermQueryBuilder(UpdateSearchEventsConstant.SERVICE_NAME, database.getService().getName()));
      request.setQuery(queryBuilder);
      deleteEntityFromElasticSearchByQuery(request);
    }
  }

  @Override
  public void updateDatabaseSchema(ChangeEvent event) throws IOException {
    if (event.getEventType() == ENTITY_DELETED) {
      DatabaseSchema databaseSchema = (DatabaseSchema) event.getEntity();
      DeleteByQueryRequest request =
          new DeleteByQueryRequest(ElasticSearchIndexDefinition.ElasticSearchIndexType.TABLE_SEARCH_INDEX.indexName);
      BoolQueryBuilder queryBuilder = new BoolQueryBuilder();
      queryBuilder.must(new TermQueryBuilder("databaseSchema.name", databaseSchema.getName()));
      queryBuilder.must(
          new TermQueryBuilder(UpdateSearchEventsConstant.DATABASE_NAME, databaseSchema.getDatabase().getName()));
      request.setQuery(queryBuilder);
      deleteEntityFromElasticSearchByQuery(request);
    }
  }

  @Override
  public void updateDatabaseService(ChangeEvent event) throws IOException {
    if (event.getEventType() == ENTITY_DELETED) {
      DatabaseService databaseService = (DatabaseService) event.getEntity();
      DeleteByQueryRequest request =
          new DeleteByQueryRequest(ElasticSearchIndexDefinition.ElasticSearchIndexType.TABLE_SEARCH_INDEX.indexName);
      request.setQuery(new TermQueryBuilder(UpdateSearchEventsConstant.SERVICE_NAME, databaseService.getName()));
      deleteEntityFromElasticSearchByQuery(request);
    }
  }

  @Override
  public void updatePipelineService(ChangeEvent event) throws IOException {
    if (event.getEventType() == ENTITY_DELETED) {
      PipelineService pipelineService = (PipelineService) event.getEntity();
      DeleteByQueryRequest request =
          new DeleteByQueryRequest(ElasticSearchIndexDefinition.ElasticSearchIndexType.PIPELINE_SEARCH_INDEX.indexName);
      request.setQuery(new TermQueryBuilder(UpdateSearchEventsConstant.SERVICE_NAME, pipelineService.getName()));
      deleteEntityFromElasticSearchByQuery(request);
    }
  }

  @Override
  public void updateMlModelService(ChangeEvent event) throws IOException {
    if (event.getEventType() == ENTITY_DELETED) {
      MlModelService mlModelService = (MlModelService) event.getEntity();
      DeleteByQueryRequest request =
          new DeleteByQueryRequest(ElasticSearchIndexDefinition.ElasticSearchIndexType.MLMODEL_SEARCH_INDEX.indexName);
      request.setQuery(new TermQueryBuilder(UpdateSearchEventsConstant.SERVICE_NAME, mlModelService.getName()));
      deleteEntityFromElasticSearchByQuery(request);
    }
  }

  @Override
  public void updateStorageService(ChangeEvent event) throws IOException {
    if (event.getEventType() == ENTITY_DELETED) {
      StorageService storageService = (StorageService) event.getEntity();
      DeleteByQueryRequest request =
          new DeleteByQueryRequest(
              ElasticSearchIndexDefinition.ElasticSearchIndexType.CONTAINER_SEARCH_INDEX.indexName);
      request.setQuery(new TermQueryBuilder(UpdateSearchEventsConstant.SERVICE_NAME, storageService.getName()));
      deleteEntityFromElasticSearchByQuery(request);
    }
  }

  @Override
  public void updateMessagingService(ChangeEvent event) throws IOException {
    if (event.getEventType() == ENTITY_DELETED) {
      MessagingService messagingService = (MessagingService) event.getEntity();
      DeleteByQueryRequest request =
          new DeleteByQueryRequest(ElasticSearchIndexDefinition.ElasticSearchIndexType.TOPIC_SEARCH_INDEX.indexName);
      request.setQuery(new TermQueryBuilder(UpdateSearchEventsConstant.SERVICE_NAME, messagingService.getName()));
      deleteEntityFromElasticSearchByQuery(request);
    }
  }

  @Override
  public void updateDashboardService(ChangeEvent event) throws IOException {
    if (event.getEventType() == ENTITY_DELETED) {
      DashboardService dashboardService = (DashboardService) event.getEntity();
      DeleteByQueryRequest request =
          new DeleteByQueryRequest(
              ElasticSearchIndexDefinition.ElasticSearchIndexType.DASHBOARD_SEARCH_INDEX.indexName);
      request.setQuery(new TermQueryBuilder(UpdateSearchEventsConstant.SERVICE_NAME, dashboardService.getName()));
      deleteEntityFromElasticSearchByQuery(request);
    }
  }

  @Override
  public void updateClassification(ChangeEvent event) throws IOException {
    Classification classification = (Classification) event.getEntity();
    String indexName = ElasticSearchIndexDefinition.ElasticSearchIndexType.TAG_SEARCH_INDEX.indexName;
    if (event.getEventType() == ENTITY_DELETED) {
      DeleteByQueryRequest request =
          new DeleteByQueryRequest(ElasticSearchIndexDefinition.ElasticSearchIndexType.TAG_SEARCH_INDEX.indexName);
      String fqnMatch = classification.getName() + ".*";
      request.setQuery(new WildcardQueryBuilder("fullyQualifiedName", fqnMatch));
      deleteEntityFromElasticSearchByQuery(request);
    } else if (event.getEventType() == ENTITY_UPDATED) {
      UpdateByQueryRequest updateByQueryRequest = new UpdateByQueryRequest(indexName);
      updateByQueryRequest.setQuery(new MatchQueryBuilder("tag.classification.id", classification.getId().toString()));
      String scriptTxt = "ctx._source.disabled=true";
      Script script = new Script(ScriptType.INLINE, Script.DEFAULT_SCRIPT_LANG, scriptTxt, new HashMap<>());
      updateByQueryRequest.setScript(script);
      updateElasticSearchByQuery(updateByQueryRequest);
    }
  }

  @Override
  public void updateTestSuite(ChangeEvent event) throws IOException {
    ElasticSearchIndexDefinition.ElasticSearchIndexType indexType =
        IndexUtil.getIndexMappingByEntityType(Entity.TEST_CASE);
    TestSuite testSuite = (TestSuite) event.getEntity();
    UUID testSuiteId = testSuite.getId();

    if (event.getEventType() == ENTITY_DELETED) {
      if (Boolean.TRUE.equals(testSuite.getExecutable())) {
        DeleteByQueryRequest deleteByQueryRequest = new DeleteByQueryRequest(indexType.indexName);
        deleteByQueryRequest.setQuery(new MatchQueryBuilder("testSuites.id", testSuiteId.toString()));
        deleteEntityFromElasticSearchByQuery(deleteByQueryRequest);
      } else {
        UpdateByQueryRequest updateByQueryRequest = new UpdateByQueryRequest(indexType.indexName);
        updateByQueryRequest.setQuery(new MatchQueryBuilder("testSuites.id", testSuiteId.toString()));
        String scriptTxt =
            "for (int i = 0; i < ctx._source.testSuites.length; i++) { if (ctx._source.testSuites[i].id == '%s') { ctx._source.testSuites.remove(i) }}";
        Script script =
            new Script(
                ScriptType.INLINE, Script.DEFAULT_SCRIPT_LANG, String.format(scriptTxt, testSuiteId), new HashMap<>());
        updateByQueryRequest.setScript(script);
        updateElasticSearchByQuery(updateByQueryRequest);
      }
    }
  }

  private void updateElasticSearchByQuery(UpdateByQueryRequest updateByQueryRequest) throws IOException {
    if (updateByQueryRequest != null) {
      LOG.debug(SENDING_REQUEST_TO_ELASTIC_SEARCH, updateByQueryRequest);
      client.updateByQuery(updateByQueryRequest, RequestOptions.DEFAULT);
    }
  }

  @Override
  public void processTestCase(
      TestCase testCase, ChangeEvent event, ElasticSearchIndexDefinition.ElasticSearchIndexType indexType)
      throws IOException {
    // Process creation of test cases (linked to an executable test suite
    UpdateRequest updateRequest = new UpdateRequest(indexType.indexName, testCase.getId().toString());
    TestCaseIndex testCaseIndex;

    switch (event.getEventType()) {
      case ENTITY_CREATED:
        testCaseIndex = new TestCaseIndex((TestCase) event.getEntity());
        updateRequest.doc(JsonUtils.pojoToJson(testCaseIndex.buildESDocForCreate()), XContentType.JSON);
        updateRequest.docAsUpsert(true);
        updateElasticSearch(updateRequest);
        break;
      case ENTITY_UPDATED:
        testCaseIndex = new TestCaseIndex((TestCase) event.getEntity());
        scriptedUpsert(testCaseIndex.buildESDoc(), updateRequest);
        updateElasticSearch(updateRequest);
        break;
      case ENTITY_SOFT_DELETED:
        softDeleteEntity(updateRequest);
        updateElasticSearch(updateRequest);
        break;
      case ENTITY_DELETED:
        EntityReference testSuiteReference = ((TestCase) event.getEntity()).getTestSuite();
        TestSuite testSuite = Entity.getEntity(Entity.TEST_SUITE, testSuiteReference.getId(), "", Include.ALL);
        if (Boolean.TRUE.equals(testSuite.getExecutable())) {
          // Delete the test case from the index if deleted from an executable test suite
          DeleteRequest deleteRequest = new DeleteRequest(indexType.indexName, event.getEntityId().toString());
          deleteEntityFromElasticSearch(deleteRequest);
        } else {
          // for non-executable test suites, simply remove the testSuite from the testCase and update the index
          scriptedDeleteTestCase(updateRequest, testSuite.getId());
          updateElasticSearch(updateRequest);
        }
        break;
    }
  }

  private void scriptedDeleteTestCase(UpdateRequest updateRequest, UUID testSuiteId) {
    // Remove logical test suite from test case `testSuite` field
    String scriptTxt =
        "for (int i = 0; i < ctx._source.testSuite.length; i++) { if (ctx._source.testSuite[i].id == '%s') { ctx._source.testSuite.remove(i) }}";
    scriptTxt = String.format(scriptTxt, testSuiteId);
    Script script = new Script(ScriptType.INLINE, Script.DEFAULT_SCRIPT_LANG, scriptTxt, new HashMap<>());
    updateRequest.script(script);
  }

  @Override
  public void addTestCaseFromLogicalTestSuite(
      TestSuite testSuite, ChangeEvent event, ElasticSearchIndexDefinition.ElasticSearchIndexType indexType)
      throws IOException {
    // Process creation of test cases (linked to a logical test suite) by adding reference to existing test cases
    List<EntityReference> testCaseReferences = testSuite.getTests();
    TestSuite testSuiteReference =
        new TestSuite()
            .withId(testSuite.getId())
            .withName(testSuite.getName())
            .withDisplayName(testSuite.getDisplayName())
            .withDescription(testSuite.getDescription())
            .withFullyQualifiedName(testSuite.getFullyQualifiedName())
            .withDeleted(testSuite.getDeleted())
            .withHref(testSuite.getHref())
            .withExecutable(testSuite.getExecutable());
    Map<String, Object> testSuiteDoc = JsonUtils.getMap(testSuiteReference);
    if (event.getEventType() == ENTITY_UPDATED) {
      for (EntityReference testcaseReference : testCaseReferences) {
        UpdateRequest updateRequest = new UpdateRequest(indexType.indexName, testcaseReference.getId().toString());
        String scripText = "ctx._source.testSuites.add(params)";
        Script script = new Script(ScriptType.INLINE, Script.DEFAULT_SCRIPT_LANG, scripText, testSuiteDoc);
        updateRequest.script(script);
        updateElasticSearch(updateRequest);
      }
    }
  }

  /** */
  @Override
  public void close() {
    try {
      this.client.close();
    } catch (Exception e) {
      LOG.error("Failed to close open search", e);
    }
  }

  private void scriptedUpsert(Object doc, UpdateRequest updateRequest) {
    String scriptTxt = "for (k in params.keySet()) { ctx._source.put(k, params.get(k)) }";
    Script script = new Script(ScriptType.INLINE, Script.DEFAULT_SCRIPT_LANG, scriptTxt, JsonUtils.getMap(doc));
    updateRequest.script(script);
    updateRequest.scriptedUpsert(true);
    updateRequest.setRefreshPolicy(WriteRequest.RefreshPolicy.IMMEDIATE);
  }

  private void scriptedUserUpsert(Object index, UpdateRequest updateRequest) {
    String scriptTxt = "for (k in params.keySet()) {ctx._source.put(k, params.get(k)) }";
    Map<String, Object> doc = JsonUtils.getMap(index);
    Script script = new Script(ScriptType.INLINE, Script.DEFAULT_SCRIPT_LANG, scriptTxt, doc);
    updateRequest.script(script);
    updateRequest.scriptedUpsert(true);
  }

  private void scriptedTeamUpsert(Object index, UpdateRequest updateRequest) {
    String scriptTxt = "for (k in params.keySet()) { ctx._source.put(k, params.get(k)) }";
    Map<String, Object> doc = JsonUtils.getMap(index);
    Script script = new Script(ScriptType.INLINE, Script.DEFAULT_SCRIPT_LANG, scriptTxt, doc);
    updateRequest.script(script);
    updateRequest.scriptedUpsert(true);
  }

  private void softDeleteEntity(UpdateRequest updateRequest) {
    String scriptTxt = "ctx._source.deleted=true";
    Script script = new Script(ScriptType.INLINE, Script.DEFAULT_SCRIPT_LANG, scriptTxt, new HashMap<>());
    updateRequest.script(script);
  }

  private void deleteEntityFromElasticSearch(DeleteRequest deleteRequest) throws IOException {
    if (deleteRequest != null) {
      LOG.debug(SENDING_REQUEST_TO_ELASTIC_SEARCH, deleteRequest);
      deleteRequest.setRefreshPolicy(WriteRequest.RefreshPolicy.WAIT_UNTIL);
      client.delete(deleteRequest, RequestOptions.DEFAULT);
    }
  }

  private void deleteEntityFromElasticSearchByQuery(DeleteByQueryRequest deleteRequest) throws IOException {
    if (deleteRequest != null) {
      LOG.debug(SENDING_REQUEST_TO_ELASTIC_SEARCH, deleteRequest);
      deleteRequest.setRefresh(true);
      client.deleteByQuery(deleteRequest, RequestOptions.DEFAULT);
    }
  }

  @Override
  public UpdateRequest applyOSChangeEvent(ChangeEvent event) {
    String entityType = event.getEntityType();
    ElasticSearchIndexDefinition.ElasticSearchIndexType esIndexType = IndexUtil.getIndexMappingByEntityType(entityType);
    UUID entityId = event.getEntityId();

    String scriptTxt = "";
    Map<String, Object> fieldParams = new HashMap<>();

    // TODO : Make it return

    // Populate Script Text
    getScriptWithParams(event, scriptTxt, fieldParams);
    if (!CommonUtil.nullOrEmpty(scriptTxt)) {
      Script script = new Script(ScriptType.INLINE, Script.DEFAULT_SCRIPT_LANG, scriptTxt, fieldParams);
      UpdateRequest updateRequest = new UpdateRequest(esIndexType.indexName, entityId.toString());
      updateRequest.script(script);
      return updateRequest;
    } else {
      return null;
    }
  }

  private SearchRequest searchRequest(String[] indexes, String field, String value, int batchSize, int from) {
    SearchRequest searchRequest = new SearchRequest(indexes);
    SearchSourceBuilder searchSourceBuilder = new SearchSourceBuilder();
    searchSourceBuilder.query(QueryBuilders.matchQuery(field, value));
    searchSourceBuilder.from(from);
    searchSourceBuilder.size(batchSize);
    searchSourceBuilder.timeout(new TimeValue(60, TimeUnit.SECONDS));
    searchRequest.source(searchSourceBuilder);
    return searchRequest;
  }

  private Script generateTagScript(List<TagLabel> listTags) {
    StringBuilder scriptTxt = new StringBuilder();
    Map<String, Object> fieldRemoveParams = new HashMap<>();
    fieldRemoveParams.put("tags", listTags);
    scriptTxt.append("ctx._source.tags=params.tags;");
    scriptTxt.append("ctx._source.tags.removeAll(params.tags);");
    fieldRemoveParams.put("tags", listTags);
    return new Script(ScriptType.INLINE, Script.DEFAULT_SCRIPT_LANG, scriptTxt.toString(), fieldRemoveParams);
  }

  private UpdateRequest updateRequests(String entityType, String entityId, Script script) {
    return new UpdateRequest(IndexUtil.ENTITY_TYPE_TO_INDEX_MAP.get(entityType), entityId).script(script);
  }

  @Override
  public BulkResponse bulk(BulkRequest data, RequestOptions options) throws IOException {
    return client.bulk(data, RequestOptions.DEFAULT);
  }

  @Override
  public int getSuccessFromBulkResponse(BulkResponse response) {
    int success = 0;
    for (BulkItemResponse bulkItemResponse : response) {
      if (!bulkItemResponse.isFailed()) {
        success++;
      }
    }
    return success;
  }

  @Override
  public TreeMap<Long, List<Object>> getSortedDate(
      String team,
      Long scheduleTime,
      Long currentTime,
      DataInsightChartResult.DataInsightChartType chartType,
      String indexName)
      throws IOException, ParseException {
    SearchRequest searchRequestTotalAssets =
        buildSearchRequest(scheduleTime, currentTime, null, team, chartType, indexName);
    SearchResponse searchResponseTotalAssets = client.search(searchRequestTotalAssets, RequestOptions.DEFAULT);
    DataInsightChartResult processedDataTotalAssets =
        processDataInsightChartResult(searchResponseTotalAssets, chartType);
    TreeMap<Long, List<Object>> dateWithDataMap = new TreeMap<>();
    for (Object data : processedDataTotalAssets.getData()) {
      DataInsightInterface convertedData = (DataInsightInterface) data;
      Long timestamp = convertedData.getTimestamp();
      List<Object> totalEntitiesByTypeList = new ArrayList<>();
      if (dateWithDataMap.containsKey(timestamp)) {
        totalEntitiesByTypeList = dateWithDataMap.get(timestamp);
      }
      totalEntitiesByTypeList.add(convertedData);
      dateWithDataMap.put(timestamp, totalEntitiesByTypeList);
    }
    return dateWithDataMap;
  }

  @Override
  public Response listDataInsightChartResult(
      Long startTs,
      Long endTs,
      String tier,
      String team,
      DataInsightChartResult.DataInsightChartType dataInsightChartName,
      String dataReportIndex)
      throws IOException, ParseException {
    SearchRequest searchRequest = buildSearchRequest(startTs, endTs, tier, team, dataInsightChartName, dataReportIndex);
    SearchResponse searchResponse = client.search(searchRequest, RequestOptions.DEFAULT);
    return Response.status(OK).entity(processDataInsightChartResult(searchResponse, dataInsightChartName)).build();
  }

  @Override
  public CollectionDAO getDao() {
    return dao;
  }

  private static DataInsightChartResult processDataInsightChartResult(
      SearchResponse searchResponse, DataInsightChartResult.DataInsightChartType dataInsightChartName)
      throws ParseException {
    DataInsightAggregatorInterface processor =
        createDataAggregator(searchResponse.getAggregations(), dataInsightChartName);
    return processor.process();
  }

  private static DataInsightAggregatorInterface createDataAggregator(
      Aggregations aggregations, DataInsightChartResult.DataInsightChartType dataInsightChartType)
      throws IllegalArgumentException {
    switch (dataInsightChartType) {
      case PERCENTAGE_OF_ENTITIES_WITH_DESCRIPTION_BY_TYPE:
        return new OsEntitiesDescriptionAggregator(aggregations, dataInsightChartType);
      case PERCENTAGE_OF_ENTITIES_WITH_OWNER_BY_TYPE:
        return new OsEntitiesOwnerAggregator(aggregations, dataInsightChartType);
      case TOTAL_ENTITIES_BY_TYPE:
        return new OsTotalEntitiesAggregator(aggregations, dataInsightChartType);
      case TOTAL_ENTITIES_BY_TIER:
        return new OsTotalEntitiesByTierAggregator(aggregations, dataInsightChartType);
      case DAILY_ACTIVE_USERS:
        return new OsDailyActiveUsersAggregator(aggregations, dataInsightChartType);
      case PAGE_VIEWS_BY_ENTITIES:
        return new OsPageViewsByEntitiesAggregator(aggregations, dataInsightChartType);
      case MOST_ACTIVE_USERS:
        return new OsMostActiveUsersAggregator(aggregations, dataInsightChartType);
      case MOST_VIEWED_ENTITIES:
        return new OsMostViewedEntitiesAggregator(aggregations, dataInsightChartType);
      default:
        throw new IllegalArgumentException(
            String.format("No processor found for chart Type %s ", dataInsightChartType));
    }
  }

  private static SearchRequest buildSearchRequest(
      Long startTs,
      Long endTs,
      String tier,
      String team,
      DataInsightChartResult.DataInsightChartType dataInsightChartName,
      String dataReportIndex) {
    SearchSourceBuilder searchSourceBuilder =
        buildQueryFilter(startTs, endTs, tier, team, dataInsightChartName.value());
    AggregationBuilder aggregationBuilder = buildQueryAggregation(dataInsightChartName);
    searchSourceBuilder.aggregation(aggregationBuilder);
    searchSourceBuilder.timeout(new TimeValue(30, TimeUnit.SECONDS));

    SearchRequest searchRequest = new SearchRequest(dataReportIndex);
    searchRequest.source(searchSourceBuilder);
    return searchRequest;
  }

  private static SearchSourceBuilder buildQueryFilter(
      Long startTs, Long endTs, String tier, String team, String dataInsightChartName) {

    SearchSourceBuilder searchSourceBuilder = new SearchSourceBuilder();
    BoolQueryBuilder searchQueryFiler = new BoolQueryBuilder();

    if (team != null && DataInsightChartRepository.SUPPORTS_TEAM_FILTER.contains(dataInsightChartName)) {
      List<String> teamArray = Arrays.asList(team.split("\\s*,\\s*"));

      BoolQueryBuilder teamQueryFilter = QueryBuilders.boolQuery();
      teamQueryFilter.should(QueryBuilders.termsQuery(DataInsightChartRepository.DATA_TEAM, teamArray));
      searchQueryFiler.must(teamQueryFilter);
    }

    if (tier != null && DataInsightChartRepository.SUPPORTS_TIER_FILTER.contains(dataInsightChartName)) {
      List<String> tierArray = Arrays.asList(tier.split("\\s*,\\s*"));

      BoolQueryBuilder tierQueryFilter = QueryBuilders.boolQuery();
      tierQueryFilter.should(QueryBuilders.termsQuery(DataInsightChartRepository.DATA_ENTITY_TIER, tierArray));
      searchQueryFiler.must(tierQueryFilter);
    }

    RangeQueryBuilder dateQueryFilter =
        QueryBuilders.rangeQuery(DataInsightChartRepository.TIMESTAMP).gte(startTs).lte(endTs);

    searchQueryFiler.must(dateQueryFilter);
    return searchSourceBuilder.query(searchQueryFiler).fetchSource(false);
  }

  private static AggregationBuilder buildQueryAggregation(
      DataInsightChartResult.DataInsightChartType dataInsightChartName) throws IllegalArgumentException {
    DateHistogramAggregationBuilder dateHistogramAggregationBuilder =
        AggregationBuilders.dateHistogram(DataInsightChartRepository.TIMESTAMP)
            .field(DataInsightChartRepository.TIMESTAMP)
            .calendarInterval(DateHistogramInterval.DAY);

    TermsAggregationBuilder termsAggregationBuilder;
    SumAggregationBuilder sumAggregationBuilder;
    SumAggregationBuilder sumEntityCountAggregationBuilder =
        AggregationBuilders.sum(DataInsightChartRepository.ENTITY_COUNT)
            .field(DataInsightChartRepository.DATA_ENTITY_COUNT);

    switch (dataInsightChartName) {
      case PERCENTAGE_OF_ENTITIES_WITH_DESCRIPTION_BY_TYPE:
        termsAggregationBuilder =
            AggregationBuilders.terms(DataInsightChartRepository.ENTITY_TYPE)
                .field(DataInsightChartRepository.DATA_ENTITY_TYPE)
                .size(1000);
        sumAggregationBuilder =
            AggregationBuilders.sum(DataInsightChartRepository.COMPLETED_DESCRIPTION_FRACTION)
                .field(DataInsightChartRepository.DATA_COMPLETED_DESCRIPTIONS);
        return dateHistogramAggregationBuilder.subAggregation(
            termsAggregationBuilder
                .subAggregation(sumAggregationBuilder)
                .subAggregation(sumEntityCountAggregationBuilder));
      case PERCENTAGE_OF_ENTITIES_WITH_OWNER_BY_TYPE:
        termsAggregationBuilder =
            AggregationBuilders.terms(DataInsightChartRepository.ENTITY_TYPE)
                .field(DataInsightChartRepository.DATA_ENTITY_TYPE)
                .size(1000);
        sumAggregationBuilder =
            AggregationBuilders.sum(DataInsightChartRepository.HAS_OWNER_FRACTION)
                .field(DataInsightChartRepository.DATA_HAS_OWNER);
        return dateHistogramAggregationBuilder.subAggregation(
            termsAggregationBuilder
                .subAggregation(sumAggregationBuilder)
                .subAggregation(sumEntityCountAggregationBuilder));
      case TOTAL_ENTITIES_BY_TIER:
        termsAggregationBuilder =
            AggregationBuilders.terms(DataInsightChartRepository.ENTITY_TIER)
                .field(DataInsightChartRepository.DATA_ENTITY_TIER)
                .missing("NoTier")
                .size(1000);
        return dateHistogramAggregationBuilder.subAggregation(
            termsAggregationBuilder.subAggregation(sumEntityCountAggregationBuilder));
      case TOTAL_ENTITIES_BY_TYPE:
        termsAggregationBuilder =
            AggregationBuilders.terms(DataInsightChartRepository.ENTITY_TYPE)
                .field(DataInsightChartRepository.DATA_ENTITY_TYPE)
                .size(1000);
        return dateHistogramAggregationBuilder.subAggregation(
            termsAggregationBuilder.subAggregation(sumEntityCountAggregationBuilder));
      case DAILY_ACTIVE_USERS:
        return dateHistogramAggregationBuilder;
      case PAGE_VIEWS_BY_ENTITIES:
        termsAggregationBuilder =
            AggregationBuilders.terms(DataInsightChartRepository.ENTITY_TYPE)
                .field(DataInsightChartRepository.DATA_ENTITY_TYPE)
                .size(1000);
        SumAggregationBuilder sumPageViewsByEntityTypes =
            AggregationBuilders.sum(DataInsightChartRepository.PAGE_VIEWS).field(DataInsightChartRepository.DATA_VIEWS);
        return dateHistogramAggregationBuilder.subAggregation(
            termsAggregationBuilder.subAggregation(sumPageViewsByEntityTypes));
      case MOST_VIEWED_ENTITIES:
        termsAggregationBuilder =
            AggregationBuilders.terms(DataInsightChartRepository.ENTITY_FQN)
                .field(DataInsightChartRepository.DATA_ENTITY_FQN)
                .size(10)
                .order(BucketOrder.aggregation(DataInsightChartRepository.PAGE_VIEWS, false));

        TermsAggregationBuilder ownerTermsAggregationBuilder =
            AggregationBuilders.terms(DataInsightChartRepository.OWNER).field(DataInsightChartRepository.DATA_OWNER);
        TermsAggregationBuilder entityTypeTermsAggregationBuilder =
            AggregationBuilders.terms(DataInsightChartRepository.ENTITY_TYPE)
                .field(DataInsightChartRepository.DATA_ENTITY_TYPE);
        TermsAggregationBuilder entityHrefAggregationBuilder =
            AggregationBuilders.terms(DataInsightChartRepository.ENTITY_HREF)
                .field(DataInsightChartRepository.DATA_ENTITY_HREF);
        SumAggregationBuilder sumEntityPageViewsAggregationBuilder =
            AggregationBuilders.sum(DataInsightChartRepository.PAGE_VIEWS).field(DataInsightChartRepository.DATA_VIEWS);

        return termsAggregationBuilder
            .subAggregation(sumEntityPageViewsAggregationBuilder)
            .subAggregation(ownerTermsAggregationBuilder)
            .subAggregation(entityTypeTermsAggregationBuilder)
            .subAggregation(entityHrefAggregationBuilder);
      case MOST_ACTIVE_USERS:
        termsAggregationBuilder =
            AggregationBuilders.terms(DataInsightChartRepository.USER_NAME)
                .field(DataInsightChartRepository.DATA_USER_NAME)
                .size(10)
                .order(BucketOrder.aggregation(DataInsightChartRepository.SESSIONS, false));
        TermsAggregationBuilder teamTermsAggregationBuilder =
            AggregationBuilders.terms(DataInsightChartRepository.TEAM).field(DataInsightChartRepository.DATA_TEAM);
        SumAggregationBuilder sumSessionAggregationBuilder =
            AggregationBuilders.sum(DataInsightChartRepository.SESSIONS)
                .field(DataInsightChartRepository.DATA_SESSIONS);
        SumAggregationBuilder sumUserPageViewsAggregationBuilder =
            AggregationBuilders.sum(DataInsightChartRepository.PAGE_VIEWS)
                .field(DataInsightChartRepository.DATA_PAGE_VIEWS);
        MaxAggregationBuilder lastSessionAggregationBuilder =
            AggregationBuilders.max(DataInsightChartRepository.LAST_SESSION)
                .field(DataInsightChartRepository.DATA_LAST_SESSION);
        SumAggregationBuilder sumSessionDurationAggregationBuilder =
            AggregationBuilders.sum(DataInsightChartRepository.SESSION_DURATION)
                .field(DataInsightChartRepository.DATA_TOTAL_SESSION_DURATION);
        return termsAggregationBuilder
            .subAggregation(sumSessionAggregationBuilder)
            .subAggregation(sumUserPageViewsAggregationBuilder)
            .subAggregation(lastSessionAggregationBuilder)
            .subAggregation(sumSessionDurationAggregationBuilder)
            .subAggregation(teamTermsAggregationBuilder);
      default:
        throw new IllegalArgumentException(String.format("Invalid dataInsightChartType name %s", dataInsightChartName));
    }
  }

  public static RestHighLevelClient createOpenSearchClient(ElasticSearchConfiguration esConfig) {
    try {
      RestClientBuilder restClientBuilder =
          RestClient.builder(new HttpHost(esConfig.getHost(), esConfig.getPort(), esConfig.getScheme()));
      if (StringUtils.isNotEmpty(esConfig.getUsername()) && StringUtils.isNotEmpty(esConfig.getPassword())) {
        CredentialsProvider credentialsProvider = new BasicCredentialsProvider();
        credentialsProvider.setCredentials(
            AuthScope.ANY, new UsernamePasswordCredentials(esConfig.getUsername(), esConfig.getPassword()));
        SSLContext sslContext = createElasticSearchSSLContext(esConfig);
        restClientBuilder.setHttpClientConfigCallback(
            httpAsyncClientBuilder -> {
              httpAsyncClientBuilder.setDefaultCredentialsProvider(credentialsProvider);
              if (sslContext != null) {
                httpAsyncClientBuilder.setSSLContext(sslContext);
              }
              return httpAsyncClientBuilder;
            });
      }
      restClientBuilder.setRequestConfigCallback(
          requestConfigBuilder ->
              requestConfigBuilder
                  .setConnectTimeout(esConfig.getConnectionTimeoutSecs() * 1000)
                  .setSocketTimeout(esConfig.getSocketTimeoutSecs() * 1000));
      return new RestHighLevelClient(restClientBuilder);
    } catch (Exception e) {
      throw new OpenSearchException("Failed to create open search client ", e);
    }
  }
}<|MERGE_RESOLUTION|>--- conflicted
+++ resolved
@@ -11,8 +11,6 @@
 import static org.openmetadata.service.elasticsearch.ElasticSearchIndexDefinition.ENTITY_TO_MAPPING_SCHEMA_MAP;
 import static org.openmetadata.service.search.EntityBuilderConstant.COLUMNS_NAME_KEYWORD;
 import static org.openmetadata.service.search.EntityBuilderConstant.DATA_MODEL_COLUMNS_NAME_KEYWORD;
-import static org.openmetadata.service.search.EntityBuilderConstant.DESCRIPTION;
-import static org.openmetadata.service.search.EntityBuilderConstant.DISPLAY_NAME;
 import static org.openmetadata.service.search.EntityBuilderConstant.DISPLAY_NAME_KEYWORD;
 import static org.openmetadata.service.search.EntityBuilderConstant.ES_MESSAGE_SCHEMA_FIELD;
 import static org.openmetadata.service.search.EntityBuilderConstant.ES_TAG_FQN_FIELD;
@@ -172,11 +170,7 @@
     this.dao = dao;
   }
 
-<<<<<<< HEAD
-  private static final NamedXContentRegistry xContentRegistry;
-=======
   private static final NamedXContentRegistry X_CONTENT_REGISTRY;
->>>>>>> 04777121
 
   static {
     SearchModule searchModule = new SearchModule(Settings.EMPTY, false, List.of());
@@ -425,37 +419,21 @@
   private static SearchSourceBuilder buildPipelineSearchBuilder(String query, int from, int size) {
     QueryStringQueryBuilder queryBuilder =
         QueryBuilders.queryStringQuery(query)
-<<<<<<< HEAD
             .field(FIELD_DISPLAY_NAME, 15.0f)
             .field(FIELD_DISPLAY_NAME_NGRAM)
             .field(FIELD_NAME, 15.0f)
             .field(FIELD_DESCRIPTION_NGRAM, 1.0f)
             .field(DISPLAY_NAME_KEYWORD, 25.0f)
             .field(NAME_KEYWORD, 25.0f)
-            .field(DESCRIPTION, 1.0f)
-=======
-            .field(Entity.FIELD_DISPLAY_NAME, 15.0f)
-            .field(EntityBuilderConstant.FIELD_DISPLAY_NAME_NGRAM)
-            .field(FIELD_NAME, 15.0f)
-            .field(EntityBuilderConstant.FIELD_DESCRIPTION_NGRAM, 1.0f)
-            .field(EntityBuilderConstant.DISPLAY_NAME_KEYWORD, 25.0f)
-            .field(EntityBuilderConstant.NAME_KEYWORD, 25.0f)
             .field(FIELD_DESCRIPTION, 1.0f)
->>>>>>> 04777121
             .field("tasks.name", 2.0f)
             .field("tasks.description", 1.0f)
             .defaultOperator(Operator.AND)
             .fuzziness(Fuzziness.AUTO);
     HighlightBuilder.Field highlightPipelineName = new HighlightBuilder.Field(FIELD_DISPLAY_NAME);
-<<<<<<< HEAD
     highlightPipelineName.highlighterType(UNIFIED);
-    HighlightBuilder.Field highlightDescription = new HighlightBuilder.Field(DESCRIPTION);
+    HighlightBuilder.Field highlightDescription = new HighlightBuilder.Field(FIELD_DESCRIPTION);
     highlightDescription.highlighterType(UNIFIED);
-=======
-    highlightPipelineName.highlighterType(EntityBuilderConstant.UNIFIED);
-    HighlightBuilder.Field highlightDescription = new HighlightBuilder.Field(FIELD_DESCRIPTION);
-    highlightDescription.highlighterType(EntityBuilderConstant.UNIFIED);
->>>>>>> 04777121
     HighlightBuilder.Field highlightTasks = new HighlightBuilder.Field("tasks.name");
     highlightTasks.highlighterType(UNIFIED);
     HighlightBuilder.Field highlightTaskDescriptions = new HighlightBuilder.Field("tasks.description");
@@ -474,37 +452,21 @@
   private static SearchSourceBuilder buildMlModelSearchBuilder(String query, int from, int size) {
     QueryStringQueryBuilder queryBuilder =
         QueryBuilders.queryStringQuery(query)
-<<<<<<< HEAD
             .field(FIELD_DISPLAY_NAME, 15.0f)
             .field(FIELD_DISPLAY_NAME_NGRAM)
             .field(FIELD_NAME, 15.0f)
             .field(FIELD_DESCRIPTION_NGRAM, 1.0f)
             .field(DISPLAY_NAME_KEYWORD, 25.0f)
             .field(NAME_KEYWORD, 25.0f)
-            .field(DESCRIPTION, 1.0f)
-=======
-            .field(Entity.FIELD_DISPLAY_NAME, 15.0f)
-            .field(EntityBuilderConstant.FIELD_DISPLAY_NAME_NGRAM)
-            .field(FIELD_NAME, 15.0f)
-            .field(EntityBuilderConstant.FIELD_DESCRIPTION_NGRAM, 1.0f)
-            .field(EntityBuilderConstant.DISPLAY_NAME_KEYWORD, 25.0f)
-            .field(EntityBuilderConstant.NAME_KEYWORD, 25.0f)
             .field(FIELD_DESCRIPTION, 1.0f)
->>>>>>> 04777121
             .field("mlFeatures.name", 2.0f)
             .field("mlFeatures.description", 1.0f)
             .defaultOperator(Operator.AND)
             .fuzziness(Fuzziness.AUTO);
     HighlightBuilder.Field highlightPipelineName = new HighlightBuilder.Field(FIELD_DISPLAY_NAME);
-<<<<<<< HEAD
     highlightPipelineName.highlighterType(UNIFIED);
-    HighlightBuilder.Field highlightDescription = new HighlightBuilder.Field(DESCRIPTION);
+    HighlightBuilder.Field highlightDescription = new HighlightBuilder.Field(FIELD_DESCRIPTION);
     highlightDescription.highlighterType(UNIFIED);
-=======
-    highlightPipelineName.highlighterType(EntityBuilderConstant.UNIFIED);
-    HighlightBuilder.Field highlightDescription = new HighlightBuilder.Field(FIELD_DESCRIPTION);
-    highlightDescription.highlighterType(EntityBuilderConstant.UNIFIED);
->>>>>>> 04777121
     HighlightBuilder.Field highlightTasks = new HighlightBuilder.Field("mlFeatures.name");
     highlightTasks.highlighterType(UNIFIED);
     HighlightBuilder.Field highlightTaskDescriptions = new HighlightBuilder.Field("mlFeatures.description");
@@ -521,7 +483,6 @@
   private static SearchSourceBuilder buildTopicSearchBuilder(String query, int from, int size) {
     QueryStringQueryBuilder queryBuilder =
         QueryBuilders.queryStringQuery(query)
-<<<<<<< HEAD
             .field(FIELD_DISPLAY_NAME, 15.0f)
             .field(FIELD_DISPLAY_NAME_NGRAM)
             .field(FIELD_NAME, 15.0f)
@@ -531,17 +492,6 @@
             .field(NAME_KEYWORD, 25.0f)
             .field(FIELD_DESCRIPTION, 1.0f)
             .field(ES_MESSAGE_SCHEMA_FIELD, 2.0f)
-=======
-            .field(Entity.FIELD_DISPLAY_NAME, 15.0f)
-            .field(EntityBuilderConstant.FIELD_DISPLAY_NAME_NGRAM)
-            .field(FIELD_NAME, 15.0f)
-            .field(EntityBuilderConstant.FIELD_NAME_NGRAM)
-            .field(EntityBuilderConstant.FIELD_DESCRIPTION_NGRAM, 1.0f)
-            .field(EntityBuilderConstant.DISPLAY_NAME_KEYWORD, 25.0f)
-            .field(EntityBuilderConstant.NAME_KEYWORD, 25.0f)
-            .field(Entity.FIELD_DESCRIPTION, 1.0f)
-            .field(EntityBuilderConstant.ES_MESSAGE_SCHEMA_FIELD, 2.0f)
->>>>>>> 04777121
             .field("messageSchema.schemaFields.description", 1.0f)
             .field("messageSchema.schemaFields.children.name", 2.0f)
             .defaultOperator(Operator.AND)
@@ -563,7 +513,6 @@
   private static SearchSourceBuilder buildDashboardSearchBuilder(String query, int from, int size) {
     QueryStringQueryBuilder queryBuilder =
         QueryBuilders.queryStringQuery(query)
-<<<<<<< HEAD
             .field(FIELD_DISPLAY_NAME, 15.0f)
             .field(FIELD_DISPLAY_NAME_NGRAM)
             .field(FIELD_NAME, 15.0f)
@@ -572,16 +521,6 @@
             .field(DISPLAY_NAME_KEYWORD, 25.0f)
             .field(NAME_KEYWORD, 25.0f)
             .field(FIELD_DESCRIPTION, 1.0f)
-=======
-            .field(Entity.FIELD_DISPLAY_NAME, 15.0f)
-            .field(EntityBuilderConstant.FIELD_DISPLAY_NAME_NGRAM)
-            .field(FIELD_NAME, 15.0f)
-            .field(EntityBuilderConstant.FIELD_NAME_NGRAM)
-            .field(EntityBuilderConstant.FIELD_DESCRIPTION_NGRAM, 1.0f)
-            .field(EntityBuilderConstant.DISPLAY_NAME_KEYWORD, 25.0f)
-            .field(EntityBuilderConstant.NAME_KEYWORD, 25.0f)
-            .field(Entity.FIELD_DESCRIPTION, 1.0f)
->>>>>>> 04777121
             .field("charts.name", 2.0f)
             .field("charts.description", 1.0f)
             .defaultOperator(Operator.AND)
@@ -612,7 +551,6 @@
   private static SearchSourceBuilder buildTableSearchBuilder(String query, int from, int size) {
     QueryStringQueryBuilder queryStringBuilder =
         QueryBuilders.queryStringQuery(query)
-<<<<<<< HEAD
             .field(FIELD_DISPLAY_NAME, 15.0f)
             .field(FIELD_DISPLAY_NAME_NGRAM)
             .field(FIELD_NAME, 15.0f)
@@ -622,17 +560,6 @@
             .field(FIELD_DESCRIPTION, 1.0f)
             .field(FIELD_DESCRIPTION_NGRAM, 1.0f)
             .field(COLUMNS_NAME_KEYWORD, 10.0f)
-=======
-            .field(Entity.FIELD_DISPLAY_NAME, 15.0f)
-            .field(EntityBuilderConstant.FIELD_DISPLAY_NAME_NGRAM)
-            .field(FIELD_NAME, 15.0f)
-            .field(EntityBuilderConstant.FIELD_NAME_NGRAM)
-            .field(EntityBuilderConstant.DISPLAY_NAME_KEYWORD, 25.0f)
-            .field(EntityBuilderConstant.NAME_KEYWORD, 25.0f)
-            .field(Entity.FIELD_DESCRIPTION, 1.0f)
-            .field(EntityBuilderConstant.FIELD_DESCRIPTION_NGRAM, 1.0f)
-            .field("columns.name.keyword", 10.0f)
->>>>>>> 04777121
             .field("columns.name", 2.0f)
             .field("columns.name.ngram")
             .field("columns.displayName", 2.0f)
@@ -651,15 +578,9 @@
     FunctionScoreQueryBuilder queryBuilder = QueryBuilders.functionScoreQuery(queryStringBuilder, functions);
     queryBuilder.boostMode(CombineFunction.SUM);
     HighlightBuilder.Field highlightTableName = new HighlightBuilder.Field(FIELD_DISPLAY_NAME);
-<<<<<<< HEAD
     highlightTableName.highlighterType(UNIFIED);
-    HighlightBuilder.Field highlightDescription = new HighlightBuilder.Field(DESCRIPTION);
+    HighlightBuilder.Field highlightDescription = new HighlightBuilder.Field(FIELD_DESCRIPTION);
     highlightDescription.highlighterType(UNIFIED);
-=======
-    highlightTableName.highlighterType(EntityBuilderConstant.UNIFIED);
-    HighlightBuilder.Field highlightDescription = new HighlightBuilder.Field(FIELD_DESCRIPTION);
-    highlightDescription.highlighterType(EntityBuilderConstant.UNIFIED);
->>>>>>> 04777121
     HighlightBuilder hb = new HighlightBuilder();
     HighlightBuilder.Field highlightColumns = new HighlightBuilder.Field("columns.name");
     highlightColumns.highlighterType(UNIFIED);
@@ -687,15 +608,9 @@
   private static SearchSourceBuilder buildUserOrTeamSearchBuilder(String query, int from, int size) {
     QueryStringQueryBuilder queryBuilder =
         QueryBuilders.queryStringQuery(query)
-<<<<<<< HEAD
-            .field(DISPLAY_NAME, 3.0f)
+            .field(FIELD_DISPLAY_NAME, 3.0f)
             .field(DISPLAY_NAME_KEYWORD, 5.0f)
             .field(FIELD_DISPLAY_NAME_NGRAM)
-=======
-            .field(FIELD_DISPLAY_NAME, 3.0f)
-            .field(EntityBuilderConstant.DISPLAY_NAME_KEYWORD, 5.0f)
-            .field(EntityBuilderConstant.FIELD_DISPLAY_NAME_NGRAM)
->>>>>>> 04777121
             .field(FIELD_NAME, 2.0f)
             .field(NAME_KEYWORD, 3.0f)
             .defaultOperator(Operator.AND)
@@ -706,7 +621,6 @@
   private static SearchSourceBuilder buildGlossaryTermSearchBuilder(String query, int from, int size) {
     QueryStringQueryBuilder queryBuilder =
         QueryBuilders.queryStringQuery(query)
-<<<<<<< HEAD
             .field(FIELD_DISPLAY_NAME, 10.0f)
             .field(FIELD_DISPLAY_NAME_NGRAM, 1.0f)
             .field(FIELD_NAME, 10.0f)
@@ -716,19 +630,7 @@
             .field(FIELD_DISPLAY_NAME_NGRAM)
             .field("synonyms", 5.0f)
             .field("synonyms.ngram")
-            .field(DESCRIPTION, 3.0f)
-=======
-            .field(Entity.FIELD_DISPLAY_NAME, 10.0f)
-            .field(EntityBuilderConstant.FIELD_DISPLAY_NAME_NGRAM, 1.0f)
-            .field(FIELD_NAME, 10.0f)
-            .field(EntityBuilderConstant.NAME_KEYWORD, 10.0f)
-            .field(EntityBuilderConstant.DISPLAY_NAME_KEYWORD, 10.0f)
-            .field(Entity.FIELD_DISPLAY_NAME, 10.0f)
-            .field(EntityBuilderConstant.FIELD_DISPLAY_NAME_NGRAM)
-            .field("synonyms", 5.0f)
-            .field("synonyms.ngram")
             .field(FIELD_DESCRIPTION, 3.0f)
->>>>>>> 04777121
             .field("glossary.name", 5.0f)
             .field("glossary.displayName", 5.0f)
             .field("glossary.displayName.ngram")
@@ -764,15 +666,9 @@
     QueryStringQueryBuilder queryBuilder =
         QueryBuilders.queryStringQuery(query)
             .field(FIELD_NAME, 10.0f)
-<<<<<<< HEAD
             .field(FIELD_DISPLAY_NAME, 10.0f)
             .field(FIELD_DISPLAY_NAME_NGRAM, 1.0f)
-            .field(DESCRIPTION, 3.0f)
-=======
-            .field(Entity.FIELD_DISPLAY_NAME, 10.0f)
-            .field(EntityBuilderConstant.FIELD_DISPLAY_NAME_NGRAM, 1.0f)
             .field(FIELD_DESCRIPTION, 3.0f)
->>>>>>> 04777121
             .defaultOperator(Operator.AND)
             .fuzziness(Fuzziness.AUTO);
 
@@ -795,7 +691,6 @@
   private static SearchSourceBuilder buildContainerSearchBuilder(String query, int from, int size) {
     QueryStringQueryBuilder queryBuilder =
         QueryBuilders.queryStringQuery(query)
-<<<<<<< HEAD
             .field(FIELD_DISPLAY_NAME, 15.0f)
             .field(FIELD_DISPLAY_NAME_NGRAM)
             .field(FIELD_NAME, 15.0f)
@@ -803,15 +698,6 @@
             .field(FIELD_DESCRIPTION_NGRAM, 1.0f)
             .field(DISPLAY_NAME_KEYWORD, 25.0f)
             .field(NAME_KEYWORD, 25.0f)
-=======
-            .field(Entity.FIELD_DISPLAY_NAME, 15.0f)
-            .field(EntityBuilderConstant.FIELD_DISPLAY_NAME_NGRAM)
-            .field(FIELD_NAME, 15.0f)
-            .field(Entity.FIELD_DESCRIPTION, 1.0f)
-            .field(EntityBuilderConstant.FIELD_DESCRIPTION_NGRAM, 1.0f)
-            .field(EntityBuilderConstant.DISPLAY_NAME_KEYWORD, 25.0f)
-            .field(EntityBuilderConstant.NAME_KEYWORD, 25.0f)
->>>>>>> 04777121
             .field("dataModel.columns.name", 2.0f)
             .field(DATA_MODEL_COLUMNS_NAME_KEYWORD, 10.0f)
             .field("dataModel.columns.name.ngram")
@@ -822,15 +708,9 @@
             .defaultOperator(Operator.AND)
             .fuzziness(Fuzziness.AUTO);
     HighlightBuilder.Field highlightContainerName = new HighlightBuilder.Field(FIELD_DISPLAY_NAME);
-<<<<<<< HEAD
     highlightContainerName.highlighterType(UNIFIED);
-    HighlightBuilder.Field highlightDescription = new HighlightBuilder.Field(DESCRIPTION);
+    HighlightBuilder.Field highlightDescription = new HighlightBuilder.Field(FIELD_DESCRIPTION);
     highlightDescription.highlighterType(UNIFIED);
-=======
-    highlightContainerName.highlighterType(EntityBuilderConstant.UNIFIED);
-    HighlightBuilder.Field highlightDescription = new HighlightBuilder.Field(FIELD_DESCRIPTION);
-    highlightDescription.highlighterType(EntityBuilderConstant.UNIFIED);
->>>>>>> 04777121
     HighlightBuilder hb = new HighlightBuilder();
     HighlightBuilder.Field highlightColumns = new HighlightBuilder.Field("dataModel.columns.name");
     highlightColumns.highlighterType(UNIFIED);
@@ -855,31 +735,17 @@
   private static SearchSourceBuilder buildQuerySearchBuilder(String query, int from, int size) {
     QueryStringQueryBuilder queryBuilder =
         QueryBuilders.queryStringQuery(query)
-<<<<<<< HEAD
-            .field(DISPLAY_NAME, 10.0f)
+            .field(FIELD_DISPLAY_NAME, 10.0f)
             .field(FIELD_DISPLAY_NAME_NGRAM)
             .field(QUERY, 10.0f)
             .field(QUERY_NGRAM)
-            .field(DESCRIPTION, 1.0f)
+            .field(FIELD_DESCRIPTION, 1.0f)
             .field(FIELD_DESCRIPTION_NGRAM, 1.0f)
             .defaultOperator(Operator.AND)
             .fuzziness(Fuzziness.AUTO);
 
-    HighlightBuilder.Field highlightGlossaryName = new HighlightBuilder.Field(DISPLAY_NAME);
+    HighlightBuilder.Field highlightGlossaryName = new HighlightBuilder.Field(FIELD_DISPLAY_NAME);
     highlightGlossaryName.highlighterType(UNIFIED);
-=======
-            .field(FIELD_DISPLAY_NAME, 10.0f)
-            .field(EntityBuilderConstant.FIELD_DISPLAY_NAME_NGRAM)
-            .field(EntityBuilderConstant.QUERY, 10.0f)
-            .field(EntityBuilderConstant.QUERY_NGRAM)
-            .field(FIELD_DESCRIPTION, 1.0f)
-            .field(EntityBuilderConstant.FIELD_DESCRIPTION_NGRAM, 1.0f)
-            .defaultOperator(Operator.AND)
-            .fuzziness(Fuzziness.AUTO);
-
-    HighlightBuilder.Field highlightGlossaryName = new HighlightBuilder.Field(FIELD_DISPLAY_NAME);
-    highlightGlossaryName.highlighterType(EntityBuilderConstant.UNIFIED);
->>>>>>> 04777121
     HighlightBuilder.Field highlightDescription = new HighlightBuilder.Field(FIELD_DESCRIPTION);
     highlightDescription.highlighterType(UNIFIED);
     HighlightBuilder.Field highlightQuery = new HighlightBuilder.Field(QUERY);
@@ -897,11 +763,7 @@
     QueryStringQueryBuilder queryBuilder =
         QueryBuilders.queryStringQuery(query)
             .field(FIELD_NAME, 10.0f)
-<<<<<<< HEAD
-            .field(DESCRIPTION, 3.0f)
-=======
             .field(FIELD_DESCRIPTION, 3.0f)
->>>>>>> 04777121
             .field("testSuite.fullyQualifiedName", 10.0f)
             .field("testSuite.name", 10.0f)
             .field("testSuite.description", 3.0f)
@@ -945,19 +807,10 @@
             AggregationBuilders.terms("entityType.keyword").field("entityType.keyword").size(MAX_AGGREGATE_SIZE))
         .aggregation(AggregationBuilders.terms("tier.tagFQN").field("tier.tagFQN"))
         .aggregation(
-<<<<<<< HEAD
             AggregationBuilders.terms(OWNER_DISPLAY_NAME_KEYWORD)
                 .field(OWNER_DISPLAY_NAME_KEYWORD)
                 .size(MAX_AGGREGATE_SIZE))
         .aggregation(AggregationBuilders.terms(ES_TAG_FQN_FIELD).field(ES_TAG_FQN_FIELD));
-=======
-            AggregationBuilders.terms("owner.displayName.keyword")
-                .field("owner.displayName.keyword")
-                .size(EntityBuilderConstant.MAX_AGGREGATE_SIZE))
-        .aggregation(
-            AggregationBuilders.terms(EntityBuilderConstant.ES_TAG_FQN_FIELD)
-                .field(EntityBuilderConstant.ES_TAG_FQN_FIELD));
->>>>>>> 04777121
     return builder;
   }
 
