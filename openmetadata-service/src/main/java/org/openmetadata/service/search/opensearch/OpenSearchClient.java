--- conflicted
+++ resolved
@@ -2720,53 +2720,6 @@
   }
 
   @Override
-<<<<<<< HEAD
-  public void updateColumnsInUpstreamLineage(
-      String indexName, HashMap<String, String> originalUpdatedColumnFqnMap) {
-
-    Map<String, Object> params = new HashMap<>();
-    //    Map<String, String> columnUpdates = new HashMap<>();
-    //    originalUpdatedColumnMap.forEach((original, updated) ->
-    //            columnUpdates.put(
-    //                    original.getFullyQualifiedName(),
-    //                    updated.getFullyQualifiedName()
-    //            )
-    //    );
-
-    params.put("columnUpdates", originalUpdatedColumnFqnMap);
-
-    if (isClientAvailable) {
-      UpdateByQueryRequest updateByQueryRequest =
-          new UpdateByQueryRequest(Entity.getSearchRepository().getIndexOrAliasName(indexName));
-
-      Script inlineScript =
-          new Script(
-              ScriptType.INLINE, Script.DEFAULT_SCRIPT_LANG, UPDATE_COLUMN_LINEAGE_SCRIPT, params);
-
-      updateByQueryRequest.setScript(inlineScript);
-
-      try {
-        updateOpenSearchByQuery(updateByQueryRequest);
-      } catch (Exception e) {
-        LOG.error("Error while updating Column Lineage: {}", e.getMessage(), e);
-      }
-    }
-  }
-
-  @Override
-  public void deleteColumnsInUpstreamLineage(String indexName, List<String> deletedColumns) {
-
-    Map<String, Object> params = new HashMap<>();
-    params.put("deletedFQNs", deletedColumns);
-
-    if (isClientAvailable) {
-      UpdateByQueryRequest updateByQueryRequest =
-          new UpdateByQueryRequest(Entity.getSearchRepository().getIndexOrAliasName(indexName));
-
-      Script inlineScript =
-          new Script(
-              ScriptType.INLINE, Script.DEFAULT_SCRIPT_LANG, DELETE_COLUMN_LINEAGE_SCRIPT, params);
-=======
   public void updateGlossaryTermByFqnPrefix(
       String indexName, String oldParentFQN, String newParentFQN, String prefixFieldCondition) {
     if (isClientAvailable) {
@@ -2787,20 +2740,60 @@
               Script.DEFAULT_SCRIPT_LANG,
               UPDATE_GLOSSARY_TERM_TAG_FQN_BY_PREFIX_SCRIPT,
               params);
->>>>>>> 4c197640
 
       updateByQueryRequest.setScript(inlineScript);
 
       try {
         updateOpenSearchByQuery(updateByQueryRequest);
-<<<<<<< HEAD
-      } catch (Exception e) {
-        LOG.error("Error while deleting Column Lineage: {}", e.getMessage(), e);
-=======
         LOG.info("Successfully Updated FQN for Glossary Term: {}", oldParentFQN);
       } catch (Exception e) {
         LOG.error("Error while updating Glossary Term tag FQN: {}", e.getMessage(), e);
->>>>>>> 4c197640
+      }
+    }
+  }
+
+  @Override
+  public void updateColumnsInUpstreamLineage(
+      String indexName, HashMap<String, String> originalUpdatedColumnFqnMap) {
+
+    Map<String, Object> params = new HashMap<>();
+
+    params.put("columnUpdates", originalUpdatedColumnFqnMap);
+
+    if (isClientAvailable) {
+      UpdateByQueryRequest updateByQueryRequest =
+          new UpdateByQueryRequest(Entity.getSearchRepository().getIndexOrAliasName(indexName));
+      Script inlineScript =
+          new Script(
+              ScriptType.INLINE, Script.DEFAULT_SCRIPT_LANG, UPDATE_COLUMN_LINEAGE_SCRIPT, params);
+      updateByQueryRequest.setScript(inlineScript);
+
+      try {
+        updateOpenSearchByQuery(updateByQueryRequest);
+      } catch (Exception e) {
+        LOG.error("Error while updating Column Lineage: {}", e.getMessage(), e);
+      }
+    }
+  }
+
+  @Override
+  public void deleteColumnsInUpstreamLineage(String indexName, List<String> deletedColumns) {
+
+    Map<String, Object> params = new HashMap<>();
+    params.put("deletedFQNs", deletedColumns);
+
+    if (isClientAvailable) {
+      UpdateByQueryRequest updateByQueryRequest =
+          new UpdateByQueryRequest(Entity.getSearchRepository().getIndexOrAliasName(indexName));
+      Script inlineScript =
+          new Script(
+              ScriptType.INLINE, Script.DEFAULT_SCRIPT_LANG, DELETE_COLUMN_LINEAGE_SCRIPT, params);
+      updateByQueryRequest.setScript(inlineScript);
+
+      try {
+        updateOpenSearchByQuery(updateByQueryRequest);
+      } catch (Exception e) {
+        LOG.error("Error while deleting Column Lineage: {}", e.getMessage(), e);
       }
     }
   }
