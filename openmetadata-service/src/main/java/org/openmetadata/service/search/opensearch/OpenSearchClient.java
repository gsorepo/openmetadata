package org.openmetadata.service.search.opensearch;

import static javax.ws.rs.core.Response.Status.NOT_FOUND;
import static javax.ws.rs.core.Response.Status.OK;
import static org.openmetadata.common.utils.CommonUtil.nullOrEmpty;
import static org.openmetadata.service.Entity.AGGREGATED_COST_ANALYSIS_REPORT_DATA;
import static org.openmetadata.service.Entity.DATA_PRODUCT;
import static org.openmetadata.service.Entity.DOMAIN;
import static org.openmetadata.service.Entity.FIELD_DESCRIPTION;
import static org.openmetadata.service.Entity.FIELD_DISPLAY_NAME;
import static org.openmetadata.service.Entity.GLOSSARY_TERM;
import static org.openmetadata.service.Entity.QUERY;
import static org.openmetadata.service.Entity.RAW_COST_ANALYSIS_REPORT_DATA;
import static org.openmetadata.service.exception.CatalogGenericExceptionMapper.getResponse;
import static org.openmetadata.service.search.EntityBuilderConstant.API_RESPONSE_SCHEMA_FIELD;
import static org.openmetadata.service.search.EntityBuilderConstant.API_RESPONSE_SCHEMA_FIELD_KEYWORD;
import static org.openmetadata.service.search.EntityBuilderConstant.COLUMNS_NAME_KEYWORD;
import static org.openmetadata.service.search.EntityBuilderConstant.DATA_MODEL_COLUMNS_NAME_KEYWORD;
import static org.openmetadata.service.search.EntityBuilderConstant.DOMAIN_DISPLAY_NAME_KEYWORD;
import static org.openmetadata.service.search.EntityBuilderConstant.ES_MESSAGE_SCHEMA_FIELD_KEYWORD;
import static org.openmetadata.service.search.EntityBuilderConstant.ES_TAG_FQN_FIELD;
import static org.openmetadata.service.search.EntityBuilderConstant.FIELD_COLUMN_NAMES;
import static org.openmetadata.service.search.EntityBuilderConstant.FIELD_DISPLAY_NAME_NGRAM;
import static org.openmetadata.service.search.EntityBuilderConstant.MAX_AGGREGATE_SIZE;
import static org.openmetadata.service.search.EntityBuilderConstant.MAX_RESULT_HITS;
import static org.openmetadata.service.search.EntityBuilderConstant.OWNER_DISPLAY_NAME_KEYWORD;
import static org.openmetadata.service.search.EntityBuilderConstant.POST_TAG;
import static org.openmetadata.service.search.EntityBuilderConstant.PRE_TAG;
import static org.openmetadata.service.search.EntityBuilderConstant.SCHEMA_FIELD_NAMES;
import static org.openmetadata.service.search.EntityBuilderConstant.UNIFIED;
import static org.openmetadata.service.search.UpdateSearchEventsConstant.SENDING_REQUEST_TO_ELASTIC_SEARCH;
import static org.openmetadata.service.search.opensearch.OpenSearchEntitiesProcessor.getUpdateRequest;
import static org.openmetadata.service.util.FullyQualifiedName.getParentFQN;

import com.fasterxml.jackson.databind.JsonNode;
import java.io.IOException;
import java.util.ArrayList;
import java.util.Arrays;
import java.util.Collections;
import java.util.HashMap;
import java.util.HashSet;
import java.util.LinkedHashMap;
import java.util.List;
import java.util.Map;
import java.util.Optional;
import java.util.Set;
import java.util.concurrent.TimeUnit;
import java.util.stream.Stream;
import javax.json.JsonObject;
import javax.net.ssl.SSLContext;
import javax.ws.rs.core.Response;
import lombok.SneakyThrows;
import lombok.extern.slf4j.Slf4j;
import org.apache.commons.lang.WordUtils;
import org.apache.commons.lang3.StringUtils;
import org.apache.commons.lang3.tuple.Pair;
import org.apache.http.HttpHost;
import org.apache.http.auth.AuthScope;
import org.apache.http.auth.UsernamePasswordCredentials;
import org.apache.http.client.CredentialsProvider;
import org.apache.http.impl.client.BasicCredentialsProvider;
import org.jetbrains.annotations.NotNull;
import org.openmetadata.common.utils.CommonUtil;
import org.openmetadata.schema.dataInsight.DataInsightChartResult;
import org.openmetadata.schema.dataInsight.custom.DataInsightCustomChart;
import org.openmetadata.schema.dataInsight.custom.DataInsightCustomChartResultList;
import org.openmetadata.schema.dataInsight.custom.FormulaHolder;
import org.openmetadata.schema.entity.data.EntityHierarchy__1;
import org.openmetadata.schema.service.configuration.elasticsearch.ElasticSearchConfiguration;
import org.openmetadata.schema.tests.DataQualityReport;
import org.openmetadata.schema.type.EntityReference;
import org.openmetadata.schema.type.Include;
import org.openmetadata.sdk.exception.SearchException;
import org.openmetadata.sdk.exception.SearchIndexNotFoundException;
import org.openmetadata.service.Entity;
import org.openmetadata.service.dataInsight.DataInsightAggregatorInterface;
import org.openmetadata.service.jdbi3.DataInsightChartRepository;
import org.openmetadata.service.jdbi3.DataInsightSystemChartRepository;
import org.openmetadata.service.jdbi3.TestCaseResultRepository;
import org.openmetadata.service.search.SearchClient;
import org.openmetadata.service.search.SearchIndexUtils;
import org.openmetadata.service.search.SearchRequest;
import org.openmetadata.service.search.SearchSortFilter;
import org.openmetadata.service.search.indexes.APIEndpointIndex;
import org.openmetadata.service.search.indexes.ContainerIndex;
import org.openmetadata.service.search.indexes.DashboardDataModelIndex;
import org.openmetadata.service.search.indexes.DashboardIndex;
import org.openmetadata.service.search.indexes.DataProductIndex;
import org.openmetadata.service.search.indexes.DomainIndex;
import org.openmetadata.service.search.indexes.GlossaryTermIndex;
import org.openmetadata.service.search.indexes.MlModelIndex;
import org.openmetadata.service.search.indexes.PipelineIndex;
import org.openmetadata.service.search.indexes.QueryIndex;
import org.openmetadata.service.search.indexes.SearchEntityIndex;
import org.openmetadata.service.search.indexes.SearchIndex;
import org.openmetadata.service.search.indexes.StoredProcedureIndex;
import org.openmetadata.service.search.indexes.TableIndex;
import org.openmetadata.service.search.indexes.TagIndex;
import org.openmetadata.service.search.indexes.TestCaseIndex;
import org.openmetadata.service.search.indexes.TestCaseResolutionStatusIndex;
import org.openmetadata.service.search.indexes.TestCaseResultIndex;
import org.openmetadata.service.search.indexes.TopicIndex;
import org.openmetadata.service.search.indexes.UserIndex;
import org.openmetadata.service.search.models.IndexMapping;
import org.openmetadata.service.search.opensearch.dataInsightAggregator.OpenSearchAggregatedUnusedAssetsCountAggregator;
import org.openmetadata.service.search.opensearch.dataInsightAggregator.OpenSearchAggregatedUnusedAssetsSizeAggregator;
import org.openmetadata.service.search.opensearch.dataInsightAggregator.OpenSearchAggregatedUsedvsUnusedAssetsCountAggregator;
import org.openmetadata.service.search.opensearch.dataInsightAggregator.OpenSearchAggregatedUsedvsUnusedAssetsSizeAggregator;
import org.openmetadata.service.search.opensearch.dataInsightAggregator.OpenSearchDailyActiveUsersAggregator;
import org.openmetadata.service.search.opensearch.dataInsightAggregator.OpenSearchDynamicChartAggregatorFactory;
import org.openmetadata.service.search.opensearch.dataInsightAggregator.OpenSearchDynamicChartAggregatorInterface;
import org.openmetadata.service.search.opensearch.dataInsightAggregator.OpenSearchMostActiveUsersAggregator;
import org.openmetadata.service.search.opensearch.dataInsightAggregator.OpenSearchMostViewedEntitiesAggregator;
import org.openmetadata.service.search.opensearch.dataInsightAggregator.OpenSearchPageViewsByEntitiesAggregator;
import org.openmetadata.service.search.opensearch.dataInsightAggregator.OpenSearchUnusedAssetsAggregator;
import org.openmetadata.service.search.opensearch.queries.OpenSearchQueryBuilder;
import org.openmetadata.service.search.opensearch.queries.OpenSearchQueryBuilderFactory;
import org.openmetadata.service.search.queries.OMQueryBuilder;
import org.openmetadata.service.search.queries.QueryBuilderFactory;
import org.openmetadata.service.search.security.RBACConditionEvaluator;
import org.openmetadata.service.security.policyevaluator.SubjectContext;
import org.openmetadata.service.util.FullyQualifiedName;
import org.openmetadata.service.util.JsonUtils;
import org.openmetadata.service.workflows.searchIndex.ReindexingUtil;
import os.org.opensearch.OpenSearchException;
import os.org.opensearch.OpenSearchStatusException;
import os.org.opensearch.action.admin.indices.alias.IndicesAliasesRequest;
import os.org.opensearch.action.admin.indices.delete.DeleteIndexRequest;
import os.org.opensearch.action.bulk.BulkRequest;
import os.org.opensearch.action.bulk.BulkResponse;
import os.org.opensearch.action.delete.DeleteRequest;
import os.org.opensearch.action.get.GetRequest;
import os.org.opensearch.action.get.GetResponse;
import os.org.opensearch.action.search.SearchResponse;
import os.org.opensearch.action.support.WriteRequest;
import os.org.opensearch.action.support.master.AcknowledgedResponse;
import os.org.opensearch.action.update.UpdateRequest;
import os.org.opensearch.client.RequestOptions;
import os.org.opensearch.client.RestClient;
import os.org.opensearch.client.RestClientBuilder;
import os.org.opensearch.client.RestHighLevelClient;
import os.org.opensearch.client.indices.CreateIndexRequest;
import os.org.opensearch.client.indices.CreateIndexResponse;
import os.org.opensearch.client.indices.GetIndexRequest;
import os.org.opensearch.client.indices.GetMappingsRequest;
import os.org.opensearch.client.indices.GetMappingsResponse;
import os.org.opensearch.client.indices.PutMappingRequest;
import os.org.opensearch.cluster.metadata.MappingMetadata;
import os.org.opensearch.common.lucene.search.function.CombineFunction;
import os.org.opensearch.common.lucene.search.function.FieldValueFactorFunction;
import os.org.opensearch.common.lucene.search.function.FunctionScoreQuery;
import os.org.opensearch.common.settings.Settings;
import os.org.opensearch.common.unit.Fuzziness;
import os.org.opensearch.common.unit.TimeValue;
import os.org.opensearch.common.xcontent.LoggingDeprecationHandler;
import os.org.opensearch.common.xcontent.NamedXContentRegistry;
import os.org.opensearch.common.xcontent.XContentParser;
import os.org.opensearch.common.xcontent.XContentType;
import os.org.opensearch.index.IndexNotFoundException;
import os.org.opensearch.index.query.BoolQueryBuilder;
import os.org.opensearch.index.query.MatchQueryBuilder;
import os.org.opensearch.index.query.MultiMatchQueryBuilder;
import os.org.opensearch.index.query.Operator;
import os.org.opensearch.index.query.QueryBuilder;
import os.org.opensearch.index.query.QueryBuilders;
import os.org.opensearch.index.query.QueryStringQueryBuilder;
import os.org.opensearch.index.query.RangeQueryBuilder;
import os.org.opensearch.index.query.ScriptQueryBuilder;
import os.org.opensearch.index.query.TermQueryBuilder;
import os.org.opensearch.index.query.TermsQueryBuilder;
import os.org.opensearch.index.query.functionscore.FunctionScoreQueryBuilder;
import os.org.opensearch.index.query.functionscore.ScoreFunctionBuilders;
import os.org.opensearch.index.reindex.DeleteByQueryRequest;
import os.org.opensearch.index.reindex.UpdateByQueryRequest;
import os.org.opensearch.rest.RestStatus;
import os.org.opensearch.script.Script;
import os.org.opensearch.script.ScriptType;
import os.org.opensearch.search.SearchHit;
import os.org.opensearch.search.SearchHits;
import os.org.opensearch.search.SearchModule;
import os.org.opensearch.search.aggregations.AggregationBuilder;
import os.org.opensearch.search.aggregations.AggregationBuilders;
import os.org.opensearch.search.aggregations.BucketOrder;
import os.org.opensearch.search.aggregations.bucket.histogram.DateHistogramAggregationBuilder;
import os.org.opensearch.search.aggregations.bucket.histogram.DateHistogramInterval;
import os.org.opensearch.search.aggregations.bucket.terms.IncludeExclude;
import os.org.opensearch.search.aggregations.bucket.terms.Terms;
import os.org.opensearch.search.aggregations.bucket.terms.TermsAggregationBuilder;
import os.org.opensearch.search.aggregations.metrics.MaxAggregationBuilder;
import os.org.opensearch.search.aggregations.metrics.SumAggregationBuilder;
import os.org.opensearch.search.aggregations.metrics.TopHitsAggregationBuilder;
import os.org.opensearch.search.builder.SearchSourceBuilder;
import os.org.opensearch.search.fetch.subphase.FetchSourceContext;
import os.org.opensearch.search.fetch.subphase.highlight.HighlightBuilder;
import os.org.opensearch.search.sort.FieldSortBuilder;
import os.org.opensearch.search.sort.NestedSortBuilder;
import os.org.opensearch.search.sort.SortBuilders;
import os.org.opensearch.search.sort.SortMode;
import os.org.opensearch.search.sort.SortOrder;
import os.org.opensearch.search.suggest.Suggest;
import os.org.opensearch.search.suggest.SuggestBuilder;
import os.org.opensearch.search.suggest.SuggestBuilders;
import os.org.opensearch.search.suggest.completion.CompletionSuggestionBuilder;
import os.org.opensearch.search.suggest.completion.context.CategoryQueryContext;

@Slf4j
// Not tagged with Repository annotation as it is programmatically initialized
public class OpenSearchClient implements SearchClient {
  protected final RestHighLevelClient client;
  public static final NamedXContentRegistry X_CONTENT_REGISTRY;
  private final boolean isClientAvailable;
  private final RBACConditionEvaluator rbacConditionEvaluator;
  private final QueryBuilderFactory queryBuilderFactory;

  private final String clusterAlias;

  private static final Set<String> FIELDS_TO_REMOVE =
      Set.of(
          "suggest",
          "service_suggest",
          "column_suggest",
          "schema_suggest",
          "database_suggest",
          "lifeCycle",
          "fqnParts",
          "chart_suggest",
          "field_suggest");
  private static final List<String> SOURCE_FIELDS_TO_EXCLUDE =
      Stream.concat(
              FIELDS_TO_REMOVE.stream(),
              Stream.of("schemaDefinition", "testSuite", "customMetrics"))
          .toList();

  static {
    SearchModule searchModule = new SearchModule(Settings.EMPTY, List.of());
    X_CONTENT_REGISTRY = new NamedXContentRegistry(searchModule.getNamedXContents());
  }

  public OpenSearchClient(ElasticSearchConfiguration config) {
    client = createOpenSearchClient(config);
    clusterAlias = config != null ? config.getClusterAlias() : "";
    isClientAvailable = client != null;
    queryBuilderFactory = new OpenSearchQueryBuilderFactory();
    rbacConditionEvaluator = new RBACConditionEvaluator(queryBuilderFactory);
  }

  @Override
  public boolean isClientAvailable() {
    return isClientAvailable;
  }

  @Override
  public boolean indexExists(String indexName) {
    try {
      GetIndexRequest gRequest = new GetIndexRequest(indexName);
      gRequest.local(false);
      return client.indices().exists(gRequest, RequestOptions.DEFAULT);
    } catch (Exception e) {
      LOG.error(String.format("Failed to check if index %s exists due to", indexName), e);
      return false;
    }
  }

  @Override
  public void createIndex(IndexMapping indexMapping, String indexMappingContent) {
    if (Boolean.TRUE.equals(isClientAvailable)) {
      try {
        CreateIndexRequest request =
            new CreateIndexRequest(indexMapping.getIndexName(clusterAlias));
        request.source(indexMappingContent, XContentType.JSON);
        CreateIndexResponse createIndexResponse =
            client.indices().create(request, RequestOptions.DEFAULT);
        LOG.debug(
            "{} Created {}",
            indexMapping.getIndexName(clusterAlias),
            createIndexResponse.isAcknowledged());
        // creating alias for indexes
        createAliases(indexMapping);
      } catch (Exception e) {
        LOG.error("Failed to create Open Search indexes due to", e);
      }
    } else {
      LOG.error(
          "Failed to create Open Search index as client is not property configured, Please check your OpenMetadata configuration");
    }
  }

  @Override
  public void addIndexAlias(IndexMapping indexMapping, String... aliasName) {
    try {
      IndicesAliasesRequest.AliasActions aliasAction =
          IndicesAliasesRequest.AliasActions.add()
              .index(indexMapping.getIndexName(clusterAlias))
              .aliases(aliasName);
      IndicesAliasesRequest aliasesRequest = new IndicesAliasesRequest();
      aliasesRequest.addAliasAction(aliasAction);
      client.indices().updateAliases(aliasesRequest, RequestOptions.DEFAULT);
    } catch (Exception e) {
      LOG.error(
          String.format(
              "Failed to create alias for %s due to", indexMapping.getAlias(clusterAlias)),
          e);
    }
  }

  @Override
  public void createAliases(IndexMapping indexMapping) {
    try {
      Set<String> aliases = new HashSet<>(indexMapping.getParentAliases(clusterAlias));
      aliases.add(indexMapping.getAlias(clusterAlias));
      addIndexAlias(indexMapping, aliases.toArray(new String[0]));
    } catch (Exception e) {
      LOG.error(
          String.format(
              "Failed to create alias for %s due to", indexMapping.getIndexName(clusterAlias)),
          e);
    }
  }

  @Override
  public void updateIndex(IndexMapping indexMapping, String indexMappingContent) {
    try {
      PutMappingRequest request = new PutMappingRequest(indexMapping.getIndexName(clusterAlias));
      JsonNode readProperties = JsonUtils.readTree(indexMappingContent).get("mappings");
      request.source(JsonUtils.getMap(readProperties));
      AcknowledgedResponse putMappingResponse =
          client.indices().putMapping(request, RequestOptions.DEFAULT);
      LOG.debug(
          "{} Updated {}", indexMapping.getIndexMappingFile(), putMappingResponse.isAcknowledged());
    } catch (Exception e) {
      LOG.warn(
          String.format(
              "Failed to Update Open Search index %s", indexMapping.getIndexName(clusterAlias)));
    }
  }

  @Override
  public void deleteIndex(IndexMapping indexMapping) {
    try {
      DeleteIndexRequest request = new DeleteIndexRequest(indexMapping.getIndexName(clusterAlias));
      AcknowledgedResponse deleteIndexResponse =
          client.indices().delete(request, RequestOptions.DEFAULT);
      LOG.debug(
          "{} Deleted {}",
          indexMapping.getIndexName(clusterAlias),
          deleteIndexResponse.isAcknowledged());
    } catch (Exception e) {
      LOG.error("Failed to delete Open Search indexes due to", e);
    }
  }

  @Override
  public Response search(SearchRequest request, SubjectContext subjectContext) throws IOException {
    SearchSourceBuilder searchSourceBuilder =
        getSearchSourceBuilder(
            request.getIndex(), request.getQuery(), request.getFrom(), request.getSize());

    // Add Domain filter
    if (request.isApplyDomainFilter()) {
      if (!nullOrEmpty(request.getDomains())) {
        TermsQueryBuilder domainFilter =
            QueryBuilders.termsQuery("domain.fullyQualifiedName", request.getDomains());
        searchSourceBuilder.query(
            QueryBuilders.boolQuery().must(searchSourceBuilder.query()).filter(domainFilter));
      } else {
        // Else condition to list entries where domain field is null
        searchSourceBuilder.query(
            QueryBuilders.boolQuery()
                .must(searchSourceBuilder.query())
                .mustNot(QueryBuilders.existsQuery("domain.fullyQualifiedName")));
      }
    }

    buildSearchRBACQuery(subjectContext, searchSourceBuilder);

    // Add Query Filter
    buildSearchSourceFilter(request.getQueryFilter(), searchSourceBuilder);

    if (!nullOrEmpty(request.getPostFilter())) {
      try {
        XContentParser filterParser =
            XContentType.JSON
                .xContent()
                .createParser(
                    X_CONTENT_REGISTRY,
                    LoggingDeprecationHandler.INSTANCE,
                    request.getPostFilter());
        QueryBuilder filter = SearchSourceBuilder.fromXContent(filterParser).query();
        searchSourceBuilder.postFilter(filter);
      } catch (Exception ex) {
        LOG.warn("Error parsing post_filter from query parameters, ignoring filter", ex);
      }
    }

    if (!nullOrEmpty(request.getSearchAfter())) {
      searchSourceBuilder.searchAfter(request.getSearchAfter());
    }

    /* For backward-compatibility we continue supporting the deleted argument, this should be removed in future versions */
    if (request
            .getIndex()
            .equalsIgnoreCase(Entity.getSearchRepository().getIndexOrAliasName(GLOBAL_SEARCH_ALIAS))
        || request
            .getIndex()
            .equalsIgnoreCase(Entity.getSearchRepository().getIndexOrAliasName("dataAsset"))) {
      BoolQueryBuilder boolQueryBuilder = QueryBuilders.boolQuery();
      boolQueryBuilder.should(
          QueryBuilders.boolQuery()
              .must(searchSourceBuilder.query())
              .must(QueryBuilders.existsQuery("deleted"))
              .must(QueryBuilders.termQuery("deleted", request.isDeleted())));
      boolQueryBuilder.should(
          QueryBuilders.boolQuery()
              .must(searchSourceBuilder.query())
              .mustNot(QueryBuilders.existsQuery("deleted")));
      searchSourceBuilder.query(boolQueryBuilder);
    } else if (request
            .getIndex()
            .equalsIgnoreCase(
                Entity.getSearchRepository().getIndexMapping(DOMAIN).getIndexName(clusterAlias))
        || request
            .getIndex()
            .equalsIgnoreCase(
                Entity.getSearchRepository()
                    .getIndexMapping(DATA_PRODUCT)
                    .getIndexName(clusterAlias))
        || request
            .getIndex()
            .equalsIgnoreCase(
                Entity.getSearchRepository().getIndexMapping(QUERY).getIndexName(clusterAlias))
        || request
            .getIndex()
            .equalsIgnoreCase(
                Entity.getSearchRepository().getIndexOrAliasName("knowledge_page_search_index"))
        || request
            .getIndex()
            .equalsIgnoreCase(
                Entity.getSearchRepository()
                    .getIndexMapping(RAW_COST_ANALYSIS_REPORT_DATA)
                    .getIndexName(clusterAlias))
        || request
            .getIndex()
            .equalsIgnoreCase(
                Entity.getSearchRepository()
                    .getIndexMapping(AGGREGATED_COST_ANALYSIS_REPORT_DATA)
                    .getIndexName(clusterAlias))) {
      searchSourceBuilder.query(QueryBuilders.boolQuery().must(searchSourceBuilder.query()));
    } else {
      searchSourceBuilder.query(
          QueryBuilders.boolQuery()
              .must(searchSourceBuilder.query())
              .must(QueryBuilders.termQuery("deleted", request.isDeleted())));
    }

    if (!nullOrEmpty(request.getSortFieldParam()) && !request.isGetHierarchy()) {
      FieldSortBuilder fieldSortBuilder =
          new FieldSortBuilder(request.getSortFieldParam())
              .order(SortOrder.fromString(request.getSortOrder()));
      // Score is an internal ES Field
      if (!request.getSortFieldParam().equalsIgnoreCase("_score")) {
        fieldSortBuilder.unmappedType("integer");
      }
      searchSourceBuilder.sort(fieldSortBuilder);
    }

    if (request
        .getIndex()
        .equalsIgnoreCase(
            Entity.getSearchRepository()
                .getIndexMapping(GLOSSARY_TERM)
                .getIndexName(clusterAlias))) {
      searchSourceBuilder.query(QueryBuilders.boolQuery().must(searchSourceBuilder.query()));

      if (request.isGetHierarchy()) {
        /*
        Search for user input terms in name, fullyQualifiedName, displayName and glossary.fullyQualifiedName, glossary.displayName
        */
        QueryBuilder baseQuery =
            QueryBuilders.boolQuery()
                .should(searchSourceBuilder.query())
                .should(QueryBuilders.matchPhraseQuery("fullyQualifiedName", request.getQuery()))
                .should(QueryBuilders.matchPhraseQuery("name", request.getQuery()))
                .should(QueryBuilders.matchPhraseQuery("displayName", request.getQuery()))
                .should(
                    QueryBuilders.matchPhraseQuery(
                        "glossary.fullyQualifiedName", request.getQuery()))
                .should(QueryBuilders.matchPhraseQuery("glossary.displayName", request.getQuery()))
                .must(QueryBuilders.matchQuery("status", "Approved"))
                .minimumShouldMatch(1);
        searchSourceBuilder.query(baseQuery);

        SearchResponse searchResponse =
            client.search(
                new os.org.opensearch.action.search.SearchRequest(request.getIndex())
                    .source(searchSourceBuilder),
                RequestOptions.DEFAULT);

        // Extract parent terms from aggregation
        BoolQueryBuilder parentTermQueryBuilder = QueryBuilders.boolQuery();
        Terms parentTerms = searchResponse.getAggregations().get("fqnParts_agg");

        // Build  es query to get parent terms for the user input query , to build correct hierarchy
        if (!parentTerms.getBuckets().isEmpty() && !request.getQuery().equals("*")) {
          parentTerms.getBuckets().stream()
              .map(Terms.Bucket::getKeyAsString)
              .forEach(
                  parentTerm ->
                      parentTermQueryBuilder.should(
                          QueryBuilders.matchQuery("fullyQualifiedName", parentTerm)));

          searchSourceBuilder.query(
              parentTermQueryBuilder
                  .minimumShouldMatch(1)
                  .must(QueryBuilders.matchQuery("status", "Approved")));
        }
        searchSourceBuilder.sort(SortBuilders.fieldSort("fullyQualifiedName").order(SortOrder.ASC));
      }
    }

    /* for performance reasons OpenSearch doesn't provide accurate hits
    if we enable trackTotalHits parameter it will try to match every result, count and return hits
    however in most cases for search results an approximate value is good enough.
    we are displaying total entity counts in landing page and explore page where we need the total count
    https://github.com/Open/Opensearch/issues/33028 */
    searchSourceBuilder.fetchSource(
        new FetchSourceContext(
            request.isFetchSource(),
            request.getIncludeSourceFields().toArray(String[]::new),
            new String[] {}));

    if (request.isTrackTotalHits()) {
      searchSourceBuilder.trackTotalHits(true);
    } else {
      searchSourceBuilder.trackTotalHitsUpTo(MAX_RESULT_HITS);
    }

    searchSourceBuilder.timeout(new TimeValue(30, TimeUnit.SECONDS));
    if (request.isExplain()) {
      searchSourceBuilder.explain(true);
    }
    try {
      SearchResponse searchResponse =
          client.search(
              new os.org.opensearch.action.search.SearchRequest(request.getIndex())
                  .source(searchSourceBuilder),
              RequestOptions.DEFAULT);
      if (!request.isGetHierarchy()) {
        return Response.status(OK).entity(searchResponse.toString()).build();
      } else {
        // Build the nested hierarchy from elastic search response
        List<?> response = buildSearchHierarchy(request, searchResponse);
        return Response.status(OK).entity(response).build();
      }
    } catch (IndexNotFoundException e) {
      throw new SearchIndexNotFoundException(
          String.format("Failed to to find index %s", request.getIndex()));
    }
  }

  @Override
  public Response getDocByID(String indexName, String entityId) throws IOException {
    try {
      GetRequest request =
          new GetRequest(Entity.getSearchRepository().getIndexOrAliasName(indexName), entityId);
      GetResponse response = client.get(request, RequestOptions.DEFAULT);

      if (response.isExists()) {
        return Response.status(OK).entity(response.toString()).build();
      }

    } catch (OpenSearchException e) {
      if (e.status() == RestStatus.NOT_FOUND) {
        throw new SearchIndexNotFoundException(
            String.format("Failed to to find doc with id %s", entityId));
      } else {
        throw new SearchException(String.format("Search failed due to %s", e.getMessage()));
      }
    }
    return getResponse(NOT_FOUND, "Document not found.");
  }

  public List<?> buildSearchHierarchy(SearchRequest request, SearchResponse searchResponse) {
    List<?> response = new ArrayList<>();
    if (request
        .getIndex()
        .equalsIgnoreCase(
            Entity.getSearchRepository()
                .getIndexMapping(GLOSSARY_TERM)
                .getIndexName(clusterAlias))) {
      response = buildGlossaryTermSearchHierarchy(searchResponse);
    }
    return response;
  }

  public List<EntityHierarchy__1> buildGlossaryTermSearchHierarchy(SearchResponse searchResponse) {
    Map<String, EntityHierarchy__1> termMap =
        new LinkedHashMap<>(); // termMap represent glossary terms
    Map<String, EntityHierarchy__1> rootTerms =
        new LinkedHashMap<>(); // rootTerms represent glossaries

    for (var hit : searchResponse.getHits().getHits()) {
      String jsonSource = hit.getSourceAsString();

      EntityHierarchy__1 term = JsonUtils.readValue(jsonSource, EntityHierarchy__1.class);
      EntityHierarchy__1 glossaryInfo =
          JsonUtils.readTree(jsonSource).path("glossary").isMissingNode()
              ? null
              : JsonUtils.convertValue(
                  JsonUtils.readTree(jsonSource).path("glossary"), EntityHierarchy__1.class);

      if (glossaryInfo != null) {
        rootTerms.putIfAbsent(glossaryInfo.getFullyQualifiedName(), glossaryInfo);
      }

      term.setChildren(new ArrayList<>());
      termMap.putIfAbsent(term.getFullyQualifiedName(), term);
    }

    termMap.putAll(rootTerms);

    termMap
        .values()
        .forEach(
            term -> {
              String parentFQN = getParentFQN(term.getFullyQualifiedName());
              String termFQN = term.getFullyQualifiedName();

              if (parentFQN != null && termMap.containsKey(parentFQN)) {
                EntityHierarchy__1 parentTerm = termMap.get(parentFQN);
                List<EntityHierarchy__1> children = parentTerm.getChildren();
                children.removeIf(
                    child -> child.getFullyQualifiedName().equals(term.getFullyQualifiedName()));
                children.add(term);
                parentTerm.setChildren(children);
              } else {
                if (rootTerms.containsKey(termFQN)) {
                  EntityHierarchy__1 rootTerm = rootTerms.get(termFQN);
                  rootTerm.setChildren(term.getChildren());
                }
              }
            });

    return new ArrayList<>(rootTerms.values());
  }

  @Override
  public SearchResultListMapper listWithOffset(
      String filter,
      int limit,
      int offset,
      String index,
      SearchSortFilter searchSortFilter,
      String q)
      throws IOException {
    SearchSourceBuilder searchSourceBuilder = new SearchSourceBuilder();
    if (!nullOrEmpty(q)) {
      searchSourceBuilder = getSearchSourceBuilder(index, q, offset, limit);
    }

    List<Map<String, Object>> results = new ArrayList<>();
    getSearchFilter(filter, searchSourceBuilder, !nullOrEmpty(q));

    searchSourceBuilder.timeout(new TimeValue(30, TimeUnit.SECONDS));
    searchSourceBuilder.from(offset);
    searchSourceBuilder.size(limit);
    if (searchSortFilter.isSorted()) {
      FieldSortBuilder fieldSortBuilder =
          SortBuilders.fieldSort(searchSortFilter.getSortField())
              .order(SortOrder.fromString(searchSortFilter.getSortType()));
      if (searchSortFilter.isNested()) {
        NestedSortBuilder nestedSortBuilder =
            new NestedSortBuilder(searchSortFilter.getSortNestedPath());
        fieldSortBuilder.setNestedSort(nestedSortBuilder);
        fieldSortBuilder.sortMode(
            SortMode.valueOf(searchSortFilter.getSortNestedMode().toUpperCase()));
      }
      searchSourceBuilder.sort(fieldSortBuilder);
    }
    try {
      SearchResponse response =
          client.search(
              new os.org.opensearch.action.search.SearchRequest(index).source(searchSourceBuilder),
              RequestOptions.DEFAULT);
      SearchHits searchHits = response.getHits();
      SearchHit[] hits = searchHits.getHits();
      Arrays.stream(hits).forEach(hit -> results.add(hit.getSourceAsMap()));
      return new SearchResultListMapper(results, searchHits.getTotalHits().value);
    } catch (OpenSearchStatusException e) {
      if (e.status() == RestStatus.NOT_FOUND) {
        throw new SearchIndexNotFoundException(String.format("Failed to to find index %s", index));
      } else {
        throw new SearchException(String.format("Search failed due to %s", e.getDetailedMessage()));
      }
    }
  }

  @Override
  public Response searchBySourceUrl(String sourceUrl) throws IOException {
    os.org.opensearch.action.search.SearchRequest searchRequest =
        new os.org.opensearch.action.search.SearchRequest(
            Entity.getSearchRepository().getIndexOrAliasName(GLOBAL_SEARCH_ALIAS));
    SearchSourceBuilder searchSourceBuilder = new SearchSourceBuilder();
    searchSourceBuilder.query(
        QueryBuilders.boolQuery().must(QueryBuilders.termQuery("sourceUrl", sourceUrl)));
    searchRequest.source(searchSourceBuilder);
    String response = client.search(searchRequest, RequestOptions.DEFAULT).toString();
    return Response.status(OK).entity(response).build();
  }

  public Map<String, Object> searchLineageInternal(
      String fqn,
      int upstreamDepth,
      int downstreamDepth,
      String queryFilter,
      boolean deleted,
      String entityType)
      throws IOException {
    if (entityType.equalsIgnoreCase(Entity.PIPELINE)
        || entityType.equalsIgnoreCase(Entity.STORED_PROCEDURE)) {
      return searchPipelineLineage(fqn, upstreamDepth, downstreamDepth, queryFilter, deleted);
    }
    Map<String, Object> responseMap = new HashMap<>();
    Set<Map<String, Object>> edges = new HashSet<>();
    Set<Map<String, Object>> nodes = new HashSet<>();
    os.org.opensearch.action.search.SearchRequest searchRequest =
        new os.org.opensearch.action.search.SearchRequest(
            Entity.getSearchRepository().getIndexOrAliasName(GLOBAL_SEARCH_ALIAS));
    SearchSourceBuilder searchSourceBuilder = new SearchSourceBuilder();
    List<String> sourceFieldsToExcludeCopy = new ArrayList<>(SOURCE_FIELDS_TO_EXCLUDE);
    sourceFieldsToExcludeCopy.add("lineage");
    searchSourceBuilder.fetchSource(null, sourceFieldsToExcludeCopy.toArray(String[]::new));
    searchSourceBuilder.query(
        QueryBuilders.boolQuery().must(QueryBuilders.termQuery("fullyQualifiedName", fqn)));
    searchRequest.source(searchSourceBuilder.size(1000));
    SearchResponse searchResponse = client.search(searchRequest, RequestOptions.DEFAULT);
    for (var hit : searchResponse.getHits().getHits()) {
      HashMap<String, Object> tempMap = new HashMap<>(JsonUtils.getMap(hit.getSourceAsMap()));
      tempMap.keySet().removeAll(FIELDS_TO_REMOVE);
      responseMap.put("entity", tempMap);
    }
    getLineage(
        fqn,
        downstreamDepth,
        edges,
        nodes,
        queryFilter,
        "lineage.fromEntity.fqnHash.keyword",
        deleted);
    getLineage(
        fqn, upstreamDepth, edges, nodes, queryFilter, "lineage.toEntity.fqnHash.keyword", deleted);
    responseMap.put("edges", edges);
    responseMap.put("nodes", nodes);
    return responseMap;
  }

  @Override
  public Response searchLineage(
      String fqn,
      int upstreamDepth,
      int downstreamDepth,
      String queryFilter,
      boolean deleted,
      String entityType)
      throws IOException {
    Map<String, Object> responseMap =
        searchLineageInternal(
            fqn, upstreamDepth, downstreamDepth, queryFilter, deleted, entityType);
    return Response.status(OK).entity(responseMap).build();
  }

<<<<<<< HEAD
  private void getEntityRelationship(
      String fqn,
      int depth,
      Set<Map<String, Object>> edges,
      Set<Map<String, Object>> nodes,
      String queryFilter,
      String direction,
      boolean deleted)
      throws IOException {
    if (depth <= 0) {
      return;
    }
    os.org.opensearch.action.search.SearchRequest searchRequest =
        new os.org.opensearch.action.search.SearchRequest(
            Entity.getSearchRepository().getIndexOrAliasName(GLOBAL_SEARCH_ALIAS));
    SearchSourceBuilder searchSourceBuilder = new SearchSourceBuilder();
    searchSourceBuilder.query(
        QueryBuilders.boolQuery()
            .must(QueryBuilders.termQuery(direction, FullyQualifiedName.buildHash(fqn))));
    if (CommonUtil.nullOrEmpty(deleted)) {
      searchSourceBuilder.query(
          QueryBuilders.boolQuery()
              .must(QueryBuilders.termQuery(direction, FullyQualifiedName.buildHash(fqn)))
              .must(QueryBuilders.termQuery("deleted", deleted)));
    }
    if (!nullOrEmpty(queryFilter) && !queryFilter.equals("{}")) {
      try {
        XContentParser filterParser =
            XContentType.JSON
                .xContent()
                .createParser(X_CONTENT_REGISTRY, LoggingDeprecationHandler.INSTANCE, queryFilter);
        QueryBuilder filter = SearchSourceBuilder.fromXContent(filterParser).query();
        BoolQueryBuilder newQuery =
            QueryBuilders.boolQuery().must(searchSourceBuilder.query()).filter(filter);
        searchSourceBuilder.query(newQuery);
      } catch (Exception ex) {
        LOG.warn("Error parsing query_filter from query parameters, ignoring filter", ex);
      }
    }
    searchRequest.source(searchSourceBuilder.size(1000));
    os.org.opensearch.action.search.SearchResponse searchResponse =
        client.search(searchRequest, RequestOptions.DEFAULT);
    for (var hit : searchResponse.getHits().getHits()) {
      List<Map<String, Object>> entityRelationship =
          (List<Map<String, Object>>) hit.getSourceAsMap().get("entityRelationship");
      HashMap<String, Object> tempMap = new HashMap<>(JsonUtils.getMap(hit.getSourceAsMap()));
      tempMap.keySet().removeAll(FIELDS_TO_REMOVE);
      nodes.add(tempMap);
      for (Map<String, Object> er : entityRelationship) {
        Map<String, String> entity = (HashMap<String, String>) er.get("entity");
        Map<String, String> relatedEntity = (HashMap<String, String>) er.get("relatedEntity");
        if (direction.equalsIgnoreCase("entityRelationship.entity.fqnHash.keyword")) {
          if (!edges.contains(er) && entity.get("fqn").equals(fqn)) {
            edges.add(er);
            getEntityRelationship(
                relatedEntity.get("fqn"), depth - 1, edges, nodes, queryFilter, direction, deleted);
          }
        } else {
          if (!edges.contains(er) && relatedEntity.get("fqn").equals(fqn)) {
            edges.add(er);
            getEntityRelationship(
                entity.get("fqn"), depth - 1, edges, nodes, queryFilter, direction, deleted);
          }
        }
      }
    }
  }

  public Map<String, Object> searchEntityRelationshipInternal(
      String fqn, int upstreamDepth, int downstreamDepth, String queryFilter, boolean deleted)
      throws IOException {
    Map<String, Object> responseMap = new HashMap<>();
    Set<Map<String, Object>> edges = new HashSet<>();
    Set<Map<String, Object>> nodes = new HashSet<>();
    os.org.opensearch.action.search.SearchRequest searchRequest =
        new os.org.opensearch.action.search.SearchRequest(
            Entity.getSearchRepository().getIndexOrAliasName(GLOBAL_SEARCH_ALIAS));
    SearchSourceBuilder searchSourceBuilder = new SearchSourceBuilder();
    searchSourceBuilder.query(
        QueryBuilders.boolQuery().must(QueryBuilders.termQuery("fullyQualifiedName", fqn)));
    searchRequest.source(searchSourceBuilder.size(1000));
    SearchResponse searchResponse = client.search(searchRequest, RequestOptions.DEFAULT);
    for (var hit : searchResponse.getHits().getHits()) {
      HashMap<String, Object> tempMap = new HashMap<>(JsonUtils.getMap(hit.getSourceAsMap()));
      tempMap.keySet().removeAll(FIELDS_TO_REMOVE);
      responseMap.put("entity", tempMap);
    }
    getEntityRelationship(
        fqn,
        downstreamDepth,
        edges,
        nodes,
        queryFilter,
        "entityRelationship.entity.fqnHash.keyword",
        deleted);
    getEntityRelationship(
        fqn,
        upstreamDepth,
        edges,
        nodes,
        queryFilter,
        "entityRelationship.relatedEntity.fqnHash.keyword",
        deleted);
    responseMap.put("edges", edges);
    responseMap.put("nodes", nodes);
    return responseMap;
  }

  @Override
  public Response searchEntityRelationship(
      String fqn, int upstreamDepth, int downstreamDepth, String queryFilter, boolean deleted)
      throws IOException {
    Map<String, Object> responseMap =
        searchEntityRelationshipInternal(fqn, upstreamDepth, downstreamDepth, queryFilter, deleted);
=======
  @Override
  public Response searchDataQualityLineage(
      String fqn, int upstreamDepth, String queryFilter, boolean deleted) throws IOException {
    Map<String, Object> responseMap = new HashMap<>();
    Set<Map<String, Object>> edges = new HashSet<>();
    Set<Map<String, Object>> nodes = new HashSet<>();
    searchDataQualityLineage(fqn, upstreamDepth, queryFilter, deleted, edges, nodes);
    responseMap.put("edges", edges);
    responseMap.put("nodes", nodes);
>>>>>>> bb02af26
    return Response.status(OK).entity(responseMap).build();
  }

  private void getLineage(
      String fqn,
      int depth,
      Set<Map<String, Object>> edges,
      Set<Map<String, Object>> nodes,
      String queryFilter,
      String direction,
      boolean deleted)
      throws IOException {
    if (depth <= 0) {
      return;
    }
    os.org.opensearch.action.search.SearchRequest searchRequest =
        new os.org.opensearch.action.search.SearchRequest(
            Entity.getSearchRepository().getIndexOrAliasName(GLOBAL_SEARCH_ALIAS));
    SearchSourceBuilder searchSourceBuilder = new SearchSourceBuilder();
    searchSourceBuilder.fetchSource(null, SOURCE_FIELDS_TO_EXCLUDE.toArray(String[]::new));
    searchSourceBuilder.query(
        QueryBuilders.boolQuery()
            .must(QueryBuilders.termQuery(direction, FullyQualifiedName.buildHash(fqn))));
    if (CommonUtil.nullOrEmpty(deleted)) {
      searchSourceBuilder.query(
          QueryBuilders.boolQuery()
              .must(QueryBuilders.termQuery(direction, FullyQualifiedName.buildHash(fqn)))
              .must(QueryBuilders.termQuery("deleted", deleted)));
    }
    buildSearchSourceFilter(queryFilter, searchSourceBuilder);

    searchRequest.source(searchSourceBuilder.size(1000));
    os.org.opensearch.action.search.SearchResponse searchResponse =
        client.search(searchRequest, RequestOptions.DEFAULT);
    for (var hit : searchResponse.getHits().getHits()) {
      List<Map<String, Object>> lineage =
          (List<Map<String, Object>>) hit.getSourceAsMap().get("lineage");
      HashMap<String, Object> tempMap = new HashMap<>(JsonUtils.getMap(hit.getSourceAsMap()));
      tempMap.remove("lineage");
      nodes.add(tempMap);
      for (Map<String, Object> lin : lineage) {
        HashMap<String, String> fromEntity = (HashMap<String, String>) lin.get("fromEntity");
        HashMap<String, String> toEntity = (HashMap<String, String>) lin.get("toEntity");
        if (direction.equalsIgnoreCase("lineage.fromEntity.fqnHash.keyword")) {
          if (!edges.contains(lin) && fromEntity.get("fqn").equals(fqn)) {
            edges.add(lin);
            getLineage(
                toEntity.get("fqn"), depth - 1, edges, nodes, queryFilter, direction, deleted);
          }
        } else {
          if (!edges.contains(lin) && toEntity.get("fqn").equals(fqn)) {
            edges.add(lin);
            getLineage(
                fromEntity.get("fqn"), depth - 1, edges, nodes, queryFilter, direction, deleted);
          }
        }
      }
    }
  }

  private void searchDataQualityLineage(
      String fqn,
      int upstreamDepth,
      String queryFilter,
      boolean deleted,
      Set<Map<String, Object>> edges,
      Set<Map<String, Object>> nodes)
      throws IOException {
    Map<String, Map<String, Object>> allNodes = new HashMap<>();
    Map<String, List<Map<String, Object>>> allEdges = new HashMap<>();
    Set<String> nodesWithFailures = new HashSet<>();

    collectNodesAndEdges(
        fqn,
        upstreamDepth,
        queryFilter,
        deleted,
        allEdges,
        allNodes,
        nodesWithFailures,
        new HashSet<>());
    for (String nodeWithFailure : nodesWithFailures) {
      traceBackDQLineage(nodeWithFailure, allEdges, allNodes, nodes, edges, new HashSet<>());
    }
  }

  private void collectNodesAndEdges(
      String fqn,
      int upstreamDepth,
      String queryFilter,
      boolean deleted,
      Map<String, List<Map<String, Object>>> allEdges,
      Map<String, Map<String, Object>> allNodes,
      Set<String> nodesWithFailure,
      Set<String> processedNode)
      throws IOException {
    TestCaseResultRepository testCaseResultRepository = new TestCaseResultRepository();
    if (upstreamDepth <= 0 || processedNode.contains(fqn)) {
      return;
    }
    processedNode.add(fqn);
    SearchResponse searchResponse = performLineageSearch(fqn, queryFilter, deleted);
    Optional<List> optionalDocs =
        JsonUtils.readJsonAtPath(searchResponse.toString(), "$.hits.hits[*]._source", List.class);

    if (optionalDocs.isPresent()) {
      List<Map<String, Object>> docs = (List<Map<String, Object>>) optionalDocs.get();
      for (Map<String, Object> doc : docs) {
        String nodeId = doc.get("id").toString();
        allNodes.put(nodeId, doc);
        if (testCaseResultRepository.hasTestCaseFailure(doc.get("fullyQualifiedName").toString())) {
          nodesWithFailure.add(nodeId);
        }
        Optional<List> optionalLineageList =
            JsonUtils.readJsonAtPath(JsonUtils.pojoToJson(doc), "$.lineage", List.class);
        if (optionalLineageList.isPresent()) {
          List<Map<String, Object>> lineageList =
              (List<Map<String, Object>>) optionalLineageList.get();
          for (Map<String, Object> lineage : lineageList) {
            Map<String, String> fromEntity = (Map<String, String>) lineage.get("fromEntity");
            String fromEntityId = fromEntity.get("id");
            allEdges.computeIfAbsent(fromEntityId, k -> new ArrayList<>()).add(lineage);
            collectNodesAndEdges(
                fromEntity.get("fqn"),
                upstreamDepth - 1,
                queryFilter,
                deleted,
                allEdges,
                allNodes,
                nodesWithFailure,
                processedNode);
          }
        }
      }
    }
  }

  private void traceBackDQLineage(
      String nodeFailureId,
      Map<String, List<Map<String, Object>>> allEdges,
      Map<String, Map<String, Object>> allNodes,
      Set<Map<String, Object>> nodes,
      Set<Map<String, Object>> edges,
      Set<String> processedNodes) {
    if (processedNodes.contains(nodeFailureId)) {
      return;
    }

    processedNodes.add(nodeFailureId);
    nodes.add(allNodes.get(nodeFailureId));
    List<Map<String, Object>> edgesForNode = allEdges.get(nodeFailureId);
    if (edgesForNode != null) {
      for (Map<String, Object> edge : edgesForNode) {
        Map<String, String> fromEntity = (Map<String, String>) edge.get("fromEntity");
        String fromEntityId = fromEntity.get("id");
        if (!fromEntityId.equals(nodeFailureId)) continue; // skip if the edge is from the node
        Map<String, String> toEntity = (Map<String, String>) edge.get("toEntity");
        edges.add(edge);
        traceBackDQLineage(toEntity.get("id"), allEdges, allNodes, nodes, edges, processedNodes);
      }
    }
  }

  private SearchResponse performLineageSearch(String fqn, String queryFilter, boolean deleted)
      throws IOException {
    os.org.opensearch.action.search.SearchRequest searchRequest =
        new os.org.opensearch.action.search.SearchRequest(
            Entity.getSearchRepository().getIndexOrAliasName(GLOBAL_SEARCH_ALIAS));
    SearchSourceBuilder searchSourceBuilder = new SearchSourceBuilder();
    searchSourceBuilder.query(
        QueryBuilders.boolQuery()
            .must(
                QueryBuilders.termQuery(
                    "lineage.fromEntity.fqnHash.keyword", FullyQualifiedName.buildHash(fqn)))
            .must(QueryBuilders.termQuery("deleted", !nullOrEmpty(deleted) && deleted)));

    buildSearchSourceFilter(queryFilter, searchSourceBuilder);
    searchRequest.source(searchSourceBuilder.size(1000));
    return client.search(searchRequest, RequestOptions.DEFAULT);
  }

  private Map<String, Object> searchPipelineLineage(
      String fqn, int upstreamDepth, int downstreamDepth, String queryFilter, boolean deleted)
      throws IOException {
    Map<String, Object> responseMap = new HashMap<>();
    Set<Map<String, Object>> edges = new HashSet<>();
    Set<Map<String, Object>> nodes = new HashSet<>();
    responseMap.put("entity", null);
    os.org.opensearch.action.search.SearchRequest searchRequest =
        new os.org.opensearch.action.search.SearchRequest(
            Entity.getSearchRepository().getIndexOrAliasName(GLOBAL_SEARCH_ALIAS));
    BoolQueryBuilder boolQueryBuilder = QueryBuilders.boolQuery();
    boolQueryBuilder.should(
        QueryBuilders.boolQuery()
            .must(QueryBuilders.termQuery("lineage.pipeline.fullyQualifiedName.keyword", fqn)));
    SearchSourceBuilder searchSourceBuilder = new SearchSourceBuilder();
    searchSourceBuilder.fetchSource(null, SOURCE_FIELDS_TO_EXCLUDE.toArray(String[]::new));
    searchSourceBuilder.query(boolQueryBuilder);
    if (CommonUtil.nullOrEmpty(deleted)) {
      searchSourceBuilder.query(
          QueryBuilders.boolQuery()
              .must(boolQueryBuilder)
              .must(QueryBuilders.termQuery("deleted", deleted)));
    }
    buildSearchSourceFilter(queryFilter, searchSourceBuilder);

    searchRequest.source(searchSourceBuilder);
    SearchResponse searchResponse = client.search(searchRequest, RequestOptions.DEFAULT);
    for (var hit : searchResponse.getHits().getHits()) {
      List<Map<String, Object>> lineage =
          (List<Map<String, Object>>) hit.getSourceAsMap().get("lineage");
      HashMap<String, Object> tempMap = new HashMap<>(JsonUtils.getMap(hit.getSourceAsMap()));
      tempMap.remove("lineage");
      nodes.add(tempMap);
      for (Map<String, Object> lin : lineage) {
        HashMap<String, String> fromEntity = (HashMap<String, String>) lin.get("fromEntity");
        HashMap<String, String> toEntity = (HashMap<String, String>) lin.get("toEntity");
        HashMap<String, String> pipeline = (HashMap<String, String>) lin.get("pipeline");
        if (pipeline != null && pipeline.get("fullyQualifiedName").equalsIgnoreCase(fqn)) {
          edges.add(lin);
          getLineage(
              fromEntity.get("fqn"),
              upstreamDepth,
              edges,
              nodes,
              queryFilter,
              "lineage.toEntity.fqn.keyword",
              deleted);
          getLineage(
              toEntity.get("fqn"),
              downstreamDepth,
              edges,
              nodes,
              queryFilter,
              "lineage.fromEntity.fqn.keyword",
              deleted);
        }
      }
    }
    getLineage(
        fqn, downstreamDepth, edges, nodes, queryFilter, "lineage.fromEntity.fqn.keyword", deleted);
    getLineage(
        fqn, upstreamDepth, edges, nodes, queryFilter, "lineage.toEntity.fqn.keyword", deleted);

    if (edges.isEmpty()) {
      os.org.opensearch.action.search.SearchRequest searchRequestForEntity =
          new os.org.opensearch.action.search.SearchRequest(
              Entity.getSearchRepository().getIndexOrAliasName(GLOBAL_SEARCH_ALIAS));
      SearchSourceBuilder searchSourceBuilderForEntity = new SearchSourceBuilder();
      searchSourceBuilderForEntity.query(
          QueryBuilders.boolQuery().must(QueryBuilders.termQuery("fullyQualifiedName", fqn)));
      searchRequestForEntity.source(searchSourceBuilderForEntity.size(1000));
      SearchResponse searchResponseForEntity =
          client.search(searchRequestForEntity, RequestOptions.DEFAULT);
      for (var hit : searchResponseForEntity.getHits().getHits()) {
        HashMap<String, Object> tempMap = new HashMap<>(JsonUtils.getMap(hit.getSourceAsMap()));
        tempMap.keySet().removeAll(FIELDS_TO_REMOVE);
        responseMap.put("entity", tempMap);
      }
    }
    responseMap.put("edges", edges);
    responseMap.put("nodes", nodes);
    return responseMap;
  }

  private static FunctionScoreQueryBuilder boostScore(QueryStringQueryBuilder queryBuilder) {
    FunctionScoreQueryBuilder.FilterFunctionBuilder tier1Boost =
        new FunctionScoreQueryBuilder.FilterFunctionBuilder(
            QueryBuilders.termQuery("tier.tagFQN", "Tier1"),
            ScoreFunctionBuilders.weightFactorFunction(50.0f));

    FunctionScoreQueryBuilder.FilterFunctionBuilder tier2Boost =
        new FunctionScoreQueryBuilder.FilterFunctionBuilder(
            QueryBuilders.termQuery("tier.tagFQN", "Tier2"),
            ScoreFunctionBuilders.weightFactorFunction(30.0f));

    FunctionScoreQueryBuilder.FilterFunctionBuilder tier3Boost =
        new FunctionScoreQueryBuilder.FilterFunctionBuilder(
            QueryBuilders.termQuery("tier.tagFQN", "Tier3"),
            ScoreFunctionBuilders.weightFactorFunction(15.0f));

    FunctionScoreQueryBuilder.FilterFunctionBuilder weeklyStatsBoost =
        new FunctionScoreQueryBuilder.FilterFunctionBuilder(
            QueryBuilders.rangeQuery("usageSummary.weeklyStats.count").gt(0),
            ScoreFunctionBuilders.fieldValueFactorFunction("usageSummary.weeklyStats.count")
                .factor(4.0f)
                .modifier(FieldValueFactorFunction.Modifier.SQRT)
                .missing(1));

    FunctionScoreQueryBuilder.FilterFunctionBuilder totalVotesBoost =
        new FunctionScoreQueryBuilder.FilterFunctionBuilder(
            QueryBuilders.rangeQuery("totalVotes").gt(0),
            ScoreFunctionBuilders.fieldValueFactorFunction("totalVotes")
                .factor(3.0f)
                .modifier(FieldValueFactorFunction.Modifier.LN1P)
                .missing(0));

    // FunctionScoreQueryBuilder with an array of score functions
    return QueryBuilders.functionScoreQuery(
            queryBuilder,
            new FunctionScoreQueryBuilder.FilterFunctionBuilder[] {
              tier1Boost, tier2Boost, tier3Boost, weeklyStatsBoost, totalVotesBoost
            })
        .scoreMode(FunctionScoreQuery.ScoreMode.SUM)
        .boostMode(CombineFunction.MULTIPLY);
  }

  private static HighlightBuilder buildHighlights(List<String> fields) {
    List<String> defaultFields =
        List.of(FIELD_DISPLAY_NAME, FIELD_DESCRIPTION, FIELD_DISPLAY_NAME_NGRAM);
    defaultFields = Stream.concat(defaultFields.stream(), fields.stream()).toList();
    HighlightBuilder hb = new HighlightBuilder();
    for (String field : defaultFields) {
      HighlightBuilder.Field highlightField = new HighlightBuilder.Field(field);
      highlightField.highlighterType(UNIFIED);
      hb.field(highlightField);
    }
    hb.preTags(PRE_TAG);
    hb.postTags(POST_TAG);
    return hb;
  }

  @Override
  public Response searchByField(String fieldName, String fieldValue, String index)
      throws IOException {
    os.org.opensearch.action.search.SearchRequest searchRequest =
        new os.org.opensearch.action.search.SearchRequest(
            Entity.getSearchRepository().getIndexOrAliasName(index));
    SearchSourceBuilder searchSourceBuilder = new SearchSourceBuilder();
    searchSourceBuilder.query(QueryBuilders.wildcardQuery(fieldName, fieldValue));
    searchRequest.source(searchSourceBuilder);
    String response = client.search(searchRequest, RequestOptions.DEFAULT).toString();
    return Response.status(OK).entity(response).build();
  }

  public Response aggregate(String index, String fieldName, String value, String query)
      throws IOException {
    SearchSourceBuilder searchSourceBuilder = new SearchSourceBuilder();
    XContentParser filterParser =
        XContentType.JSON
            .xContent()
            .createParser(X_CONTENT_REGISTRY, LoggingDeprecationHandler.INSTANCE, query);
    QueryBuilder filter = SearchSourceBuilder.fromXContent(filterParser).query();

    BoolQueryBuilder boolQueryBuilder = QueryBuilders.boolQuery().must(filter);
    searchSourceBuilder
        .aggregation(
            AggregationBuilders.terms(fieldName)
                .field(fieldName)
                .size(MAX_AGGREGATE_SIZE)
                .includeExclude(new IncludeExclude(value.toLowerCase(), null))
                .order(BucketOrder.key(true)))
        .query(boolQueryBuilder)
        .size(0);
    searchSourceBuilder.timeout(new TimeValue(30, TimeUnit.SECONDS));
    String response =
        client
            .search(
                new os.org.opensearch.action.search.SearchRequest(
                        Entity.getSearchRepository().getIndexOrAliasName(index))
                    .source(searchSourceBuilder),
                RequestOptions.DEFAULT)
            .toString();
    return Response.status(OK).entity(response).build();
  }

  /*
  Build dynamic aggregation from elasticsearch JSON like aggregation query.
  See TestSuiteResourceTest for example usage (ln. 506) for tested aggregation query.

  @param aggregations - JsonObject containing the aggregation query
  */
  public static List<AggregationBuilder> buildAggregation(JsonObject aggregations) {
    List<AggregationBuilder> aggregationBuilders = new ArrayList<>();
    for (String key : aggregations.keySet()) {
      JsonObject aggregation = aggregations.getJsonObject(key);
      Set<String> keySet = aggregation.keySet();
      for (String aggregationType : keySet) {
        switch (aggregationType) {
          case "terms":
            JsonObject termAggregation = aggregation.getJsonObject(aggregationType);
            TermsAggregationBuilder termsAggregationBuilder =
                AggregationBuilders.terms(key).field(termAggregation.getString("field"));
            aggregationBuilders.add(termsAggregationBuilder);
            break;
          case "nested":
            JsonObject nestedAggregation = aggregation.getJsonObject("nested");
            AggregationBuilder nestedAggregationBuilder =
                AggregationBuilders.nested(
                    nestedAggregation.getString("path"), nestedAggregation.getString("path"));
            JsonObject nestedAggregations = aggregation.getJsonObject("aggs");

            List<AggregationBuilder> nestedAggregationBuilders =
                buildAggregation(nestedAggregations);
            for (AggregationBuilder nestedAggregationBuilder1 : nestedAggregationBuilders) {
              nestedAggregationBuilder.subAggregation(nestedAggregationBuilder1);
            }
            aggregationBuilders.add(nestedAggregationBuilder);
            break;
          case "date_histogram":
            JsonObject dateHistogramAggregation = aggregation.getJsonObject(aggregationType);
            String calendarInterval = dateHistogramAggregation.getString("calendar_interval");
            DateHistogramAggregationBuilder dateHistogramAggregationBuilder =
                AggregationBuilders.dateHistogram(key)
                    .field(dateHistogramAggregation.getString("field"))
                    .calendarInterval(new DateHistogramInterval(calendarInterval));
            aggregationBuilders.add(dateHistogramAggregationBuilder);
            break;
          case "top_hits":
            JsonObject topHitsAggregation = aggregation.getJsonObject(aggregationType);
            TopHitsAggregationBuilder topHitsAggregationBuilder =
                AggregationBuilders.topHits(key)
                    .size(topHitsAggregation.getInt("size"))
                    .sort(
                        topHitsAggregation.getString("sort_field"),
                        SortOrder.fromString(topHitsAggregation.getString("sort_order")));
            aggregationBuilders.add(topHitsAggregationBuilder);
            break;
          case "aggs":
            // Sub aggregation logic
            if (!keySet.contains("nested")) {
              JsonObject subAggregation = aggregation.getJsonObject("aggs");
              if (!nullOrEmpty(aggregationBuilders)) {
                AggregationBuilder aggregationBuilder =
                    aggregationBuilders.get(aggregationBuilders.size() - 1);
                List<AggregationBuilder> subAggregationBuilders = buildAggregation(subAggregation);
                for (AggregationBuilder subAggregationBuilder : subAggregationBuilders) {
                  aggregationBuilder.subAggregation(subAggregationBuilder);
                }
              }
              break;
            }
            break;
          default:
            break;
        }
      }
    }
    return aggregationBuilders;
  }

  @Override
  public DataQualityReport genericAggregation(
      String query, String index, Map<String, Object> aggregationMetadata) throws IOException {
    String aggregationStr = (String) aggregationMetadata.get("aggregationStr");
    JsonObject aggregationObj = JsonUtils.readJson("{%s}".formatted(aggregationStr)).asJsonObject();
    List<AggregationBuilder> aggregationBuilder = buildAggregation(aggregationObj);

    // Create search request
    os.org.opensearch.action.search.SearchRequest searchRequest =
        new os.org.opensearch.action.search.SearchRequest(
            Entity.getSearchRepository().getIndexOrAliasName(index));

    // Create search source builder
    SearchSourceBuilder searchSourceBuilder = new SearchSourceBuilder();
    if (query != null) {
      XContentParser queryParser =
          XContentType.JSON
              .xContent()
              .createParser(X_CONTENT_REGISTRY, LoggingDeprecationHandler.INSTANCE, query);
      QueryBuilder parsedQuery = SearchSourceBuilder.fromXContent(queryParser).query();
      BoolQueryBuilder boolQueryBuilder = QueryBuilders.boolQuery().must(parsedQuery);
      searchSourceBuilder.query(boolQueryBuilder);
    }
    searchSourceBuilder.size(0).timeout(new TimeValue(30, TimeUnit.SECONDS));

    for (AggregationBuilder aggregation : aggregationBuilder) {
      searchSourceBuilder.aggregation(aggregation);
    }

    searchRequest.source(searchSourceBuilder);
    String response = client.search(searchRequest, RequestOptions.DEFAULT).toString();
    JsonObject jsonResponse = JsonUtils.readJson(response).asJsonObject();
    Optional<JsonObject> aggregationResults =
        Optional.ofNullable(jsonResponse.getJsonObject("aggregations"));
    return SearchIndexUtils.parseAggregationResults(
        aggregationResults,
        (List<List<Map<String, String>>>) aggregationMetadata.get("aggregationMapList"));
  }

  @Override
  public JsonObject aggregate(String query, String index, JsonObject aggregationJson, String filter)
      throws IOException {
    JsonObject aggregations = aggregationJson.getJsonObject("aggregations");
    if (aggregations == null) {
      return null;
    }

    List<AggregationBuilder> aggregationBuilder = buildAggregation(aggregations);
    os.org.opensearch.action.search.SearchRequest searchRequest =
        new os.org.opensearch.action.search.SearchRequest(
            Entity.getSearchRepository().getIndexOrAliasName(index));
    SearchSourceBuilder searchSourceBuilder = new SearchSourceBuilder();
    if (query != null) {
      XContentParser queryParser =
          XContentType.JSON
              .xContent()
              .createParser(X_CONTENT_REGISTRY, LoggingDeprecationHandler.INSTANCE, query);
      QueryBuilder parsedQuery = SearchSourceBuilder.fromXContent(queryParser).query();
      BoolQueryBuilder boolQueryBuilder = QueryBuilders.boolQuery().must(parsedQuery);
      searchSourceBuilder.query(boolQueryBuilder);
    }
    getSearchFilter(filter, searchSourceBuilder, !nullOrEmpty(query));

    searchSourceBuilder.size(0).timeout(new TimeValue(30, TimeUnit.SECONDS));

    for (AggregationBuilder aggregation : aggregationBuilder) {
      searchSourceBuilder.aggregation(aggregation);
    }

    searchRequest.source(searchSourceBuilder);

    String response = client.search(searchRequest, RequestOptions.DEFAULT).toString();
    JsonObject jsonResponse = JsonUtils.readJson(response).asJsonObject();
    return jsonResponse.getJsonObject("aggregations");
  }

  @SneakyThrows
  public void updateSearch(UpdateRequest updateRequest) {
    if (updateRequest != null) {
      updateRequest.docAsUpsert(true);
      updateRequest.setRefreshPolicy(WriteRequest.RefreshPolicy.IMMEDIATE);
      LOG.debug(SENDING_REQUEST_TO_ELASTIC_SEARCH, updateRequest);
      client.update(updateRequest, RequestOptions.DEFAULT);
    }
  }

  public Response suggest(SearchRequest request) throws IOException {
    String fieldName = request.getFieldName();
    SearchSourceBuilder searchSourceBuilder = new SearchSourceBuilder();
    CompletionSuggestionBuilder suggestionBuilder =
        SuggestBuilders.completionSuggestion(fieldName)
            .prefix(request.getQuery(), Fuzziness.AUTO)
            .size(request.getSize())
            .skipDuplicates(true);
    if (fieldName.equalsIgnoreCase("suggest")) {
      suggestionBuilder.contexts(
          Collections.singletonMap(
              "deleted",
              Collections.singletonList(
                  CategoryQueryContext.builder()
                      .setCategory(String.valueOf(request.isDeleted()))
                      .build())));
    }
    SuggestBuilder suggestBuilder = new SuggestBuilder();
    suggestBuilder.addSuggestion("metadata-suggest", suggestionBuilder);
    searchSourceBuilder
        .suggest(suggestBuilder)
        .timeout(new TimeValue(30, TimeUnit.SECONDS))
        .fetchSource(
            new FetchSourceContext(
                request.isFetchSource(),
                request.getIncludeSourceFields().toArray(String[]::new),
                new String[] {}));
    os.org.opensearch.action.search.SearchRequest searchRequest =
        new os.org.opensearch.action.search.SearchRequest(
                Entity.getSearchRepository().getIndexOrAliasName(request.getIndex()))
            .source(searchSourceBuilder);
    SearchResponse searchResponse = client.search(searchRequest, RequestOptions.DEFAULT);
    Suggest suggest = searchResponse.getSuggest();
    return Response.status(OK).entity(suggest.toString()).build();
  }

  private static SearchSourceBuilder buildPipelineSearchBuilder(String query, int from, int size) {
    QueryStringQueryBuilder queryStringBuilder =
        buildSearchQueryBuilder(query, PipelineIndex.getFields());
    FunctionScoreQueryBuilder queryBuilder = boostScore(queryStringBuilder);
    HighlightBuilder hb = buildHighlights(List.of("tasks.name", "tasks.description"));
    SearchSourceBuilder searchSourceBuilder = searchBuilder(queryBuilder, hb, from, size);
    searchSourceBuilder.aggregation(
        AggregationBuilders.terms("tasks.displayName.keyword").field("tasks.displayName.keyword"));
    return addAggregation(searchSourceBuilder);
  }

  private static SearchSourceBuilder buildMlModelSearchBuilder(String query, int from, int size) {
    QueryStringQueryBuilder queryStringBuilder =
        buildSearchQueryBuilder(query, MlModelIndex.getFields());
    FunctionScoreQueryBuilder queryBuilder = boostScore(queryStringBuilder);
    HighlightBuilder hb = buildHighlights(List.of("mlFeatures.name", "mlFeatures.description"));
    SearchSourceBuilder searchSourceBuilder = searchBuilder(queryBuilder, hb, from, size);
    return addAggregation(searchSourceBuilder);
  }

  private static SearchSourceBuilder buildTopicSearchBuilder(String query, int from, int size) {
    QueryStringQueryBuilder queryStringBuilder =
        buildSearchQueryBuilder(query, TopicIndex.getFields());
    FunctionScoreQueryBuilder queryBuilder = boostScore(queryStringBuilder);
    HighlightBuilder hb =
        buildHighlights(
            List.of(
                "messageSchema.schemaFields.description",
                "messageSchema.schemaFields.children.name"));
    SearchSourceBuilder searchSourceBuilder = searchBuilder(queryBuilder, hb, from, size);
    searchSourceBuilder
        .aggregation(
            AggregationBuilders.terms(ES_MESSAGE_SCHEMA_FIELD_KEYWORD)
                .field(ES_MESSAGE_SCHEMA_FIELD_KEYWORD))
        .aggregation(AggregationBuilders.terms(SCHEMA_FIELD_NAMES).field(SCHEMA_FIELD_NAMES));
    return addAggregation(searchSourceBuilder);
  }

  private static SearchSourceBuilder buildDashboardSearchBuilder(String query, int from, int size) {
    QueryStringQueryBuilder queryStringBuilder =
        buildSearchQueryBuilder(query, DashboardIndex.getFields());
    FunctionScoreQueryBuilder queryBuilder = boostScore(queryStringBuilder);
    HighlightBuilder hb = buildHighlights(List.of("charts.name", "charts.description"));
    SearchSourceBuilder searchSourceBuilder = searchBuilder(queryBuilder, hb, from, size);
    searchSourceBuilder
        .aggregation(
            AggregationBuilders.terms("dataModels.displayName.keyword")
                .field("dataModels.displayName.keyword"))
        .aggregation(AggregationBuilders.terms("project.keyword").field("project.keyword"))
        .aggregation(
            AggregationBuilders.terms("charts.displayName.keyword")
                .field("charts.displayName.keyword"));
    return addAggregation(searchSourceBuilder);
  }

  private static SearchSourceBuilder buildSearchAcrossIndexesBuilder(
      String query, int from, int size) {
    QueryStringQueryBuilder queryStringBuilder =
        buildSearchQueryBuilder(query, SearchIndex.getAllFields());
    FunctionScoreQueryBuilder queryBuilder = boostScore(queryStringBuilder);
    queryBuilder.boostMode(CombineFunction.SUM);
    SearchSourceBuilder searchSourceBuilder = searchBuilder(queryBuilder, null, from, size);
    searchSourceBuilder.aggregation(
        AggregationBuilders.terms("database.name.keyword")
            .field("database.name.keyword")
            .size(MAX_AGGREGATE_SIZE));
    searchSourceBuilder.aggregation(
        AggregationBuilders.terms("databaseSchema.name.keyword")
            .field("databaseSchema.name.keyword")
            .size(MAX_AGGREGATE_SIZE));
    searchSourceBuilder.aggregation(
        AggregationBuilders.terms("database.displayName")
            .field("database.displayName")
            .size(MAX_AGGREGATE_SIZE));
    searchSourceBuilder.aggregation(
        AggregationBuilders.terms("databaseSchema.displayName")
            .field("databaseSchema.displayName")
            .size(MAX_AGGREGATE_SIZE));
    return addAggregation(searchSourceBuilder);
  }

  private static SearchSourceBuilder buildGenericDataAssetSearchBuilder(
      String query, int from, int size) {
    QueryStringQueryBuilder queryStringBuilder =
        buildSearchQueryBuilder(query, SearchIndex.getDefaultFields());
    FunctionScoreQueryBuilder queryBuilder = boostScore(queryStringBuilder);
    HighlightBuilder hb = buildHighlights(new ArrayList<>());
    SearchSourceBuilder searchSourceBuilder = searchBuilder(queryBuilder, hb, from, size);
    return addAggregation(searchSourceBuilder);
  }

  private static SearchSourceBuilder buildTableSearchBuilder(String query, int from, int size) {
    QueryStringQueryBuilder queryStringBuilder =
        buildSearchQueryBuilder(query, TableIndex.getFields());

    FunctionScoreQueryBuilder queryBuilder = boostScore(queryStringBuilder);
    HighlightBuilder hb =
        buildHighlights(List.of("columns.name", "columns.description", "columns.children.name"));
    SearchSourceBuilder searchSourceBuilder =
        new SearchSourceBuilder().query(queryBuilder).highlighter(hb).from(from).size(size);
    searchSourceBuilder.aggregation(
        AggregationBuilders.terms("database.displayName.keyword")
            .field("database.displayName.keyword"));
    searchSourceBuilder
        .aggregation(
            AggregationBuilders.terms("databaseSchema.displayName.keyword")
                .field("databaseSchema.displayName.keyword"))
        .aggregation(AggregationBuilders.terms(COLUMNS_NAME_KEYWORD).field(COLUMNS_NAME_KEYWORD))
        .aggregation(AggregationBuilders.terms(FIELD_COLUMN_NAMES).field(FIELD_COLUMN_NAMES))
        .aggregation(AggregationBuilders.terms("tableType").field("tableType"));
    return addAggregation(searchSourceBuilder);
  }

  private static SearchSourceBuilder buildUserOrTeamSearchBuilder(
      String query, int from, int size) {
    QueryStringQueryBuilder queryBuilder =
        QueryBuilders.queryStringQuery(query)
            .fields(UserIndex.getFields())
            .fuzziness(Fuzziness.AUTO);
    return searchBuilder(queryBuilder, null, from, size);
  }

  private static SearchSourceBuilder buildGlossaryTermSearchBuilder(
      String query, int from, int size) {
    QueryStringQueryBuilder queryStringBuilder =
        buildSearchQueryBuilder(query, GlossaryTermIndex.getFields());
    FunctionScoreQueryBuilder queryBuilder = boostScore(queryStringBuilder);
    HighlightBuilder hb = buildHighlights(List.of("synonyms"));
    SearchSourceBuilder searchSourceBuilder =
        new SearchSourceBuilder().query(queryBuilder).highlighter(hb).from(from).size(size);
    searchSourceBuilder.aggregation(
        AggregationBuilders.terms("glossary.name.keyword").field("glossary.name.keyword"));
    searchSourceBuilder.aggregation(
        AggregationBuilders.terms("fqnParts_agg").field("fqnParts").size(1000));
    searchSourceBuilder.aggregation(AggregationBuilders.terms("status").field("status"));
    return addAggregation(searchSourceBuilder);
  }

  private static SearchSourceBuilder buildTagSearchBuilder(String query, int from, int size) {
    QueryStringQueryBuilder queryStringBuilder =
        buildSearchQueryBuilder(query, TagIndex.getFields());
    FunctionScoreQueryBuilder queryBuilder = boostScore(queryStringBuilder);
    HighlightBuilder hb = buildHighlights(new ArrayList<>());
    SearchSourceBuilder searchSourceBuilder =
        new SearchSourceBuilder().query(queryBuilder).highlighter(hb).from(from).size(size);
    searchSourceBuilder.aggregation(
        AggregationBuilders.terms("classification.name.keyword")
            .field("classification.name.keyword"));
    return addAggregation(searchSourceBuilder);
  }

  private static SearchSourceBuilder buildContainerSearchBuilder(String query, int from, int size) {
    QueryStringQueryBuilder queryStringBuilder =
        buildSearchQueryBuilder(query, ContainerIndex.getFields());
    FunctionScoreQueryBuilder queryBuilder = boostScore(queryStringBuilder);
    HighlightBuilder hb =
        buildHighlights(
            List.of(
                "dataModel.columns.name",
                "dataModel.columns.description",
                "dataModel.columns.name.description"));
    SearchSourceBuilder searchSourceBuilder =
        new SearchSourceBuilder().query(queryBuilder).highlighter(hb).from(from).size(size);
    searchSourceBuilder
        .aggregation(
            AggregationBuilders.terms(DATA_MODEL_COLUMNS_NAME_KEYWORD)
                .field(DATA_MODEL_COLUMNS_NAME_KEYWORD))
        .aggregation(AggregationBuilders.terms(FIELD_COLUMN_NAMES).field(FIELD_COLUMN_NAMES));
    return addAggregation(searchSourceBuilder);
  }

  private static SearchSourceBuilder buildQuerySearchBuilder(String query, int from, int size) {
    QueryStringQueryBuilder queryStringBuilder =
        buildSearchQueryBuilder(query, QueryIndex.getFields());
    FunctionScoreQueryBuilder queryBuilder = boostScore(queryStringBuilder);
    HighlightBuilder hb = buildHighlights(new ArrayList<>());
    return searchBuilder(queryBuilder, hb, from, size);
  }

  private static SearchSourceBuilder buildTestCaseSearch(String query, int from, int size) {
    QueryStringQueryBuilder queryStringBuilder =
        buildSearchQueryBuilder(query, TestCaseIndex.getFields());
    FunctionScoreQueryBuilder queryBuilder = boostScore(queryStringBuilder);
    HighlightBuilder hb = buildHighlights(List.of("testSuite.name", "testSuite.description"));
    return searchBuilder(queryBuilder, hb, from, size);
  }

  private static SearchSourceBuilder buildStoredProcedureSearch(String query, int from, int size) {
    QueryStringQueryBuilder queryStringBuilder =
        buildSearchQueryBuilder(query, StoredProcedureIndex.getFields());
    FunctionScoreQueryBuilder queryBuilder = boostScore(queryStringBuilder);
    HighlightBuilder hb = buildHighlights(new ArrayList<>());
    SearchSourceBuilder searchSourceBuilder =
        new SearchSourceBuilder().query(queryBuilder).highlighter(hb).from(from).size(size);
    return addAggregation(searchSourceBuilder);
  }

  private static SearchSourceBuilder buildDashboardDataModelsSearch(
      String query, int from, int size) {
    QueryStringQueryBuilder queryStringBuilder =
        buildSearchQueryBuilder(query, DashboardDataModelIndex.getFields());
    FunctionScoreQueryBuilder queryBuilder = boostScore(queryStringBuilder);
    HighlightBuilder hb = buildHighlights(new ArrayList<>());
    SearchSourceBuilder searchSourceBuilder =
        new SearchSourceBuilder().query(queryBuilder).highlighter(hb).from(from).size(size);
    searchSourceBuilder
        .aggregation(AggregationBuilders.terms("dataModelType").field("dataModelType"))
        .aggregation(AggregationBuilders.terms(COLUMNS_NAME_KEYWORD).field(COLUMNS_NAME_KEYWORD))
        .aggregation(AggregationBuilders.terms("project.keyword").field("project.keyword"))
        .aggregation(AggregationBuilders.terms(FIELD_COLUMN_NAMES).field(FIELD_COLUMN_NAMES));
    return addAggregation(searchSourceBuilder);
  }

  private static SearchSourceBuilder buildCostAnalysisReportDataSearch(
      String query, int from, int size) {
    QueryStringQueryBuilder queryBuilder = QueryBuilders.queryStringQuery(query);
    return searchBuilder(queryBuilder, null, from, size);
  }

  private static SearchSourceBuilder buildDomainsSearch(String query, int from, int size) {
    QueryStringQueryBuilder queryStringBuilder =
        buildSearchQueryBuilder(query, DomainIndex.getFields());
    FunctionScoreQueryBuilder queryBuilder = boostScore(queryStringBuilder);
    HighlightBuilder hb = buildHighlights(new ArrayList<>());
    return searchBuilder(queryBuilder, hb, from, size);
  }

  private static SearchSourceBuilder buildSearchEntitySearch(String query, int from, int size) {
    QueryStringQueryBuilder queryStringBuilder =
        buildSearchQueryBuilder(query, SearchEntityIndex.getFields());
    FunctionScoreQueryBuilder queryBuilder = boostScore(queryStringBuilder);
    HighlightBuilder hb = buildHighlights(new ArrayList<>());
    SearchSourceBuilder searchSourceBuilder =
        new SearchSourceBuilder().query(queryBuilder).highlighter(hb).from(from).size(size);
    searchSourceBuilder.aggregation(
        AggregationBuilders.terms("fields.name.keyword").field("fields.name.keyword"));
    return addAggregation(searchSourceBuilder);
  }

  private static SearchSourceBuilder buildTestCaseResolutionStatusSearch(
      String query, int from, int size) {
    QueryStringQueryBuilder queryStringBuilder =
        buildSearchQueryBuilder(query, TestCaseResolutionStatusIndex.getFields());
    FunctionScoreQueryBuilder queryBuilder = boostScore(queryStringBuilder);
    HighlightBuilder hb = buildHighlights(new ArrayList<>());
    return searchBuilder(queryBuilder, hb, from, size);
  }

  private static SearchSourceBuilder buildTestCaseResultSearch(String query, int from, int size) {
    QueryStringQueryBuilder queryStringBuilder =
        buildSearchQueryBuilder(query, TestCaseResultIndex.getFields());
    FunctionScoreQueryBuilder queryBuilder = boostScore(queryStringBuilder);
    HighlightBuilder hb = buildHighlights(new ArrayList<>());
    return searchBuilder(queryBuilder, hb, from, size);
  }

  private static QueryStringQueryBuilder buildSearchQueryBuilder(
      String query, Map<String, Float> fields) {
    return QueryBuilders.queryStringQuery(query)
        .fields(fields)
        .type(MultiMatchQueryBuilder.Type.MOST_FIELDS)
        .defaultOperator(Operator.AND)
        .fuzziness(Fuzziness.AUTO)
        .fuzzyPrefixLength(3)
        .tieBreaker(0.5f);
  }

  private static SearchSourceBuilder buildApiEndpointSearch(String query, int from, int size) {
    QueryStringQueryBuilder queryStringBuilder =
        buildSearchQueryBuilder(query, APIEndpointIndex.getFields());
    FunctionScoreQueryBuilder queryBuilder = boostScore(queryStringBuilder);
    HighlightBuilder hb = buildHighlights(new ArrayList<>());
    SearchSourceBuilder searchSourceBuilder = searchBuilder(queryBuilder, hb, from, size);
    searchSourceBuilder
        .aggregation(
            AggregationBuilders.terms(API_RESPONSE_SCHEMA_FIELD)
                .field(API_RESPONSE_SCHEMA_FIELD_KEYWORD))
        .aggregation(AggregationBuilders.terms(SCHEMA_FIELD_NAMES).field(SCHEMA_FIELD_NAMES));
    return addAggregation(searchSourceBuilder);
  }

  private static SearchSourceBuilder buildAggregateSearchBuilder(String query, int from, int size) {
    QueryStringQueryBuilder queryBuilder =
        QueryBuilders.queryStringQuery(query)
            .fields(SearchIndex.getAllFields())
            .fuzziness(Fuzziness.AUTO);
    SearchSourceBuilder searchSourceBuilder = searchBuilder(queryBuilder, null, from, size);
    return addAggregation(searchSourceBuilder);
  }

  private static SearchSourceBuilder addAggregation(SearchSourceBuilder builder) {
    builder
        .aggregation(
            AggregationBuilders.terms("serviceType").field("serviceType").size(MAX_AGGREGATE_SIZE))
        .aggregation(
            AggregationBuilders.terms("service.displayName.keyword")
                .field("service.displayName.keyword")
                .size(MAX_AGGREGATE_SIZE))
        .aggregation(
            AggregationBuilders.terms("entityType").field("entityType").size(MAX_AGGREGATE_SIZE))
        .aggregation(
            AggregationBuilders.terms("tier.tagFQN").field("tier.tagFQN").size(MAX_AGGREGATE_SIZE))
        .aggregation(
            AggregationBuilders.terms(OWNER_DISPLAY_NAME_KEYWORD)
                .field(OWNER_DISPLAY_NAME_KEYWORD)
                .size(MAX_AGGREGATE_SIZE))
        .aggregation(
            AggregationBuilders.terms(DOMAIN_DISPLAY_NAME_KEYWORD)
                .field(DOMAIN_DISPLAY_NAME_KEYWORD)
                .size(MAX_AGGREGATE_SIZE))
        .aggregation(AggregationBuilders.terms(ES_TAG_FQN_FIELD).field(ES_TAG_FQN_FIELD))
        .aggregation(
            AggregationBuilders.terms("index_count").field("_index").size(MAX_AGGREGATE_SIZE));
    return builder;
  }

  private static SearchSourceBuilder buildServiceSearchBuilder(String query, int from, int size) {
    QueryStringQueryBuilder queryBuilder =
        buildSearchQueryBuilder(query, SearchIndex.getDefaultFields());
    HighlightBuilder hb = buildHighlights(new ArrayList<>());
    return searchBuilder(queryBuilder, hb, from, size);
  }

  private static SearchSourceBuilder buildDataProductSearch(String query, int from, int size) {
    QueryStringQueryBuilder queryStringBuilder =
        buildSearchQueryBuilder(query, DataProductIndex.getFields());
    FunctionScoreQueryBuilder queryBuilder = boostScore(queryStringBuilder);
    HighlightBuilder hb = buildHighlights(new ArrayList<>());
    SearchSourceBuilder searchSourceBuilder =
        new SearchSourceBuilder().query(queryBuilder).highlighter(hb).from(from).size(size);
    return addAggregation(searchSourceBuilder);
  }

  private static SearchSourceBuilder searchBuilder(
      QueryBuilder queryBuilder, HighlightBuilder hb, int from, int size) {
    SearchSourceBuilder builder =
        new SearchSourceBuilder().query(queryBuilder).from(from).size(size);
    if (hb != null) {
      hb.preTags(PRE_TAG);
      hb.postTags(POST_TAG);
      builder.highlighter(hb);
    }
    return builder;
  }

  @Override
  public ElasticSearchConfiguration.SearchType getSearchType() {
    return ElasticSearchConfiguration.SearchType.OPENSEARCH;
  }

  @Override
  public void createEntity(String indexName, String docId, String doc) {
    if (isClientAvailable) {
      UpdateRequest updateRequest = new UpdateRequest(indexName, docId);
      updateRequest.doc(doc, XContentType.JSON);
      updateSearch(updateRequest);
    }
  }

  @Override
  public void createTimeSeriesEntity(String indexName, String docId, String doc) {
    if (isClientAvailable) {
      UpdateRequest updateRequest = new UpdateRequest(indexName, docId);
      updateRequest.doc(doc, XContentType.JSON);
      updateSearch(updateRequest);
    }
  }

  @Override
  public void deleteByScript(String indexName, String scriptTxt, Map<String, Object> params) {
    if (isClientAvailable) {
      Script script = new Script(ScriptType.INLINE, Script.DEFAULT_SCRIPT_LANG, scriptTxt, params);
      ScriptQueryBuilder scriptQuery = new ScriptQueryBuilder(script);
      DeleteByQueryRequest deleteByQueryRequest = new DeleteByQueryRequest(indexName);
      deleteByQueryRequest.setQuery(scriptQuery);
      deleteEntityFromOpenSearchByQuery(deleteByQueryRequest);
    }
  }

  @Override
  public void deleteEntity(String indexName, String docId) {
    if (isClientAvailable) {
      DeleteRequest deleteRequest = new DeleteRequest(indexName, docId);
      deleteEntityFromOpenSearch(deleteRequest);
    }
  }

  @Override
  public void deleteEntityByFields(
      List<String> indexName, List<Pair<String, String>> fieldAndValue) {
    if (isClientAvailable) {
      BoolQueryBuilder queryBuilder = new BoolQueryBuilder();
      DeleteByQueryRequest deleteByQueryRequest =
          new DeleteByQueryRequest(indexName.toArray(new String[0]));
      for (Pair<String, String> p : fieldAndValue) {
        queryBuilder.must(new TermQueryBuilder(p.getKey(), p.getValue()));
      }
      deleteByQueryRequest.setQuery(queryBuilder);
      deleteEntityFromOpenSearchByQuery(deleteByQueryRequest);
    }
  }

  @Override
  public void softDeleteOrRestoreEntity(String indexName, String docId, String scriptTxt) {
    if (isClientAvailable) {
      UpdateRequest updateRequest = new UpdateRequest(indexName, docId);
      Script script =
          new Script(ScriptType.INLINE, Script.DEFAULT_SCRIPT_LANG, scriptTxt, new HashMap<>());
      updateRequest.script(script);
      updateSearch(updateRequest);
    }
  }

  @Override
  public void softDeleteOrRestoreChildren(
      List<String> indexName, String scriptTxt, List<Pair<String, String>> fieldAndValue) {
    if (isClientAvailable) {
      UpdateByQueryRequest updateByQueryRequest =
          new UpdateByQueryRequest(indexName.toArray(new String[0]));
      BoolQueryBuilder queryBuilder = new BoolQueryBuilder();
      for (Pair<String, String> p : fieldAndValue) {
        queryBuilder.must(new TermQueryBuilder(p.getKey(), p.getValue()));
      }
      updateByQueryRequest.setQuery(queryBuilder);
      Script script =
          new Script(ScriptType.INLINE, Script.DEFAULT_SCRIPT_LANG, scriptTxt, new HashMap<>());
      updateByQueryRequest.setScript(script);
      updateOpenSearchByQuery(updateByQueryRequest);
    }
  }

  @Override
  public void updateEntity(
      String indexName, String docId, Map<String, Object> doc, String scriptTxt) {
    if (isClientAvailable) {
      UpdateRequest updateRequest = new UpdateRequest(indexName, docId);
      Script script =
          new Script(
              ScriptType.INLINE, Script.DEFAULT_SCRIPT_LANG, scriptTxt, JsonUtils.getMap(doc));
      updateRequest.scriptedUpsert(true);
      updateRequest.script(script);
      updateOpenSearch(updateRequest);
    }
  }

  @Override
  public void reindexAcrossIndices(String matchingKey, EntityReference sourceRef) {
    if (isClientAvailable) {
      getAsyncExecutor()
          .submit(
              () -> {
                try {
                  // Initialize the 'from' parameter to 0
                  int from = 0;
                  boolean hasMoreResults = true;

                  while (hasMoreResults) {
                    List<EntityReference> entities =
                        ReindexingUtil.findReferenceInElasticSearchAcrossAllIndexes(
                            matchingKey,
                            ReindexingUtil.escapeDoubleQuotes(sourceRef.getFullyQualifiedName()),
                            from);

                    // Async Re-index the entities which matched
                    processEntitiesForReindex(entities);

                    // Update from
                    from += entities.size();
                    hasMoreResults = !entities.isEmpty();
                  }
                } catch (Exception ex) {
                  LOG.error("Reindexing Across Entities Failed", ex);
                }
              });
    }
  }

  private void processEntitiesForReindex(List<EntityReference> references) throws IOException {
    if (!references.isEmpty()) {
      // Process entities for reindex
      BulkRequest bulkRequests = new BulkRequest();
      // Build Bulk request
      for (EntityReference entityRef : references) {
        // Reindex entity
        UpdateRequest request =
            getUpdateRequest(entityRef.getType(), Entity.getEntity(entityRef, "*", Include.ALL));
        bulkRequests.add(request);
      }

      if (isClientAvailable) {
        client.bulk(bulkRequests, RequestOptions.DEFAULT);
      }
    }
  }

  private void updateChildren(
      UpdateByQueryRequest updateByQueryRequest,
      Pair<String, String> fieldAndValue,
      Pair<String, Map<String, Object>> updates) {
    updateByQueryRequest.setQuery(
        new MatchQueryBuilder(fieldAndValue.getKey(), fieldAndValue.getValue())
            .operator(Operator.AND));
    Script script =
        new Script(
            ScriptType.INLINE,
            Script.DEFAULT_SCRIPT_LANG,
            updates.getKey(),
            JsonUtils.getMap(updates.getValue() == null ? new HashMap<>() : updates.getValue()));
    updateByQueryRequest.setScript(script);
    updateOpenSearchByQuery(updateByQueryRequest);
  }

  @Override
  public void updateChildren(
      String indexName,
      Pair<String, String> fieldAndValue,
      Pair<String, Map<String, Object>> updates) {
    if (isClientAvailable) {
      UpdateByQueryRequest updateByQueryRequest =
          new UpdateByQueryRequest(Entity.getSearchRepository().getIndexOrAliasName(indexName));
      updateChildren(updateByQueryRequest, fieldAndValue, updates);
    }
  }

  @Override
  public void updateChildren(
      List<String> indexName,
      Pair<String, String> fieldAndValue,
      Pair<String, Map<String, Object>> updates) {
    if (isClientAvailable) {
      UpdateByQueryRequest updateByQueryRequest =
          new UpdateByQueryRequest(indexName.toArray(new String[0]));
      updateChildren(updateByQueryRequest, fieldAndValue, updates);
    }
  }

  @Override
  public void updateLineage(
      String indexName, Pair<String, String> fieldAndValue, Map<String, Object> lineagaData) {
    if (isClientAvailable) {
      UpdateByQueryRequest updateByQueryRequest = new UpdateByQueryRequest(indexName);
      updateByQueryRequest.setQuery(
          new MatchQueryBuilder(fieldAndValue.getKey(), fieldAndValue.getValue())
              .operator(Operator.AND));
      Map<String, Object> params = Collections.singletonMap("lineageData", lineagaData);
      Script script =
          new Script(ScriptType.INLINE, Script.DEFAULT_SCRIPT_LANG, ADD_UPDATE_LINEAGE, params);
      updateByQueryRequest.setScript(script);
      updateOpenSearchByQuery(updateByQueryRequest);
    }
  }

  @Override
  public void updateEntityRelationship(
      String indexName,
      Pair<String, String> fieldAndValue,
      Map<String, Object> entityRelationshipData) {
    if (isClientAvailable) {
      UpdateByQueryRequest updateByQueryRequest = new UpdateByQueryRequest(indexName);
      updateByQueryRequest.setQuery(
          new MatchQueryBuilder(fieldAndValue.getKey(), fieldAndValue.getValue())
              .operator(Operator.AND));
      Map<String, Object> params =
          Collections.singletonMap("entityRelationshipData", entityRelationshipData);
      Script script =
          new Script(
              ScriptType.INLINE,
              Script.DEFAULT_SCRIPT_LANG,
              ADD_UPDATE_ENTITY_RELATIONSHIP,
              params);
      updateByQueryRequest.setScript(script);
      updateOpenSearchByQuery(updateByQueryRequest);
    }
  }

  @SneakyThrows
  private void updateOpenSearchByQuery(UpdateByQueryRequest updateByQueryRequest) {
    if (updateByQueryRequest != null && isClientAvailable) {
      updateByQueryRequest.setRefresh(true);
      LOG.debug(SENDING_REQUEST_TO_ELASTIC_SEARCH, updateByQueryRequest);
      client.updateByQuery(updateByQueryRequest, RequestOptions.DEFAULT);
    }
  }

  @SneakyThrows
  public void updateOpenSearch(UpdateRequest updateRequest) {
    if (updateRequest != null && isClientAvailable) {
      updateRequest.setRefreshPolicy(WriteRequest.RefreshPolicy.IMMEDIATE);
      LOG.debug(SENDING_REQUEST_TO_ELASTIC_SEARCH, updateRequest);
      client.update(updateRequest, RequestOptions.DEFAULT);
    }
  }

  @SneakyThrows
  public void deleteByQuery(String index, String query) {
    DeleteByQueryRequest deleteRequest = new DeleteByQueryRequest(index);
    // Hack: Due to an issue on how the RangeQueryBuilder.fromXContent works, we're removing the
    // first token from the Parser
    XContentParser parser = createXContentParser(query);
    parser.nextToken();
    deleteRequest.setQuery(RangeQueryBuilder.fromXContent(parser));
    client.deleteByQuery(deleteRequest, RequestOptions.DEFAULT);
  }

  @SneakyThrows
  private void deleteEntityFromOpenSearch(DeleteRequest deleteRequest) {
    if (deleteRequest != null && isClientAvailable) {
      LOG.debug(SENDING_REQUEST_TO_ELASTIC_SEARCH, deleteRequest);
      client.delete(deleteRequest, RequestOptions.DEFAULT);
    }
  }

  @SneakyThrows
  private void deleteEntityFromOpenSearchByQuery(DeleteByQueryRequest deleteRequest) {
    if (deleteRequest != null && isClientAvailable) {
      deleteRequest.setRefresh(true);
      client.deleteByQuery(deleteRequest, RequestOptions.DEFAULT);
    }
  }

  /** */
  @Override
  public void close() {
    try {
      this.client.close();
    } catch (Exception e) {
      LOG.error("Failed to close open search", e);
    }
  }

  @Override
  public BulkResponse bulk(BulkRequest data, RequestOptions options) throws IOException {
    return client.bulk(data, RequestOptions.DEFAULT);
  }

  @Override
  public Response listDataInsightChartResult(
      Long startTs,
      Long endTs,
      String tier,
      String team,
      DataInsightChartResult.DataInsightChartType dataInsightChartName,
      Integer size,
      Integer from,
      String queryFilter,
      String dataReportIndex)
      throws IOException {
    os.org.opensearch.action.search.SearchRequest searchRequest =
        buildSearchRequest(
            startTs,
            endTs,
            tier,
            team,
            dataInsightChartName,
            size,
            from,
            queryFilter,
            dataReportIndex);
    SearchResponse searchResponse = client.search(searchRequest, RequestOptions.DEFAULT);
    return Response.status(OK)
        .entity(processDataInsightChartResult(searchResponse, dataInsightChartName))
        .build();
  }

  private static DataInsightChartResult processDataInsightChartResult(
      SearchResponse searchResponse,
      DataInsightChartResult.DataInsightChartType dataInsightChartName) {
    DataInsightAggregatorInterface processor =
        createDataAggregator(searchResponse, dataInsightChartName);
    return processor.process(dataInsightChartName);
  }

  private static DataInsightAggregatorInterface createDataAggregator(
      SearchResponse aggregations, DataInsightChartResult.DataInsightChartType dataInsightChartType)
      throws IllegalArgumentException {
    return switch (dataInsightChartType) {
      case DAILY_ACTIVE_USERS -> new OpenSearchDailyActiveUsersAggregator(
          aggregations.getAggregations());
      case PAGE_VIEWS_BY_ENTITIES -> new OpenSearchPageViewsByEntitiesAggregator(
          aggregations.getAggregations());
      case MOST_ACTIVE_USERS -> new OpenSearchMostActiveUsersAggregator(
          aggregations.getAggregations());
      case MOST_VIEWED_ENTITIES -> new OpenSearchMostViewedEntitiesAggregator(
          aggregations.getAggregations());
      case UNUSED_ASSETS -> new OpenSearchUnusedAssetsAggregator(aggregations.getHits());
      case AGGREGATED_UNUSED_ASSETS_SIZE -> new OpenSearchAggregatedUnusedAssetsSizeAggregator(
          aggregations.getAggregations());
      case AGGREGATED_UNUSED_ASSETS_COUNT -> new OpenSearchAggregatedUnusedAssetsCountAggregator(
          aggregations.getAggregations());
      case AGGREGATED_USED_VS_UNUSED_ASSETS_COUNT -> new OpenSearchAggregatedUsedvsUnusedAssetsCountAggregator(
          aggregations.getAggregations());
      case AGGREGATED_USED_VS_UNUSED_ASSETS_SIZE -> new OpenSearchAggregatedUsedvsUnusedAssetsSizeAggregator(
          aggregations.getAggregations());
    };
  }

  private static os.org.opensearch.action.search.SearchRequest buildSearchRequest(
      Long startTs,
      Long endTs,
      String tier,
      String team,
      DataInsightChartResult.DataInsightChartType dataInsightChartName,
      Integer size,
      Integer from,
      String queryFilter,
      String dataReportIndex) {
    SearchSourceBuilder searchSourceBuilder =
        buildQueryFilter(startTs, endTs, tier, team, queryFilter, dataInsightChartName.value());
    if (!dataInsightChartName
        .toString()
        .equalsIgnoreCase(DataInsightChartResult.DataInsightChartType.UNUSED_ASSETS.toString())) {
      AggregationBuilder aggregationBuilder = buildQueryAggregation(dataInsightChartName);
      searchSourceBuilder.aggregation(aggregationBuilder);
      searchSourceBuilder.timeout(new TimeValue(30, TimeUnit.SECONDS));
    } else {
      searchSourceBuilder.fetchSource(true);
      searchSourceBuilder.from(from);
      searchSourceBuilder.size(size);
      searchSourceBuilder.sort("data.lifeCycle.accessed.timestamp", SortOrder.DESC);
    }

    os.org.opensearch.action.search.SearchRequest searchRequest =
        new os.org.opensearch.action.search.SearchRequest(
            Entity.getSearchRepository().getIndexOrAliasName(dataReportIndex));
    searchRequest.source(searchSourceBuilder);
    return searchRequest;
  }

  private static SearchSourceBuilder buildQueryFilter(
      Long startTs,
      Long endTs,
      String tier,
      String team,
      String queryFilter,
      String dataInsightChartName) {

    SearchSourceBuilder searchSourceBuilder = new SearchSourceBuilder();
    BoolQueryBuilder searchQueryFiler = new BoolQueryBuilder();

    if (team != null
        && DataInsightChartRepository.SUPPORTS_TEAM_FILTER.contains(dataInsightChartName)) {
      List<String> teamArray = Arrays.asList(team.split("\\s*,\\s*"));

      BoolQueryBuilder teamQueryFilter = QueryBuilders.boolQuery();
      teamQueryFilter.should(
          QueryBuilders.termsQuery(DataInsightChartRepository.DATA_TEAM, teamArray));
      searchQueryFiler.must(teamQueryFilter);
    }

    if (tier != null
        && DataInsightChartRepository.SUPPORTS_TIER_FILTER.contains(dataInsightChartName)) {
      List<String> tierArray = Arrays.asList(tier.split("\\s*,\\s*"));

      BoolQueryBuilder tierQueryFilter = QueryBuilders.boolQuery();
      tierQueryFilter.should(
          QueryBuilders.termsQuery(DataInsightChartRepository.DATA_ENTITY_TIER, tierArray));
      searchQueryFiler.must(tierQueryFilter);
    }

    if (!DataInsightChartRepository.SUPPORTS_NULL_DATE_RANGE.contains(dataInsightChartName)) {
      if (startTs == null || endTs == null) {
        throw new IllegalArgumentException(
            String.format(
                "Start and End date are required for chart type %s ", dataInsightChartName));
      }
      RangeQueryBuilder dateQueryFilter =
          QueryBuilders.rangeQuery(DataInsightChartRepository.TIMESTAMP).gte(startTs).lte(endTs);
      searchQueryFiler.must(dateQueryFilter);
    }

    searchSourceBuilder.query(searchQueryFiler).fetchSource(false);

    buildSearchSourceFilter(queryFilter, searchSourceBuilder);

    return searchSourceBuilder;
  }

  @Override
  public List<Map<String, String>> fetchDIChartFields() throws IOException {
    // This function is being used for creating custom charts in Data Insights
    List<Map<String, String>> fields = new ArrayList<>();
    GetMappingsRequest request =
        new GetMappingsRequest().indices(DataInsightSystemChartRepository.DI_SEARCH_INDEX);

    // Execute request
    GetMappingsResponse response = client.indices().getMapping(request, RequestOptions.DEFAULT);

    // Get mappings for the index
    for (Map.Entry<String, MappingMetadata> entry : response.mappings().entrySet()) {
      // Get fields for the index
      Map<String, Object> indexFields = entry.getValue().sourceAsMap();
      getFieldNames((Map<String, Object>) indexFields.get("properties"), "", fields);
    }
    return fields;
  }

  void getFieldNames(
      @NotNull Map<String, Object> fields, String prefix, List<Map<String, String>> fieldList) {
    for (Map.Entry<String, Object> entry : fields.entrySet()) {
      String postfix = "";
      String type = (String) ((Map<String, Object>) entry.getValue()).get("type");
      if (type != null && type.equals("text")) {
        postfix = ".keyword";
      }

      String fieldName = prefix + entry.getKey() + postfix;
      String fieldNameOriginal = WordUtils.capitalize((prefix + entry.getKey()).replace(".", " "));

      if (entry.getValue() instanceof Map) {
        Map<String, Object> subFields = (Map<String, Object>) entry.getValue();
        if (subFields.containsKey("properties")) {
          getFieldNames(
              (Map<String, Object>) subFields.get("properties"), fieldName + ".", fieldList);
        } else {
          if (fieldList.stream().noneMatch(e -> e.get("name").equals(fieldName))) {
            Map<String, String> map = new HashMap<>();
            map.put("name", fieldName);
            map.put("displayName", fieldNameOriginal);
            map.put("type", type);
            fieldList.add(map);
          }
        }
      }
    }
  }

  public DataInsightCustomChartResultList buildDIChart(
      @NotNull DataInsightCustomChart diChart, long start, long end) throws IOException {
    OpenSearchDynamicChartAggregatorInterface aggregator =
        OpenSearchDynamicChartAggregatorFactory.getAggregator(diChart);
    if (aggregator != null) {
      List<FormulaHolder> formulas = new ArrayList<>();
      os.org.opensearch.action.search.SearchRequest searchRequest =
          aggregator.prepareSearchRequest(diChart, start, end, formulas);
      SearchResponse searchResponse = client.search(searchRequest, RequestOptions.DEFAULT);
      return aggregator.processSearchResponse(diChart, searchResponse, formulas);
    }
    return null;
  }

  private static AggregationBuilder buildQueryAggregation(
      DataInsightChartResult.DataInsightChartType dataInsightChartName)
      throws IllegalArgumentException {
    DateHistogramAggregationBuilder dateHistogramAggregationBuilder =
        AggregationBuilders.dateHistogram(DataInsightChartRepository.TIMESTAMP)
            .field(DataInsightChartRepository.TIMESTAMP)
            .calendarInterval(DateHistogramInterval.DAY);

    TermsAggregationBuilder termsAggregationBuilder;
    SumAggregationBuilder sumAggregationBuilder;
    SumAggregationBuilder sumEntityCountAggregationBuilder =
        AggregationBuilders.sum(DataInsightChartRepository.ENTITY_COUNT)
            .field(DataInsightChartRepository.DATA_ENTITY_COUNT);

    switch (dataInsightChartName) {
      case AGGREGATED_UNUSED_ASSETS_COUNT, AGGREGATED_UNUSED_ASSETS_SIZE:
        boolean isSize =
            dataInsightChartName.equals(
                DataInsightChartResult.DataInsightChartType.AGGREGATED_UNUSED_ASSETS_SIZE);
        String fieldType = isSize ? "size" : "count";
        String totalField = isSize ? "totalSize" : "totalCount";
        SumAggregationBuilder threeDaysAgg =
            AggregationBuilders.sum("threeDays")
                .field(String.format("data.unusedDataAssets.%s.threeDays", fieldType));
        SumAggregationBuilder sevenDaysAgg =
            AggregationBuilders.sum("sevenDays")
                .field(String.format("data.unusedDataAssets.%s.sevenDays", fieldType));
        SumAggregationBuilder fourteenDaysAgg =
            AggregationBuilders.sum("fourteenDays")
                .field(String.format("data.unusedDataAssets.%s.fourteenDays", fieldType));
        SumAggregationBuilder thirtyDaysAgg =
            AggregationBuilders.sum("thirtyDays")
                .field(String.format("data.unusedDataAssets.%s.thirtyDays", fieldType));
        SumAggregationBuilder sixtyDaysAgg =
            AggregationBuilders.sum("sixtyDays")
                .field(String.format("data.unusedDataAssets.%s.sixtyDays", fieldType));
        SumAggregationBuilder totalUnused =
            AggregationBuilders.sum("totalUnused")
                .field(String.format("data.unusedDataAssets.%s", totalField));
        SumAggregationBuilder totalUsed =
            AggregationBuilders.sum("totalUsed")
                .field(String.format("data.unusedDataAssets.%s", totalField));
        return dateHistogramAggregationBuilder
            .subAggregation(threeDaysAgg)
            .subAggregation(sevenDaysAgg)
            .subAggregation(fourteenDaysAgg)
            .subAggregation(thirtyDaysAgg)
            .subAggregation(sixtyDaysAgg)
            .subAggregation(totalUnused)
            .subAggregation(totalUsed);
      case AGGREGATED_USED_VS_UNUSED_ASSETS_SIZE, AGGREGATED_USED_VS_UNUSED_ASSETS_COUNT:
        boolean isSizeReport =
            dataInsightChartName.equals(
                DataInsightChartResult.DataInsightChartType.AGGREGATED_USED_VS_UNUSED_ASSETS_SIZE);
        String totalFieldString = isSizeReport ? "totalSize" : "totalCount";
        SumAggregationBuilder totalUnusedAssets =
            AggregationBuilders.sum("totalUnused")
                .field(String.format("data.unusedDataAssets.%s", totalFieldString));
        SumAggregationBuilder totalUsedAssets =
            AggregationBuilders.sum("totalUsed")
                .field(String.format("data.frequentlyUsedDataAssets.%s", totalFieldString));
        return dateHistogramAggregationBuilder
            .subAggregation(totalUnusedAssets)
            .subAggregation(totalUsedAssets);
      case DAILY_ACTIVE_USERS:
        return dateHistogramAggregationBuilder;
      case PAGE_VIEWS_BY_ENTITIES:
        termsAggregationBuilder =
            AggregationBuilders.terms(DataInsightChartRepository.ENTITY_TYPE)
                .field(DataInsightChartRepository.DATA_ENTITY_TYPE)
                .size(1000);
        SumAggregationBuilder sumPageViewsByEntityTypes =
            AggregationBuilders.sum(DataInsightChartRepository.PAGE_VIEWS)
                .field(DataInsightChartRepository.DATA_VIEWS);
        return dateHistogramAggregationBuilder.subAggregation(
            termsAggregationBuilder.subAggregation(sumPageViewsByEntityTypes));
      case MOST_VIEWED_ENTITIES:
        termsAggregationBuilder =
            AggregationBuilders.terms(DataInsightChartRepository.ENTITY_FQN)
                .field(DataInsightChartRepository.DATA_ENTITY_FQN)
                .size(10)
                .order(BucketOrder.aggregation(DataInsightChartRepository.PAGE_VIEWS, false));

        TermsAggregationBuilder ownerTermsAggregationBuilder =
            AggregationBuilders.terms(DataInsightChartRepository.OWNER)
                .field(DataInsightChartRepository.DATA_OWNER);
        TermsAggregationBuilder entityTypeTermsAggregationBuilder =
            AggregationBuilders.terms(DataInsightChartRepository.ENTITY_TYPE)
                .field(DataInsightChartRepository.DATA_ENTITY_TYPE);
        TermsAggregationBuilder entityHrefAggregationBuilder =
            AggregationBuilders.terms(DataInsightChartRepository.ENTITY_HREF)
                .field(DataInsightChartRepository.DATA_ENTITY_HREF);
        SumAggregationBuilder sumEntityPageViewsAggregationBuilder =
            AggregationBuilders.sum(DataInsightChartRepository.PAGE_VIEWS)
                .field(DataInsightChartRepository.DATA_VIEWS);

        return termsAggregationBuilder
            .subAggregation(sumEntityPageViewsAggregationBuilder)
            .subAggregation(ownerTermsAggregationBuilder)
            .subAggregation(entityTypeTermsAggregationBuilder)
            .subAggregation(entityHrefAggregationBuilder);
      case MOST_ACTIVE_USERS:
        termsAggregationBuilder =
            AggregationBuilders.terms(DataInsightChartRepository.USER_NAME)
                .field(DataInsightChartRepository.DATA_USER_NAME)
                .size(10)
                .order(BucketOrder.aggregation(DataInsightChartRepository.SESSIONS, false));
        TermsAggregationBuilder teamTermsAggregationBuilder =
            AggregationBuilders.terms(DataInsightChartRepository.TEAM)
                .field(DataInsightChartRepository.DATA_TEAM);
        SumAggregationBuilder sumSessionAggregationBuilder =
            AggregationBuilders.sum(DataInsightChartRepository.SESSIONS)
                .field(DataInsightChartRepository.DATA_SESSIONS);
        SumAggregationBuilder sumUserPageViewsAggregationBuilder =
            AggregationBuilders.sum(DataInsightChartRepository.PAGE_VIEWS)
                .field(DataInsightChartRepository.DATA_PAGE_VIEWS);
        MaxAggregationBuilder lastSessionAggregationBuilder =
            AggregationBuilders.max(DataInsightChartRepository.LAST_SESSION)
                .field(DataInsightChartRepository.DATA_LAST_SESSION);
        SumAggregationBuilder sumSessionDurationAggregationBuilder =
            AggregationBuilders.sum(DataInsightChartRepository.SESSION_DURATION)
                .field(DataInsightChartRepository.DATA_TOTAL_SESSION_DURATION);
        return termsAggregationBuilder
            .subAggregation(sumSessionAggregationBuilder)
            .subAggregation(sumUserPageViewsAggregationBuilder)
            .subAggregation(lastSessionAggregationBuilder)
            .subAggregation(sumSessionDurationAggregationBuilder)
            .subAggregation(teamTermsAggregationBuilder);
      default:
        throw new IllegalArgumentException(
            String.format("Invalid dataInsightChartType name %s", dataInsightChartName));
    }
  }

  public RestHighLevelClient createOpenSearchClient(ElasticSearchConfiguration esConfig) {
    if (esConfig != null) {
      try {
        RestClientBuilder restClientBuilder =
            RestClient.builder(
                new HttpHost(esConfig.getHost(), esConfig.getPort(), esConfig.getScheme()));
        if (StringUtils.isNotEmpty(esConfig.getUsername())
            && StringUtils.isNotEmpty(esConfig.getPassword())) {
          CredentialsProvider credentialsProvider = new BasicCredentialsProvider();
          credentialsProvider.setCredentials(
              AuthScope.ANY,
              new UsernamePasswordCredentials(esConfig.getUsername(), esConfig.getPassword()));
          SSLContext sslContext = createElasticSearchSSLContext(esConfig);
          restClientBuilder.setHttpClientConfigCallback(
              httpAsyncClientBuilder -> {
                httpAsyncClientBuilder.setDefaultCredentialsProvider(credentialsProvider);
                if (sslContext != null) {
                  httpAsyncClientBuilder.setSSLContext(sslContext);
                }
                return httpAsyncClientBuilder;
              });
        }
        restClientBuilder.setRequestConfigCallback(
            requestConfigBuilder ->
                requestConfigBuilder
                    .setConnectTimeout(esConfig.getConnectionTimeoutSecs() * 1000)
                    .setSocketTimeout(esConfig.getSocketTimeoutSecs() * 1000));
        restClientBuilder.setCompressionEnabled(true);
        restClientBuilder.setChunkedEnabled(true);
        return new RestHighLevelClient(restClientBuilder);
      } catch (Exception e) {
        LOG.error("Failed to create open search client ", e);
        return null;
      }
    } else {
      return null;
    }
  }

  private static SearchSourceBuilder getSearchSourceBuilder(
      String index, String q, int from, int size) {
    return switch (Entity.getSearchRepository().getIndexNameWithoutAlias(index)) {
      case "topic_search_index", "topic" -> buildTopicSearchBuilder(q, from, size);
      case "dashboard_search_index", "dashboard" -> buildDashboardSearchBuilder(q, from, size);
      case "pipeline_search_index", "pipeline" -> buildPipelineSearchBuilder(q, from, size);
      case "mlmodel_search_index", "mlmodel" -> buildMlModelSearchBuilder(q, from, size);
      case "table_search_index", "table" -> buildTableSearchBuilder(q, from, size);
      case "database_schema_search_index",
          "databaseSchema",
          "database_search_index",
          "database" -> buildGenericDataAssetSearchBuilder(q, from, size);
      case "user_search_index", "user", "team_search_index", "team" -> buildUserOrTeamSearchBuilder(
          q, from, size);
      case "glossary_term_search_index", "glossaryTerm" -> buildGlossaryTermSearchBuilder(
          q, from, size);
      case "tag_search_index", "tag" -> buildTagSearchBuilder(q, from, size);
      case "container_search_index", "container" -> buildContainerSearchBuilder(q, from, size);
      case "query_search_index", "query" -> buildQuerySearchBuilder(q, from, size);
      case "test_case_search_index",
          "testCase",
          "test_suite_search_index",
          "testSuite" -> buildTestCaseSearch(q, from, size);
      case "stored_procedure_search_index", "storedProcedure" -> buildStoredProcedureSearch(
          q, from, size);
      case "dashboard_data_model_search_index",
          "dashboardDataModel" -> buildDashboardDataModelsSearch(q, from, size);
      case "domain_search_index", "domain" -> buildDomainsSearch(q, from, size);
      case "search_entity_search_index", "searchIndex" -> buildSearchEntitySearch(q, from, size);
      case "raw_cost_analysis_report_data_index",
          "aggregated_cost_analysis_report_data_index" -> buildCostAnalysisReportDataSearch(
          q, from, size);
      case "data_product_search_index" -> buildDataProductSearch(q, from, size);
      case "test_case_resolution_status_search_index" -> buildTestCaseResolutionStatusSearch(
          q, from, size);
      case "test_case_result_search_index" -> buildTestCaseResultSearch(q, from, size);
      case "api_endpoint_search_index", "apiEndpoint" -> buildApiEndpointSearch(q, from, size);
      case "api_service_search_index",
          "mlmodel_service_search_index",
          "database_service_search_index",
          "messaging_service_index",
          "dashboard_service_index",
          "pipeline_service_index",
          "storage_service_index",
          "search_service_index",
          "metadata_service_index" -> buildServiceSearchBuilder(q, from, size);
      case "all", "dataAsset" -> buildSearchAcrossIndexesBuilder(q, from, size);
      default -> buildAggregateSearchBuilder(q, from, size);
    };
  }

  private XContentParser createXContentParser(String query) throws IOException {
    try {
      return XContentType.JSON
          .xContent()
          .createParser(X_CONTENT_REGISTRY, LoggingDeprecationHandler.INSTANCE, query);
    } catch (IOException e) {
      LOG.error("Failed to create XContentParser", e);
      throw e;
    }
  }

  private void getSearchFilter(
      String filter, SearchSourceBuilder searchSourceBuilder, boolean hasQuery) throws IOException {
    if (!filter.isEmpty()) {
      try {
        XContentParser queryParser = createXContentParser(filter);
        XContentParser sourceParser = createXContentParser(filter);
        QueryBuilder queryFromXContent = SearchSourceBuilder.fromXContent(queryParser).query();
        FetchSourceContext sourceFromXContent =
            SearchSourceBuilder.fromXContent(sourceParser).fetchSource();
        BoolQueryBuilder boolQuery = QueryBuilders.boolQuery();
        boolQuery =
            !hasQuery
                ? boolQuery.filter(queryFromXContent)
                : boolQuery.must(searchSourceBuilder.query()).filter(queryFromXContent);
        searchSourceBuilder.query(boolQuery);
        searchSourceBuilder.fetchSource(sourceFromXContent);
      } catch (Exception e) {
        throw new IOException("Failed to parse query filter: %s", e);
      }
    }
  }

  public Object getLowLevelClient() {
    return client.getLowLevelClient();
  }

  private void buildSearchRBACQuery(
      SubjectContext subjectContext, SearchSourceBuilder searchSourceBuilder) {
    if (subjectContext != null && !subjectContext.isAdmin()) {
      OMQueryBuilder rbacQuery = rbacConditionEvaluator.evaluateConditions(subjectContext);
      if (rbacQuery != null) {
        searchSourceBuilder.query(
            QueryBuilders.boolQuery()
                .must(searchSourceBuilder.query())
                .filter(((OpenSearchQueryBuilder) rbacQuery).build()));
      }
    }
  }

  private static void buildSearchSourceFilter(
      String queryFilter, SearchSourceBuilder searchSourceBuilder) {
    if (!nullOrEmpty(queryFilter) && !queryFilter.equals("{}")) {
      try {
        XContentParser filterParser =
            XContentType.JSON
                .xContent()
                .createParser(X_CONTENT_REGISTRY, LoggingDeprecationHandler.INSTANCE, queryFilter);
        QueryBuilder filter = SearchSourceBuilder.fromXContent(filterParser).query();
        BoolQueryBuilder newQuery =
            QueryBuilders.boolQuery().must(searchSourceBuilder.query()).filter(filter);
        searchSourceBuilder.query(newQuery);
      } catch (Exception ex) {
        LOG.warn("Error parsing query_filter from query parameters, ignoring filter", ex);
      }
    }
  }
}<|MERGE_RESOLUTION|>--- conflicted
+++ resolved
@@ -768,7 +768,6 @@
     return Response.status(OK).entity(responseMap).build();
   }
 
-<<<<<<< HEAD
   private void getEntityRelationship(
       String fqn,
       int depth,
@@ -883,7 +882,8 @@
       throws IOException {
     Map<String, Object> responseMap =
         searchEntityRelationshipInternal(fqn, upstreamDepth, downstreamDepth, queryFilter, deleted);
-=======
+      }
+
   @Override
   public Response searchDataQualityLineage(
       String fqn, int upstreamDepth, String queryFilter, boolean deleted) throws IOException {
@@ -893,7 +893,6 @@
     searchDataQualityLineage(fqn, upstreamDepth, queryFilter, deleted, edges, nodes);
     responseMap.put("edges", edges);
     responseMap.put("nodes", nodes);
->>>>>>> bb02af26
     return Response.status(OK).entity(responseMap).build();
   }
 
