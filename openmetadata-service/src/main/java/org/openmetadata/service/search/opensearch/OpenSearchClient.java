package org.openmetadata.service.search.opensearch;

import static javax.ws.rs.core.Response.Status.OK;
import static org.openmetadata.common.utils.CommonUtil.nullOrEmpty;
import static org.openmetadata.service.Entity.FIELD_DESCRIPTION;
import static org.openmetadata.service.Entity.FIELD_DISPLAY_NAME;
import static org.openmetadata.service.Entity.FIELD_NAME;
import static org.openmetadata.service.Entity.QUERY;
import static org.openmetadata.service.search.EntityBuilderConstant.COLUMNS_NAME_KEYWORD;
import static org.openmetadata.service.search.EntityBuilderConstant.DATA_MODEL_COLUMNS_NAME_KEYWORD;
import static org.openmetadata.service.search.EntityBuilderConstant.DOMAIN_DISPLAY_NAME_KEYWORD;
import static org.openmetadata.service.search.EntityBuilderConstant.ES_MESSAGE_SCHEMA_FIELD_KEYWORD;
import static org.openmetadata.service.search.EntityBuilderConstant.ES_TAG_FQN_FIELD;
import static org.openmetadata.service.search.EntityBuilderConstant.FIELD_COLUMN_NAMES;
import static org.openmetadata.service.search.EntityBuilderConstant.MAX_AGGREGATE_SIZE;
import static org.openmetadata.service.search.EntityBuilderConstant.MAX_RESULT_HITS;
import static org.openmetadata.service.search.EntityBuilderConstant.OWNER_DISPLAY_NAME_KEYWORD;
import static org.openmetadata.service.search.EntityBuilderConstant.POST_TAG;
import static org.openmetadata.service.search.EntityBuilderConstant.PRE_TAG;
import static org.openmetadata.service.search.EntityBuilderConstant.SCHEMA_FIELD_NAMES;
import static org.openmetadata.service.search.EntityBuilderConstant.UNIFIED;
import static org.openmetadata.service.search.UpdateSearchEventsConstant.SENDING_REQUEST_TO_ELASTIC_SEARCH;

import com.fasterxml.jackson.databind.JsonNode;
import java.io.IOException;
import java.text.ParseException;
import java.util.ArrayList;
import java.util.Arrays;
import java.util.Collections;
import java.util.HashMap;
import java.util.List;
import java.util.Map;
import java.util.TreeMap;
import java.util.concurrent.TimeUnit;
import javax.net.ssl.SSLContext;
import javax.ws.rs.core.Response;
import lombok.extern.slf4j.Slf4j;
import org.apache.commons.lang3.StringUtils;
import org.apache.commons.lang3.tuple.Pair;
import org.apache.http.HttpHost;
import org.apache.http.auth.AuthScope;
import org.apache.http.auth.UsernamePasswordCredentials;
import org.apache.http.client.CredentialsProvider;
import org.apache.http.impl.client.BasicCredentialsProvider;
import org.openmetadata.schema.DataInsightInterface;
import org.openmetadata.schema.dataInsight.DataInsightChartResult;
import org.openmetadata.schema.service.configuration.elasticsearch.ElasticSearchConfiguration;
import org.openmetadata.service.dataInsight.DataInsightAggregatorInterface;
import org.openmetadata.service.jdbi3.DataInsightChartRepository;
import org.openmetadata.service.search.SearchClient;
import org.openmetadata.service.search.SearchRequest;
import org.openmetadata.service.search.indexes.ContainerIndex;
import org.openmetadata.service.search.indexes.DashboardDataModelIndex;
import org.openmetadata.service.search.indexes.DashboardIndex;
import org.openmetadata.service.search.indexes.DataProductIndex;
import org.openmetadata.service.search.indexes.DomainIndex;
import org.openmetadata.service.search.indexes.GlossaryTermIndex;
import org.openmetadata.service.search.indexes.MlModelIndex;
import org.openmetadata.service.search.indexes.PipelineIndex;
import org.openmetadata.service.search.indexes.QueryIndex;
import org.openmetadata.service.search.indexes.SearchEntityIndex;
import org.openmetadata.service.search.indexes.SearchIndex;
import org.openmetadata.service.search.indexes.StoredProcedureIndex;
import org.openmetadata.service.search.indexes.TableIndex;
import org.openmetadata.service.search.indexes.TagIndex;
import org.openmetadata.service.search.indexes.TestCaseIndex;
import org.openmetadata.service.search.indexes.TestCaseResolutionStatusIndex;
import org.openmetadata.service.search.indexes.TopicIndex;
import org.openmetadata.service.search.indexes.UserIndex;
import org.openmetadata.service.search.models.IndexMapping;
import org.openmetadata.service.search.opensearch.dataInsightAggregator.OpenSearchAggregatedUnusedAssetsCountAggregator;
import org.openmetadata.service.search.opensearch.dataInsightAggregator.OpenSearchAggregatedUnusedAssetsSizeAggregator;
import org.openmetadata.service.search.opensearch.dataInsightAggregator.OpenSearchAggregatedUsedvsUnusedAssetsCountAggregator;
import org.openmetadata.service.search.opensearch.dataInsightAggregator.OpenSearchAggregatedUsedvsUnusedAssetsSizeAggregator;
import org.openmetadata.service.search.opensearch.dataInsightAggregator.OpenSearchDailyActiveUsersAggregator;
import org.openmetadata.service.search.opensearch.dataInsightAggregator.OpenSearchEntitiesDescriptionAggregator;
import org.openmetadata.service.search.opensearch.dataInsightAggregator.OpenSearchEntitiesOwnerAggregator;
import org.openmetadata.service.search.opensearch.dataInsightAggregator.OpenSearchMostActiveUsersAggregator;
import org.openmetadata.service.search.opensearch.dataInsightAggregator.OpenSearchMostViewedEntitiesAggregator;
import org.openmetadata.service.search.opensearch.dataInsightAggregator.OpenSearchPageViewsByEntitiesAggregator;
import org.openmetadata.service.search.opensearch.dataInsightAggregator.OpenSearchServicesDescriptionAggregator;
import org.openmetadata.service.search.opensearch.dataInsightAggregator.OpenSearchServicesOwnerAggregator;
import org.openmetadata.service.search.opensearch.dataInsightAggregator.OpenSearchTotalEntitiesAggregator;
import org.openmetadata.service.search.opensearch.dataInsightAggregator.OpenSearchTotalEntitiesByTierAggregator;
import org.openmetadata.service.search.opensearch.dataInsightAggregator.OpenSearchUnusedAssetsAggregator;
import org.openmetadata.service.util.JsonUtils;
import os.org.opensearch.action.ActionListener;
import os.org.opensearch.action.admin.indices.alias.IndicesAliasesRequest;
import os.org.opensearch.action.admin.indices.delete.DeleteIndexRequest;
import os.org.opensearch.action.bulk.BulkItemResponse;
import os.org.opensearch.action.bulk.BulkRequest;
import os.org.opensearch.action.bulk.BulkResponse;
import os.org.opensearch.action.delete.DeleteRequest;
import os.org.opensearch.action.delete.DeleteResponse;
import os.org.opensearch.action.search.SearchResponse;
import os.org.opensearch.action.support.WriteRequest;
import os.org.opensearch.action.support.master.AcknowledgedResponse;
import os.org.opensearch.action.update.UpdateRequest;
import os.org.opensearch.action.update.UpdateResponse;
import os.org.opensearch.client.RequestOptions;
import os.org.opensearch.client.RestClient;
import os.org.opensearch.client.RestClientBuilder;
import os.org.opensearch.client.RestHighLevelClient;
import os.org.opensearch.client.indices.CreateIndexRequest;
import os.org.opensearch.client.indices.CreateIndexResponse;
import os.org.opensearch.client.indices.GetIndexRequest;
import os.org.opensearch.client.indices.PutMappingRequest;
import os.org.opensearch.common.lucene.search.function.CombineFunction;
import os.org.opensearch.common.settings.Settings;
import os.org.opensearch.common.unit.Fuzziness;
import os.org.opensearch.common.unit.TimeValue;
import os.org.opensearch.common.xcontent.LoggingDeprecationHandler;
import os.org.opensearch.common.xcontent.NamedXContentRegistry;
import os.org.opensearch.common.xcontent.XContentParser;
import os.org.opensearch.common.xcontent.XContentType;
import os.org.opensearch.index.query.BoolQueryBuilder;
import os.org.opensearch.index.query.MatchQueryBuilder;
import os.org.opensearch.index.query.MultiMatchQueryBuilder;
import os.org.opensearch.index.query.Operator;
import os.org.opensearch.index.query.QueryBuilder;
import os.org.opensearch.index.query.QueryBuilders;
import os.org.opensearch.index.query.QueryStringQueryBuilder;
import os.org.opensearch.index.query.RangeQueryBuilder;
import os.org.opensearch.index.query.ScriptQueryBuilder;
import os.org.opensearch.index.query.TermQueryBuilder;
import os.org.opensearch.index.query.functionscore.FieldValueFactorFunctionBuilder;
import os.org.opensearch.index.query.functionscore.FunctionScoreQueryBuilder;
import os.org.opensearch.index.query.functionscore.ScoreFunctionBuilders;
import os.org.opensearch.index.reindex.BulkByScrollResponse;
import os.org.opensearch.index.reindex.DeleteByQueryRequest;
import os.org.opensearch.index.reindex.UpdateByQueryRequest;
import os.org.opensearch.script.Script;
import os.org.opensearch.script.ScriptType;
import os.org.opensearch.search.SearchModule;
import os.org.opensearch.search.aggregations.AggregationBuilder;
import os.org.opensearch.search.aggregations.AggregationBuilders;
import os.org.opensearch.search.aggregations.BucketOrder;
import os.org.opensearch.search.aggregations.bucket.histogram.DateHistogramAggregationBuilder;
import os.org.opensearch.search.aggregations.bucket.histogram.DateHistogramInterval;
import os.org.opensearch.search.aggregations.bucket.terms.IncludeExclude;
import os.org.opensearch.search.aggregations.bucket.terms.TermsAggregationBuilder;
import os.org.opensearch.search.aggregations.metrics.MaxAggregationBuilder;
import os.org.opensearch.search.aggregations.metrics.SumAggregationBuilder;
import os.org.opensearch.search.builder.SearchSourceBuilder;
import os.org.opensearch.search.fetch.subphase.FetchSourceContext;
import os.org.opensearch.search.fetch.subphase.highlight.HighlightBuilder;
import os.org.opensearch.search.sort.SortOrder;
import os.org.opensearch.search.suggest.Suggest;
import os.org.opensearch.search.suggest.SuggestBuilder;
import os.org.opensearch.search.suggest.SuggestBuilders;
import os.org.opensearch.search.suggest.completion.CompletionSuggestionBuilder;
import os.org.opensearch.search.suggest.completion.context.CategoryQueryContext;

@Slf4j
// Not tagged with Repository annotation as it is programmatically initialized
public class OpenSearchClient implements SearchClient {
  private final RestHighLevelClient client;
  private static final NamedXContentRegistry X_CONTENT_REGISTRY;
  private final boolean isClientAvailable;

  static {
    SearchModule searchModule = new SearchModule(Settings.EMPTY, List.of());
    X_CONTENT_REGISTRY = new NamedXContentRegistry(searchModule.getNamedXContents());
  }

  public OpenSearchClient(ElasticSearchConfiguration esConfig) {
    client = createOpenSearchClient(esConfig);
    isClientAvailable = client != null;
  }

  @Override
  public boolean isClientAvailable() {
    return isClientAvailable;
  }

  @Override
  public boolean indexExists(String indexName) {
    try {
      GetIndexRequest gRequest = new GetIndexRequest(indexName);
      gRequest.local(false);
      return client.indices().exists(gRequest, RequestOptions.DEFAULT);
    } catch (Exception e) {
      LOG.error(String.format("Failed to check if index %s exists due to", indexName), e);
      return false;
    }
  }

  @Override
  public void createIndex(IndexMapping indexMapping, String indexMappingContent) {
    if (Boolean.TRUE.equals(isClientAvailable)) {
      try {
        CreateIndexRequest request = new CreateIndexRequest(indexMapping.getIndexName());
        request.source(indexMappingContent, XContentType.JSON);
        CreateIndexResponse createIndexResponse =
            client.indices().create(request, RequestOptions.DEFAULT);
        LOG.debug(
            "{} Created {}", indexMapping.getIndexName(), createIndexResponse.isAcknowledged());
        // creating alias for indexes
        createAliases(indexMapping);
      } catch (Exception e) {
        LOG.error("Failed to create Open Search indexes due to", e);
      }
    } else {
      LOG.error(
          "Failed to create Open Search index as client is not property configured, Please check your OpenMetadata configuration");
    }
  }

  @Override
  public void createAliases(IndexMapping indexMapping) {
    try {
      List<String> aliases = indexMapping.getParentAliases();
      aliases.add(indexMapping.getAlias());
      IndicesAliasesRequest.AliasActions aliasAction =
          IndicesAliasesRequest.AliasActions.add()
              .index(indexMapping.getIndexName())
              .aliases(aliases.toArray(new String[0]));
      IndicesAliasesRequest aliasesRequest = new IndicesAliasesRequest();
      aliasesRequest.addAliasAction(aliasAction);
      client.indices().updateAliases(aliasesRequest, RequestOptions.DEFAULT);
    } catch (Exception e) {
      LOG.error(
          String.format("Failed to create alias for %s due to", indexMapping.getIndexName()), e);
    }
  }

  @Override
  public void updateIndex(IndexMapping indexMapping, String indexMappingContent) {
    try {
      PutMappingRequest request = new PutMappingRequest(indexMapping.getIndexName());
      JsonNode readProperties = JsonUtils.readTree(indexMappingContent).get("mappings");
      request.source(JsonUtils.getMap(readProperties));
      AcknowledgedResponse putMappingResponse =
          client.indices().putMapping(request, RequestOptions.DEFAULT);
      LOG.debug(
          "{} Updated {}", indexMapping.getIndexMappingFile(), putMappingResponse.isAcknowledged());
    } catch (Exception e) {
      LOG.warn(String.format("Failed to Update Open Search index %s", indexMapping.getIndexName()));
    }
  }

  @Override
  public void deleteIndex(IndexMapping indexMapping) {
    try {
      DeleteIndexRequest request = new DeleteIndexRequest(indexMapping.getIndexName());
      AcknowledgedResponse deleteIndexResponse =
          client.indices().delete(request, RequestOptions.DEFAULT);
      LOG.debug("{} Deleted {}", indexMapping.getIndexName(), deleteIndexResponse.isAcknowledged());
    } catch (IOException e) {
      LOG.error("Failed to delete Open Search indexes due to", e);
    }
  }

  @Override
  public Response search(SearchRequest request) throws IOException {
    SearchSourceBuilder searchSourceBuilder =
        switch (request.getIndex()) {
          case "topic_search_index" -> buildTopicSearchBuilder(
              request.getQuery(), request.getFrom(), request.getSize());
          case "dashboard_search_index" -> buildDashboardSearchBuilder(
              request.getQuery(), request.getFrom(), request.getSize());
          case "pipeline_search_index" -> buildPipelineSearchBuilder(
              request.getQuery(), request.getFrom(), request.getSize());
          case "mlmodel_search_index" -> buildMlModelSearchBuilder(
              request.getQuery(), request.getFrom(), request.getSize());
          case "table_search_index" -> buildTableSearchBuilder(
              request.getQuery(), request.getFrom(), request.getSize());
          case "user_search_index", "team_search_index" -> buildUserOrTeamSearchBuilder(
              request.getQuery(), request.getFrom(), request.getSize());
          case "glossary_term_search_index" -> buildGlossaryTermSearchBuilder(
              request.getQuery(), request.getFrom(), request.getSize());
          case "tag_search_index" -> buildTagSearchBuilder(
              request.getQuery(), request.getFrom(), request.getSize());
          case "container_search_index" -> buildContainerSearchBuilder(
              request.getQuery(), request.getFrom(), request.getSize());
          case "query_search_index" -> buildQuerySearchBuilder(
              request.getQuery(), request.getFrom(), request.getSize());
          case "test_case_search_index" -> buildTestCaseSearch(
              request.getQuery(), request.getFrom(), request.getSize());
          case "stored_procedure_search_index" -> buildStoredProcedureSearch(
              request.getQuery(), request.getFrom(), request.getSize());
          case "dashboard_data_model_search_index" -> buildDashboardDataModelsSearch(
              request.getQuery(), request.getFrom(), request.getSize());
          case "domain_search_index" -> buildDomainsSearch(
              request.getQuery(), request.getFrom(), request.getSize());
          case "search_entity_search_index" -> buildSearchEntitySearch(
              request.getQuery(), request.getFrom(), request.getSize());
          case "raw_cost_analysis_report_data_index",
              "aggregated_cost_analysis_report_data_index" -> buildCostAnalysisReportDataSearch(
              request.getQuery(), request.getFrom(), request.getSize());
          case "data_product_search_index" -> buildDataProductSearch(
              request.getQuery(), request.getFrom(), request.getSize());
          case "test_case_resolution_status_search_index" -> buildTestCaseResolutionStatusSearch(
              request.getQuery(), request.getFrom(), request.getSize());
          default -> buildAggregateSearchBuilder(
              request.getQuery(), request.getFrom(), request.getSize());
        };
    if (!nullOrEmpty(request.getQueryFilter()) && !request.getQueryFilter().equals("{}")) {
      try {
        XContentParser filterParser =
            XContentType.JSON
                .xContent()
                .createParser(
                    X_CONTENT_REGISTRY,
                    LoggingDeprecationHandler.INSTANCE,
                    request.getQueryFilter());
        QueryBuilder filter = SearchSourceBuilder.fromXContent(filterParser).query();
        BoolQueryBuilder newQuery =
            QueryBuilders.boolQuery().must(searchSourceBuilder.query()).filter(filter);
        searchSourceBuilder.query(newQuery);
      } catch (Exception ex) {
        LOG.warn("Error parsing query_filter from query parameters, ignoring filter", ex);
      }
    }

    if (!nullOrEmpty(request.getPostFilter())) {
      try {
        XContentParser filterParser =
            XContentType.JSON
                .xContent()
                .createParser(
                    X_CONTENT_REGISTRY,
                    LoggingDeprecationHandler.INSTANCE,
                    request.getPostFilter());
        QueryBuilder filter = SearchSourceBuilder.fromXContent(filterParser).query();
        searchSourceBuilder.postFilter(filter);
      } catch (Exception ex) {
        LOG.warn("Error parsing post_filter from query parameters, ignoring filter", ex);
      }
    }

    /* For backward-compatibility we continue supporting the deleted argument, this should be removed in future versions */
    if (request.getIndex().equalsIgnoreCase("all")) {
      BoolQueryBuilder boolQueryBuilder = QueryBuilders.boolQuery();
      boolQueryBuilder.should(
          QueryBuilders.boolQuery()
              .must(searchSourceBuilder.query())
              .must(QueryBuilders.existsQuery("deleted"))
              .must(QueryBuilders.termQuery("deleted", request.deleted())));
      boolQueryBuilder.should(
          QueryBuilders.boolQuery()
              .must(searchSourceBuilder.query())
              .mustNot(QueryBuilders.existsQuery("deleted")));
      searchSourceBuilder.query(boolQueryBuilder);
    } else if (request.getIndex().equalsIgnoreCase("domain_search_index")
        || request.getIndex().equalsIgnoreCase("data_product_search_index")
        || request.getIndex().equalsIgnoreCase("query_search_index")
        || request.getIndex().equalsIgnoreCase("raw_cost_analysis_report_data_index")
        || request.getIndex().equalsIgnoreCase("aggregated_cost_analysis_report_data_index")) {
      searchSourceBuilder.query(QueryBuilders.boolQuery().must(searchSourceBuilder.query()));
    } else {
      searchSourceBuilder.query(
          QueryBuilders.boolQuery()
              .must(searchSourceBuilder.query())
              .must(QueryBuilders.termQuery("deleted", request.deleted())));
    }

    if (!nullOrEmpty(request.getSortFieldParam())) {
      searchSourceBuilder.sort(
          request.getSortFieldParam(), SortOrder.fromString(request.getSortOrder()));
    }

    if (request.getIndex().equalsIgnoreCase("glossary_term_search_index")) {
      searchSourceBuilder.query(
          QueryBuilders.boolQuery()
              .must(searchSourceBuilder.query())
              .must(QueryBuilders.matchQuery("status", "Approved")));
    }

    /* for performance reasons OpenSearch doesn't provide accurate hits
    if we enable trackTotalHits parameter it will try to match every result, count and return hits
    however in most cases for search results an approximate value is good enough.
    we are displaying total entity counts in landing page and explore page where we need the total count
    https://github.com/Open/Opensearch/issues/33028 */
    searchSourceBuilder.fetchSource(
        new FetchSourceContext(
            request.fetchSource(),
            request.getIncludeSourceFields().toArray(String[]::new),
            new String[] {}));

    if (request.trackTotalHits()) {
      searchSourceBuilder.trackTotalHits(true);
    } else {
      searchSourceBuilder.trackTotalHitsUpTo(MAX_RESULT_HITS);
    }

    searchSourceBuilder.timeout(new TimeValue(30, TimeUnit.SECONDS));
    String response =
        client
            .search(
                new os.org.opensearch.action.search.SearchRequest(request.getIndex())
                    .source(searchSourceBuilder),
                RequestOptions.DEFAULT)
            .toString();
    return Response.status(OK).entity(response).build();
  }

  @Override
  public Response searchBySourceUrl(String sourceUrl) throws IOException {
    os.org.opensearch.action.search.SearchRequest searchRequest =
        new os.org.opensearch.action.search.SearchRequest(GLOBAL_SEARCH_ALIAS);
    SearchSourceBuilder searchSourceBuilder = new SearchSourceBuilder();
    searchSourceBuilder.query(
        QueryBuilders.boolQuery().must(QueryBuilders.termQuery("sourceUrl", sourceUrl)));
    searchRequest.source(searchSourceBuilder);
    String response = client.search(searchRequest, RequestOptions.DEFAULT).toString();
    return Response.status(OK).entity(response).build();
  }

  @Override
<<<<<<< HEAD
  public Response searchLineage(String fqn, int upstreamDepth, int downstreamDepth, String queryFilter)
      throws IOException {
    return Response.status(OK).build();
  }

  @Override
  public Response searchByField(String fieldName, String fieldValue, String index) throws IOException {
=======
  public Response searchByField(String fieldName, String fieldValue, String index)
      throws IOException {
>>>>>>> 0e92a975
    os.org.opensearch.action.search.SearchRequest searchRequest =
        new os.org.opensearch.action.search.SearchRequest(index);
    SearchSourceBuilder searchSourceBuilder = new SearchSourceBuilder();
    searchSourceBuilder.query(QueryBuilders.wildcardQuery(fieldName, fieldValue));
    searchRequest.source(searchSourceBuilder);
    String response = client.search(searchRequest, RequestOptions.DEFAULT).toString();
    return Response.status(OK).entity(response).build();
  }

  public Response aggregate(String index, String fieldName, String value, String query)
      throws IOException {
    SearchSourceBuilder searchSourceBuilder = new SearchSourceBuilder();
    XContentParser filterParser =
        XContentType.JSON
            .xContent()
            .createParser(X_CONTENT_REGISTRY, LoggingDeprecationHandler.INSTANCE, query);
    QueryBuilder filter = SearchSourceBuilder.fromXContent(filterParser).query();

    BoolQueryBuilder boolQueryBuilder = QueryBuilders.boolQuery().must(filter);
    searchSourceBuilder
        .aggregation(
            AggregationBuilders.terms(fieldName)
                .field(fieldName)
                .size(MAX_AGGREGATE_SIZE)
                .includeExclude(new IncludeExclude(value.toLowerCase(), null))
                .order(BucketOrder.key(true)))
        .query(boolQueryBuilder)
        .size(0);
    searchSourceBuilder.timeout(new TimeValue(30, TimeUnit.SECONDS));
    String response =
        client
            .search(
                new os.org.opensearch.action.search.SearchRequest(index)
                    .source(searchSourceBuilder),
                RequestOptions.DEFAULT)
            .toString();
    return Response.status(OK).entity(response).build();
  }

  public void updateSearch(UpdateRequest updateRequest) {
    if (updateRequest != null) {
      updateRequest.docAsUpsert(true);
      updateRequest.setRefreshPolicy(WriteRequest.RefreshPolicy.IMMEDIATE);
      LOG.debug(SENDING_REQUEST_TO_ELASTIC_SEARCH, updateRequest);
      ActionListener<UpdateResponse> listener =
          new ActionListener<>() {
            @Override
            public void onResponse(UpdateResponse updateResponse) {
              LOG.debug("Entity Updated successfully: " + updateResponse.toString());
            }

            @Override
            public void onFailure(Exception e) {
              LOG.error("Entity Update failed: " + e.getMessage());
            }
          };
      client.updateAsync(updateRequest, RequestOptions.DEFAULT, listener);
    }
  }

  public Response suggest(SearchRequest request) throws IOException {
    String fieldName = request.getFieldName();
    SearchSourceBuilder searchSourceBuilder = new SearchSourceBuilder();
    CompletionSuggestionBuilder suggestionBuilder =
        SuggestBuilders.completionSuggestion(fieldName)
            .prefix(request.getQuery(), Fuzziness.AUTO)
            .size(request.getSize())
            .skipDuplicates(true);
    if (fieldName.equalsIgnoreCase("suggest")) {
      suggestionBuilder.contexts(
          Collections.singletonMap(
              "deleted",
              Collections.singletonList(
                  CategoryQueryContext.builder()
                      .setCategory(String.valueOf(request.deleted()))
                      .build())));
    }
    SuggestBuilder suggestBuilder = new SuggestBuilder();
    suggestBuilder.addSuggestion("metadata-suggest", suggestionBuilder);
    searchSourceBuilder
        .suggest(suggestBuilder)
        .timeout(new TimeValue(30, TimeUnit.SECONDS))
        .fetchSource(
            new FetchSourceContext(
                request.fetchSource(),
                request.getIncludeSourceFields().toArray(String[]::new),
                new String[] {}));
    os.org.opensearch.action.search.SearchRequest searchRequest =
        new os.org.opensearch.action.search.SearchRequest(request.getIndex())
            .source(searchSourceBuilder);
    SearchResponse searchResponse = client.search(searchRequest, RequestOptions.DEFAULT);
    Suggest suggest = searchResponse.getSuggest();
    return Response.status(OK).entity(suggest.toString()).build();
  }

  private static SearchSourceBuilder buildPipelineSearchBuilder(String query, int from, int size) {
    QueryStringQueryBuilder queryBuilder =
        buildSearchQueryBuilder(query, PipelineIndex.getFields());

    HighlightBuilder.Field highlightPipelineName = new HighlightBuilder.Field(FIELD_DISPLAY_NAME);
    highlightPipelineName.highlighterType(UNIFIED);
    HighlightBuilder.Field highlightDescription = new HighlightBuilder.Field(FIELD_DESCRIPTION);
    highlightDescription.highlighterType(UNIFIED);
    HighlightBuilder.Field highlightTasks = new HighlightBuilder.Field("tasks.name");
    highlightTasks.highlighterType(UNIFIED);
    HighlightBuilder.Field highlightTaskDescriptions =
        new HighlightBuilder.Field("tasks.description");
    highlightTaskDescriptions.highlighterType(UNIFIED);
    HighlightBuilder hb = new HighlightBuilder();
    hb.field(highlightDescription);
    hb.field(highlightPipelineName);
    hb.field(highlightTasks);
    hb.field(highlightTaskDescriptions);
    SearchSourceBuilder searchSourceBuilder = searchBuilder(queryBuilder, hb, from, size);
    searchSourceBuilder.aggregation(
        AggregationBuilders.terms("tasks.displayName.keyword").field("tasks.displayName.keyword"));
    return addAggregation(searchSourceBuilder);
  }

  private static SearchSourceBuilder buildMlModelSearchBuilder(String query, int from, int size) {
    QueryStringQueryBuilder queryBuilder = buildSearchQueryBuilder(query, MlModelIndex.getFields());

    HighlightBuilder.Field highlightPipelineName = new HighlightBuilder.Field(FIELD_DISPLAY_NAME);
    highlightPipelineName.highlighterType(UNIFIED);
    HighlightBuilder.Field highlightDescription = new HighlightBuilder.Field(FIELD_DESCRIPTION);
    highlightDescription.highlighterType(UNIFIED);
    HighlightBuilder.Field highlightTasks = new HighlightBuilder.Field("mlFeatures.name");
    highlightTasks.highlighterType(UNIFIED);
    HighlightBuilder.Field highlightTaskDescriptions =
        new HighlightBuilder.Field("mlFeatures.description");
    highlightTaskDescriptions.highlighterType(UNIFIED);
    HighlightBuilder hb = new HighlightBuilder();
    hb.field(highlightDescription);
    hb.field(highlightPipelineName);
    hb.field(highlightTasks);
    hb.field(highlightTaskDescriptions);
    SearchSourceBuilder searchSourceBuilder = searchBuilder(queryBuilder, hb, from, size);
    return addAggregation(searchSourceBuilder);
  }

  private static SearchSourceBuilder buildTopicSearchBuilder(String query, int from, int size) {
    QueryStringQueryBuilder queryBuilder = buildSearchQueryBuilder(query, TopicIndex.getFields());

    HighlightBuilder.Field highlightTopicName = new HighlightBuilder.Field(FIELD_DISPLAY_NAME);
    highlightTopicName.highlighterType(UNIFIED);
    HighlightBuilder.Field highlightDescription = new HighlightBuilder.Field(FIELD_DESCRIPTION);
    highlightDescription.highlighterType(UNIFIED);
    HighlightBuilder hb = new HighlightBuilder();
    hb.field(highlightDescription);
    hb.field(highlightTopicName);
    hb.field(
        new HighlightBuilder.Field("messageSchema.schemaFields.description")
            .highlighterType(UNIFIED));
    hb.field(
        new HighlightBuilder.Field("messageSchema.schemaFields.children.name")
            .highlighterType(UNIFIED));
    SearchSourceBuilder searchSourceBuilder = searchBuilder(queryBuilder, hb, from, size);
    searchSourceBuilder
        .aggregation(
            AggregationBuilders.terms(ES_MESSAGE_SCHEMA_FIELD_KEYWORD)
                .field(ES_MESSAGE_SCHEMA_FIELD_KEYWORD))
        .aggregation(AggregationBuilders.terms(SCHEMA_FIELD_NAMES).field(SCHEMA_FIELD_NAMES));
    return addAggregation(searchSourceBuilder);
  }

  private static SearchSourceBuilder buildDashboardSearchBuilder(String query, int from, int size) {
    QueryStringQueryBuilder queryBuilder =
        buildSearchQueryBuilder(query, DashboardIndex.getFields());

    HighlightBuilder.Field highlightDashboardName = new HighlightBuilder.Field(FIELD_DISPLAY_NAME);
    highlightDashboardName.highlighterType(UNIFIED);
    HighlightBuilder.Field highlightDescription = new HighlightBuilder.Field(FIELD_DESCRIPTION);
    highlightDescription.highlighterType(UNIFIED);
    HighlightBuilder.Field highlightCharts = new HighlightBuilder.Field("charts.name");
    highlightCharts.highlighterType(UNIFIED);
    HighlightBuilder.Field highlightChartDescriptions =
        new HighlightBuilder.Field("charts.description");
    highlightChartDescriptions.highlighterType(UNIFIED);

    HighlightBuilder hb = new HighlightBuilder();
    hb.field(highlightDescription);
    hb.field(highlightDashboardName);
    hb.field(highlightCharts);
    hb.field(highlightChartDescriptions);

    SearchSourceBuilder searchSourceBuilder = searchBuilder(queryBuilder, hb, from, size);
    searchSourceBuilder
        .aggregation(
            AggregationBuilders.terms("dataModels.displayName.keyword")
                .field("dataModels.displayName.keyword"))
        .aggregation(
            AggregationBuilders.terms("charts.displayName.keyword")
                .field("charts.displayName.keyword"));
    return addAggregation(searchSourceBuilder);
  }

  private static SearchSourceBuilder buildTableSearchBuilder(String query, int from, int size) {
    QueryStringQueryBuilder queryStringBuilder =
        QueryBuilders.queryStringQuery(query)
            .fields(TableIndex.getFields())
            .type(MultiMatchQueryBuilder.Type.BEST_FIELDS)
            .defaultOperator(Operator.AND)
            .fuzziness(Fuzziness.AUTO);
    FieldValueFactorFunctionBuilder boostScoreBuilder =
        ScoreFunctionBuilders.fieldValueFactorFunction("usageSummary.weeklyStats.count")
            .missing(0)
            .factor(0.2f);
    FunctionScoreQueryBuilder.FilterFunctionBuilder[] functions =
        new FunctionScoreQueryBuilder.FilterFunctionBuilder[] {
          new FunctionScoreQueryBuilder.FilterFunctionBuilder(boostScoreBuilder)
        };
    FunctionScoreQueryBuilder queryBuilder =
        QueryBuilders.functionScoreQuery(queryStringBuilder, functions);
    queryBuilder.boostMode(CombineFunction.SUM);
    HighlightBuilder.Field highlightTableName = new HighlightBuilder.Field(FIELD_DISPLAY_NAME);
    highlightTableName.highlighterType(UNIFIED);
    HighlightBuilder.Field highlightDescription = new HighlightBuilder.Field(FIELD_DESCRIPTION);
    highlightDescription.highlighterType(UNIFIED);
    HighlightBuilder hb = new HighlightBuilder();
    HighlightBuilder.Field highlightColumns = new HighlightBuilder.Field("columns.name");
    highlightColumns.highlighterType(UNIFIED);
    HighlightBuilder.Field highlightColumnDescriptions =
        new HighlightBuilder.Field("columns.description");
    highlightColumnDescriptions.highlighterType(UNIFIED);
    HighlightBuilder.Field highlightColumnChildren =
        new HighlightBuilder.Field("columns.children.name");
    highlightColumnDescriptions.highlighterType(UNIFIED);
    hb.field(highlightDescription);
    hb.field(highlightTableName);
    hb.field(highlightColumns);
    hb.field(highlightColumnDescriptions);
    hb.field(highlightColumnChildren);
    hb.preTags(PRE_TAG);
    hb.postTags(POST_TAG);
    SearchSourceBuilder searchSourceBuilder =
        new SearchSourceBuilder().query(queryBuilder).highlighter(hb).from(from).size(size);
    searchSourceBuilder.aggregation(
        AggregationBuilders.terms("database.displayName.keyword")
            .field("database.displayName.keyword"));
    searchSourceBuilder
        .aggregation(
            AggregationBuilders.terms("databaseSchema.displayName.keyword")
                .field("databaseSchema.displayName.keyword"))
        .aggregation(AggregationBuilders.terms(COLUMNS_NAME_KEYWORD).field(COLUMNS_NAME_KEYWORD))
        .aggregation(AggregationBuilders.terms(FIELD_COLUMN_NAMES).field(FIELD_COLUMN_NAMES))
        .aggregation(AggregationBuilders.terms("tableType").field("tableType"));
    return addAggregation(searchSourceBuilder);
  }

  private static SearchSourceBuilder buildUserOrTeamSearchBuilder(
      String query, int from, int size) {
    QueryStringQueryBuilder queryBuilder =
        QueryBuilders.queryStringQuery(query)
            .fields(UserIndex.getFields())
            .defaultOperator(Operator.AND)
            .fuzziness(Fuzziness.AUTO);
    return searchBuilder(queryBuilder, null, from, size);
  }

  private static SearchSourceBuilder buildGlossaryTermSearchBuilder(
      String query, int from, int size) {
    QueryStringQueryBuilder queryBuilder =
        buildSearchQueryBuilder(query, GlossaryTermIndex.getFields());

    HighlightBuilder.Field highlightGlossaryName = new HighlightBuilder.Field(FIELD_NAME);
    highlightGlossaryName.highlighterType(UNIFIED);
    HighlightBuilder.Field highlightGlossaryDisplayName =
        new HighlightBuilder.Field(FIELD_DISPLAY_NAME);
    highlightGlossaryDisplayName.highlighterType(UNIFIED);
    HighlightBuilder.Field highlightDescription = new HighlightBuilder.Field(FIELD_DESCRIPTION);
    highlightDescription.highlighterType(UNIFIED);
    HighlightBuilder.Field highlightSynonym = new HighlightBuilder.Field("synonyms");
    highlightDescription.highlighterType(UNIFIED);
    HighlightBuilder hb = new HighlightBuilder();
    hb.field(highlightDescription);
    hb.field(highlightGlossaryName);
    hb.field(highlightGlossaryDisplayName);
    hb.field(highlightSynonym);

    hb.preTags(PRE_TAG);
    hb.postTags(POST_TAG);
    SearchSourceBuilder searchSourceBuilder =
        new SearchSourceBuilder().query(queryBuilder).highlighter(hb).from(from).size(size);
    searchSourceBuilder.aggregation(
        AggregationBuilders.terms("glossary.name.keyword").field("glossary.name.keyword"));
    return addAggregation(searchSourceBuilder);
  }

  private static SearchSourceBuilder buildTagSearchBuilder(String query, int from, int size) {
    QueryStringQueryBuilder queryBuilder = buildSearchQueryBuilder(query, TagIndex.getFields());

    HighlightBuilder.Field highlightTagName = new HighlightBuilder.Field(FIELD_NAME);
    highlightTagName.highlighterType(UNIFIED);
    HighlightBuilder.Field highlightTagDisplayName = new HighlightBuilder.Field(FIELD_DISPLAY_NAME);
    highlightTagDisplayName.highlighterType(UNIFIED);
    HighlightBuilder.Field highlightDescription = new HighlightBuilder.Field(FIELD_DESCRIPTION);
    highlightDescription.highlighterType(UNIFIED);
    HighlightBuilder hb = new HighlightBuilder();
    hb.field(highlightTagDisplayName);
    hb.field(highlightDescription);
    hb.field(highlightTagName);
    hb.preTags(PRE_TAG);
    hb.postTags(POST_TAG);
    SearchSourceBuilder searchSourceBuilder =
        new SearchSourceBuilder().query(queryBuilder).highlighter(hb).from(from).size(size);
    searchSourceBuilder.aggregation(
        AggregationBuilders.terms("classification.name.keyword")
            .field("classification.name.keyword"));
    return addAggregation(searchSourceBuilder);
  }

  private static SearchSourceBuilder buildContainerSearchBuilder(String query, int from, int size) {
    QueryStringQueryBuilder queryBuilder =
        buildSearchQueryBuilder(query, ContainerIndex.getFields());

    HighlightBuilder.Field highlightContainerName = new HighlightBuilder.Field(FIELD_DISPLAY_NAME);
    highlightContainerName.highlighterType(UNIFIED);
    HighlightBuilder.Field highlightDescription = new HighlightBuilder.Field(FIELD_DESCRIPTION);
    highlightDescription.highlighterType(UNIFIED);
    HighlightBuilder hb = new HighlightBuilder();
    HighlightBuilder.Field highlightColumns = new HighlightBuilder.Field("dataModel.columns.name");
    highlightColumns.highlighterType(UNIFIED);
    HighlightBuilder.Field highlightColumnDescriptions =
        new HighlightBuilder.Field("dataModel.columns.description");
    highlightColumnDescriptions.highlighterType(UNIFIED);
    HighlightBuilder.Field highlightColumnChildren =
        new HighlightBuilder.Field("dataModel.columns.children.name");
    highlightColumnDescriptions.highlighterType(UNIFIED);
    hb.field(highlightDescription);
    hb.field(highlightContainerName);
    hb.field(highlightColumns);
    hb.field(highlightColumnDescriptions);
    hb.field(highlightColumnChildren);
    hb.preTags(PRE_TAG);
    hb.postTags(POST_TAG);
    SearchSourceBuilder searchSourceBuilder =
        new SearchSourceBuilder().query(queryBuilder).highlighter(hb).from(from).size(size);
    searchSourceBuilder
        .aggregation(
            AggregationBuilders.terms(DATA_MODEL_COLUMNS_NAME_KEYWORD)
                .field(DATA_MODEL_COLUMNS_NAME_KEYWORD))
        .aggregation(AggregationBuilders.terms(FIELD_COLUMN_NAMES).field(FIELD_COLUMN_NAMES));
    return addAggregation(searchSourceBuilder);
  }

  private static SearchSourceBuilder buildQuerySearchBuilder(String query, int from, int size) {
    QueryStringQueryBuilder queryBuilder = buildSearchQueryBuilder(query, QueryIndex.getFields());

    HighlightBuilder.Field highlightGlossaryName = new HighlightBuilder.Field(FIELD_DISPLAY_NAME);
    highlightGlossaryName.highlighterType(UNIFIED);
    HighlightBuilder.Field highlightDescription = new HighlightBuilder.Field(FIELD_DESCRIPTION);
    highlightDescription.highlighterType(UNIFIED);
    HighlightBuilder.Field highlightQuery = new HighlightBuilder.Field(QUERY);
    highlightGlossaryName.highlighterType(UNIFIED);
    HighlightBuilder hb = new HighlightBuilder();
    hb.field(highlightDescription);
    hb.field(highlightGlossaryName);
    hb.field(highlightQuery);
    hb.preTags(PRE_TAG);
    hb.postTags(POST_TAG);
    return searchBuilder(queryBuilder, hb, from, size);
  }

  private static SearchSourceBuilder buildTestCaseSearch(String query, int from, int size) {
    QueryStringQueryBuilder queryBuilder =
        buildSearchQueryBuilder(query, TestCaseIndex.getFields());

    HighlightBuilder.Field highlightTestCaseDescription =
        new HighlightBuilder.Field(FIELD_DESCRIPTION);
    highlightTestCaseDescription.highlighterType(UNIFIED);
    HighlightBuilder.Field highlightTestCaseName = new HighlightBuilder.Field(FIELD_NAME);
    highlightTestCaseName.highlighterType(UNIFIED);
    HighlightBuilder.Field highlightTestSuiteName = new HighlightBuilder.Field("testSuite.name");
    highlightTestSuiteName.highlighterType(UNIFIED);
    HighlightBuilder.Field highlightTestSuiteDescription =
        new HighlightBuilder.Field("testSuite.description");
    highlightTestSuiteDescription.highlighterType(UNIFIED);
    HighlightBuilder hb = new HighlightBuilder();
    hb.field(highlightTestCaseDescription);
    hb.field(highlightTestCaseName);
    hb.field(highlightTestSuiteName);
    hb.field(highlightTestSuiteDescription);

    hb.preTags(PRE_TAG);
    hb.postTags(POST_TAG);

    return searchBuilder(queryBuilder, hb, from, size);
  }

  private static SearchSourceBuilder buildStoredProcedureSearch(String query, int from, int size) {
    QueryStringQueryBuilder queryBuilder =
        buildSearchQueryBuilder(query, StoredProcedureIndex.getFields());

    HighlightBuilder.Field highlightDescription = new HighlightBuilder.Field(FIELD_DESCRIPTION);
    highlightDescription.highlighterType(UNIFIED);
    HighlightBuilder.Field highlightName = new HighlightBuilder.Field(FIELD_NAME);
    highlightName.highlighterType(UNIFIED);
    HighlightBuilder hb = new HighlightBuilder();
    hb.field(highlightDescription);
    hb.field(highlightName);
    hb.preTags(PRE_TAG);
    hb.postTags(POST_TAG);

    SearchSourceBuilder searchSourceBuilder =
        new SearchSourceBuilder().query(queryBuilder).highlighter(hb).from(from).size(size);
    return addAggregation(searchSourceBuilder);
  }

  private static SearchSourceBuilder buildDashboardDataModelsSearch(
      String query, int from, int size) {
    QueryStringQueryBuilder queryBuilder =
        buildSearchQueryBuilder(query, DashboardDataModelIndex.getFields());

    HighlightBuilder.Field highlightDescription = new HighlightBuilder.Field(FIELD_DESCRIPTION);
    highlightDescription.highlighterType(UNIFIED);
    HighlightBuilder.Field highlightName = new HighlightBuilder.Field(FIELD_NAME);
    highlightName.highlighterType(UNIFIED);
    HighlightBuilder hb = new HighlightBuilder();
    hb.field(highlightDescription);
    hb.field(highlightName);

    hb.preTags(PRE_TAG);
    hb.postTags(POST_TAG);

    SearchSourceBuilder searchSourceBuilder =
        new SearchSourceBuilder().query(queryBuilder).highlighter(hb).from(from).size(size);
    searchSourceBuilder
        .aggregation(AggregationBuilders.terms("dataModelType").field("dataModelType"))
        .aggregation(AggregationBuilders.terms(COLUMNS_NAME_KEYWORD).field(COLUMNS_NAME_KEYWORD))
        .aggregation(AggregationBuilders.terms("project.keyword").field("project.keyword"))
        .aggregation(AggregationBuilders.terms(FIELD_COLUMN_NAMES).field(FIELD_COLUMN_NAMES));
    return addAggregation(searchSourceBuilder);
  }

  private static SearchSourceBuilder buildCostAnalysisReportDataSearch(
      String query, int from, int size) {
    QueryStringQueryBuilder queryBuilder = QueryBuilders.queryStringQuery(query);
    return searchBuilder(queryBuilder, null, from, size);
  }

  private static SearchSourceBuilder buildDomainsSearch(String query, int from, int size) {
    QueryStringQueryBuilder queryBuilder = buildSearchQueryBuilder(query, DomainIndex.getFields());

    HighlightBuilder.Field highlightDescription = new HighlightBuilder.Field(FIELD_DESCRIPTION);
    highlightDescription.highlighterType(UNIFIED);
    HighlightBuilder.Field highlightName = new HighlightBuilder.Field(FIELD_NAME);
    highlightName.highlighterType(UNIFIED);
    HighlightBuilder hb = new HighlightBuilder();
    hb.field(highlightDescription);
    hb.field(highlightName);

    hb.preTags(PRE_TAG);
    hb.postTags(POST_TAG);

    return searchBuilder(queryBuilder, hb, from, size);
  }

  private static SearchSourceBuilder buildSearchEntitySearch(String query, int from, int size) {
    QueryStringQueryBuilder queryBuilder =
        buildSearchQueryBuilder(query, SearchEntityIndex.getFields());

    HighlightBuilder.Field highlightDescription = new HighlightBuilder.Field(FIELD_DESCRIPTION);
    highlightDescription.highlighterType(UNIFIED);
    HighlightBuilder.Field highlightName = new HighlightBuilder.Field(FIELD_NAME);
    highlightName.highlighterType(UNIFIED);
    HighlightBuilder.Field highlightDisplayName = new HighlightBuilder.Field(FIELD_DISPLAY_NAME);
    highlightDisplayName.highlighterType(UNIFIED);
    HighlightBuilder hb = new HighlightBuilder();
    hb.field(highlightDescription);
    hb.field(highlightName);
    hb.field(highlightDisplayName);

    hb.preTags(PRE_TAG);
    hb.postTags(POST_TAG);

    SearchSourceBuilder searchSourceBuilder =
        new SearchSourceBuilder().query(queryBuilder).highlighter(hb).from(from).size(size);
    searchSourceBuilder.aggregation(
        AggregationBuilders.terms("fields.name.keyword").field("fields.name.keyword"));
    return addAggregation(searchSourceBuilder);
  }

  private static SearchSourceBuilder buildTestCaseResolutionStatusSearch(
      String query, int from, int size) {
    QueryStringQueryBuilder queryBuilder =
        buildSearchQueryBuilder(query, TestCaseResolutionStatusIndex.getFields());

    HighlightBuilder hb = new HighlightBuilder();
    HighlightBuilder.Field highlightTestCaseDescription =
        new HighlightBuilder.Field("testCaseReference.description");
    highlightTestCaseDescription.highlighterType(UNIFIED);
    HighlightBuilder.Field highlightTestCaseName =
        new HighlightBuilder.Field("testCaseReference.name");
    highlightTestCaseName.highlighterType(UNIFIED);
    HighlightBuilder.Field highlightResolutionComment =
        new HighlightBuilder.Field(
            "testCaseResolutionStatusDetails.resolved.testCaseFailureComment");
    highlightResolutionComment.highlighterType(UNIFIED);
    HighlightBuilder.Field highlightResolutionType =
        new HighlightBuilder.Field("testCaseResolutionStatusType");
    highlightResolutionType.highlighterType(UNIFIED);

    hb.field(highlightTestCaseDescription);
    hb.field(highlightTestCaseName);
    hb.field(highlightResolutionComment);
    hb.field(highlightResolutionType);

    return searchBuilder(queryBuilder, hb, from, size);
  }

  private static QueryStringQueryBuilder buildSearchQueryBuilder(
      String query, Map<String, Float> fields) {
    return QueryBuilders.queryStringQuery(query)
        .fields(fields)
        .defaultOperator(Operator.AND)
        .fuzziness(Fuzziness.AUTO);
  }

  private static SearchSourceBuilder buildAggregateSearchBuilder(String query, int from, int size) {
    QueryStringQueryBuilder queryBuilder =
        QueryBuilders.queryStringQuery(query)
            .fields(SearchIndex.getAllFields())
            .defaultOperator(Operator.AND)
            .fuzziness(Fuzziness.AUTO);
    SearchSourceBuilder searchSourceBuilder = searchBuilder(queryBuilder, null, from, size);
    return addAggregation(searchSourceBuilder);
  }

  private static SearchSourceBuilder addAggregation(SearchSourceBuilder builder) {
    builder
        .aggregation(
            AggregationBuilders.terms("serviceType").field("serviceType").size(MAX_AGGREGATE_SIZE))
        .aggregation(
            AggregationBuilders.terms("service.displayName.keyword")
                .field("service.displayName.keyword")
                .size(MAX_AGGREGATE_SIZE))
        .aggregation(
            AggregationBuilders.terms("entityType").field("entityType").size(MAX_AGGREGATE_SIZE))
        .aggregation(
            AggregationBuilders.terms("tier.tagFQN").field("tier.tagFQN").size(MAX_AGGREGATE_SIZE))
        .aggregation(
            AggregationBuilders.terms(OWNER_DISPLAY_NAME_KEYWORD)
                .field(OWNER_DISPLAY_NAME_KEYWORD)
                .size(MAX_AGGREGATE_SIZE))
        .aggregation(
            AggregationBuilders.terms(DOMAIN_DISPLAY_NAME_KEYWORD)
                .field(DOMAIN_DISPLAY_NAME_KEYWORD)
                .size(MAX_AGGREGATE_SIZE))
        .aggregation(AggregationBuilders.terms(ES_TAG_FQN_FIELD).field(ES_TAG_FQN_FIELD))
        .aggregation(
            AggregationBuilders.terms("index_count").field("_index").size(MAX_AGGREGATE_SIZE));
    return builder;
  }

  private static SearchSourceBuilder buildDataProductSearch(String query, int from, int size) {
    QueryStringQueryBuilder queryBuilder =
        QueryBuilders.queryStringQuery(query)
            .fields(DataProductIndex.getFields())
            .defaultOperator(Operator.AND)
            .fuzziness(Fuzziness.AUTO);

    HighlightBuilder hb = new HighlightBuilder();
    HighlightBuilder.Field highlightDescription = new HighlightBuilder.Field(FIELD_DESCRIPTION);
    highlightDescription.highlighterType(UNIFIED);
    HighlightBuilder.Field highlightName = new HighlightBuilder.Field(FIELD_NAME);
    highlightName.highlighterType(UNIFIED);
    HighlightBuilder.Field highlightDisplayName = new HighlightBuilder.Field(FIELD_DISPLAY_NAME);
    highlightDisplayName.highlighterType(UNIFIED);
    hb.field(highlightDescription);
    hb.field(highlightName);
    hb.field(highlightDisplayName);

    hb.preTags(PRE_TAG);
    hb.postTags(POST_TAG);

    SearchSourceBuilder searchSourceBuilder =
        new SearchSourceBuilder().query(queryBuilder).highlighter(hb).from(from).size(size);
    return addAggregation(searchSourceBuilder);
  }

  private static SearchSourceBuilder searchBuilder(
      QueryBuilder queryBuilder, HighlightBuilder hb, int from, int size) {
    SearchSourceBuilder builder =
        new SearchSourceBuilder().query(queryBuilder).from(from).size(size);
    if (hb != null) {
      hb.preTags(PRE_TAG);
      hb.postTags(POST_TAG);
      builder.highlighter(hb);
    }
    return builder;
  }

  @Override
  public ElasticSearchConfiguration.SearchType getSearchType() {
    return ElasticSearchConfiguration.SearchType.OPENSEARCH;
  }

  @Override
  public void createEntity(String indexName, String docId, String doc) {
    if (isClientAvailable) {
      UpdateRequest updateRequest = new UpdateRequest(indexName, docId);
      updateRequest.doc(doc, XContentType.JSON);
      updateSearch(updateRequest);
    }
  }

  @Override
  public void createTimeSeriesEntity(String indexName, String docId, String doc) {
    if (isClientAvailable) {
      UpdateRequest updateRequest = new UpdateRequest(indexName, docId);
      updateRequest.doc(doc, XContentType.JSON);
      updateSearch(updateRequest);
    }
  }

  @Override
  public void deleteByScript(String indexName, String scriptTxt, Map<String, Object> params) {
    if (isClientAvailable) {
      Script script = new Script(ScriptType.INLINE, Script.DEFAULT_SCRIPT_LANG, scriptTxt, params);
      ScriptQueryBuilder scriptQuery = new ScriptQueryBuilder(script);
      DeleteByQueryRequest deleteByQueryRequest = new DeleteByQueryRequest(indexName);
      deleteByQueryRequest.setQuery(scriptQuery);
      deleteEntityFromOpenSearchByQuery(deleteByQueryRequest);
    }
  }

  @Override
  public void deleteEntity(String indexName, String docId) {
    if (isClientAvailable) {
      DeleteRequest deleteRequest = new DeleteRequest(indexName, docId);
      deleteEntityFromOpenSearch(deleteRequest);
    }
  }

  @Override
  public void deleteEntityByFields(String indexName, List<Pair<String, String>> fieldAndValue) {
    if (isClientAvailable) {
      BoolQueryBuilder queryBuilder = new BoolQueryBuilder();
      DeleteByQueryRequest deleteByQueryRequest = new DeleteByQueryRequest(indexName);
      for (Pair<String, String> p : fieldAndValue) {
        queryBuilder.must(new TermQueryBuilder(p.getKey(), p.getValue()));
      }
      deleteByQueryRequest.setQuery(queryBuilder);
      deleteEntityFromOpenSearchByQuery(deleteByQueryRequest);
    }
  }

  @Override
  public void softDeleteOrRestoreEntity(String indexName, String docId, String scriptTxt) {
    if (isClientAvailable) {
      UpdateRequest updateRequest = new UpdateRequest(indexName, docId);
      Script script =
          new Script(ScriptType.INLINE, Script.DEFAULT_SCRIPT_LANG, scriptTxt, new HashMap<>());
      updateRequest.script(script);
      updateSearch(updateRequest);
    }
  }

  @Override
  public void softDeleteOrRestoreChildren(
      String indexName, String scriptTxt, List<Pair<String, String>> fieldAndValue) {
    if (isClientAvailable) {
      UpdateByQueryRequest updateByQueryRequest = new UpdateByQueryRequest(indexName);
      BoolQueryBuilder queryBuilder = new BoolQueryBuilder();
      for (Pair<String, String> p : fieldAndValue) {
        queryBuilder.must(new TermQueryBuilder(p.getKey(), p.getValue()));
      }
      updateByQueryRequest.setQuery(queryBuilder);
      Script script =
          new Script(ScriptType.INLINE, Script.DEFAULT_SCRIPT_LANG, scriptTxt, new HashMap<>());
      updateByQueryRequest.setScript(script);
      updateOpenSearchByQuery(updateByQueryRequest);
    }
  }

  @Override
  public void updateEntity(
      String indexName, String docId, Map<String, Object> doc, String scriptTxt) {
    if (isClientAvailable) {
      UpdateRequest updateRequest = new UpdateRequest(indexName, docId);
      Script script =
          new Script(
              ScriptType.INLINE, Script.DEFAULT_SCRIPT_LANG, scriptTxt, JsonUtils.getMap(doc));
      updateRequest.scriptedUpsert(true);
      updateRequest.script(script);
      updateOpenSearch(updateRequest);
    }
  }

  @Override
  public void updateChildren(
      String indexName,
      Pair<String, String> fieldAndValue,
      Pair<String, Map<String, Object>> updates) {
    if (isClientAvailable) {
      UpdateByQueryRequest updateByQueryRequest = new UpdateByQueryRequest(indexName);
      updateByQueryRequest.setQuery(
          new MatchQueryBuilder(fieldAndValue.getKey(), fieldAndValue.getValue()));
      Script script =
          new Script(
              ScriptType.INLINE,
              Script.DEFAULT_SCRIPT_LANG,
              updates.getKey(),
              updates.getValue() == null ? new HashMap<>() : updates.getValue());
      updateByQueryRequest.setScript(script);
      updateOpenSearchByQuery(updateByQueryRequest);
    }
  }

  /**
   * @param indexName
   * @param fieldAndValue
   * @param updates
   */
  @Override
  public void updateLineage(
      String indexName, Pair<String, String> fieldAndValue, HashMap<String, Object> lineagaData) {}

  private void updateOpenSearchByQuery(UpdateByQueryRequest updateByQueryRequest) {
    if (updateByQueryRequest != null && isClientAvailable) {
      updateByQueryRequest.setRefresh(true);
      LOG.debug(SENDING_REQUEST_TO_ELASTIC_SEARCH, updateByQueryRequest);
      ActionListener<BulkByScrollResponse> listener =
          new ActionListener<>() {
            @Override
            public void onResponse(BulkByScrollResponse response) {
              LOG.debug("Update by query succeeded: " + response.toString());
            }

            @Override
            public void onFailure(Exception e) {
              LOG.error("Update by query failed: " + e.getMessage());
            }
          };
      client.updateByQueryAsync(updateByQueryRequest, RequestOptions.DEFAULT, listener);
    }
  }

  public void updateOpenSearch(UpdateRequest updateRequest) {
    if (updateRequest != null && isClientAvailable) {
      updateRequest.setRefreshPolicy(WriteRequest.RefreshPolicy.IMMEDIATE);
      LOG.debug(SENDING_REQUEST_TO_ELASTIC_SEARCH, updateRequest);
      ActionListener<UpdateResponse> listener =
          new ActionListener<>() {
            @Override
            public void onResponse(UpdateResponse updateResponse) {
              LOG.debug("Entity Updated successfully: " + updateResponse.toString());
            }

            @Override
            public void onFailure(Exception e) {
              LOG.error("Entity Update failed: " + e.getMessage());
            }
          };
      client.updateAsync(updateRequest, RequestOptions.DEFAULT, listener);
    }
  }

  private void deleteEntityFromOpenSearch(DeleteRequest deleteRequest) {
    if (deleteRequest != null && isClientAvailable) {
      LOG.debug(SENDING_REQUEST_TO_ELASTIC_SEARCH, deleteRequest);
      ActionListener<DeleteResponse> listener =
          new ActionListener<>() {
            @Override
            public void onResponse(DeleteResponse response) {
              LOG.debug("Delete succeeded: " + response.toString());
            }

            @Override
            public void onFailure(Exception e) {
              LOG.error("Delete failed: " + e.getMessage());
            }
          };
      deleteRequest.setRefreshPolicy(WriteRequest.RefreshPolicy.WAIT_UNTIL);
      client.deleteAsync(deleteRequest, RequestOptions.DEFAULT, listener);
    }
  }

  private void deleteEntityFromOpenSearchByQuery(DeleteByQueryRequest deleteRequest) {
    if (deleteRequest != null && isClientAvailable) {
      deleteRequest.setRefresh(true);
      ActionListener<BulkByScrollResponse> listener =
          new ActionListener<>() {
            @Override
            public void onResponse(BulkByScrollResponse response) {
              LOG.debug("Delete by query succeeded: " + response.toString());
            }

            @Override
            public void onFailure(Exception e) {
              LOG.error("Delete by query failed: " + e.getMessage());
            }
          };
      client.deleteByQueryAsync(deleteRequest, RequestOptions.DEFAULT, listener);
    }
  }

  /** */
  @Override
  public void close() {
    try {
      this.client.close();
    } catch (Exception e) {
      LOG.error("Failed to close open search", e);
    }
  }

  @Override
  public BulkResponse bulk(BulkRequest data, RequestOptions options) throws IOException {
    return client.bulk(data, RequestOptions.DEFAULT);
  }

  @Override
  public int getSuccessFromBulkResponse(BulkResponse response) {
    int success = 0;
    for (BulkItemResponse bulkItemResponse : response) {
      if (!bulkItemResponse.isFailed()) {
        success++;
      }
    }
    return success;
  }

  @Override
  public TreeMap<Long, List<Object>> getSortedDate(
      String team,
      Long scheduleTime,
      Long currentTime,
      DataInsightChartResult.DataInsightChartType chartType,
      String indexName)
      throws IOException, ParseException {
    os.org.opensearch.action.search.SearchRequest searchRequestTotalAssets =
        buildSearchRequest(
            scheduleTime, currentTime, null, team, chartType, null, null, null, indexName);
    SearchResponse searchResponseTotalAssets =
        client.search(searchRequestTotalAssets, RequestOptions.DEFAULT);
    DataInsightChartResult processedDataTotalAssets =
        processDataInsightChartResult(searchResponseTotalAssets, chartType);
    TreeMap<Long, List<Object>> dateWithDataMap = new TreeMap<>();
    for (Object data : processedDataTotalAssets.getData()) {
      DataInsightInterface convertedData = (DataInsightInterface) data;
      Long timestamp = convertedData.getTimestamp();
      List<Object> totalEntitiesByTypeList = new ArrayList<>();
      if (dateWithDataMap.containsKey(timestamp)) {
        totalEntitiesByTypeList = dateWithDataMap.get(timestamp);
      }
      totalEntitiesByTypeList.add(convertedData);
      dateWithDataMap.put(timestamp, totalEntitiesByTypeList);
    }
    return dateWithDataMap;
  }

  @Override
  public Response listDataInsightChartResult(
      Long startTs,
      Long endTs,
      String tier,
      String team,
      DataInsightChartResult.DataInsightChartType dataInsightChartName,
      Integer size,
      Integer from,
      String queryFilter,
      String dataReportIndex)
      throws IOException, ParseException {
    os.org.opensearch.action.search.SearchRequest searchRequest =
        buildSearchRequest(
            startTs,
            endTs,
            tier,
            team,
            dataInsightChartName,
            size,
            from,
            queryFilter,
            dataReportIndex);
    SearchResponse searchResponse = client.search(searchRequest, RequestOptions.DEFAULT);
    return Response.status(OK)
        .entity(processDataInsightChartResult(searchResponse, dataInsightChartName))
        .build();
  }

  private static DataInsightChartResult processDataInsightChartResult(
      SearchResponse searchResponse,
      DataInsightChartResult.DataInsightChartType dataInsightChartName)
      throws ParseException {
    DataInsightAggregatorInterface processor =
        createDataAggregator(searchResponse, dataInsightChartName);
    return processor.process(dataInsightChartName);
  }

  private static DataInsightAggregatorInterface createDataAggregator(
      SearchResponse aggregations, DataInsightChartResult.DataInsightChartType dataInsightChartType)
      throws IllegalArgumentException {
    return switch (dataInsightChartType) {
      case PERCENTAGE_OF_ENTITIES_WITH_DESCRIPTION_BY_TYPE -> new OpenSearchEntitiesDescriptionAggregator(
          aggregations.getAggregations());
      case PERCENTAGE_OF_SERVICES_WITH_DESCRIPTION -> new OpenSearchServicesDescriptionAggregator(
          aggregations.getAggregations());
      case PERCENTAGE_OF_ENTITIES_WITH_OWNER_BY_TYPE -> new OpenSearchEntitiesOwnerAggregator(
          aggregations.getAggregations());
      case PERCENTAGE_OF_SERVICES_WITH_OWNER -> new OpenSearchServicesOwnerAggregator(
          aggregations.getAggregations());
      case TOTAL_ENTITIES_BY_TYPE -> new OpenSearchTotalEntitiesAggregator(
          aggregations.getAggregations());
      case TOTAL_ENTITIES_BY_TIER -> new OpenSearchTotalEntitiesByTierAggregator(
          aggregations.getAggregations());
      case DAILY_ACTIVE_USERS -> new OpenSearchDailyActiveUsersAggregator(
          aggregations.getAggregations());
      case PAGE_VIEWS_BY_ENTITIES -> new OpenSearchPageViewsByEntitiesAggregator(
          aggregations.getAggregations());
      case MOST_ACTIVE_USERS -> new OpenSearchMostActiveUsersAggregator(
          aggregations.getAggregations());
      case MOST_VIEWED_ENTITIES -> new OpenSearchMostViewedEntitiesAggregator(
          aggregations.getAggregations());
      case UNUSED_ASSETS -> new OpenSearchUnusedAssetsAggregator(aggregations.getHits());
      case AGGREGATED_UNUSED_ASSETS_SIZE -> new OpenSearchAggregatedUnusedAssetsSizeAggregator(
          aggregations.getAggregations());
      case AGGREGATED_UNUSED_ASSETS_COUNT -> new OpenSearchAggregatedUnusedAssetsCountAggregator(
          aggregations.getAggregations());
      case AGGREGATED_USED_VS_UNUSED_ASSETS_COUNT -> new OpenSearchAggregatedUsedvsUnusedAssetsCountAggregator(
          aggregations.getAggregations());
      case AGGREGATED_USED_VS_UNUSED_ASSETS_SIZE -> new OpenSearchAggregatedUsedvsUnusedAssetsSizeAggregator(
          aggregations.getAggregations());
      default -> throw new IllegalArgumentException(
          String.format("No processor found for chart Type %s ", dataInsightChartType));
    };
  }

  private static os.org.opensearch.action.search.SearchRequest buildSearchRequest(
      Long startTs,
      Long endTs,
      String tier,
      String team,
      DataInsightChartResult.DataInsightChartType dataInsightChartName,
      Integer size,
      Integer from,
      String queryFilter,
      String dataReportIndex) {
    SearchSourceBuilder searchSourceBuilder =
        buildQueryFilter(startTs, endTs, tier, team, queryFilter, dataInsightChartName.value());
    if (!dataInsightChartName
        .toString()
        .equalsIgnoreCase(DataInsightChartResult.DataInsightChartType.UNUSED_ASSETS.toString())) {
      AggregationBuilder aggregationBuilder = buildQueryAggregation(dataInsightChartName);
      searchSourceBuilder.aggregation(aggregationBuilder);
      searchSourceBuilder.timeout(new TimeValue(30, TimeUnit.SECONDS));
    } else {
      searchSourceBuilder.fetchSource(true);
      searchSourceBuilder.from(from);
      searchSourceBuilder.size(size);
      searchSourceBuilder.sort("data.lifeCycle.accessed.timestamp", SortOrder.DESC);
    }

    os.org.opensearch.action.search.SearchRequest searchRequest =
        new os.org.opensearch.action.search.SearchRequest(dataReportIndex);
    searchRequest.source(searchSourceBuilder);
    return searchRequest;
  }

  private static SearchSourceBuilder buildQueryFilter(
      Long startTs,
      Long endTs,
      String tier,
      String team,
      String queryFilter,
      String dataInsightChartName) {

    SearchSourceBuilder searchSourceBuilder = new SearchSourceBuilder();
    BoolQueryBuilder searchQueryFiler = new BoolQueryBuilder();

    if (team != null
        && DataInsightChartRepository.SUPPORTS_TEAM_FILTER.contains(dataInsightChartName)) {
      List<String> teamArray = Arrays.asList(team.split("\\s*,\\s*"));

      BoolQueryBuilder teamQueryFilter = QueryBuilders.boolQuery();
      teamQueryFilter.should(
          QueryBuilders.termsQuery(DataInsightChartRepository.DATA_TEAM, teamArray));
      searchQueryFiler.must(teamQueryFilter);
    }

    if (tier != null
        && DataInsightChartRepository.SUPPORTS_TIER_FILTER.contains(dataInsightChartName)) {
      List<String> tierArray = Arrays.asList(tier.split("\\s*,\\s*"));

      BoolQueryBuilder tierQueryFilter = QueryBuilders.boolQuery();
      tierQueryFilter.should(
          QueryBuilders.termsQuery(DataInsightChartRepository.DATA_ENTITY_TIER, tierArray));
      searchQueryFiler.must(tierQueryFilter);
    }

    if (!DataInsightChartRepository.SUPPORTS_NULL_DATE_RANGE.contains(dataInsightChartName)) {
      if (startTs == null || endTs == null) {
        throw new IllegalArgumentException(
            String.format(
                "Start and End date are required for chart type %s ", dataInsightChartName));
      }
      RangeQueryBuilder dateQueryFilter =
          QueryBuilders.rangeQuery(DataInsightChartRepository.TIMESTAMP).gte(startTs).lte(endTs);
      searchQueryFiler.must(dateQueryFilter);
    }

    searchSourceBuilder.query(searchQueryFiler).fetchSource(false);

    if (!nullOrEmpty(queryFilter) && !queryFilter.equals("{}")) {
      try {
        XContentParser filterParser =
            XContentType.JSON
                .xContent()
                .createParser(X_CONTENT_REGISTRY, LoggingDeprecationHandler.INSTANCE, queryFilter);
        QueryBuilder filter = SearchSourceBuilder.fromXContent(filterParser).query();
        BoolQueryBuilder newQuery =
            QueryBuilders.boolQuery().must(searchSourceBuilder.query()).filter(filter);
        searchSourceBuilder.query(newQuery);
      } catch (Exception ex) {
        LOG.warn("Error parsing query_filter from query parameters, ignoring filter", ex);
      }
    }

    return searchSourceBuilder;
  }

  private static AggregationBuilder buildQueryAggregation(
      DataInsightChartResult.DataInsightChartType dataInsightChartName)
      throws IllegalArgumentException {
    DateHistogramAggregationBuilder dateHistogramAggregationBuilder =
        AggregationBuilders.dateHistogram(DataInsightChartRepository.TIMESTAMP)
            .field(DataInsightChartRepository.TIMESTAMP)
            .calendarInterval(DateHistogramInterval.DAY);

    TermsAggregationBuilder termsAggregationBuilder;
    SumAggregationBuilder sumAggregationBuilder;
    SumAggregationBuilder sumEntityCountAggregationBuilder =
        AggregationBuilders.sum(DataInsightChartRepository.ENTITY_COUNT)
            .field(DataInsightChartRepository.DATA_ENTITY_COUNT);

    switch (dataInsightChartName) {
      case PERCENTAGE_OF_ENTITIES_WITH_DESCRIPTION_BY_TYPE:
        termsAggregationBuilder =
            AggregationBuilders.terms(DataInsightChartRepository.ENTITY_TYPE)
                .field(DataInsightChartRepository.DATA_ENTITY_TYPE)
                .size(1000);
        sumAggregationBuilder =
            AggregationBuilders.sum(DataInsightChartRepository.COMPLETED_DESCRIPTION_FRACTION)
                .field(DataInsightChartRepository.DATA_COMPLETED_DESCRIPTIONS);
        return dateHistogramAggregationBuilder.subAggregation(
            termsAggregationBuilder
                .subAggregation(sumAggregationBuilder)
                .subAggregation(sumEntityCountAggregationBuilder));
      case AGGREGATED_UNUSED_ASSETS_COUNT:
      case AGGREGATED_UNUSED_ASSETS_SIZE:
        boolean isSize =
            dataInsightChartName.equals(
                DataInsightChartResult.DataInsightChartType.AGGREGATED_UNUSED_ASSETS_SIZE);
        String fieldType = isSize ? "size" : "count";
        String totalField = isSize ? "totalSize" : "totalCount";
        SumAggregationBuilder threeDaysAgg =
            AggregationBuilders.sum("threeDays")
                .field(String.format("data.unusedDataAssets.%s.threeDays", fieldType));
        SumAggregationBuilder sevenDaysAgg =
            AggregationBuilders.sum("sevenDays")
                .field(String.format("data.unusedDataAssets.%s.sevenDays", fieldType));
        SumAggregationBuilder fourteenDaysAgg =
            AggregationBuilders.sum("fourteenDays")
                .field(String.format("data.unusedDataAssets.%s.fourteenDays", fieldType));
        SumAggregationBuilder thirtyDaysAgg =
            AggregationBuilders.sum("thirtyDays")
                .field(String.format("data.unusedDataAssets.%s.thirtyDays", fieldType));
        SumAggregationBuilder sixtyDaysAgg =
            AggregationBuilders.sum("sixtyDays")
                .field(String.format("data.unusedDataAssets.%s.sixtyDays", fieldType));
        SumAggregationBuilder totalUnused =
            AggregationBuilders.sum("totalUnused")
                .field(String.format("data.unusedDataAssets.%s", totalField));
        SumAggregationBuilder totalUsed =
            AggregationBuilders.sum("totalUsed")
                .field(String.format("data.unusedDataAssets.%s", totalField));
        return dateHistogramAggregationBuilder
            .subAggregation(threeDaysAgg)
            .subAggregation(sevenDaysAgg)
            .subAggregation(fourteenDaysAgg)
            .subAggregation(thirtyDaysAgg)
            .subAggregation(sixtyDaysAgg)
            .subAggregation(totalUnused)
            .subAggregation(totalUsed);
      case AGGREGATED_USED_VS_UNUSED_ASSETS_SIZE:
      case AGGREGATED_USED_VS_UNUSED_ASSETS_COUNT:
        boolean isSizeReport =
            dataInsightChartName.equals(
                DataInsightChartResult.DataInsightChartType.AGGREGATED_USED_VS_UNUSED_ASSETS_SIZE);
        String totalFieldString = isSizeReport ? "totalSize" : "totalCount";
        SumAggregationBuilder totalUnusedAssets =
            AggregationBuilders.sum("totalUnused")
                .field(String.format("data.unusedDataAssets.%s", totalFieldString));
        SumAggregationBuilder totalUsedAssets =
            AggregationBuilders.sum("totalUsed")
                .field(String.format("data.frequentlyUsedDataAssets.%s", totalFieldString));
        return dateHistogramAggregationBuilder
            .subAggregation(totalUnusedAssets)
            .subAggregation(totalUsedAssets);
      case PERCENTAGE_OF_SERVICES_WITH_DESCRIPTION:
        termsAggregationBuilder =
            AggregationBuilders.terms(DataInsightChartRepository.SERVICE_NAME)
                .field(DataInsightChartRepository.DATA_SERVICE_NAME)
                .size(1000);
        sumAggregationBuilder =
            AggregationBuilders.sum(DataInsightChartRepository.COMPLETED_DESCRIPTION_FRACTION)
                .field(DataInsightChartRepository.DATA_COMPLETED_DESCRIPTIONS);
        return dateHistogramAggregationBuilder.subAggregation(
            termsAggregationBuilder
                .subAggregation(sumAggregationBuilder)
                .subAggregation(sumEntityCountAggregationBuilder));
      case PERCENTAGE_OF_ENTITIES_WITH_OWNER_BY_TYPE:
        termsAggregationBuilder =
            AggregationBuilders.terms(DataInsightChartRepository.ENTITY_TYPE)
                .field(DataInsightChartRepository.DATA_ENTITY_TYPE)
                .size(1000);
        sumAggregationBuilder =
            AggregationBuilders.sum(DataInsightChartRepository.HAS_OWNER_FRACTION)
                .field(DataInsightChartRepository.DATA_HAS_OWNER);
        return dateHistogramAggregationBuilder.subAggregation(
            termsAggregationBuilder
                .subAggregation(sumAggregationBuilder)
                .subAggregation(sumEntityCountAggregationBuilder));
      case PERCENTAGE_OF_SERVICES_WITH_OWNER:
        termsAggregationBuilder =
            AggregationBuilders.terms(DataInsightChartRepository.SERVICE_NAME)
                .field(DataInsightChartRepository.DATA_SERVICE_NAME)
                .size(1000);
        sumAggregationBuilder =
            AggregationBuilders.sum(DataInsightChartRepository.HAS_OWNER_FRACTION)
                .field(DataInsightChartRepository.DATA_HAS_OWNER);
        return dateHistogramAggregationBuilder.subAggregation(
            termsAggregationBuilder
                .subAggregation(sumAggregationBuilder)
                .subAggregation(sumEntityCountAggregationBuilder));
      case TOTAL_ENTITIES_BY_TIER:
        termsAggregationBuilder =
            AggregationBuilders.terms(DataInsightChartRepository.ENTITY_TIER)
                .field(DataInsightChartRepository.DATA_ENTITY_TIER)
                .missing("NoTier")
                .size(1000);
        return dateHistogramAggregationBuilder.subAggregation(
            termsAggregationBuilder.subAggregation(sumEntityCountAggregationBuilder));
      case TOTAL_ENTITIES_BY_TYPE:
        termsAggregationBuilder =
            AggregationBuilders.terms(DataInsightChartRepository.ENTITY_TYPE)
                .field(DataInsightChartRepository.DATA_ENTITY_TYPE)
                .size(1000);
        return dateHistogramAggregationBuilder.subAggregation(
            termsAggregationBuilder.subAggregation(sumEntityCountAggregationBuilder));
      case DAILY_ACTIVE_USERS:
        return dateHistogramAggregationBuilder;
      case PAGE_VIEWS_BY_ENTITIES:
        termsAggregationBuilder =
            AggregationBuilders.terms(DataInsightChartRepository.ENTITY_TYPE)
                .field(DataInsightChartRepository.DATA_ENTITY_TYPE)
                .size(1000);
        SumAggregationBuilder sumPageViewsByEntityTypes =
            AggregationBuilders.sum(DataInsightChartRepository.PAGE_VIEWS)
                .field(DataInsightChartRepository.DATA_VIEWS);
        return dateHistogramAggregationBuilder.subAggregation(
            termsAggregationBuilder.subAggregation(sumPageViewsByEntityTypes));
      case MOST_VIEWED_ENTITIES:
        termsAggregationBuilder =
            AggregationBuilders.terms(DataInsightChartRepository.ENTITY_FQN)
                .field(DataInsightChartRepository.DATA_ENTITY_FQN)
                .size(10)
                .order(BucketOrder.aggregation(DataInsightChartRepository.PAGE_VIEWS, false));

        TermsAggregationBuilder ownerTermsAggregationBuilder =
            AggregationBuilders.terms(DataInsightChartRepository.OWNER)
                .field(DataInsightChartRepository.DATA_OWNER);
        TermsAggregationBuilder entityTypeTermsAggregationBuilder =
            AggregationBuilders.terms(DataInsightChartRepository.ENTITY_TYPE)
                .field(DataInsightChartRepository.DATA_ENTITY_TYPE);
        TermsAggregationBuilder entityHrefAggregationBuilder =
            AggregationBuilders.terms(DataInsightChartRepository.ENTITY_HREF)
                .field(DataInsightChartRepository.DATA_ENTITY_HREF);
        SumAggregationBuilder sumEntityPageViewsAggregationBuilder =
            AggregationBuilders.sum(DataInsightChartRepository.PAGE_VIEWS)
                .field(DataInsightChartRepository.DATA_VIEWS);

        return termsAggregationBuilder
            .subAggregation(sumEntityPageViewsAggregationBuilder)
            .subAggregation(ownerTermsAggregationBuilder)
            .subAggregation(entityTypeTermsAggregationBuilder)
            .subAggregation(entityHrefAggregationBuilder);
      case MOST_ACTIVE_USERS:
        termsAggregationBuilder =
            AggregationBuilders.terms(DataInsightChartRepository.USER_NAME)
                .field(DataInsightChartRepository.DATA_USER_NAME)
                .size(10)
                .order(BucketOrder.aggregation(DataInsightChartRepository.SESSIONS, false));
        TermsAggregationBuilder teamTermsAggregationBuilder =
            AggregationBuilders.terms(DataInsightChartRepository.TEAM)
                .field(DataInsightChartRepository.DATA_TEAM);
        SumAggregationBuilder sumSessionAggregationBuilder =
            AggregationBuilders.sum(DataInsightChartRepository.SESSIONS)
                .field(DataInsightChartRepository.DATA_SESSIONS);
        SumAggregationBuilder sumUserPageViewsAggregationBuilder =
            AggregationBuilders.sum(DataInsightChartRepository.PAGE_VIEWS)
                .field(DataInsightChartRepository.DATA_PAGE_VIEWS);
        MaxAggregationBuilder lastSessionAggregationBuilder =
            AggregationBuilders.max(DataInsightChartRepository.LAST_SESSION)
                .field(DataInsightChartRepository.DATA_LAST_SESSION);
        SumAggregationBuilder sumSessionDurationAggregationBuilder =
            AggregationBuilders.sum(DataInsightChartRepository.SESSION_DURATION)
                .field(DataInsightChartRepository.DATA_TOTAL_SESSION_DURATION);
        return termsAggregationBuilder
            .subAggregation(sumSessionAggregationBuilder)
            .subAggregation(sumUserPageViewsAggregationBuilder)
            .subAggregation(lastSessionAggregationBuilder)
            .subAggregation(sumSessionDurationAggregationBuilder)
            .subAggregation(teamTermsAggregationBuilder);
      default:
        throw new IllegalArgumentException(
            String.format("Invalid dataInsightChartType name %s", dataInsightChartName));
    }
  }

  public RestHighLevelClient createOpenSearchClient(ElasticSearchConfiguration esConfig) {
    if (esConfig != null) {
      try {
        RestClientBuilder restClientBuilder =
            RestClient.builder(
                new HttpHost(esConfig.getHost(), esConfig.getPort(), esConfig.getScheme()));
        if (StringUtils.isNotEmpty(esConfig.getUsername())
            && StringUtils.isNotEmpty(esConfig.getPassword())) {
          CredentialsProvider credentialsProvider = new BasicCredentialsProvider();
          credentialsProvider.setCredentials(
              AuthScope.ANY,
              new UsernamePasswordCredentials(esConfig.getUsername(), esConfig.getPassword()));
          SSLContext sslContext = createElasticSearchSSLContext(esConfig);
          restClientBuilder.setHttpClientConfigCallback(
              httpAsyncClientBuilder -> {
                httpAsyncClientBuilder.setDefaultCredentialsProvider(credentialsProvider);
                if (sslContext != null) {
                  httpAsyncClientBuilder.setSSLContext(sslContext);
                }
                return httpAsyncClientBuilder;
              });
        }
        restClientBuilder.setRequestConfigCallback(
            requestConfigBuilder ->
                requestConfigBuilder
                    .setConnectTimeout(esConfig.getConnectionTimeoutSecs() * 1000)
                    .setSocketTimeout(esConfig.getSocketTimeoutSecs() * 1000));
        return new RestHighLevelClient(restClientBuilder);
      } catch (Exception e) {
        LOG.error("Failed to create open search client ", e);
        return null;
      }
    } else {
      return null;
    }
  }
}<|MERGE_RESOLUTION|>--- conflicted
+++ resolved
@@ -408,7 +408,6 @@
   }
 
   @Override
-<<<<<<< HEAD
   public Response searchLineage(String fqn, int upstreamDepth, int downstreamDepth, String queryFilter)
       throws IOException {
     return Response.status(OK).build();
@@ -416,10 +415,6 @@
 
   @Override
   public Response searchByField(String fieldName, String fieldValue, String index) throws IOException {
-=======
-  public Response searchByField(String fieldName, String fieldValue, String index)
-      throws IOException {
->>>>>>> 0e92a975
     os.org.opensearch.action.search.SearchRequest searchRequest =
         new os.org.opensearch.action.search.SearchRequest(index);
     SearchSourceBuilder searchSourceBuilder = new SearchSourceBuilder();
