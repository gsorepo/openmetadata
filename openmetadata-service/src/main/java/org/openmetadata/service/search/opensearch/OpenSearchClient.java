package org.openmetadata.service.search.opensearch;

import static javax.ws.rs.core.Response.Status.NOT_FOUND;
import static javax.ws.rs.core.Response.Status.OK;
import static org.openmetadata.common.utils.CommonUtil.nullOrEmpty;
import static org.openmetadata.service.Entity.AGGREGATED_COST_ANALYSIS_REPORT_DATA;
import static org.openmetadata.service.Entity.DATA_PRODUCT;
import static org.openmetadata.service.Entity.DOMAIN;
import static org.openmetadata.service.Entity.FIELD_DESCRIPTION;
import static org.openmetadata.service.Entity.FIELD_DISPLAY_NAME;
import static org.openmetadata.service.Entity.GLOSSARY_TERM;
import static org.openmetadata.service.Entity.QUERY;
import static org.openmetadata.service.Entity.RAW_COST_ANALYSIS_REPORT_DATA;
import static org.openmetadata.service.Entity.TABLE;
import static org.openmetadata.service.events.scheduled.ServicesStatusJobHandler.HEALTHY_STATUS;
import static org.openmetadata.service.events.scheduled.ServicesStatusJobHandler.UNHEALTHY_STATUS;
import static org.openmetadata.service.exception.CatalogGenericExceptionMapper.getResponse;
import static org.openmetadata.service.search.EntityBuilderConstant.DOMAIN_DISPLAY_NAME_KEYWORD;
import static org.openmetadata.service.search.EntityBuilderConstant.ES_TAG_FQN_FIELD;
import static org.openmetadata.service.search.EntityBuilderConstant.FIELD_DISPLAY_NAME_NGRAM;
import static org.openmetadata.service.search.EntityBuilderConstant.MAX_AGGREGATE_SIZE;
import static org.openmetadata.service.search.EntityBuilderConstant.MAX_ANALYZED_OFFSET;
import static org.openmetadata.service.search.EntityBuilderConstant.MAX_RESULT_HITS;
import static org.openmetadata.service.search.EntityBuilderConstant.OWNER_DISPLAY_NAME_KEYWORD;
import static org.openmetadata.service.search.EntityBuilderConstant.POST_TAG;
import static org.openmetadata.service.search.EntityBuilderConstant.PRE_TAG;
import static org.openmetadata.service.search.EntityBuilderConstant.UNIFIED;
import static org.openmetadata.service.search.SearchUtils.createElasticSearchSSLContext;
import static org.openmetadata.service.search.SearchUtils.getLineageDirection;
import static org.openmetadata.service.search.SearchUtils.getRelationshipRef;
import static org.openmetadata.service.search.SearchUtils.shouldApplyRbacConditions;
import static org.openmetadata.service.search.UpdateSearchEventsConstant.SENDING_REQUEST_TO_ELASTIC_SEARCH;
import static org.openmetadata.service.search.opensearch.OpenSearchEntitiesProcessor.getUpdateRequest;
import static org.openmetadata.service.util.FullyQualifiedName.getParentFQN;

import com.fasterxml.jackson.databind.JsonNode;
import com.fasterxml.jackson.databind.ObjectMapper;
import com.fasterxml.jackson.databind.node.ObjectNode;
import java.io.IOException;
import java.util.ArrayList;
import java.util.Arrays;
import java.util.Collections;
import java.util.HashMap;
import java.util.HashSet;
import java.util.LinkedHashMap;
import java.util.List;
import java.util.Map;
import java.util.Optional;
import java.util.Set;
import java.util.concurrent.TimeUnit;
import java.util.stream.Collectors;
import java.util.stream.Stream;
import javax.json.JsonObject;
import javax.net.ssl.SSLContext;
import javax.ws.rs.core.Response;
import lombok.Getter;
import lombok.SneakyThrows;
import lombok.extern.slf4j.Slf4j;
import org.apache.commons.lang.WordUtils;
import org.apache.commons.lang3.StringUtils;
import org.apache.commons.lang3.tuple.Pair;
import org.apache.http.HttpHost;
import org.apache.http.auth.AuthScope;
import org.apache.http.auth.UsernamePasswordCredentials;
import org.apache.http.client.CredentialsProvider;
import org.apache.http.impl.client.BasicCredentialsProvider;
import org.apache.http.util.EntityUtils;
import org.jetbrains.annotations.NotNull;
import org.openmetadata.common.utils.CommonUtil;
import org.openmetadata.schema.api.lineage.EsLineageData;
import org.openmetadata.schema.api.lineage.LineageDirection;
import org.openmetadata.schema.api.lineage.SearchLineageRequest;
import org.openmetadata.schema.api.lineage.SearchLineageResult;
import org.openmetadata.schema.api.search.SearchSettings;
import org.openmetadata.schema.dataInsight.DataInsightChartResult;
import org.openmetadata.schema.dataInsight.custom.DataInsightCustomChart;
import org.openmetadata.schema.dataInsight.custom.DataInsightCustomChartResultList;
import org.openmetadata.schema.dataInsight.custom.FormulaHolder;
import org.openmetadata.schema.entity.data.EntityHierarchy;
import org.openmetadata.schema.entity.data.QueryCostSearchResult;
import org.openmetadata.schema.entity.data.Table;
import org.openmetadata.schema.search.SearchRequest;
import org.openmetadata.schema.service.configuration.elasticsearch.ElasticSearchConfiguration;
import org.openmetadata.schema.settings.SettingsType;
import org.openmetadata.schema.tests.DataQualityReport;
import org.openmetadata.schema.type.EntityReference;
import org.openmetadata.schema.type.Include;
import org.openmetadata.schema.type.LayerPaging;
import org.openmetadata.schema.type.lineage.NodeInformation;
import org.openmetadata.sdk.exception.SearchException;
import org.openmetadata.sdk.exception.SearchIndexNotFoundException;
import org.openmetadata.service.Entity;
import org.openmetadata.service.dataInsight.DataInsightAggregatorInterface;
import org.openmetadata.service.jdbi3.DataInsightChartRepository;
import org.openmetadata.service.jdbi3.DataInsightSystemChartRepository;
import org.openmetadata.service.jdbi3.ListFilter;
import org.openmetadata.service.jdbi3.TableRepository;
import org.openmetadata.service.jdbi3.TestCaseResultRepository;
import org.openmetadata.service.resources.settings.SettingsCache;
import org.openmetadata.service.search.SearchAggregation;
import org.openmetadata.service.search.SearchClient;
import org.openmetadata.service.search.SearchHealthStatus;
import org.openmetadata.service.search.SearchIndexUtils;
import org.openmetadata.service.search.SearchResultListMapper;
import org.openmetadata.service.search.SearchSortFilter;
import org.openmetadata.service.search.models.IndexMapping;
import org.openmetadata.service.search.nlq.NLQService;
import org.openmetadata.service.search.opensearch.aggregations.OpenAggregations;
import org.openmetadata.service.search.opensearch.aggregations.OpenAggregationsBuilder;
import org.openmetadata.service.search.opensearch.dataInsightAggregator.OpenSearchAggregatedUnusedAssetsCountAggregator;
import org.openmetadata.service.search.opensearch.dataInsightAggregator.OpenSearchAggregatedUnusedAssetsSizeAggregator;
import org.openmetadata.service.search.opensearch.dataInsightAggregator.OpenSearchAggregatedUsedvsUnusedAssetsCountAggregator;
import org.openmetadata.service.search.opensearch.dataInsightAggregator.OpenSearchAggregatedUsedvsUnusedAssetsSizeAggregator;
import org.openmetadata.service.search.opensearch.dataInsightAggregator.OpenSearchDailyActiveUsersAggregator;
import org.openmetadata.service.search.opensearch.dataInsightAggregator.OpenSearchDynamicChartAggregatorFactory;
import org.openmetadata.service.search.opensearch.dataInsightAggregator.OpenSearchDynamicChartAggregatorInterface;
import org.openmetadata.service.search.opensearch.dataInsightAggregator.OpenSearchLineChartAggregator;
import org.openmetadata.service.search.opensearch.dataInsightAggregator.OpenSearchMostActiveUsersAggregator;
import org.openmetadata.service.search.opensearch.dataInsightAggregator.OpenSearchMostViewedEntitiesAggregator;
import org.openmetadata.service.search.opensearch.dataInsightAggregator.OpenSearchPageViewsByEntitiesAggregator;
import org.openmetadata.service.search.opensearch.dataInsightAggregator.OpenSearchUnusedAssetsAggregator;
import org.openmetadata.service.search.opensearch.dataInsightAggregator.QueryCostRecordsAggregator;
import org.openmetadata.service.search.opensearch.queries.OpenSearchQueryBuilder;
import org.openmetadata.service.search.opensearch.queries.OpenSearchQueryBuilderFactory;
import org.openmetadata.service.search.queries.OMQueryBuilder;
import org.openmetadata.service.search.queries.QueryBuilderFactory;
import org.openmetadata.service.search.security.RBACConditionEvaluator;
import org.openmetadata.service.security.policyevaluator.SubjectContext;
import org.openmetadata.service.util.FullyQualifiedName;
import org.openmetadata.service.util.JsonUtils;
import org.openmetadata.service.workflows.searchIndex.ReindexingUtil;
import os.org.opensearch.OpenSearchException;
import os.org.opensearch.OpenSearchStatusException;
import os.org.opensearch.action.ActionListener;
import os.org.opensearch.action.admin.cluster.health.ClusterHealthRequest;
import os.org.opensearch.action.admin.cluster.health.ClusterHealthResponse;
import os.org.opensearch.action.admin.indices.alias.IndicesAliasesRequest;
import os.org.opensearch.action.admin.indices.delete.DeleteIndexRequest;
import os.org.opensearch.action.bulk.BulkRequest;
import os.org.opensearch.action.bulk.BulkResponse;
import os.org.opensearch.action.delete.DeleteRequest;
import os.org.opensearch.action.get.GetRequest;
import os.org.opensearch.action.get.GetResponse;
import os.org.opensearch.action.search.SearchResponse;
import os.org.opensearch.action.support.WriteRequest;
import os.org.opensearch.action.support.master.AcknowledgedResponse;
import os.org.opensearch.action.update.UpdateRequest;
import os.org.opensearch.client.Request;
import os.org.opensearch.client.RequestOptions;
import os.org.opensearch.client.RestClient;
import os.org.opensearch.client.RestClientBuilder;
import os.org.opensearch.client.RestHighLevelClient;
import os.org.opensearch.client.WarningsHandler;
import os.org.opensearch.client.indices.CreateIndexRequest;
import os.org.opensearch.client.indices.CreateIndexResponse;
import os.org.opensearch.client.indices.GetIndexRequest;
import os.org.opensearch.client.indices.GetMappingsRequest;
import os.org.opensearch.client.indices.GetMappingsResponse;
import os.org.opensearch.client.indices.PutMappingRequest;
import os.org.opensearch.cluster.health.ClusterHealthStatus;
import os.org.opensearch.cluster.metadata.MappingMetadata;
import os.org.opensearch.common.lucene.search.function.CombineFunction;
import os.org.opensearch.common.lucene.search.function.FieldValueFactorFunction;
import os.org.opensearch.common.lucene.search.function.FunctionScoreQuery;
import os.org.opensearch.common.settings.Settings;
import os.org.opensearch.common.unit.Fuzziness;
import os.org.opensearch.common.unit.TimeValue;
import os.org.opensearch.common.xcontent.LoggingDeprecationHandler;
import os.org.opensearch.common.xcontent.XContentParser;
import os.org.opensearch.common.xcontent.XContentType;
import os.org.opensearch.index.IndexNotFoundException;
import os.org.opensearch.index.query.BoolQueryBuilder;
import os.org.opensearch.index.query.MatchQueryBuilder;
import os.org.opensearch.index.query.MultiMatchQueryBuilder;
import os.org.opensearch.index.query.Operator;
import os.org.opensearch.index.query.PrefixQueryBuilder;
import os.org.opensearch.index.query.QueryBuilder;
import os.org.opensearch.index.query.QueryBuilders;
import os.org.opensearch.index.query.QueryStringQueryBuilder;
import os.org.opensearch.index.query.RangeQueryBuilder;
import os.org.opensearch.index.query.ScriptQueryBuilder;
import os.org.opensearch.index.query.TermQueryBuilder;
import os.org.opensearch.index.query.functionscore.FunctionScoreQueryBuilder;
import os.org.opensearch.index.query.functionscore.ScoreFunctionBuilders;
import os.org.opensearch.index.reindex.DeleteByQueryRequest;
import os.org.opensearch.index.reindex.UpdateByQueryRequest;
import os.org.opensearch.rest.RestStatus;
import os.org.opensearch.script.Script;
import os.org.opensearch.script.ScriptType;
import os.org.opensearch.search.SearchHit;
import os.org.opensearch.search.SearchHits;
import os.org.opensearch.search.SearchModule;
import os.org.opensearch.search.aggregations.AggregationBuilder;
import os.org.opensearch.search.aggregations.AggregationBuilders;
import os.org.opensearch.search.aggregations.BucketOrder;
import os.org.opensearch.search.aggregations.bucket.histogram.DateHistogramAggregationBuilder;
import os.org.opensearch.search.aggregations.bucket.histogram.DateHistogramInterval;
import os.org.opensearch.search.aggregations.bucket.terms.IncludeExclude;
import os.org.opensearch.search.aggregations.bucket.terms.Terms;
import os.org.opensearch.search.aggregations.bucket.terms.TermsAggregationBuilder;
import os.org.opensearch.search.aggregations.metrics.MaxAggregationBuilder;
import os.org.opensearch.search.aggregations.metrics.SumAggregationBuilder;
import os.org.opensearch.search.builder.SearchSourceBuilder;
import os.org.opensearch.search.fetch.subphase.FetchSourceContext;
import os.org.opensearch.search.fetch.subphase.highlight.HighlightBuilder;
import os.org.opensearch.search.sort.FieldSortBuilder;
import os.org.opensearch.search.sort.NestedSortBuilder;
import os.org.opensearch.search.sort.SortBuilders;
import os.org.opensearch.search.sort.SortMode;
import os.org.opensearch.search.sort.SortOrder;
import os.org.opensearch.search.suggest.Suggest;
import os.org.opensearch.search.suggest.SuggestBuilder;
import os.org.opensearch.search.suggest.SuggestBuilders;
import os.org.opensearch.search.suggest.completion.CompletionSuggestionBuilder;
import os.org.opensearch.search.suggest.completion.context.CategoryQueryContext;

@Slf4j
// Not tagged with Repository annotation as it is programmatically initialized
public class OpenSearchClient implements SearchClient {
  @Getter protected final RestHighLevelClient client;
  private final boolean isClientAvailable;
  private final RBACConditionEvaluator rbacConditionEvaluator;
  private final QueryBuilderFactory queryBuilderFactory;

  private final OSLineageGraphBuilder lineageGraphBuilder;

  private final String clusterAlias;

  private static final Set<String> FIELDS_TO_REMOVE =
      Set.of(
          "suggest",
          "service_suggest",
          "column_suggest",
          "schema_suggest",
          "database_suggest",
          "lifeCycle",
          "fqnParts",
          "chart_suggest",
          "field_suggest");

  private static final List<String> SOURCE_FIELDS_TO_EXCLUDE =
      Stream.concat(FIELDS_TO_REMOVE.stream(), Stream.of("schemaDefinition", "customMetrics"))
          .toList();

  private static final RequestOptions OPENSEARCH_REQUEST_OPTIONS;

  static {
    SearchModule searchModule = new SearchModule(Settings.EMPTY, List.of());
    RequestOptions.Builder builder = RequestOptions.DEFAULT.toBuilder();
    builder.addHeader("Content-Type", "application/json");
    builder.addHeader("Accept", "application/json");
    builder.setWarningsHandler(WarningsHandler.PERMISSIVE);
    OPENSEARCH_REQUEST_OPTIONS = builder.build();
  }

  private NLQService nlqService;

  public OpenSearchClient(ElasticSearchConfiguration config, NLQService nlqService) {
    this(config);
    this.nlqService = nlqService;
  }

  public OpenSearchClient(ElasticSearchConfiguration config) {
    this.client = createOpenSearchClient(config);
    clusterAlias = config != null ? config.getClusterAlias() : "";
    isClientAvailable = client != null;
    queryBuilderFactory = new OpenSearchQueryBuilderFactory();
    rbacConditionEvaluator = new RBACConditionEvaluator(queryBuilderFactory);
    lineageGraphBuilder = new OSLineageGraphBuilder(client);
  }

  @Override
  public boolean isClientAvailable() {
    return isClientAvailable;
  }

  @Override
  public boolean indexExists(String indexName) {
    try {
      GetIndexRequest gRequest = new GetIndexRequest(indexName);
      gRequest.local(false);
      return client.indices().exists(gRequest, RequestOptions.DEFAULT);
    } catch (Exception e) {
      LOG.error(String.format("Failed to check if index %s exists due to", indexName), e);
      return false;
    }
  }

  @Override
  public void createIndex(IndexMapping indexMapping, String indexMappingContent) {
    if (Boolean.TRUE.equals(isClientAvailable)) {
      try {
        CreateIndexRequest request =
            new CreateIndexRequest(indexMapping.getIndexName(clusterAlias));
        request.source(indexMappingContent, XContentType.JSON);
        CreateIndexResponse createIndexResponse =
            client.indices().create(request, RequestOptions.DEFAULT);
        LOG.debug(
            "{} Created {}",
            indexMapping.getIndexName(clusterAlias),
            createIndexResponse.isAcknowledged());
        // creating alias for indexes
        createAliases(indexMapping);
      } catch (Exception e) {
        LOG.error("Failed to create Open Search indexes due to", e);
      }
    } else {
      LOG.error(
          "Failed to create Open Search index as client is not property configured, Please check your OpenMetadata configuration");
    }
  }

  @Override
  public void addIndexAlias(IndexMapping indexMapping, String... aliasName) {
    try {
      IndicesAliasesRequest.AliasActions aliasAction =
          IndicesAliasesRequest.AliasActions.add()
              .index(indexMapping.getIndexName(clusterAlias))
              .aliases(aliasName);
      IndicesAliasesRequest aliasesRequest = new IndicesAliasesRequest();
      aliasesRequest.addAliasAction(aliasAction);
      client.indices().updateAliases(aliasesRequest, RequestOptions.DEFAULT);
    } catch (Exception e) {
      LOG.error(
          String.format(
              "Failed to create alias for %s due to", indexMapping.getAlias(clusterAlias)),
          e);
    }
  }

  @Override
  public void createAliases(IndexMapping indexMapping) {
    try {
      Set<String> aliases = new HashSet<>(indexMapping.getParentAliases(clusterAlias));
      aliases.add(indexMapping.getAlias(clusterAlias));
      addIndexAlias(indexMapping, aliases.toArray(new String[0]));
    } catch (Exception e) {
      LOG.error(
          String.format(
              "Failed to create alias for %s due to", indexMapping.getIndexName(clusterAlias)),
          e);
    }
  }

  @Override
  public void updateIndex(IndexMapping indexMapping, String indexMappingContent) {
    try {
      PutMappingRequest request = new PutMappingRequest(indexMapping.getIndexName(clusterAlias));
      JsonNode readProperties = JsonUtils.readTree(indexMappingContent).get("mappings");
      request.source(JsonUtils.getMap(readProperties));
      AcknowledgedResponse putMappingResponse =
          client.indices().putMapping(request, RequestOptions.DEFAULT);
      LOG.debug(
          "{} Updated {}", indexMapping.getIndexMappingFile(), putMappingResponse.isAcknowledged());
    } catch (Exception e) {
      LOG.warn(
          String.format(
              "Failed to Update Open Search index %s", indexMapping.getIndexName(clusterAlias)));
    }
  }

  @Override
  public void deleteIndex(IndexMapping indexMapping) {
    try {
      DeleteIndexRequest request = new DeleteIndexRequest(indexMapping.getIndexName(clusterAlias));
      AcknowledgedResponse deleteIndexResponse =
          client.indices().delete(request, RequestOptions.DEFAULT);
      LOG.debug(
          "{} Deleted {}",
          indexMapping.getIndexName(clusterAlias),
          deleteIndexResponse.isAcknowledged());
    } catch (Exception e) {
      LOG.error("Failed to delete Open Search indexes due to", e);
    }
  }

  @Override
  public Response search(SearchRequest request, SubjectContext subjectContext) throws IOException {
    SearchSettings searchSettings =
        SettingsCache.getSetting(SettingsType.SEARCH_SETTINGS, SearchSettings.class);
    return doSearch(request, subjectContext, searchSettings);
  }

  @Override
  public Response previewSearch(
      SearchRequest request, SubjectContext subjectContext, SearchSettings searchSettings)
      throws IOException {
    return doSearch(request, subjectContext, searchSettings);
  }

  public Response doSearch(
      SearchRequest request, SubjectContext subjectContext, SearchSettings searchSettings)
      throws IOException {
    OpenSearchSourceBuilderFactory searchBuilderFactory =
        new OpenSearchSourceBuilderFactory(searchSettings);
    SearchSourceBuilder searchSourceBuilder =
        searchBuilderFactory.getSearchSourceBuilder(
            request.getIndex(), request.getQuery(), request.getFrom(), request.getSize());

    buildSearchRBACQuery(subjectContext, searchSourceBuilder);

    // Add Query Filter
    buildSearchSourceFilter(request.getQueryFilter(), searchSourceBuilder);

    if (!nullOrEmpty(request.getPostFilter())) {
      try {
        XContentParser filterParser =
            XContentType.JSON
                .xContent()
                .createParser(
                    OsUtils.osXContentRegistry,
                    LoggingDeprecationHandler.INSTANCE,
                    request.getPostFilter());
        QueryBuilder filter = SearchSourceBuilder.fromXContent(filterParser).query();
        searchSourceBuilder.postFilter(filter);
      } catch (Exception ex) {
        LOG.warn("Error parsing post_filter from query parameters, ignoring filter", ex);
      }
    }

    if (!nullOrEmpty(request.getSearchAfter())) {
      searchSourceBuilder.searchAfter(request.getSearchAfter().toArray());
    }

    /* For backward-compatibility we continue supporting the deleted argument, this should be removed in future versions */
    if (request
            .getIndex()
            .equalsIgnoreCase(Entity.getSearchRepository().getIndexOrAliasName(GLOBAL_SEARCH_ALIAS))
        || request
            .getIndex()
            .equalsIgnoreCase(Entity.getSearchRepository().getIndexOrAliasName("dataAsset"))) {
      BoolQueryBuilder boolQueryBuilder = QueryBuilders.boolQuery();
      boolQueryBuilder.should(
          QueryBuilders.boolQuery()
              .must(searchSourceBuilder.query())
              .must(QueryBuilders.existsQuery("deleted"))
              .must(QueryBuilders.termQuery("deleted", request.getDeleted())));
      boolQueryBuilder.should(
          QueryBuilders.boolQuery()
              .must(searchSourceBuilder.query())
              .mustNot(QueryBuilders.existsQuery("deleted")));
      searchSourceBuilder.query(boolQueryBuilder);
    } else if (request
            .getIndex()
            .equalsIgnoreCase(
                Entity.getSearchRepository().getIndexMapping(DOMAIN).getIndexName(clusterAlias))
        || request
            .getIndex()
            .equalsIgnoreCase(
                Entity.getSearchRepository()
                    .getIndexMapping(DATA_PRODUCT)
                    .getIndexName(clusterAlias))
        || request
            .getIndex()
            .equalsIgnoreCase(
                Entity.getSearchRepository().getIndexMapping(QUERY).getIndexName(clusterAlias))
        || request
            .getIndex()
            .equalsIgnoreCase(
                Entity.getSearchRepository().getIndexOrAliasName("knowledge_page_search_index"))
        || request
            .getIndex()
            .equalsIgnoreCase(
                Entity.getSearchRepository()
                    .getIndexMapping(RAW_COST_ANALYSIS_REPORT_DATA)
                    .getIndexName(clusterAlias))
        || request
            .getIndex()
            .equalsIgnoreCase(
                Entity.getSearchRepository()
                    .getIndexMapping(AGGREGATED_COST_ANALYSIS_REPORT_DATA)
                    .getIndexName(clusterAlias))) {
      searchSourceBuilder.query(QueryBuilders.boolQuery().must(searchSourceBuilder.query()));
    } else {
      searchSourceBuilder.query(
          QueryBuilders.boolQuery()
              .must(searchSourceBuilder.query())
              .must(QueryBuilders.termQuery("deleted", request.getDeleted())));
    }

    if (!nullOrEmpty(request.getSortFieldParam()) && !request.getIsHierarchy()) {
      FieldSortBuilder fieldSortBuilder =
          new FieldSortBuilder(request.getSortFieldParam())
              .order(SortOrder.fromString(request.getSortOrder()));
      // Score is an internal ES Field
      if (!request.getSortFieldParam().equalsIgnoreCase("_score")) {
        fieldSortBuilder.unmappedType("integer");
      }
      searchSourceBuilder.sort(fieldSortBuilder);
    }

    if (request
        .getIndex()
        .equalsIgnoreCase(
            Entity.getSearchRepository()
                .getIndexMapping(GLOSSARY_TERM)
                .getIndexName(clusterAlias))) {
      searchSourceBuilder.query(QueryBuilders.boolQuery().must(searchSourceBuilder.query()));
    }

    buildHierarchyQuery(request, searchSourceBuilder, client);

    /* for performance reasons OpenSearch doesn't provide accurate hits
    if we enable trackTotalHits parameter it will try to match every result, count and return hits
    however in most cases for search results an approximate value is good enough.
    we are displaying total entity counts in landing page and explore page where we need the total count
    https://github.com/Open/Opensearch/issues/33028 */
    searchSourceBuilder.fetchSource(
        new FetchSourceContext(
            request.getFetchSource(),
            request.getIncludeSourceFields().toArray(String[]::new),
            new String[] {}));

    if (request.getTrackTotalHits()) {
      searchSourceBuilder.trackTotalHits(true);
    } else {
      searchSourceBuilder.trackTotalHitsUpTo(MAX_RESULT_HITS);
    }

    searchSourceBuilder.timeout(new TimeValue(30, TimeUnit.SECONDS));
    if (request.getExplain()) {
      searchSourceBuilder.explain(true);
    }
    try {
      RequestOptions.Builder builder = RequestOptions.DEFAULT.toBuilder();
      builder.addHeader("Content-Type", "application/json");
      SearchResponse searchResponse =
          client.search(
              new os.org.opensearch.action.search.SearchRequest(request.getIndex())
                  .source(searchSourceBuilder),
<<<<<<< HEAD
              RequestOptions.DEFAULT);
      if (!request.getIsHierarchy()) {
=======
              OPENSEARCH_REQUEST_OPTIONS);
      if (!request.isGetHierarchy()) {
>>>>>>> 62c0ef09
        return Response.status(OK).entity(searchResponse.toString()).build();
      } else {
        List<?> response = buildSearchHierarchy(request, searchResponse);
        return Response.status(OK).entity(response).build();
      }
    } catch (IndexNotFoundException e) {
      throw new SearchIndexNotFoundException(
          String.format("Failed to to find index %s", request.getIndex()));
    }
  }

  @Override
  public Response searchWithNLQ(SearchRequest request, SubjectContext subjectContext)
      throws IOException {
    LOG.info("Searching with NLQ: {}", request.getQuery());

    if (nlqService != null) {
      try {
        String transformedQuery = nlqService.transformNaturalLanguageQuery(request, null);
        if (transformedQuery == null) {
          LOG.info("Failed to  get Transformed NLQ query ");
          return fallbackToBasicSearch(request, subjectContext);
        } else {
          LOG.debug("Transformed NLQ query: {}", transformedQuery);
          XContentParser parser = createXContentParser(transformedQuery);
          SearchSourceBuilder searchSourceBuilder = SearchSourceBuilder.fromXContent(parser);
          OpenSearchSourceBuilderFactory sourceBuilderFactory = getSearchBuilderFactory();
          sourceBuilderFactory.addAggregationsToNLQQuery(searchSourceBuilder, request.getIndex());
          os.org.opensearch.action.search.SearchRequest searchRequest =
              new os.org.opensearch.action.search.SearchRequest(request.getIndex());
          searchRequest.source(searchSourceBuilder);
          os.org.opensearch.action.search.SearchResponse response =
              client.search(searchRequest, os.org.opensearch.client.RequestOptions.DEFAULT);
          return Response.status(Response.Status.OK).entity(response.toString()).build();
        }
      } catch (Exception e) {
        LOG.error("Error transforming or executing NLQ query: {}", e.getMessage(), e);

        // Try using the built-in OpenSearch NLQ feature as a first fallback
        try {
          LOG.debug("Trying OpenSearch native NLQ as fallback");
          Request nlqRequest = new Request("POST", "/_nlq");
          nlqRequest.setJsonEntity(buildNLQRequest(request));
          os.org.opensearch.client.Response nlqResponse =
              client.getLowLevelClient().performRequest(nlqRequest);
          String responseBody = EntityUtils.toString(nlqResponse.getEntity());
          return Response.status(Response.Status.OK).entity(responseBody).build();
        } catch (Exception ex) {
          LOG.error(
              "OpenSearch native NLQ failed, falling back to basic search: {}", ex.getMessage());
          return fallbackToBasicSearch(request, subjectContext);
        }
      }
    } else {
      // NLQ service not available, try using OpenSearch's built-in NLQ feature
      try {
        LOG.info("NLQ service not available, trying OpenSearch native NLQ");
        Request nlqRequest = new Request("POST", "/_nlq");
        nlqRequest.setJsonEntity(buildNLQRequest(request));
        os.org.opensearch.client.Response nlqResponse =
            client.getLowLevelClient().performRequest(nlqRequest);
        String responseBody = EntityUtils.toString(nlqResponse.getEntity());
        return Response.status(Response.Status.OK).entity(responseBody).build();
      } catch (Exception e) {
        LOG.warn("OpenSearch native NLQ failed, falling back to basic search: {}", e.getMessage());
        return fallbackToBasicSearch(request, subjectContext);
      }
    }
  }

  private String buildNLQRequest(SearchRequest request) throws IOException {
    ObjectMapper mapper = new ObjectMapper();
    ObjectNode queryJson = mapper.createObjectNode();
    queryJson.put("index", request.getIndex());
    queryJson.put("query", request.getQuery());
    queryJson.put("size", request.getSize());
    queryJson.put("from", request.getFrom());
    return queryJson.toString();
  }

  private Response fallbackToBasicSearch(SearchRequest request, SubjectContext subjectContext)
      throws IOException {
    try {
      LOG.debug("Falling back to basic query_string search for NLQ: {}", request.getQuery());

      SearchSourceBuilder searchSourceBuilder = new SearchSourceBuilder();
      QueryStringQueryBuilder queryBuilder = new QueryStringQueryBuilder(request.getQuery());
      searchSourceBuilder.query(queryBuilder);
      searchSourceBuilder.from(request.getFrom());
      searchSourceBuilder.size(request.getSize());
      buildSearchRBACQuery(subjectContext, searchSourceBuilder);

      os.org.opensearch.action.search.SearchRequest osRequest =
          new os.org.opensearch.action.search.SearchRequest(request.getIndex());
      osRequest.source(searchSourceBuilder);

      SearchResponse searchResponse = client.search(osRequest, OPENSEARCH_REQUEST_OPTIONS);
      return Response.status(Response.Status.OK).entity(searchResponse.toString()).build();
    } catch (Exception e) {
      LOG.error("Error in fallback search: {}", e.getMessage(), e);
      return Response.status(Response.Status.INTERNAL_SERVER_ERROR)
          .entity(String.format("Failed to execute natural language search: %s", e.getMessage()))
          .build();
    }
  }

  @Override
  public Response getDocByID(String indexName, String entityId) throws IOException {
    try {
      GetRequest request =
          new GetRequest(Entity.getSearchRepository().getIndexOrAliasName(indexName), entityId);
      GetResponse response = client.get(request, RequestOptions.DEFAULT);

      if (response.isExists()) {
        return Response.status(OK).entity(response.toString()).build();
      }

    } catch (OpenSearchException e) {
      if (e.status() == RestStatus.NOT_FOUND) {
        throw new SearchIndexNotFoundException(
            String.format("Failed to to find doc with id %s", entityId));
      } else {
        throw new SearchException(String.format("Search failed due to %s", e.getMessage()));
      }
    }
    return getResponse(NOT_FOUND, "Document not found.");
  }

  private void buildHierarchyQuery(
      SearchRequest request, SearchSourceBuilder searchSourceBuilder, RestHighLevelClient client)
      throws IOException {

    if (!request.getIsHierarchy()) {
      return;
    }

    String indexName = request.getIndex();
    String glossaryTermIndex =
        Entity.getSearchRepository().getIndexMapping(GLOSSARY_TERM).getIndexName(clusterAlias);
    String domainIndex =
        Entity.getSearchRepository().getIndexMapping(DOMAIN).getIndexName(clusterAlias);

    BoolQueryBuilder baseQuery =
        QueryBuilders.boolQuery()
            .should(searchSourceBuilder.query())
            .should(QueryBuilders.matchPhraseQuery("fullyQualifiedName", request.getQuery()))
            .should(QueryBuilders.matchPhraseQuery("name", request.getQuery()))
            .should(QueryBuilders.matchPhraseQuery("displayName", request.getQuery()));

    if (indexName.equalsIgnoreCase(glossaryTermIndex)) {
      baseQuery
          .should(QueryBuilders.matchPhraseQuery("glossary.fullyQualifiedName", request.getQuery()))
          .should(QueryBuilders.matchPhraseQuery("glossary.displayName", request.getQuery()))
          .must(QueryBuilders.matchQuery("status", "Approved"));
    } else if (indexName.equalsIgnoreCase(domainIndex)) {
      baseQuery
          .should(QueryBuilders.matchPhraseQuery("parent.fullyQualifiedName", request.getQuery()))
          .should(QueryBuilders.matchPhraseQuery("parent.displayName", request.getQuery()));
    }

    baseQuery.minimumShouldMatch(1);
    searchSourceBuilder.query(baseQuery);

    SearchResponse searchResponse =
        client.search(
            new os.org.opensearch.action.search.SearchRequest(request.getIndex())
                .source(searchSourceBuilder),
            RequestOptions.DEFAULT);

    Terms parentTerms = searchResponse.getAggregations().get("fqnParts_agg");

    // Build  es query to get parent terms for the user input query , to build correct hierarchy
    // In case of default search , no need to get parent terms they are already present in the
    // response
    if (parentTerms != null
        && !parentTerms.getBuckets().isEmpty()
        && !request.getQuery().equals("*")) {
      BoolQueryBuilder parentTermQueryBuilder = QueryBuilders.boolQuery();

      parentTerms.getBuckets().stream()
          .map(Terms.Bucket::getKeyAsString)
          .forEach(
              parentTerm ->
                  parentTermQueryBuilder.should(
                      QueryBuilders.matchQuery("fullyQualifiedName", parentTerm)));
      if (indexName.equalsIgnoreCase(glossaryTermIndex)) {
        parentTermQueryBuilder
            .minimumShouldMatch(1)
            .must(QueryBuilders.matchQuery("status", "Approved"));
      } else {
        parentTermQueryBuilder.minimumShouldMatch(1);
      }
      searchSourceBuilder.query(parentTermQueryBuilder);
    }

    searchSourceBuilder.sort(SortBuilders.fieldSort("fullyQualifiedName").order(SortOrder.ASC));
  }

  public List<?> buildSearchHierarchy(SearchRequest request, SearchResponse searchResponse) {
    List<?> response = new ArrayList<>();
    String indexName = request.getIndex();
    String glossaryTermIndex =
        Entity.getSearchRepository().getIndexMapping(GLOSSARY_TERM).getIndexName(clusterAlias);
    String domainIndex =
        Entity.getSearchRepository().getIndexMapping(DOMAIN).getIndexName(clusterAlias);

    if (indexName.equalsIgnoreCase(glossaryTermIndex)) {
      response = buildGlossaryTermSearchHierarchy(searchResponse);
    } else if (indexName.equalsIgnoreCase(domainIndex)) {
      response = buildDomainSearchHierarchy(searchResponse);
    }
    return response;
  }

  public List<EntityHierarchy> buildGlossaryTermSearchHierarchy(SearchResponse searchResponse) {
    Map<String, EntityHierarchy> termMap =
        new LinkedHashMap<>(); // termMap represent glossary terms
    Map<String, EntityHierarchy> rootTerms =
        new LinkedHashMap<>(); // rootTerms represent glossaries

    for (var hit : searchResponse.getHits().getHits()) {
      String jsonSource = hit.getSourceAsString();

      EntityHierarchy term = JsonUtils.readValue(jsonSource, EntityHierarchy.class);
      EntityHierarchy glossaryInfo =
          JsonUtils.readTree(jsonSource).path("glossary").isMissingNode()
              ? null
              : JsonUtils.convertValue(
                  JsonUtils.readTree(jsonSource).path("glossary"), EntityHierarchy.class);

      if (glossaryInfo != null) {
        rootTerms.putIfAbsent(glossaryInfo.getFullyQualifiedName(), glossaryInfo);
      }

      term.setChildren(new ArrayList<>());
      termMap.putIfAbsent(term.getFullyQualifiedName(), term);
    }

    termMap.putAll(rootTerms);

    termMap
        .values()
        .forEach(
            term -> {
              String parentFQN = getParentFQN(term.getFullyQualifiedName());
              String termFQN = term.getFullyQualifiedName();

              if (parentFQN != null && termMap.containsKey(parentFQN)) {
                EntityHierarchy parentTerm = termMap.get(parentFQN);
                List<EntityHierarchy> children = parentTerm.getChildren();
                children.removeIf(
                    child -> child.getFullyQualifiedName().equals(term.getFullyQualifiedName()));
                children.add(term);
                parentTerm.setChildren(children);
              } else {
                if (rootTerms.containsKey(termFQN)) {
                  EntityHierarchy rootTerm = rootTerms.get(termFQN);
                  rootTerm.setChildren(term.getChildren());
                }
              }
            });

    return new ArrayList<>(rootTerms.values());
  }

  public List<EntityHierarchy> buildDomainSearchHierarchy(SearchResponse searchResponse) {
    Map<String, EntityHierarchy> entityHierarchyMap =
        Arrays.stream(searchResponse.getHits().getHits())
            .map(hit -> JsonUtils.readValue(hit.getSourceAsString(), EntityHierarchy.class))
            .collect(
                Collectors.toMap(
                    EntityHierarchy::getFullyQualifiedName,
                    entity -> {
                      entity.setChildren(new ArrayList<>());
                      return entity;
                    },
                    (existing, replacement) -> existing,
                    LinkedHashMap::new));

    List<EntityHierarchy> rootDomains = new ArrayList<>();

    entityHierarchyMap
        .values()
        .forEach(
            entity -> {
              String parentFqn = getParentFQN(entity.getFullyQualifiedName());
              EntityHierarchy parentEntity = entityHierarchyMap.get(parentFqn);
              if (parentEntity != null) {
                parentEntity.getChildren().add(entity);
              } else {
                rootDomains.add(entity);
              }
            });

    return rootDomains;
  }

  @Override
  public SearchResultListMapper listWithOffset(
      String filter,
      int limit,
      int offset,
      String index,
      SearchSortFilter searchSortFilter,
      String q,
      String queryString)
      throws IOException {
    SearchSourceBuilder searchSourceBuilder = new SearchSourceBuilder();
    if (!nullOrEmpty(q)) {
      searchSourceBuilder =
          getSearchBuilderFactory().getSearchSourceBuilder(index, q, offset, limit);
    }

    if (!nullOrEmpty(queryString)) {
      XContentParser queryParser = createXContentParser(queryString);
      searchSourceBuilder = SearchSourceBuilder.fromXContent(queryParser);
    }

    List<Map<String, Object>> results = new ArrayList<>();
    getSearchFilter(filter, searchSourceBuilder);

    searchSourceBuilder.timeout(new TimeValue(30, TimeUnit.SECONDS));
    searchSourceBuilder.from(offset);
    searchSourceBuilder.size(limit);
    if (searchSortFilter.isSorted()) {
      FieldSortBuilder fieldSortBuilder =
          SortBuilders.fieldSort(searchSortFilter.getSortField())
              .order(SortOrder.fromString(searchSortFilter.getSortType()));
      if (searchSortFilter.isNested()) {
        NestedSortBuilder nestedSortBuilder =
            new NestedSortBuilder(searchSortFilter.getSortNestedPath());
        fieldSortBuilder.setNestedSort(nestedSortBuilder);
        fieldSortBuilder.sortMode(
            SortMode.valueOf(searchSortFilter.getSortNestedMode().toUpperCase()));
      }
      searchSourceBuilder.sort(fieldSortBuilder);
    }
    try {
      SearchResponse response =
          client.search(
              new os.org.opensearch.action.search.SearchRequest(index).source(searchSourceBuilder),
              RequestOptions.DEFAULT);
      SearchHits searchHits = response.getHits();
      SearchHit[] hits = searchHits.getHits();
      Arrays.stream(hits).forEach(hit -> results.add(hit.getSourceAsMap()));
      return new SearchResultListMapper(results, searchHits.getTotalHits().value);
    } catch (OpenSearchStatusException e) {
      if (e.status() == RestStatus.NOT_FOUND) {
        throw new SearchIndexNotFoundException(String.format("Failed to to find index %s", index));
      } else {
        throw new SearchException(String.format("Search failed due to %s", e.getDetailedMessage()));
      }
    }
  }

  @Override
  public SearchResultListMapper listWithDeepPagination(
      String index,
      String query,
      String filter,
      String[] fields,
      SearchSortFilter searchSortFilter,
      int size,
      Object[] searchAfter)
      throws IOException {
    SearchSourceBuilder searchSourceBuilder = new SearchSourceBuilder();
    if (!nullOrEmpty(query)) {
      searchSourceBuilder = getSearchBuilderFactory().getSearchSourceBuilder(index, query, 0, size);
    }
    if (!nullOrEmpty(fields)) {
      searchSourceBuilder.fetchSource(fields, null);
    }

    List<Map<String, Object>> results = new ArrayList<>();

    if (Optional.ofNullable(filter).isPresent()) {
      getSearchFilter(filter, searchSourceBuilder);
    }

    searchSourceBuilder.timeout(new TimeValue(30, TimeUnit.SECONDS));
    searchSourceBuilder.from(0);
    searchSourceBuilder.size(size);

    if (Optional.ofNullable(searchAfter).isPresent()) {
      searchSourceBuilder.searchAfter(searchAfter);
    }

    if (searchSortFilter.isSorted()) {
      FieldSortBuilder fieldSortBuilder =
          SortBuilders.fieldSort(searchSortFilter.getSortField())
              .order(SortOrder.fromString(searchSortFilter.getSortType()));
      if (searchSortFilter.isNested()) {
        NestedSortBuilder nestedSortBuilder =
            new NestedSortBuilder(searchSortFilter.getSortNestedPath());
        fieldSortBuilder.setNestedSort(nestedSortBuilder);
        fieldSortBuilder.sortMode(
            SortMode.valueOf(searchSortFilter.getSortNestedMode().toUpperCase()));
      }
      searchSourceBuilder.sort(fieldSortBuilder);
    }
    try {
      SearchResponse response =
          client.search(
              new os.org.opensearch.action.search.SearchRequest(index).source(searchSourceBuilder),
              RequestOptions.DEFAULT);
      SearchHits searchHits = response.getHits();
      List<SearchHit> hits = List.of(searchHits.getHits());
      Object[] lastHitSortValues = null;

      if (!hits.isEmpty()) {
        lastHitSortValues = hits.get(hits.size() - 1).getSortValues();
      }

      hits.forEach(hit -> results.add(hit.getSourceAsMap()));
      return new SearchResultListMapper(
          results, searchHits.getTotalHits().value, lastHitSortValues);
    } catch (OpenSearchStatusException e) {
      if (e.status() == RestStatus.NOT_FOUND) {
        throw new SearchIndexNotFoundException(String.format("Failed to to find index %s", index));
      } else {
        throw new SearchException(String.format("Search failed due to %s", e.getDetailedMessage()));
      }
    }
  }

  @Override
  public Response searchBySourceUrl(String sourceUrl) throws IOException {
    os.org.opensearch.action.search.SearchRequest searchRequest =
        new os.org.opensearch.action.search.SearchRequest(
            Entity.getSearchRepository().getIndexOrAliasName(GLOBAL_SEARCH_ALIAS));
    SearchSourceBuilder searchSourceBuilder = new SearchSourceBuilder();
    searchSourceBuilder.query(
        QueryBuilders.boolQuery().must(QueryBuilders.termQuery("sourceUrl", sourceUrl)));
    searchRequest.source(searchSourceBuilder);
    String response = client.search(searchRequest, RequestOptions.DEFAULT).toString();
    return Response.status(OK).entity(response).build();
  }

  @Override
  public SearchLineageResult searchLineage(SearchLineageRequest lineageRequest) throws IOException {
    int upstreamDepth = lineageRequest.getUpstreamDepth();
    int downstreamDepth = lineageRequest.getDownstreamDepth();
    SearchLineageResult result =
        lineageGraphBuilder.getDownstreamLineage(
            lineageRequest
                .withUpstreamDepth(upstreamDepth + 1)
                .withDownstreamDepth(downstreamDepth + 1)
                .withDirection(LineageDirection.DOWNSTREAM)
                .withDirectionValue(
                    getLineageDirection(
                        lineageRequest.getDirection(), lineageRequest.getIsConnectedVia())));
    SearchLineageResult upstreamLineage =
        lineageGraphBuilder.getUpstreamLineage(
            lineageRequest
                .withUpstreamDepth(upstreamDepth + 1)
                .withDownstreamDepth(downstreamDepth + 1)
                .withDirection(LineageDirection.UPSTREAM)
                .withDirectionValue(
                    getLineageDirection(
                        lineageRequest.getDirection(), lineageRequest.getIsConnectedVia())));

    // Here we are merging everything from downstream paging into upstream paging
    for (var nodeFromDownstream : result.getNodes().entrySet()) {
      if (upstreamLineage.getNodes().containsKey(nodeFromDownstream.getKey())) {
        NodeInformation existingNode = upstreamLineage.getNodes().get(nodeFromDownstream.getKey());
        LayerPaging existingPaging = existingNode.getPaging();
        existingPaging.setEntityDownstreamCount(
            nodeFromDownstream.getValue().getPaging().getEntityDownstreamCount());
      }
    }
    // since paging from downstream is merged into upstream, we can just put the upstream result
    result.getNodes().putAll(upstreamLineage.getNodes());
    result.getUpstreamEdges().putAll(upstreamLineage.getUpstreamEdges());
    return result;
  }

  public SearchLineageResult searchLineageWithDirection(SearchLineageRequest lineageRequest)
      throws IOException {
    int upstreamDepth = lineageRequest.getUpstreamDepth();
    int downstreamDepth = lineageRequest.getDownstreamDepth();
    if (lineageRequest.getDirection().equals(LineageDirection.UPSTREAM)) {
      return lineageGraphBuilder.getUpstreamLineage(
          lineageRequest
              .withUpstreamDepth(upstreamDepth + 1)
              .withDownstreamDepth(downstreamDepth + 1)
              .withDirectionValue(
                  getLineageDirection(
                      lineageRequest.getDirection(), lineageRequest.getIsConnectedVia())));
    } else {
      return lineageGraphBuilder.getDownstreamLineage(
          lineageRequest
              .withUpstreamDepth(upstreamDepth + 1)
              .withDownstreamDepth(downstreamDepth + 1)
              .withDirectionValue(
                  getLineageDirection(
                      lineageRequest.getDirection(), lineageRequest.getIsConnectedVia())));
    }
  }

  @Override
  public SearchLineageResult searchPlatformLineage(
      String index, String queryFilter, boolean deleted) throws IOException {
    return lineageGraphBuilder.getPlatformLineage(index, queryFilter, deleted);
  }

  private void getEntityRelationship(
      String fqn,
      int depth,
      Set<Map<String, Object>> edges,
      Set<Map<String, Object>> nodes,
      String queryFilter,
      String direction,
      boolean deleted)
      throws IOException {
    if (depth <= 0) {
      return;
    }
    os.org.opensearch.action.search.SearchRequest searchRequest =
        new os.org.opensearch.action.search.SearchRequest(
            Entity.getSearchRepository().getIndexOrAliasName(GLOBAL_SEARCH_ALIAS));
    SearchSourceBuilder searchSourceBuilder = new SearchSourceBuilder();
    searchSourceBuilder.query(
        QueryBuilders.boolQuery()
            .must(QueryBuilders.termQuery(direction, FullyQualifiedName.buildHash(fqn))));
    if (CommonUtil.nullOrEmpty(deleted)) {
      searchSourceBuilder.query(
          QueryBuilders.boolQuery()
              .must(QueryBuilders.termQuery(direction, FullyQualifiedName.buildHash(fqn)))
              .must(QueryBuilders.termQuery("deleted", deleted)));
    }
    if (!nullOrEmpty(queryFilter) && !queryFilter.equals("{}")) {
      try {
        XContentParser filterParser =
            XContentType.JSON
                .xContent()
                .createParser(
                    OsUtils.osXContentRegistry, LoggingDeprecationHandler.INSTANCE, queryFilter);
        QueryBuilder filter = SearchSourceBuilder.fromXContent(filterParser).query();
        BoolQueryBuilder newQuery =
            QueryBuilders.boolQuery().must(searchSourceBuilder.query()).filter(filter);
        searchSourceBuilder.query(newQuery);
      } catch (Exception ex) {
        LOG.warn("Error parsing query_filter from query parameters, ignoring filter", ex);
      }
    }
    searchRequest.source(searchSourceBuilder.size(1000));
    os.org.opensearch.action.search.SearchResponse searchResponse =
        client.search(searchRequest, RequestOptions.DEFAULT);
    for (var hit : searchResponse.getHits().getHits()) {
      List<Map<String, Object>> entityRelationship =
          (List<Map<String, Object>>) hit.getSourceAsMap().get("entityRelationship");
      HashMap<String, Object> tempMap = new HashMap<>(JsonUtils.getMap(hit.getSourceAsMap()));
      tempMap.keySet().removeAll(FIELDS_TO_REMOVE_ENTITY_RELATIONSHIP);
      nodes.add(tempMap);
      for (Map<String, Object> er : entityRelationship) {
        Map<String, String> entity = (HashMap<String, String>) er.get("entity");
        Map<String, String> relatedEntity = (HashMap<String, String>) er.get("relatedEntity");
        if (direction.equalsIgnoreCase(ENTITY_RELATIONSHIP_DIRECTION_ENTITY)) {
          if (!edges.contains(er) && entity.get("fqn").equals(fqn)) {
            edges.add(er);
            getEntityRelationship(
                relatedEntity.get("fqn"), depth - 1, edges, nodes, queryFilter, direction, deleted);
          }
        } else {
          if (!edges.contains(er) && relatedEntity.get("fqn").equals(fqn)) {
            edges.add(er);
            getEntityRelationship(
                entity.get("fqn"), depth - 1, edges, nodes, queryFilter, direction, deleted);
          }
        }
      }
    }
  }

  public Map<String, Object> searchEntityRelationshipInternal(
      String fqn, int upstreamDepth, int downstreamDepth, String queryFilter, boolean deleted)
      throws IOException {
    Map<String, Object> responseMap = new HashMap<>();
    Set<Map<String, Object>> edges = new HashSet<>();
    Set<Map<String, Object>> nodes = new HashSet<>();
    os.org.opensearch.action.search.SearchRequest searchRequest =
        new os.org.opensearch.action.search.SearchRequest(
            Entity.getSearchRepository().getIndexOrAliasName(GLOBAL_SEARCH_ALIAS));
    SearchSourceBuilder searchSourceBuilder = new SearchSourceBuilder();
    searchSourceBuilder.query(
        QueryBuilders.boolQuery().must(QueryBuilders.termQuery("fullyQualifiedName", fqn)));
    searchRequest.source(searchSourceBuilder.size(1000));
    SearchResponse searchResponse = client.search(searchRequest, RequestOptions.DEFAULT);
    for (var hit : searchResponse.getHits().getHits()) {
      HashMap<String, Object> tempMap = new HashMap<>(JsonUtils.getMap(hit.getSourceAsMap()));
      tempMap.keySet().removeAll(FIELDS_TO_REMOVE);
      responseMap.put("entity", tempMap);
    }
    getEntityRelationship(
        fqn,
        downstreamDepth,
        edges,
        nodes,
        queryFilter,
        ENTITY_RELATIONSHIP_DIRECTION_ENTITY,
        deleted);
    getEntityRelationship(
        fqn,
        upstreamDepth,
        edges,
        nodes,
        queryFilter,
        ENTITY_RELATIONSHIP_DIRECTION_RELATED_ENTITY,
        deleted);
    responseMap.put("edges", edges);
    responseMap.put("nodes", nodes);
    return responseMap;
  }

  @Override
  public Response searchEntityRelationship(
      String fqn, int upstreamDepth, int downstreamDepth, String queryFilter, boolean deleted)
      throws IOException {
    Map<String, Object> responseMap =
        searchEntityRelationshipInternal(fqn, upstreamDepth, downstreamDepth, queryFilter, deleted);
    return Response.status(OK).entity(responseMap).build();
  }

  @Override
  public Response searchDataQualityLineage(
      String fqn, int upstreamDepth, String queryFilter, boolean deleted) throws IOException {
    Map<String, Object> responseMap = new HashMap<>();
    Set<EsLineageData> edges = new HashSet<>();
    Set<Map<String, Object>> nodes = new HashSet<>();
    searchDataQualityLineage(fqn, upstreamDepth, queryFilter, deleted, edges, nodes);
    responseMap.put("edges", edges);
    responseMap.put("nodes", nodes);
    return Response.status(OK).entity(responseMap).build();
  }

  public Map<String, Object> searchSchemaEntityRelationshipInternal(
      String fqn, int upstreamDepth, int downstreamDepth, String queryFilter, boolean deleted)
      throws IOException {
    Map<String, Object> responseMap = new HashMap<>();
    Set<Map<String, Object>> edges = new HashSet<>();
    Set<Map<String, Object>> nodes = new HashSet<>();
    os.org.opensearch.action.search.SearchRequest searchRequest =
        new os.org.opensearch.action.search.SearchRequest(
            Entity.getSearchRepository().getIndexOrAliasName(GLOBAL_SEARCH_ALIAS));
    SearchSourceBuilder searchSourceBuilder = new SearchSourceBuilder();
    searchSourceBuilder.query(
        QueryBuilders.boolQuery().must(QueryBuilders.termQuery("fullyQualifiedName", fqn)));
    searchRequest.source(searchSourceBuilder.size(1000));
    SearchResponse searchResponse = client.search(searchRequest, RequestOptions.DEFAULT);
    for (var hit : searchResponse.getHits().getHits()) {
      HashMap<String, Object> tempMap = new HashMap<>(JsonUtils.getMap(hit.getSourceAsMap()));
      tempMap.keySet().removeAll(FIELDS_TO_REMOVE);
      responseMap.put("entity", tempMap);
    }
    TableRepository repository = (TableRepository) Entity.getEntityRepository(TABLE);
    ListFilter filter = new ListFilter(Include.NON_DELETED).addQueryParam("databaseSchema", fqn);
    List<Table> tables =
        repository.listAll(repository.getFields("tableConstraints, displayName, owners"), filter);
    for (Table table : tables) {
      getEntityRelationship(
          table.getFullyQualifiedName(),
          downstreamDepth,
          edges,
          nodes,
          queryFilter,
          ENTITY_RELATIONSHIP_DIRECTION_ENTITY,
          deleted);
      getEntityRelationship(
          table.getFullyQualifiedName(),
          upstreamDepth,
          edges,
          nodes,
          queryFilter,
          ENTITY_RELATIONSHIP_DIRECTION_RELATED_ENTITY,
          deleted);
    }
    // Add the remaining tables from the list into the nodes
    // These will the one's that do not have any entity relationship
    for (Table table : tables) {
      boolean tablePresent = false;
      for (Map<String, Object> node : nodes) {
        if (table.getId().toString().equals(node.get("id"))) {
          tablePresent = true;
          break;
        }
      }
      if (!tablePresent) {
        HashMap<String, Object> tableMap = new HashMap<>(JsonUtils.getMap(table));
        tableMap.keySet().removeAll(FIELDS_TO_REMOVE_ENTITY_RELATIONSHIP);
        tableMap.put("entityType", "table");
        nodes.add(tableMap);
      }
    }
    responseMap.put("edges", edges);
    responseMap.put("nodes", nodes);
    return responseMap;
  }

  public Response searchSchemaEntityRelationship(
      String fqn, int upstreamDepth, int downstreamDepth, String queryFilter, boolean deleted)
      throws IOException {
    Map<String, Object> responseMap =
        searchSchemaEntityRelationshipInternal(
            fqn, upstreamDepth, downstreamDepth, queryFilter, deleted);
    return Response.status(OK).entity(responseMap).build();
  }

  private void searchDataQualityLineage(
      String fqn,
      int upstreamDepth,
      String queryFilter,
      boolean deleted,
      Set<EsLineageData> edges,
      Set<Map<String, Object>> nodes)
      throws IOException {
    Map<String, Map<String, Object>> allNodes = new HashMap<>();
    Map<String, List<EsLineageData>> allEdges = new HashMap<>();
    Set<String> nodesWithFailures = new HashSet<>();

    collectNodesAndEdges(
        fqn,
        upstreamDepth,
        queryFilter,
        deleted,
        allEdges,
        allNodes,
        nodesWithFailures,
        new HashSet<>());
    for (String nodeWithFailure : nodesWithFailures) {
      traceBackDQLineage(
          nodeWithFailure, nodesWithFailures, allEdges, allNodes, nodes, edges, new HashSet<>());
    }
  }

  private void collectNodesAndEdges(
      String fqn,
      int upstreamDepth,
      String queryFilter,
      boolean deleted,
      Map<String, List<EsLineageData>> allEdges,
      Map<String, Map<String, Object>> allNodes,
      Set<String> nodesWithFailure,
      Set<String> processedNode)
      throws IOException {
    TestCaseResultRepository testCaseResultRepository = new TestCaseResultRepository();
    if (upstreamDepth <= 0 || processedNode.contains(fqn)) {
      return;
    }
    processedNode.add(fqn);
    SearchResponse searchResponse = performLineageSearch(fqn, queryFilter, deleted);
    Optional<List> optionalDocs =
        JsonUtils.readJsonAtPath(searchResponse.toString(), "$.hits.hits[*]._source", List.class);

    if (optionalDocs.isPresent()) {
      List<Map<String, Object>> docs = (List<Map<String, Object>>) optionalDocs.get();
      for (Map<String, Object> doc : docs) {
        String nodeId = doc.get("id").toString();
        allNodes.put(nodeId, doc);
        if (testCaseResultRepository.hasTestCaseFailure(doc.get("fullyQualifiedName").toString())) {
          nodesWithFailure.add(nodeId);
        }

        List<EsLineageData> lineageDataList =
            JsonUtils.readOrConvertValues(doc.get("upstreamLineage"), EsLineageData.class);
        for (EsLineageData lineage : lineageDataList) {
          // lineage toEntity is the entity itself
          lineage.withToEntity(getRelationshipRef(doc));
          String fromEntityId = lineage.getFromEntity().getId().toString();
          allEdges.computeIfAbsent(fromEntityId, k -> new ArrayList<>()).add(lineage);
          collectNodesAndEdges(
              lineage.getFromEntity().getFullyQualifiedName(),
              upstreamDepth - 1,
              queryFilter,
              deleted,
              allEdges,
              allNodes,
              nodesWithFailure,
              processedNode);
        }
      }
    }
  }

  private void traceBackDQLineage(
      String nodeFailureId,
      Set<String> nodesWithFailures,
      Map<String, List<EsLineageData>> allEdges,
      Map<String, Map<String, Object>> allNodes,
      Set<Map<String, Object>> nodes,
      Set<EsLineageData> edges,
      Set<String> processedNodes) {
    if (processedNodes.contains(nodeFailureId)) {
      return;
    }

    processedNodes.add(nodeFailureId);
    if (nodesWithFailures.contains(nodeFailureId)) {
      Map<String, Object> node = allNodes.get(nodeFailureId);
      if (node != null) {
        node.keySet().removeAll(FIELDS_TO_REMOVE);
        node.remove("lineage");
        nodes.add(node);
      }
    }
    List<EsLineageData> edgesForNode = allEdges.get(nodeFailureId);
    if (edgesForNode != null) {
      for (EsLineageData edge : edgesForNode) {
        String fromEntityId = edge.getFromEntity().getId().toString();
        if (!fromEntityId.equals(nodeFailureId)) continue;
        edges.add(edge);
        traceBackDQLineage(
            edge.getToEntity().getId().toString(),
            nodesWithFailures,
            allEdges,
            allNodes,
            nodes,
            edges,
            processedNodes);
      }
    }
  }

  private SearchResponse performLineageSearch(String fqn, String queryFilter, boolean deleted)
      throws IOException {
    os.org.opensearch.action.search.SearchRequest searchRequest =
        new os.org.opensearch.action.search.SearchRequest(
            Entity.getSearchRepository().getIndexOrAliasName(GLOBAL_SEARCH_ALIAS));
    SearchSourceBuilder searchSourceBuilder = new SearchSourceBuilder();
    searchSourceBuilder.query(
        QueryBuilders.boolQuery()
            .must(
                QueryBuilders.termQuery(
                    "lineage.fromEntity.fqnHash.keyword", FullyQualifiedName.buildHash(fqn)))
            .must(QueryBuilders.termQuery("deleted", !nullOrEmpty(deleted) && deleted)));

    buildSearchSourceFilter(queryFilter, searchSourceBuilder);
    searchRequest.source(searchSourceBuilder.size(1000));
    return client.search(searchRequest, RequestOptions.DEFAULT);
  }

  private static FunctionScoreQueryBuilder boostScore(QueryStringQueryBuilder queryBuilder) {
    FunctionScoreQueryBuilder.FilterFunctionBuilder tier1Boost =
        new FunctionScoreQueryBuilder.FilterFunctionBuilder(
            QueryBuilders.termQuery("tier.tagFQN", "Tier1"),
            ScoreFunctionBuilders.weightFactorFunction(50.0f));

    FunctionScoreQueryBuilder.FilterFunctionBuilder tier2Boost =
        new FunctionScoreQueryBuilder.FilterFunctionBuilder(
            QueryBuilders.termQuery("tier.tagFQN", "Tier2"),
            ScoreFunctionBuilders.weightFactorFunction(30.0f));

    FunctionScoreQueryBuilder.FilterFunctionBuilder tier3Boost =
        new FunctionScoreQueryBuilder.FilterFunctionBuilder(
            QueryBuilders.termQuery("tier.tagFQN", "Tier3"),
            ScoreFunctionBuilders.weightFactorFunction(15.0f));

    FunctionScoreQueryBuilder.FilterFunctionBuilder weeklyStatsBoost =
        new FunctionScoreQueryBuilder.FilterFunctionBuilder(
            QueryBuilders.rangeQuery("usageSummary.weeklyStats.count").gt(0),
            ScoreFunctionBuilders.fieldValueFactorFunction("usageSummary.weeklyStats.count")
                .factor(4.0f)
                .modifier(FieldValueFactorFunction.Modifier.SQRT)
                .missing(1));

    FunctionScoreQueryBuilder.FilterFunctionBuilder totalVotesBoost =
        new FunctionScoreQueryBuilder.FilterFunctionBuilder(
            QueryBuilders.rangeQuery("totalVotes").gt(0),
            ScoreFunctionBuilders.fieldValueFactorFunction("totalVotes")
                .factor(3.0f)
                .modifier(FieldValueFactorFunction.Modifier.LN1P)
                .missing(0));

    // FunctionScoreQueryBuilder with an array of score functions
    return QueryBuilders.functionScoreQuery(
            queryBuilder,
            new FunctionScoreQueryBuilder.FilterFunctionBuilder[] {
              tier1Boost, tier2Boost, tier3Boost, weeklyStatsBoost, totalVotesBoost
            })
        .scoreMode(FunctionScoreQuery.ScoreMode.SUM)
        .boostMode(CombineFunction.MULTIPLY);
  }

  private static HighlightBuilder buildHighlights(List<String> fields) {
    List<String> defaultFields =
        List.of(FIELD_DISPLAY_NAME, FIELD_DESCRIPTION, FIELD_DISPLAY_NAME_NGRAM);
    defaultFields = Stream.concat(defaultFields.stream(), fields.stream()).toList();
    HighlightBuilder hb = new HighlightBuilder();
    for (String field : defaultFields) {
      HighlightBuilder.Field highlightField = new HighlightBuilder.Field(field);
      highlightField.highlighterType(UNIFIED);
      hb.field(highlightField);
    }
    hb.preTags(PRE_TAG);
    hb.postTags(POST_TAG);
    hb.maxAnalyzerOffset(MAX_ANALYZED_OFFSET);
    hb.requireFieldMatch(false);
    return hb;
  }

  @Override
  public Response searchByField(String fieldName, String fieldValue, String index)
      throws IOException {
    os.org.opensearch.action.search.SearchRequest searchRequest =
        new os.org.opensearch.action.search.SearchRequest(
            Entity.getSearchRepository().getIndexOrAliasName(index));
    SearchSourceBuilder searchSourceBuilder = new SearchSourceBuilder();
    searchSourceBuilder.query(QueryBuilders.wildcardQuery(fieldName, fieldValue));
    searchRequest.source(searchSourceBuilder);
    String response = client.search(searchRequest, RequestOptions.DEFAULT).toString();
    return Response.status(OK).entity(response).build();
  }

  public Response aggregate(String index, String fieldName, String value, String query)
      throws IOException {
    SearchSourceBuilder searchSourceBuilder = new SearchSourceBuilder();
    XContentParser filterParser =
        XContentType.JSON
            .xContent()
            .createParser(OsUtils.osXContentRegistry, LoggingDeprecationHandler.INSTANCE, query);
    QueryBuilder filter = SearchSourceBuilder.fromXContent(filterParser).query();

    BoolQueryBuilder boolQueryBuilder = QueryBuilders.boolQuery().must(filter);
    searchSourceBuilder
        .aggregation(
            AggregationBuilders.terms(fieldName)
                .field(fieldName)
                .size(MAX_AGGREGATE_SIZE)
                .includeExclude(new IncludeExclude(value.toLowerCase(), null))
                .order(BucketOrder.key(true)))
        .query(boolQueryBuilder)
        .size(0);
    searchSourceBuilder.timeout(new TimeValue(30, TimeUnit.SECONDS));
    String response =
        client
            .search(
                new os.org.opensearch.action.search.SearchRequest(
                        Entity.getSearchRepository().getIndexOrAliasName(index))
                    .source(searchSourceBuilder),
                RequestOptions.DEFAULT)
            .toString();
    return Response.status(OK).entity(response).build();
  }

  @Override
  public DataQualityReport genericAggregation(
      String query, String index, SearchAggregation aggregationMetadata) throws IOException {
    List<OpenAggregations> aggregationBuilder =
        OpenAggregationsBuilder.buildAggregation(
            aggregationMetadata.getAggregationTree(), null, new ArrayList<>());

    // Create search request
    os.org.opensearch.action.search.SearchRequest searchRequest =
        new os.org.opensearch.action.search.SearchRequest(
            Entity.getSearchRepository().getIndexOrAliasName(index));

    // Create search source builder
    SearchSourceBuilder searchSourceBuilder = new SearchSourceBuilder();
    if (query != null) {
      XContentParser queryParser =
          XContentType.JSON
              .xContent()
              .createParser(OsUtils.osXContentRegistry, LoggingDeprecationHandler.INSTANCE, query);
      QueryBuilder parsedQuery = SearchSourceBuilder.fromXContent(queryParser).query();
      BoolQueryBuilder boolQueryBuilder = QueryBuilders.boolQuery().must(parsedQuery);
      searchSourceBuilder.query(boolQueryBuilder);
    }
    searchSourceBuilder.size(0).timeout(new TimeValue(30, TimeUnit.SECONDS));

    for (OpenAggregations aggregation : aggregationBuilder) {
      if (!aggregation.isPipelineAggregation()) {
        searchSourceBuilder.aggregation(aggregation.getElasticAggregationBuilder());
      } else {
        searchSourceBuilder.aggregation(aggregation.getElasticPipelineAggregationBuilder());
      }
    }

    searchRequest.source(searchSourceBuilder);
    String response = client.search(searchRequest, RequestOptions.DEFAULT).toString();
    JsonObject jsonResponse = JsonUtils.readJson(response).asJsonObject();
    Optional<JsonObject> aggregationResults =
        Optional.ofNullable(jsonResponse.getJsonObject("aggregations"));
    return SearchIndexUtils.parseAggregationResults(
        aggregationResults, aggregationMetadata.getAggregationMetadata());
  }

  @Override
  public JsonObject aggregate(
      String query, String index, SearchAggregation searchAggregation, String filter)
      throws IOException {
    if (searchAggregation == null) {
      return null;
    }

    List<OpenAggregations> aggregationBuilder =
        OpenAggregationsBuilder.buildAggregation(
            searchAggregation.getAggregationTree(), null, new ArrayList<>());
    os.org.opensearch.action.search.SearchRequest searchRequest =
        new os.org.opensearch.action.search.SearchRequest(
            Entity.getSearchRepository().getIndexOrAliasName(index));
    SearchSourceBuilder searchSourceBuilder = new SearchSourceBuilder();
    if (query != null) {
      XContentParser queryParser =
          XContentType.JSON
              .xContent()
              .createParser(OsUtils.osXContentRegistry, LoggingDeprecationHandler.INSTANCE, query);
      QueryBuilder parsedQuery = SearchSourceBuilder.fromXContent(queryParser).query();
      BoolQueryBuilder boolQueryBuilder = QueryBuilders.boolQuery().must(parsedQuery);
      searchSourceBuilder.query(boolQueryBuilder);
    }
    getSearchFilter(filter, searchSourceBuilder);

    searchSourceBuilder.size(0).timeout(new TimeValue(30, TimeUnit.SECONDS));

    for (OpenAggregations aggregation : aggregationBuilder) {
      if (!aggregation.isPipelineAggregation()) {
        searchSourceBuilder.aggregation(aggregation.getElasticAggregationBuilder());
      } else {
        searchSourceBuilder.aggregation(aggregation.getElasticPipelineAggregationBuilder());
      }
    }

    searchRequest.source(searchSourceBuilder);

    String response = client.search(searchRequest, RequestOptions.DEFAULT).toString();
    JsonObject jsonResponse = JsonUtils.readJson(response).asJsonObject();
    return jsonResponse.getJsonObject("aggregations");
  }

  @SneakyThrows
  public void updateSearch(UpdateRequest updateRequest) {
    if (updateRequest != null) {
      updateRequest.setRefreshPolicy(WriteRequest.RefreshPolicy.IMMEDIATE);
      LOG.debug(SENDING_REQUEST_TO_ELASTIC_SEARCH, updateRequest);
      client.update(updateRequest, RequestOptions.DEFAULT);
    }
  }

  public Response suggest(SearchRequest request) throws IOException {
    String fieldName = request.getFieldName();
    SearchSourceBuilder searchSourceBuilder = new SearchSourceBuilder();
    CompletionSuggestionBuilder suggestionBuilder =
        SuggestBuilders.completionSuggestion(fieldName)
            .prefix(request.getQuery(), Fuzziness.AUTO)
            .size(request.getSize())
            .skipDuplicates(true);
    if (fieldName.equalsIgnoreCase("suggest")) {
      suggestionBuilder.contexts(
          Collections.singletonMap(
              "deleted",
              Collections.singletonList(
                  CategoryQueryContext.builder()
                      .setCategory(String.valueOf(request.getDeleted()))
                      .build())));
    }
    SuggestBuilder suggestBuilder = new SuggestBuilder();
    suggestBuilder.addSuggestion("metadata-suggest", suggestionBuilder);
    searchSourceBuilder
        .suggest(suggestBuilder)
        .timeout(new TimeValue(30, TimeUnit.SECONDS))
        .fetchSource(
            new FetchSourceContext(
                request.getFetchSource(),
                request.getIncludeSourceFields().toArray(String[]::new),
                new String[] {}));
    os.org.opensearch.action.search.SearchRequest searchRequest =
        new os.org.opensearch.action.search.SearchRequest(
                Entity.getSearchRepository().getIndexOrAliasName(request.getIndex()))
            .source(searchSourceBuilder);
    SearchResponse searchResponse = client.search(searchRequest, RequestOptions.DEFAULT);
    Suggest suggest = searchResponse.getSuggest();
    return Response.status(OK).entity(suggest.toString()).build();
  }

  private static QueryStringQueryBuilder buildSearchQueryBuilder(
      String query, Map<String, Float> fields) {
    return QueryBuilders.queryStringQuery(query)
        .fields(fields)
        .type(MultiMatchQueryBuilder.Type.MOST_FIELDS)
        .defaultOperator(Operator.AND)
        .fuzziness(Fuzziness.AUTO)
        .fuzzyPrefixLength(3)
        .tieBreaker(0.5f);
  }

  private static SearchSourceBuilder addAggregation(SearchSourceBuilder builder) {
    builder
        .aggregation(
            AggregationBuilders.terms("serviceType").field("serviceType").size(MAX_AGGREGATE_SIZE))
        .aggregation(
            AggregationBuilders.terms("service.displayName.keyword")
                .field("service.displayName.keyword")
                .size(MAX_AGGREGATE_SIZE))
        .aggregation(
            AggregationBuilders.terms("entityType").field("entityType").size(MAX_AGGREGATE_SIZE))
        .aggregation(
            AggregationBuilders.terms("tier.tagFQN").field("tier.tagFQN").size(MAX_AGGREGATE_SIZE))
        .aggregation(
            AggregationBuilders.terms("certification.tagLabel.tagFQN")
                .field("certification.tagLabel.tagFQN")
                .size(MAX_AGGREGATE_SIZE))
        .aggregation(
            AggregationBuilders.terms(OWNER_DISPLAY_NAME_KEYWORD)
                .field(OWNER_DISPLAY_NAME_KEYWORD)
                .size(MAX_AGGREGATE_SIZE))
        .aggregation(
            AggregationBuilders.terms(DOMAIN_DISPLAY_NAME_KEYWORD)
                .field(DOMAIN_DISPLAY_NAME_KEYWORD)
                .size(MAX_AGGREGATE_SIZE))
        .aggregation(AggregationBuilders.terms(ES_TAG_FQN_FIELD).field(ES_TAG_FQN_FIELD))
        .aggregation(
            AggregationBuilders.terms("index_count").field("_index").size(MAX_AGGREGATE_SIZE));
    return builder;
  }

  private static SearchSourceBuilder searchBuilder(
      QueryBuilder queryBuilder, HighlightBuilder hb, int from, int size) {
    SearchSourceBuilder builder =
        new SearchSourceBuilder().query(queryBuilder).from(from).size(size);
    if (hb != null) {
      hb.preTags(PRE_TAG);
      hb.postTags(POST_TAG);
      builder.highlighter(hb);
    }
    return builder;
  }

  @Override
  public ElasticSearchConfiguration.SearchType getSearchType() {
    return ElasticSearchConfiguration.SearchType.OPENSEARCH;
  }

  @Override
  public void createEntity(String indexName, String docId, String doc) {
    if (isClientAvailable) {
      UpdateRequest updateRequest = new UpdateRequest(indexName, docId);
      updateRequest.doc(doc, XContentType.JSON);
      updateRequest.docAsUpsert(true);
      updateSearch(updateRequest);
    }
  }

  @Override
  public void createEntities(String indexName, List<Map<String, String>> docsAndIds)
      throws IOException {
    if (isClientAvailable) {
      BulkRequest bulkRequest = new BulkRequest();
      for (Map<String, String> docAndId : docsAndIds) {
        Map.Entry<String, String> entry = docAndId.entrySet().iterator().next();
        UpdateRequest updateRequest = new UpdateRequest(indexName, entry.getKey());
        updateRequest.doc(entry.getValue(), XContentType.JSON);
        bulkRequest.add(updateRequest);
      }
      bulkRequest.setRefreshPolicy(WriteRequest.RefreshPolicy.IMMEDIATE);
      ActionListener<BulkResponse> listener =
          new ActionListener<BulkResponse>() {
            @Override
            public void onResponse(BulkResponse bulkItemResponses) {
              if (bulkItemResponses.hasFailures()) {
                LOG.error(
                    "Failed to create entities in ElasticSearch: {}",
                    bulkItemResponses.buildFailureMessage());
              } else {
                LOG.debug("Successfully created {} entities in ElasticSearch", docsAndIds.size());
              }
            }

            @Override
            public void onFailure(Exception e) {
              LOG.error("Failed to create entities in ElasticSearch", e);
            }
          };
      client.bulkAsync(bulkRequest, RequestOptions.DEFAULT, listener);
    }
  }

  @Override
  public void createTimeSeriesEntity(String indexName, String docId, String doc) {
    if (isClientAvailable) {
      UpdateRequest updateRequest = new UpdateRequest(indexName, docId);
      updateRequest.doc(doc, XContentType.JSON);
      updateRequest.docAsUpsert(true);
      updateSearch(updateRequest);
    }
  }

  @Override
  public void deleteByScript(String indexName, String scriptTxt, Map<String, Object> params) {
    if (isClientAvailable) {
      Script script = new Script(ScriptType.INLINE, Script.DEFAULT_SCRIPT_LANG, scriptTxt, params);
      ScriptQueryBuilder scriptQuery = new ScriptQueryBuilder(script);
      DeleteByQueryRequest deleteByQueryRequest = new DeleteByQueryRequest(indexName);
      deleteByQueryRequest.setQuery(scriptQuery);
      deleteEntityFromOpenSearchByQuery(deleteByQueryRequest);
    }
  }

  @Override
  public void deleteEntity(String indexName, String docId) {
    if (isClientAvailable) {
      DeleteRequest deleteRequest = new DeleteRequest(indexName, docId);
      deleteEntityFromOpenSearch(deleteRequest);
    }
  }

  @Override
  public void deleteEntityByFQNPrefix(String indexName, String fqnPrefix) {
    if (isClientAvailable) {
      DeleteByQueryRequest deleteByQueryRequest = new DeleteByQueryRequest(indexName);
      deleteByQueryRequest.setQuery(
          new PrefixQueryBuilder("fullyQualifiedName.keyword", fqnPrefix.toLowerCase()));
      deleteEntityFromOpenSearchByQuery(deleteByQueryRequest);
    }
  }

  @Override
  public void deleteEntityByFields(
      List<String> indexName, List<Pair<String, String>> fieldAndValue) {
    if (isClientAvailable) {
      BoolQueryBuilder queryBuilder = new BoolQueryBuilder();
      DeleteByQueryRequest deleteByQueryRequest =
          new DeleteByQueryRequest(indexName.toArray(new String[0]));
      for (Pair<String, String> p : fieldAndValue) {
        queryBuilder.must(new TermQueryBuilder(p.getKey(), p.getValue()));
      }
      deleteByQueryRequest.setQuery(queryBuilder);
      deleteEntityFromOpenSearchByQuery(deleteByQueryRequest);
    }
  }

  @Override
  public void softDeleteOrRestoreEntity(String indexName, String docId, String scriptTxt) {
    if (isClientAvailable) {
      UpdateRequest updateRequest = new UpdateRequest(indexName, docId);
      Script script =
          new Script(ScriptType.INLINE, Script.DEFAULT_SCRIPT_LANG, scriptTxt, new HashMap<>());
      updateRequest.script(script);
      updateSearch(updateRequest);
    }
  }

  @Override
  public void softDeleteOrRestoreChildren(
      List<String> indexName, String scriptTxt, List<Pair<String, String>> fieldAndValue) {
    if (isClientAvailable) {
      UpdateByQueryRequest updateByQueryRequest =
          new UpdateByQueryRequest(indexName.toArray(new String[0]));
      BoolQueryBuilder queryBuilder = new BoolQueryBuilder();
      for (Pair<String, String> p : fieldAndValue) {
        queryBuilder.must(new TermQueryBuilder(p.getKey(), p.getValue()));
      }
      updateByQueryRequest.setQuery(queryBuilder);
      Script script =
          new Script(ScriptType.INLINE, Script.DEFAULT_SCRIPT_LANG, scriptTxt, new HashMap<>());
      updateByQueryRequest.setScript(script);
      updateOpenSearchByQuery(updateByQueryRequest);
    }
  }

  @Override
  public void updateEntity(
      String indexName, String docId, Map<String, Object> doc, String scriptTxt) {
    if (isClientAvailable) {
      UpdateRequest updateRequest = new UpdateRequest(indexName, docId);
      Script script =
          new Script(
              ScriptType.INLINE, Script.DEFAULT_SCRIPT_LANG, scriptTxt, JsonUtils.getMap(doc));
      updateRequest.scriptedUpsert(true);
      updateRequest.script(script);
      updateOpenSearch(updateRequest);
    }
  }

  @Override
  public void reindexAcrossIndices(String matchingKey, EntityReference sourceRef) {
    if (isClientAvailable) {
      getAsyncExecutor()
          .submit(
              () -> {
                try {
                  // Initialize the 'from' parameter to 0
                  int from = 0;
                  boolean hasMoreResults = true;

                  while (hasMoreResults) {
                    List<EntityReference> entities =
                        ReindexingUtil.findReferenceInElasticSearchAcrossAllIndexes(
                            matchingKey,
                            ReindexingUtil.escapeDoubleQuotes(sourceRef.getFullyQualifiedName()),
                            from);

                    // Async Re-index the entities which matched
                    processEntitiesForReindex(entities);

                    // Update from
                    from += entities.size();
                    hasMoreResults = !entities.isEmpty();
                  }
                } catch (Exception ex) {
                  LOG.error("Reindexing Across Entities Failed", ex);
                }
              });
    }
  }

  private void processEntitiesForReindex(List<EntityReference> references) throws IOException {
    if (!references.isEmpty()) {
      // Process entities for reindex
      BulkRequest bulkRequests = new BulkRequest();
      // Build Bulk request
      for (EntityReference entityRef : references) {
        // Reindex entity
        UpdateRequest request =
            getUpdateRequest(entityRef.getType(), Entity.getEntity(entityRef, "*", Include.ALL));
        bulkRequests.add(request);
      }

      if (isClientAvailable) {
        client.bulk(bulkRequests, RequestOptions.DEFAULT);
      }
    }
  }

  private void updateChildren(
      UpdateByQueryRequest updateByQueryRequest,
      Pair<String, String> fieldAndValue,
      Pair<String, Map<String, Object>> updates) {
    updateByQueryRequest.setQuery(
        new MatchQueryBuilder(fieldAndValue.getKey(), fieldAndValue.getValue())
            .operator(Operator.AND));
    Script script =
        new Script(
            ScriptType.INLINE,
            Script.DEFAULT_SCRIPT_LANG,
            updates.getKey(),
            JsonUtils.getMap(updates.getValue() == null ? new HashMap<>() : updates.getValue()));
    updateByQueryRequest.setScript(script);
    updateOpenSearchByQuery(updateByQueryRequest);
  }

  @Override
  public void updateChildren(
      String indexName,
      Pair<String, String> fieldAndValue,
      Pair<String, Map<String, Object>> updates) {
    if (isClientAvailable) {
      UpdateByQueryRequest updateByQueryRequest =
          new UpdateByQueryRequest(Entity.getSearchRepository().getIndexOrAliasName(indexName));
      updateChildren(updateByQueryRequest, fieldAndValue, updates);
    }
  }

  @Override
  public void updateChildren(
      List<String> indexName,
      Pair<String, String> fieldAndValue,
      Pair<String, Map<String, Object>> updates) {
    if (isClientAvailable) {
      UpdateByQueryRequest updateByQueryRequest =
          new UpdateByQueryRequest(indexName.toArray(new String[0]));
      updateChildren(updateByQueryRequest, fieldAndValue, updates);
    }
  }

  @Override
  public void updateByFqnPrefix(
      String indexName, String oldParentFQN, String newParentFQN, String prefixFieldCondition) {
    // Match all children documents whose fullyQualifiedName starts with the old parent's FQN
    PrefixQueryBuilder prefixQuery = new PrefixQueryBuilder(prefixFieldCondition, oldParentFQN);
    UpdateByQueryRequest updateByQueryRequest =
        new UpdateByQueryRequest(Entity.getSearchRepository().getIndexOrAliasName(indexName));
    updateByQueryRequest.setQuery(prefixQuery);

    Map<String, Object> params = new HashMap<>();
    params.put("oldParentFQN", oldParentFQN);
    params.put("newParentFQN", newParentFQN);

    String painlessScript =
        "String updatedFQN = ctx._source.fullyQualifiedName.replace(params.oldParentFQN, params.newParentFQN); "
            + "ctx._source.fullyQualifiedName = updatedFQN; "
            + "ctx._source.fqnDepth = updatedFQN.splitOnToken('.').length; "
            + "if (ctx._source.containsKey('parent')) { "
            + "    if (ctx._source.parent.containsKey('fullyQualifiedName')) { "
            + "        String parentFQN = ctx._source.parent.fullyQualifiedName; "
            + "        ctx._source.parent.fullyQualifiedName = parentFQN.replace(params.oldParentFQN, params.newParentFQN); "
            + "    } "
            + "} "
            + "if (ctx._source.containsKey('tags')) { "
            + "    for (int i = 0; i < ctx._source.tags.size(); i++) { "
            + "        if (ctx._source.tags[i].containsKey('tagFQN')) { "
            + "            String tagFQN = ctx._source.tags[i].tagFQN; "
            + "            ctx._source.tags[i].tagFQN = tagFQN.replace(params.oldParentFQN, params.newParentFQN); "
            + "        } "
            + "    } "
            + "}";
    Script inlineScript =
        new Script(ScriptType.INLINE, Script.DEFAULT_SCRIPT_LANG, painlessScript, params);

    updateByQueryRequest.setScript(inlineScript);

    try {
      updateOpenSearchByQuery(updateByQueryRequest);
      LOG.info("Successfully propagated FQN updates for parent FQN: {}", oldParentFQN);
    } catch (Exception e) {
      LOG.error("Error while propagating FQN updates: {}", e.getMessage(), e);
    }
  }

  @Override
  public void updateLineage(
      String indexName, Pair<String, String> fieldAndValue, EsLineageData lineageData) {
    if (isClientAvailable) {
      UpdateByQueryRequest updateByQueryRequest = new UpdateByQueryRequest(indexName);
      updateByQueryRequest.setQuery(
          new MatchQueryBuilder(fieldAndValue.getKey(), fieldAndValue.getValue())
              .operator(Operator.AND));
      Map<String, Object> params =
          Collections.singletonMap("lineageData", JsonUtils.getMap(lineageData));
      Script script =
          new Script(ScriptType.INLINE, Script.DEFAULT_SCRIPT_LANG, ADD_UPDATE_LINEAGE, params);
      updateByQueryRequest.setScript(script);
      updateOpenSearchByQuery(updateByQueryRequest);
    }
  }

  @Override
  public void updateEntityRelationship(
      String indexName,
      Pair<String, String> fieldAndValue,
      Map<String, Object> entityRelationshipData) {
    if (isClientAvailable) {
      UpdateByQueryRequest updateByQueryRequest = new UpdateByQueryRequest(indexName);
      updateByQueryRequest.setQuery(
          new MatchQueryBuilder(fieldAndValue.getKey(), fieldAndValue.getValue())
              .operator(Operator.AND));
      Map<String, Object> params =
          Collections.singletonMap("entityRelationshipData", entityRelationshipData);
      Script script =
          new Script(
              ScriptType.INLINE,
              Script.DEFAULT_SCRIPT_LANG,
              ADD_UPDATE_ENTITY_RELATIONSHIP,
              params);
      updateByQueryRequest.setScript(script);
      updateOpenSearchByQuery(updateByQueryRequest);
    }
  }

  @SneakyThrows
  private void updateOpenSearchByQuery(UpdateByQueryRequest updateByQueryRequest) {
    if (updateByQueryRequest != null && isClientAvailable) {
      updateByQueryRequest.setRefresh(true);
      LOG.debug(SENDING_REQUEST_TO_ELASTIC_SEARCH, updateByQueryRequest);
      client.updateByQuery(updateByQueryRequest, RequestOptions.DEFAULT);
    }
  }

  @SneakyThrows
  public void updateOpenSearch(UpdateRequest updateRequest) {
    if (updateRequest != null && isClientAvailable) {
      updateRequest.setRefreshPolicy(WriteRequest.RefreshPolicy.IMMEDIATE);
      LOG.debug(SENDING_REQUEST_TO_ELASTIC_SEARCH, updateRequest);
      client.update(updateRequest, RequestOptions.DEFAULT);
    }
  }

  @SneakyThrows
  public void deleteByQuery(String index, String query) {
    DeleteByQueryRequest deleteRequest = new DeleteByQueryRequest(index);
    // Hack: Due to an issue on how the RangeQueryBuilder.fromXContent works, we're removing the
    // first token from the Parser
    XContentParser parser = createXContentParser(query);
    parser.nextToken();
    deleteRequest.setQuery(RangeQueryBuilder.fromXContent(parser));
    deleteEntityFromOpenSearchByQuery(deleteRequest);
  }

  @SneakyThrows
  public void deleteByRangeAndTerm(
      String index, String rangeQueryStr, String termKey, String termValue) {
    DeleteByQueryRequest deleteRequest = new DeleteByQueryRequest(index);
    // Hack: Due to an issue on how the RangeQueryBuilder.fromXContent works, we're removing the
    // first token from the Parser
    XContentParser rangeParser = createXContentParser(rangeQueryStr);
    rangeParser.nextToken();
    RangeQueryBuilder rangeQuery = RangeQueryBuilder.fromXContent(rangeParser);

    TermQueryBuilder termQuery = QueryBuilders.termQuery(termKey, termValue);

    BoolQueryBuilder query = QueryBuilders.boolQuery().must(rangeQuery).must(termQuery);
    deleteRequest.setQuery(query);
    deleteEntityFromOpenSearchByQuery(deleteRequest);
  }

  @SneakyThrows
  private void deleteEntityFromOpenSearch(DeleteRequest deleteRequest) {
    if (deleteRequest != null && isClientAvailable) {
      LOG.debug(SENDING_REQUEST_TO_ELASTIC_SEARCH, deleteRequest);
      client.delete(deleteRequest, RequestOptions.DEFAULT);
    }
  }

  @SneakyThrows
  private void deleteEntityFromOpenSearchByQuery(DeleteByQueryRequest deleteRequest) {
    if (deleteRequest != null && isClientAvailable) {
      deleteRequest.setRefresh(true);
      client.deleteByQuery(deleteRequest, RequestOptions.DEFAULT);
    }
  }

  /** */
  @Override
  public void close() {}

  @Override
  public BulkResponse bulk(BulkRequest data, RequestOptions options) throws IOException {
    return client.bulk(data, RequestOptions.DEFAULT);
  }

  @Override
  public Response listDataInsightChartResult(
      Long startTs,
      Long endTs,
      String tier,
      String team,
      DataInsightChartResult.DataInsightChartType dataInsightChartName,
      Integer size,
      Integer from,
      String queryFilter,
      String dataReportIndex)
      throws IOException {
    os.org.opensearch.action.search.SearchRequest searchRequest =
        buildSearchRequest(
            startTs,
            endTs,
            tier,
            team,
            dataInsightChartName,
            size,
            from,
            queryFilter,
            dataReportIndex);
    SearchResponse searchResponse = client.search(searchRequest, RequestOptions.DEFAULT);
    return Response.status(OK)
        .entity(processDataInsightChartResult(searchResponse, dataInsightChartName))
        .build();
  }

  private static DataInsightChartResult processDataInsightChartResult(
      SearchResponse searchResponse,
      DataInsightChartResult.DataInsightChartType dataInsightChartName) {
    DataInsightAggregatorInterface processor =
        createDataAggregator(searchResponse, dataInsightChartName);
    return processor.process(dataInsightChartName);
  }

  private static DataInsightAggregatorInterface createDataAggregator(
      SearchResponse aggregations, DataInsightChartResult.DataInsightChartType dataInsightChartType)
      throws IllegalArgumentException {
    return switch (dataInsightChartType) {
      case DAILY_ACTIVE_USERS -> new OpenSearchDailyActiveUsersAggregator(
          aggregations.getAggregations());
      case PAGE_VIEWS_BY_ENTITIES -> new OpenSearchPageViewsByEntitiesAggregator(
          aggregations.getAggregations());
      case MOST_ACTIVE_USERS -> new OpenSearchMostActiveUsersAggregator(
          aggregations.getAggregations());
      case MOST_VIEWED_ENTITIES -> new OpenSearchMostViewedEntitiesAggregator(
          aggregations.getAggregations());
      case UNUSED_ASSETS -> new OpenSearchUnusedAssetsAggregator(aggregations.getHits());
      case AGGREGATED_UNUSED_ASSETS_SIZE -> new OpenSearchAggregatedUnusedAssetsSizeAggregator(
          aggregations.getAggregations());
      case AGGREGATED_UNUSED_ASSETS_COUNT -> new OpenSearchAggregatedUnusedAssetsCountAggregator(
          aggregations.getAggregations());
      case AGGREGATED_USED_VS_UNUSED_ASSETS_COUNT -> new OpenSearchAggregatedUsedvsUnusedAssetsCountAggregator(
          aggregations.getAggregations());
      case AGGREGATED_USED_VS_UNUSED_ASSETS_SIZE -> new OpenSearchAggregatedUsedvsUnusedAssetsSizeAggregator(
          aggregations.getAggregations());
    };
  }

  private static os.org.opensearch.action.search.SearchRequest buildSearchRequest(
      Long startTs,
      Long endTs,
      String tier,
      String team,
      DataInsightChartResult.DataInsightChartType dataInsightChartName,
      Integer size,
      Integer from,
      String queryFilter,
      String dataReportIndex) {
    SearchSourceBuilder searchSourceBuilder =
        buildQueryFilter(startTs, endTs, tier, team, queryFilter, dataInsightChartName.value());
    if (!dataInsightChartName
        .toString()
        .equalsIgnoreCase(DataInsightChartResult.DataInsightChartType.UNUSED_ASSETS.toString())) {
      AggregationBuilder aggregationBuilder = buildQueryAggregation(dataInsightChartName);
      searchSourceBuilder.aggregation(aggregationBuilder);
      searchSourceBuilder.timeout(new TimeValue(30, TimeUnit.SECONDS));
    } else {
      searchSourceBuilder.fetchSource(true);
      searchSourceBuilder.from(from);
      searchSourceBuilder.size(size);
      searchSourceBuilder.sort("data.lifeCycle.accessed.timestamp", SortOrder.DESC);
    }

    os.org.opensearch.action.search.SearchRequest searchRequest =
        new os.org.opensearch.action.search.SearchRequest(
            Entity.getSearchRepository().getIndexOrAliasName(dataReportIndex));
    searchRequest.source(searchSourceBuilder);
    return searchRequest;
  }

  private static SearchSourceBuilder buildQueryFilter(
      Long startTs,
      Long endTs,
      String tier,
      String team,
      String queryFilter,
      String dataInsightChartName) {

    SearchSourceBuilder searchSourceBuilder = new SearchSourceBuilder();
    BoolQueryBuilder searchQueryFiler = new BoolQueryBuilder();

    if (team != null
        && DataInsightChartRepository.SUPPORTS_TEAM_FILTER.contains(dataInsightChartName)) {
      List<String> teamArray = Arrays.asList(team.split("\\s*,\\s*"));

      BoolQueryBuilder teamQueryFilter = QueryBuilders.boolQuery();
      teamQueryFilter.should(
          QueryBuilders.termsQuery(DataInsightChartRepository.DATA_TEAM, teamArray));
      searchQueryFiler.must(teamQueryFilter);
    }

    if (tier != null
        && DataInsightChartRepository.SUPPORTS_TIER_FILTER.contains(dataInsightChartName)) {
      List<String> tierArray = Arrays.asList(tier.split("\\s*,\\s*"));

      BoolQueryBuilder tierQueryFilter = QueryBuilders.boolQuery();
      tierQueryFilter.should(
          QueryBuilders.termsQuery(DataInsightChartRepository.DATA_ENTITY_TIER, tierArray));
      searchQueryFiler.must(tierQueryFilter);
    }

    if (!DataInsightChartRepository.SUPPORTS_NULL_DATE_RANGE.contains(dataInsightChartName)) {
      if (startTs == null || endTs == null) {
        throw new IllegalArgumentException(
            String.format(
                "Start and End date are required for chart type %s ", dataInsightChartName));
      }
      RangeQueryBuilder dateQueryFilter =
          QueryBuilders.rangeQuery(DataInsightChartRepository.TIMESTAMP).gte(startTs).lte(endTs);
      searchQueryFiler.must(dateQueryFilter);
    }

    searchSourceBuilder.query(searchQueryFiler).fetchSource(false);

    buildSearchSourceFilter(queryFilter, searchSourceBuilder);

    return searchSourceBuilder;
  }

  @Override
  public List<Map<String, String>> fetchDIChartFields() {
    List<Map<String, String>> fields = new ArrayList<>();
    for (String type : DataInsightSystemChartRepository.dataAssetTypes) {
      // This function is being used for creating custom charts in Data Insights
      try {
        GetMappingsRequest request =
            new GetMappingsRequest()
                .indices(
                    DataInsightSystemChartRepository.getDataInsightsIndexPrefix()
                        + "-"
                        + type.toLowerCase());

        // Execute request
        GetMappingsResponse response = client.indices().getMapping(request, RequestOptions.DEFAULT);

        // Get mappings for the index
        for (Map.Entry<String, MappingMetadata> entry : response.mappings().entrySet()) {
          // Get fields for the index
          Map<String, Object> indexFields = entry.getValue().sourceAsMap();
          getFieldNames((Map<String, Object>) indexFields.get("properties"), "", fields, type);
        }
      } catch (Exception exception) {
        LOG.error(exception.getMessage());
      }
    }
    return fields;
  }

  void getFieldNames(
      @NotNull Map<String, Object> fields,
      String prefix,
      List<Map<String, String>> fieldList,
      String entityType) {
    for (Map.Entry<String, Object> entry : fields.entrySet()) {
      String postfix = "";
      String type = (String) ((Map<String, Object>) entry.getValue()).get("type");
      if (type != null && type.equals("text")) {
        postfix = ".keyword";
      }

      String fieldName = prefix + entry.getKey() + postfix;
      String fieldNameOriginal = WordUtils.capitalize((prefix + entry.getKey()).replace(".", " "));

      if (entry.getValue() instanceof Map) {
        Map<String, Object> subFields = (Map<String, Object>) entry.getValue();
        if (subFields.containsKey("properties")) {
          getFieldNames(
              (Map<String, Object>) subFields.get("properties"),
              fieldName + ".",
              fieldList,
              entityType);
        } else {
          if (fieldList.stream().noneMatch(e -> e.get("name").equals(fieldName))) {
            Map<String, String> map = new HashMap<>();
            map.put("name", fieldName);
            map.put("displayName", fieldNameOriginal);
            map.put("type", type);
            map.put("entityType", entityType);
            fieldList.add(map);
          }
        }
      }
    }
  }

  public DataInsightCustomChartResultList buildDIChart(
      @NotNull DataInsightCustomChart diChart, long start, long end) throws IOException {
    OpenSearchDynamicChartAggregatorInterface aggregator =
        OpenSearchDynamicChartAggregatorFactory.getAggregator(diChart);
    if (aggregator != null) {
      List<FormulaHolder> formulas = new ArrayList<>();
      Map<String, OpenSearchLineChartAggregator.MetricFormulaHolder> metricFormulaHolder =
          new HashMap<>();
      os.org.opensearch.action.search.SearchRequest searchRequest =
          aggregator.prepareSearchRequest(diChart, start, end, formulas, metricFormulaHolder);
      SearchResponse searchResponse = client.search(searchRequest, RequestOptions.DEFAULT);
      return aggregator.processSearchResponse(
          diChart, searchResponse, formulas, metricFormulaHolder);
    }
    return null;
  }

  private static AggregationBuilder buildQueryAggregation(
      DataInsightChartResult.DataInsightChartType dataInsightChartName)
      throws IllegalArgumentException {
    DateHistogramAggregationBuilder dateHistogramAggregationBuilder =
        AggregationBuilders.dateHistogram(DataInsightChartRepository.TIMESTAMP)
            .field(DataInsightChartRepository.TIMESTAMP)
            .calendarInterval(DateHistogramInterval.DAY);

    TermsAggregationBuilder termsAggregationBuilder;
    SumAggregationBuilder sumAggregationBuilder;
    SumAggregationBuilder sumEntityCountAggregationBuilder =
        AggregationBuilders.sum(DataInsightChartRepository.ENTITY_COUNT)
            .field(DataInsightChartRepository.DATA_ENTITY_COUNT);

    switch (dataInsightChartName) {
      case AGGREGATED_UNUSED_ASSETS_COUNT, AGGREGATED_UNUSED_ASSETS_SIZE:
        boolean isSize =
            dataInsightChartName.equals(
                DataInsightChartResult.DataInsightChartType.AGGREGATED_UNUSED_ASSETS_SIZE);
        String fieldType = isSize ? "size" : "count";
        String totalField = isSize ? "totalSize" : "totalCount";
        SumAggregationBuilder threeDaysAgg =
            AggregationBuilders.sum("threeDays")
                .field(String.format("data.unusedDataAssets.%s.threeDays", fieldType));
        SumAggregationBuilder sevenDaysAgg =
            AggregationBuilders.sum("sevenDays")
                .field(String.format("data.unusedDataAssets.%s.sevenDays", fieldType));
        SumAggregationBuilder fourteenDaysAgg =
            AggregationBuilders.sum("fourteenDays")
                .field(String.format("data.unusedDataAssets.%s.fourteenDays", fieldType));
        SumAggregationBuilder thirtyDaysAgg =
            AggregationBuilders.sum("thirtyDays")
                .field(String.format("data.unusedDataAssets.%s.thirtyDays", fieldType));
        SumAggregationBuilder sixtyDaysAgg =
            AggregationBuilders.sum("sixtyDays")
                .field(String.format("data.unusedDataAssets.%s.sixtyDays", fieldType));
        SumAggregationBuilder totalUnused =
            AggregationBuilders.sum("totalUnused")
                .field(String.format("data.unusedDataAssets.%s", totalField));
        SumAggregationBuilder totalUsed =
            AggregationBuilders.sum("totalUsed")
                .field(String.format("data.unusedDataAssets.%s", totalField));
        return dateHistogramAggregationBuilder
            .subAggregation(threeDaysAgg)
            .subAggregation(sevenDaysAgg)
            .subAggregation(fourteenDaysAgg)
            .subAggregation(thirtyDaysAgg)
            .subAggregation(sixtyDaysAgg)
            .subAggregation(totalUnused)
            .subAggregation(totalUsed);
      case AGGREGATED_USED_VS_UNUSED_ASSETS_SIZE, AGGREGATED_USED_VS_UNUSED_ASSETS_COUNT:
        boolean isSizeReport =
            dataInsightChartName.equals(
                DataInsightChartResult.DataInsightChartType.AGGREGATED_USED_VS_UNUSED_ASSETS_SIZE);
        String totalFieldString = isSizeReport ? "totalSize" : "totalCount";
        SumAggregationBuilder totalUnusedAssets =
            AggregationBuilders.sum("totalUnused")
                .field(String.format("data.unusedDataAssets.%s", totalFieldString));
        SumAggregationBuilder totalUsedAssets =
            AggregationBuilders.sum("totalUsed")
                .field(String.format("data.frequentlyUsedDataAssets.%s", totalFieldString));
        return dateHistogramAggregationBuilder
            .subAggregation(totalUnusedAssets)
            .subAggregation(totalUsedAssets);
      case DAILY_ACTIVE_USERS:
        return dateHistogramAggregationBuilder;
      case PAGE_VIEWS_BY_ENTITIES:
        termsAggregationBuilder =
            AggregationBuilders.terms(DataInsightChartRepository.ENTITY_TYPE)
                .field(DataInsightChartRepository.DATA_ENTITY_TYPE)
                .size(1000);
        SumAggregationBuilder sumPageViewsByEntityTypes =
            AggregationBuilders.sum(DataInsightChartRepository.PAGE_VIEWS)
                .field(DataInsightChartRepository.DATA_VIEWS);
        return dateHistogramAggregationBuilder.subAggregation(
            termsAggregationBuilder.subAggregation(sumPageViewsByEntityTypes));
      case MOST_VIEWED_ENTITIES:
        termsAggregationBuilder =
            AggregationBuilders.terms(DataInsightChartRepository.ENTITY_FQN)
                .field(DataInsightChartRepository.DATA_ENTITY_FQN)
                .size(10)
                .order(BucketOrder.aggregation(DataInsightChartRepository.PAGE_VIEWS, false));

        TermsAggregationBuilder ownerTermsAggregationBuilder =
            AggregationBuilders.terms(DataInsightChartRepository.OWNER)
                .field(DataInsightChartRepository.DATA_OWNER);
        TermsAggregationBuilder entityTypeTermsAggregationBuilder =
            AggregationBuilders.terms(DataInsightChartRepository.ENTITY_TYPE)
                .field(DataInsightChartRepository.DATA_ENTITY_TYPE);
        TermsAggregationBuilder entityHrefAggregationBuilder =
            AggregationBuilders.terms(DataInsightChartRepository.ENTITY_HREF)
                .field(DataInsightChartRepository.DATA_ENTITY_HREF);
        SumAggregationBuilder sumEntityPageViewsAggregationBuilder =
            AggregationBuilders.sum(DataInsightChartRepository.PAGE_VIEWS)
                .field(DataInsightChartRepository.DATA_VIEWS);

        return termsAggregationBuilder
            .subAggregation(sumEntityPageViewsAggregationBuilder)
            .subAggregation(ownerTermsAggregationBuilder)
            .subAggregation(entityTypeTermsAggregationBuilder)
            .subAggregation(entityHrefAggregationBuilder);
      case MOST_ACTIVE_USERS:
        termsAggregationBuilder =
            AggregationBuilders.terms(DataInsightChartRepository.USER_NAME)
                .field(DataInsightChartRepository.DATA_USER_NAME)
                .size(10)
                .order(BucketOrder.aggregation(DataInsightChartRepository.SESSIONS, false));
        TermsAggregationBuilder teamTermsAggregationBuilder =
            AggregationBuilders.terms(DataInsightChartRepository.TEAM)
                .field(DataInsightChartRepository.DATA_TEAM);
        SumAggregationBuilder sumSessionAggregationBuilder =
            AggregationBuilders.sum(DataInsightChartRepository.SESSIONS)
                .field(DataInsightChartRepository.DATA_SESSIONS);
        SumAggregationBuilder sumUserPageViewsAggregationBuilder =
            AggregationBuilders.sum(DataInsightChartRepository.PAGE_VIEWS)
                .field(DataInsightChartRepository.DATA_PAGE_VIEWS);
        MaxAggregationBuilder lastSessionAggregationBuilder =
            AggregationBuilders.max(DataInsightChartRepository.LAST_SESSION)
                .field(DataInsightChartRepository.DATA_LAST_SESSION);
        SumAggregationBuilder sumSessionDurationAggregationBuilder =
            AggregationBuilders.sum(DataInsightChartRepository.SESSION_DURATION)
                .field(DataInsightChartRepository.DATA_TOTAL_SESSION_DURATION);
        return termsAggregationBuilder
            .subAggregation(sumSessionAggregationBuilder)
            .subAggregation(sumUserPageViewsAggregationBuilder)
            .subAggregation(lastSessionAggregationBuilder)
            .subAggregation(sumSessionDurationAggregationBuilder)
            .subAggregation(teamTermsAggregationBuilder);
      default:
        throw new IllegalArgumentException(
            String.format("Invalid dataInsightChartType name %s", dataInsightChartName));
    }
  }

  public RestHighLevelClient createOpenSearchClient(ElasticSearchConfiguration esConfig) {
    if (esConfig != null) {
      try {
        RestClientBuilder restClientBuilder =
            RestClient.builder(
                new HttpHost(esConfig.getHost(), esConfig.getPort(), esConfig.getScheme()));
        if (StringUtils.isNotEmpty(esConfig.getUsername())
            && StringUtils.isNotEmpty(esConfig.getPassword())) {
          CredentialsProvider credentialsProvider = new BasicCredentialsProvider();
          credentialsProvider.setCredentials(
              AuthScope.ANY,
              new UsernamePasswordCredentials(esConfig.getUsername(), esConfig.getPassword()));
          SSLContext sslContext = createElasticSearchSSLContext(esConfig);
          restClientBuilder.setHttpClientConfigCallback(
              httpAsyncClientBuilder -> {
                httpAsyncClientBuilder.setDefaultCredentialsProvider(credentialsProvider);
                if (sslContext != null) {
                  httpAsyncClientBuilder.setSSLContext(sslContext);
                }
                return httpAsyncClientBuilder;
              });
        }
        restClientBuilder.setRequestConfigCallback(
            requestConfigBuilder ->
                requestConfigBuilder
                    .setConnectTimeout(esConfig.getConnectionTimeoutSecs() * 1000)
                    .setSocketTimeout(esConfig.getSocketTimeoutSecs() * 1000));
        restClientBuilder.setCompressionEnabled(true);
        restClientBuilder.setChunkedEnabled(true);
        return new RestHighLevelClient(restClientBuilder);
      } catch (Exception e) {
        LOG.error("Failed to create open search client ", e);
        return null;
      }
    } else {
      return null;
    }
  }

  private XContentParser createXContentParser(String query) throws IOException {
    try {
      return XContentType.JSON
          .xContent()
          .createParser(OsUtils.osXContentRegistry, LoggingDeprecationHandler.INSTANCE, query);
    } catch (IOException e) {
      LOG.error("Failed to create XContentParser", e);
      throw e;
    }
  }

  private void getSearchFilter(String filter, SearchSourceBuilder searchSourceBuilder)
      throws IOException {
    if (!filter.isEmpty()) {
      try {
        XContentParser queryParser = createXContentParser(filter);
        XContentParser sourceParser = createXContentParser(filter);
        QueryBuilder queryFromXContent = SearchSourceBuilder.fromXContent(queryParser).query();
        FetchSourceContext sourceFromXContent =
            SearchSourceBuilder.fromXContent(sourceParser).fetchSource();
        BoolQueryBuilder boolQuery = QueryBuilders.boolQuery();
        if (searchSourceBuilder.query() != null) {
          boolQuery = boolQuery.must(searchSourceBuilder.query());
        }
        boolQuery = boolQuery.filter(queryFromXContent);
        searchSourceBuilder.query(boolQuery);
        searchSourceBuilder.fetchSource(sourceFromXContent);
      } catch (Exception e) {
        throw new IOException("Failed to parse query filter: %s", e);
      }
    }
  }

  public Object getLowLevelClient() {
    return client.getLowLevelClient();
  }

  private void buildSearchRBACQuery(
      SubjectContext subjectContext, SearchSourceBuilder searchSourceBuilder) {
    if (shouldApplyRbacConditions(subjectContext, rbacConditionEvaluator)) {
      OMQueryBuilder rbacQuery = rbacConditionEvaluator.evaluateConditions(subjectContext);
      if (rbacQuery != null) {
        searchSourceBuilder.query(
            QueryBuilders.boolQuery()
                .must(searchSourceBuilder.query())
                .filter(((OpenSearchQueryBuilder) rbacQuery).build()));
      }
    }
  }

  private static void buildSearchSourceFilter(
      String queryFilter, SearchSourceBuilder searchSourceBuilder) {
    if (!nullOrEmpty(queryFilter) && !queryFilter.equals("{}")) {
      try {
        XContentParser filterParser =
            XContentType.JSON
                .xContent()
                .createParser(
                    OsUtils.osXContentRegistry, LoggingDeprecationHandler.INSTANCE, queryFilter);
        QueryBuilder filter = SearchSourceBuilder.fromXContent(filterParser).query();
        BoolQueryBuilder newQuery =
            QueryBuilders.boolQuery().must(searchSourceBuilder.query()).filter(filter);
        searchSourceBuilder.query(newQuery);
      } catch (Exception ex) {
        LOG.warn("Error parsing query_filter from query parameters, ignoring filter", ex);
      }
    }
  }

  @Override
  public SearchHealthStatus getSearchHealthStatus() throws IOException {
    ClusterHealthRequest request = new ClusterHealthRequest();
    ClusterHealthResponse response = client.cluster().health(request, RequestOptions.DEFAULT);
    if (response.getStatus().equals(ClusterHealthStatus.GREEN)
        || response.getStatus().equals(ClusterHealthStatus.YELLOW)) {
      return new SearchHealthStatus(HEALTHY_STATUS);
    } else {
      return new SearchHealthStatus(UNHEALTHY_STATUS);
    }
  }

  private OpenSearchSourceBuilderFactory getSearchBuilderFactory() {
    SearchSettings searchSettings =
        SettingsCache.getSetting(SettingsType.SEARCH_SETTINGS, SearchSettings.class);
    return new OpenSearchSourceBuilderFactory(searchSettings);
  }

  @Override
  public QueryCostSearchResult getQueryCostRecords(String serviceName) throws IOException {
    QueryCostRecordsAggregator queryCostRecordsAggregator = new QueryCostRecordsAggregator();
    os.org.opensearch.action.search.SearchRequest searchRequest =
        queryCostRecordsAggregator.getQueryCostRecords(serviceName);
    os.org.opensearch.action.search.SearchResponse searchResponse =
        client.search(searchRequest, RequestOptions.DEFAULT);
    return queryCostRecordsAggregator.parseQueryCostResponse(searchResponse);
  }
}<|MERGE_RESOLUTION|>--- conflicted
+++ resolved
@@ -528,13 +528,7 @@
           client.search(
               new os.org.opensearch.action.search.SearchRequest(request.getIndex())
                   .source(searchSourceBuilder),
-<<<<<<< HEAD
-              RequestOptions.DEFAULT);
       if (!request.getIsHierarchy()) {
-=======
-              OPENSEARCH_REQUEST_OPTIONS);
-      if (!request.isGetHierarchy()) {
->>>>>>> 62c0ef09
         return Response.status(OK).entity(searchResponse.toString()).build();
       } else {
         List<?> response = buildSearchHierarchy(request, searchResponse);
