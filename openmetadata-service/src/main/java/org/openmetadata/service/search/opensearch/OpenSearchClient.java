--- conflicted
+++ resolved
@@ -1106,65 +1106,6 @@
     return Response.status(OK).entity(responseMap).build();
   }
 
-<<<<<<< HEAD
-=======
-  private void getLineage(
-      String fqn,
-      int depth,
-      Set<Map<String, Object>> edges,
-      Set<Map<String, Object>> nodes,
-      String queryFilter,
-      String direction,
-      boolean deleted)
-      throws IOException {
-    if (depth <= 0) {
-      return;
-    }
-    os.org.opensearch.action.search.SearchRequest searchRequest =
-        new os.org.opensearch.action.search.SearchRequest(
-            Entity.getSearchRepository().getIndexOrAliasName(GLOBAL_SEARCH_ALIAS));
-    SearchSourceBuilder searchSourceBuilder = new SearchSourceBuilder();
-    searchSourceBuilder.fetchSource(null, SOURCE_FIELDS_TO_EXCLUDE.toArray(String[]::new));
-    searchSourceBuilder.query(
-        QueryBuilders.boolQuery()
-            .must(QueryBuilders.termQuery(direction, FullyQualifiedName.buildHash(fqn))));
-    if (!CommonUtil.nullOrEmpty(deleted)) {
-      searchSourceBuilder.query(
-          QueryBuilders.boolQuery()
-              .must(QueryBuilders.termQuery(direction, FullyQualifiedName.buildHash(fqn)))
-              .must(QueryBuilders.termQuery("deleted", deleted)));
-    }
-    buildSearchSourceFilter(queryFilter, searchSourceBuilder);
-
-    searchRequest.source(searchSourceBuilder.size(1000));
-    os.org.opensearch.action.search.SearchResponse searchResponse =
-        client.search(searchRequest, RequestOptions.DEFAULT);
-    for (var hit : searchResponse.getHits().getHits()) {
-      List<Map<String, Object>> lineage =
-          (List<Map<String, Object>>) hit.getSourceAsMap().get("lineage");
-      HashMap<String, Object> tempMap = new HashMap<>(JsonUtils.getMap(hit.getSourceAsMap()));
-      nodes.add(tempMap);
-      for (Map<String, Object> lin : lineage) {
-        HashMap<String, String> fromEntity = (HashMap<String, String>) lin.get("fromEntity");
-        HashMap<String, String> toEntity = (HashMap<String, String>) lin.get("toEntity");
-        if (direction.equalsIgnoreCase("lineage.fromEntity.fqnHash.keyword")) {
-          if (!edges.contains(lin) && fromEntity.get("fqn").equals(fqn)) {
-            edges.add(lin);
-            getLineage(
-                toEntity.get("fqn"), depth - 1, edges, nodes, queryFilter, direction, deleted);
-          }
-        } else {
-          if (!edges.contains(lin) && toEntity.get("fqn").equals(fqn)) {
-            edges.add(lin);
-            getLineage(
-                fromEntity.get("fqn"), depth - 1, edges, nodes, queryFilter, direction, deleted);
-          }
-        }
-      }
-    }
-  }
-
->>>>>>> b341d5e1
   private void searchDataQualityLineage(
       String fqn,
       int upstreamDepth,
@@ -1302,103 +1243,6 @@
     return client.search(searchRequest, RequestOptions.DEFAULT);
   }
 
-<<<<<<< HEAD
-=======
-  private Map<String, Object> searchPipelineLineage(
-      String fqn, int upstreamDepth, int downstreamDepth, String queryFilter, boolean deleted)
-      throws IOException {
-    Map<String, Object> responseMap = new HashMap<>();
-    Set<Map<String, Object>> edges = new HashSet<>();
-    Set<Map<String, Object>> nodes = new HashSet<>();
-    responseMap.put("entity", null);
-    Object[] searchAfter = null;
-    long processedRecords = 0;
-    long totalRecords = -1;
-    // Process pipeline as edge
-    while (totalRecords != processedRecords) {
-      os.org.opensearch.action.search.SearchRequest searchRequest =
-          new os.org.opensearch.action.search.SearchRequest(
-              Entity.getSearchRepository().getIndexOrAliasName(GLOBAL_SEARCH_ALIAS));
-      BoolQueryBuilder boolQueryBuilder = QueryBuilders.boolQuery();
-      boolQueryBuilder.should(
-          QueryBuilders.boolQuery()
-              .must(QueryBuilders.termQuery("lineage.pipeline.fullyQualifiedName.keyword", fqn)));
-      SearchSourceBuilder searchSourceBuilder = new SearchSourceBuilder();
-      searchSourceBuilder.fetchSource(null, SOURCE_FIELDS_TO_EXCLUDE.toArray(String[]::new));
-      FieldSortBuilder sortBuilder = SortBuilders.fieldSort("fullyQualifiedName");
-      searchSourceBuilder.sort(sortBuilder);
-      searchSourceBuilder.size(1000);
-      searchSourceBuilder.query(boolQueryBuilder);
-      if (searchAfter != null) {
-        searchSourceBuilder.searchAfter(searchAfter);
-      }
-      if (!CommonUtil.nullOrEmpty(deleted)) {
-        searchSourceBuilder.query(
-            QueryBuilders.boolQuery()
-                .must(boolQueryBuilder)
-                .must(QueryBuilders.termQuery("deleted", deleted)));
-      }
-      buildSearchSourceFilter(queryFilter, searchSourceBuilder);
-
-      searchRequest.source(searchSourceBuilder);
-      SearchResponse searchResponse = client.search(searchRequest, RequestOptions.DEFAULT);
-      for (var hit : searchResponse.getHits().getHits()) {
-        List<Map<String, Object>> lineage =
-            (List<Map<String, Object>>) hit.getSourceAsMap().get("lineage");
-        HashMap<String, Object> tempMap = new HashMap<>(JsonUtils.getMap(hit.getSourceAsMap()));
-        nodes.add(tempMap);
-        for (Map<String, Object> lin : lineage) {
-          HashMap<String, String> pipeline = (HashMap<String, String>) lin.get("pipeline");
-          if (pipeline != null && pipeline.get("fullyQualifiedName").equalsIgnoreCase(fqn)) {
-            edges.add(lin);
-          }
-        }
-      }
-      totalRecords = searchResponse.getHits().getTotalHits().value;
-      int currentHits = searchResponse.getHits().getHits().length;
-      processedRecords += currentHits;
-      if (currentHits > 0) {
-        searchAfter = searchResponse.getHits().getHits()[currentHits - 1].getSortValues();
-      } else {
-        // when current records are 0 break the loop
-        break;
-      }
-    }
-
-    // Process pipeline as node
-    getLineage(
-        fqn,
-        downstreamDepth,
-        edges,
-        nodes,
-        queryFilter,
-        "lineage.fromEntity.fqnHash.keyword",
-        deleted);
-    getLineage(
-        fqn, upstreamDepth, edges, nodes, queryFilter, "lineage.toEntity.fqnHash.keyword", deleted);
-
-    if (edges.isEmpty()) {
-      os.org.opensearch.action.search.SearchRequest searchRequestForEntity =
-          new os.org.opensearch.action.search.SearchRequest(
-              Entity.getSearchRepository().getIndexOrAliasName(GLOBAL_SEARCH_ALIAS));
-      SearchSourceBuilder searchSourceBuilderForEntity = new SearchSourceBuilder();
-      searchSourceBuilderForEntity.query(
-          QueryBuilders.boolQuery().must(QueryBuilders.termQuery("fullyQualifiedName", fqn)));
-      searchRequestForEntity.source(searchSourceBuilderForEntity.size(1000));
-      SearchResponse searchResponseForEntity =
-          client.search(searchRequestForEntity, RequestOptions.DEFAULT);
-      for (var hit : searchResponseForEntity.getHits().getHits()) {
-        HashMap<String, Object> tempMap = new HashMap<>(JsonUtils.getMap(hit.getSourceAsMap()));
-        tempMap.keySet().removeAll(FIELDS_TO_REMOVE);
-        responseMap.put("entity", tempMap);
-      }
-    }
-    responseMap.put("edges", edges);
-    responseMap.put("nodes", nodes);
-    return responseMap;
-  }
-
->>>>>>> b341d5e1
   private static FunctionScoreQueryBuilder boostScore(QueryStringQueryBuilder queryBuilder) {
     FunctionScoreQueryBuilder.FilterFunctionBuilder tier1Boost =
         new FunctionScoreQueryBuilder.FilterFunctionBuilder(
