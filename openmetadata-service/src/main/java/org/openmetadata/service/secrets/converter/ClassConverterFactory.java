--- conflicted
+++ resolved
@@ -20,12 +20,8 @@
 import org.openmetadata.schema.entity.automations.Workflow;
 import org.openmetadata.schema.metadataIngestion.DbtPipeline;
 import org.openmetadata.schema.metadataIngestion.dbtconfig.DbtGCSConfig;
-<<<<<<< HEAD
 import org.openmetadata.schema.security.credentials.GCPCredentials;
-=======
-import org.openmetadata.schema.security.credentials.GCSCredentials;
 import org.openmetadata.schema.services.connections.dashboard.LookerConnection;
->>>>>>> cec1c295
 import org.openmetadata.schema.services.connections.dashboard.SupersetConnection;
 import org.openmetadata.schema.services.connections.dashboard.TableauConnection;
 import org.openmetadata.schema.services.connections.database.BigQueryConnection;
@@ -51,16 +47,10 @@
             Map.entry(DatalakeConnection.class, new DatalakeConnectionClassConverter()),
             Map.entry(DbtGCSConfig.class, new DbtGCSConfigClassConverter()),
             Map.entry(DbtPipeline.class, new DbtPipelineClassConverter()),
-<<<<<<< HEAD
             Map.entry(GCSConfig.class, new GCPConfigClassConverter()),
             Map.entry(GCPCredentials.class, new GcpCredentialsClassConverter()),
             Map.entry(GcsConnection.class, new GcpConnectionClassConverter()),
-=======
-            Map.entry(GCSConfig.class, new GCSConfigClassConverter()),
-            Map.entry(GCSCredentials.class, new GcsCredentialsClassConverter()),
-            Map.entry(GcsConnection.class, new GcsConnectionClassConverter()),
             Map.entry(LookerConnection.class, new LookerConnectionClassConverter()),
->>>>>>> cec1c295
             Map.entry(OpenMetadataConnection.class, new OpenMetadataConnectionClassConverter()),
             Map.entry(SSOAuthMechanism.class, new SSOAuthMechanismClassConverter()),
             Map.entry(SupersetConnection.class, new SupersetConnectionClassConverter()),
