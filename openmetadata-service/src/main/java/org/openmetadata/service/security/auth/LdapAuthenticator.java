package org.openmetadata.service.security.auth;

import static javax.ws.rs.core.Response.Status.FORBIDDEN;
import static javax.ws.rs.core.Response.Status.INTERNAL_SERVER_ERROR;
import static javax.ws.rs.core.Response.Status.UNAUTHORIZED;
import static org.openmetadata.schema.auth.TokenType.REFRESH_TOKEN;
import static org.openmetadata.service.exception.CatalogExceptionMessage.INVALID_EMAIL_PASSWORD;
import static org.openmetadata.service.exception.CatalogExceptionMessage.LDAP_MISSING_ATTR;
import static org.openmetadata.service.exception.CatalogExceptionMessage.MAX_FAILED_LOGIN_ATTEMPT;
import static org.openmetadata.service.exception.CatalogExceptionMessage.MULTIPLE_EMAIL_ENTRIES;

<<<<<<< HEAD
import com.fasterxml.jackson.core.JsonProcessingException;
import com.fasterxml.jackson.databind.ObjectMapper;
=======
>>>>>>> f4bbca3f
import com.unboundid.ldap.sdk.Attribute;
import com.unboundid.ldap.sdk.BindResult;
import com.unboundid.ldap.sdk.Filter;
import com.unboundid.ldap.sdk.LDAPConnection;
import com.unboundid.ldap.sdk.LDAPConnectionOptions;
import com.unboundid.ldap.sdk.LDAPConnectionPool;
import com.unboundid.ldap.sdk.LDAPException;
import com.unboundid.ldap.sdk.ResultCode;
import com.unboundid.ldap.sdk.SearchRequest;
import com.unboundid.ldap.sdk.SearchResult;
import com.unboundid.ldap.sdk.SearchResultEntry;
import com.unboundid.ldap.sdk.SearchScope;
import com.unboundid.util.ssl.SSLUtil;
import freemarker.template.TemplateException;
import java.io.IOException;
import java.security.GeneralSecurityException;
import java.util.*;
import java.util.function.Function;
import java.util.stream.Collectors;
import lombok.extern.slf4j.Slf4j;
import org.openmetadata.common.utils.CommonUtil;
import org.openmetadata.schema.api.configuration.LoginConfiguration;
import org.openmetadata.schema.auth.LdapConfiguration;
import org.openmetadata.schema.auth.LoginRequest;
import org.openmetadata.schema.auth.RefreshToken;
import org.openmetadata.schema.entity.teams.Role;
import org.openmetadata.schema.entity.teams.User;
<<<<<<< HEAD
import org.openmetadata.schema.type.EntityReference;
=======
import org.openmetadata.schema.services.connections.metadata.AuthProvider;
import org.openmetadata.schema.settings.SettingsType;
>>>>>>> f4bbca3f
import org.openmetadata.service.Entity;
import org.openmetadata.service.OpenMetadataApplicationConfig;
import org.openmetadata.service.auth.JwtResponse;
import org.openmetadata.service.exception.CustomExceptionMessage;
import org.openmetadata.service.exception.EntityNotFoundException;
<<<<<<< HEAD
import org.openmetadata.service.jdbi3.CollectionDAO;
import org.openmetadata.service.jdbi3.RoleRepository;
=======
>>>>>>> f4bbca3f
import org.openmetadata.service.jdbi3.TokenRepository;
import org.openmetadata.service.jdbi3.UserRepository;
import org.openmetadata.service.resources.settings.SettingsCache;
import org.openmetadata.service.security.AuthenticationException;
import org.openmetadata.service.util.EmailUtil;
import org.openmetadata.service.util.LdapUtil;
import org.openmetadata.service.util.TokenUtil;
import org.openmetadata.service.util.UserUtil;
import org.springframework.beans.BeanUtils;
import org.springframework.util.CollectionUtils;

@Slf4j
public class LdapAuthenticator implements AuthenticatorHandler {
  static final String LDAP_ERR_MSG = "[LDAP] Issue in creating a LookUp Connection SSL";
  private RoleRepository roleRepository;
  private UserRepository userRepository;
  private TokenRepository tokenRepository;
  private LoginAttemptCache loginAttemptCache;
  private LdapConfiguration ldapConfiguration;
  private LDAPConnectionPool ldapLookupConnectionPool;
  private LoginConfiguration loginConfiguration;

  @Override
  public void init(OpenMetadataApplicationConfig config) {
    if (config.getAuthenticationConfiguration().getProvider().equals(AuthProvider.LDAP)
        && config.getAuthenticationConfiguration().getLdapConfiguration() != null) {
      ldapLookupConnectionPool =
          getLdapConnectionPool(config.getAuthenticationConfiguration().getLdapConfiguration());
    } else {
      throw new IllegalStateException("Invalid or Missing Ldap Configuration.");
    }
<<<<<<< HEAD
    this.roleRepository = new RoleRepository(jdbi.onDemand(CollectionDAO.class));
    this.userRepository = new UserRepository(jdbi.onDemand(CollectionDAO.class));
    this.tokenRepository = new TokenRepository(jdbi.onDemand(CollectionDAO.class));
=======
    this.userRepository = (UserRepository) Entity.getEntityRepository(Entity.USER);
    this.tokenRepository = Entity.getTokenRepository();
>>>>>>> f4bbca3f
    this.ldapConfiguration = config.getAuthenticationConfiguration().getLdapConfiguration();
    this.loginAttemptCache = new LoginAttemptCache();
    this.loginConfiguration =
        SettingsCache.getSetting(SettingsType.LOGIN_CONFIGURATION, LoginConfiguration.class);
  }

  private LDAPConnectionPool getLdapConnectionPool(LdapConfiguration ldapConfiguration) {
    try {
      if (Boolean.TRUE.equals(ldapConfiguration.getSslEnabled())) {
        LDAPConnectionOptions connectionOptions = new LDAPConnectionOptions();
        LdapUtil ldapUtil = new LdapUtil();
        SSLUtil sslUtil =
            new SSLUtil(ldapUtil.getLdapSSLConnection(ldapConfiguration, connectionOptions));

        try (LDAPConnection connection =
            new LDAPConnection(
                sslUtil.createSSLSocketFactory(),
                connectionOptions,
                ldapConfiguration.getHost(),
                ldapConfiguration.getPort(),
                ldapConfiguration.getDnAdminPrincipal(),
                ldapConfiguration.getDnAdminPassword())) {
          // Use the connection here.
          return new LDAPConnectionPool(connection, ldapConfiguration.getMaxPoolSize());
        } catch (GeneralSecurityException e) {
          LOG.error(LDAP_ERR_MSG, e);
          throw new IllegalStateException(LDAP_ERR_MSG, e);
        }
      } else {
        try (LDAPConnection conn =
            new LDAPConnection(
                ldapConfiguration.getHost(),
                ldapConfiguration.getPort(),
                ldapConfiguration.getDnAdminPrincipal(),
                ldapConfiguration.getDnAdminPassword())) {
          return new LDAPConnectionPool(conn, ldapConfiguration.getMaxPoolSize());
        } catch (LDAPException e) {
          LOG.error("[LDAP] Issue in creating a LookUp Connection", e);
          throw new IllegalStateException("[LDAP] Issue in creating a LookUp Connection", e);
        }
      }
    } catch (LDAPException e) {
      throw new IllegalStateException(LDAP_ERR_MSG, e);
    }
  }

  @Override
  public JwtResponse loginUser(LoginRequest loginRequest) throws IOException, TemplateException {
    checkIfLoginBlocked(loginRequest.getEmail());
    User storedUser = lookUserInProvider(loginRequest.getEmail());
    validatePassword(storedUser.getEmail(), storedUser, loginRequest.getPassword());
    User omUser = checkAndCreateUser(storedUser.getEmail(), storedUser.getFullyQualifiedName(), storedUser.getName());
    return getJwtResponse(omUser, loginConfiguration.getJwtTokenExpiryTime());
  }

  private User checkAndCreateUser(String email) {
    // Check if the user exists in OM Database
    try {
      return userRepository.getByName(
          null, email.split("@")[0], userRepository.getFields("id,name,email"));
    } catch (EntityNotFoundException ex) {
      // User does not exist
      return userRepository.create(null, getUserForLdap(email));
    }
  }

  /**
   * Check if the user exists in database by userName, if user exist, reassign roles for user according to it's ldap
   * group else, create a new user and assign roles according to it's ldap group
   *
   * @param email email address of user
   * @param userName userName of user
   * @param userDn the dn of user from ldap
   * @return user info
   * @author Eric Wen@2023-07-16 17:06:43
   */
  private User checkAndCreateUser(String email, String userName, String userDn) throws IOException {
    // Check if the user exists in OM Database
    try {
      User omUser = userRepository.getByName(null, userName, userRepository.getFields("id,name,email,roles"));
      getRoleForLdap(omUser, userDn, Boolean.TRUE);
      return omUser;
    } catch (EntityNotFoundException ex) {
      // User does not exist
      return userRepository.create(null, getUserForLdap(email, userName, userDn, Boolean.FALSE));
    } catch (LDAPException e) {
      LOG.error("An error occurs when reassigning roles for an LDAP user({}): {}", userName, e.getMessage(), e);
      throw new RuntimeException(e);
    }
  }

  @Override
  public void checkIfLoginBlocked(String email) {
    if (loginAttemptCache.isLoginBlocked(email)) {
      throw new AuthenticationException(MAX_FAILED_LOGIN_ATTEMPT);
    }
  }

  @Override
  public void recordFailedLoginAttempt(String providedIdentity, User storedUser)
      throws TemplateException, IOException {
    loginAttemptCache.recordFailedLogin(providedIdentity);
    int failedLoginAttempt = loginAttemptCache.getUserFailedLoginCount(providedIdentity);
    if (failedLoginAttempt == loginConfiguration.getMaxLoginFailAttempts()) {
      EmailUtil.sendAccountStatus(
          storedUser,
          "Multiple Failed Login Attempts.",
          String.format(
              "Someone is tried accessing your account. Login is Blocked for %s seconds.",
              loginConfiguration.getAccessBlockTime()));
    }
  }

  @Override
  public void validatePassword(String providedIdentity, User storedUser, String reqPassword)
      throws TemplateException, IOException {
    // performed in LDAP , the storedUser's name set as DN of the User in Ldap
    BindResult bindingResult = null;
    try {
      bindingResult = ldapLookupConnectionPool.bind(storedUser.getName(), reqPassword);
      if (Objects.equals(bindingResult.getResultCode().getName(), ResultCode.SUCCESS.getName())) {
        return;
      }
    } catch (Exception ex) {
      if (bindingResult != null
          && Objects.equals(
              bindingResult.getResultCode().getName(), ResultCode.INVALID_CREDENTIALS.getName())) {
        recordFailedLoginAttempt(providedIdentity, storedUser);
        throw new CustomExceptionMessage(UNAUTHORIZED, INVALID_EMAIL_PASSWORD);
      }
    }
    if (bindingResult != null) {
      throw new CustomExceptionMessage(
          INTERNAL_SERVER_ERROR, bindingResult.getResultCode().getName());
    } else {
      throw new CustomExceptionMessage(INTERNAL_SERVER_ERROR, INVALID_EMAIL_PASSWORD);
    }
  }

  @Override
  public User lookUserInProvider(String email) {
    try {
<<<<<<< HEAD
      Filter filter;

      if (EmailUtil.isValidEmail(email)) {
        filter = Filter.create(String.format("%s=%s", ldapConfiguration.getMailAttributeName(), email));
      } else {
        filter = Filter.create(String.format("%s=%s", ldapConfiguration.getUsernameAttributeName(), email));
      }
=======
      Filter emailFilter =
          Filter.create(String.format("%s=%s", ldapConfiguration.getMailAttributeName(), email));
>>>>>>> f4bbca3f
      SearchRequest searchRequest =
          new SearchRequest(
              ldapConfiguration.getUserBaseDN(),
              SearchScope.SUB,
              filter,
              ldapConfiguration.getMailAttributeName(),
              ldapConfiguration.getUsernameAttributeName());
      SearchResult result = ldapLookupConnectionPool.search(searchRequest);
      // there has to be a unique entry for username and email in LDAP under the group
      if (result.getSearchEntries().size() == 1) {
        // Get the user using DN directly
        SearchResultEntry searchResultEntry = result.getSearchEntries().get(0);
        String userDN = searchResultEntry.getDN();
<<<<<<< HEAD
        Attribute emailAttr = searchResultEntry.getAttribute(ldapConfiguration.getMailAttributeName());
        Attribute userNameAttr = searchResultEntry.getAttribute(ldapConfiguration.getUsernameAttributeName());
=======
        Attribute emailAttr =
            searchResultEntry.getAttribute(ldapConfiguration.getMailAttributeName());
>>>>>>> f4bbca3f

        if (!CommonUtil.nullOrEmpty(userDN) && emailAttr != null) {
          return getUserForLdap(emailAttr.getValue(), userNameAttr.getValue()).withName(userDN);
        } else {
          throw new CustomExceptionMessage(FORBIDDEN, LDAP_MISSING_ATTR);
        }
      } else if (result.getSearchEntries().size() > 1) {
        throw new CustomExceptionMessage(INTERNAL_SERVER_ERROR, MULTIPLE_EMAIL_ENTRIES);
      } else {
        throw new CustomExceptionMessage(INTERNAL_SERVER_ERROR, INVALID_EMAIL_PASSWORD);
      }
    } catch (LDAPException ex) {
      throw new CustomExceptionMessage(INTERNAL_SERVER_ERROR, ex.getMessage());
    }
  }

  private User getUserForLdap(String email) {
    String userName = email.split("@")[0];
    return new User()
        .withId(UUID.randomUUID())
        .withName(userName)
        .withFullyQualifiedName(userName)
        .withEmail(email)
        .withIsBot(false)
        .withUpdatedBy(userName)
        .withUpdatedAt(System.currentTimeMillis())
        .withIsEmailVerified(false)
        .withAuthenticationMechanism(null);
  }

  /**
   * Generating a new user object for ldap Getting user's name from attribute instead of separating from email
   *
   * @param email user's email address
   * @param userName user's name
   * @return new user object for ldap
   * @author Eric Wen@2023-07-16 17:23:57
   */
  private User getUserForLdap(String email, String userName) {
    return new User()
        .withId(UUID.randomUUID())
        .withName(userName)
        .withFullyQualifiedName(userName)
        .withEmail(email)
        .withIsBot(false)
        .withUpdatedBy(userName)
        .withUpdatedAt(System.currentTimeMillis())
        .withIsEmailVerified(false)
        .withAuthenticationMechanism(null);
  }

  /**
   * Generating a new user object for ldap Getting user's name from attribute instead of separating from email Reassign
   * roles for user according to it's ldap group
   *
   * @param email user's email address
   * @param userName user's name
   * @param userDn the dn of user from ldap
   * @param reAssignRole flag to decide whether to reassign roles
   * @return new user object for ldap with roles
   * @author Eric Wen@2023-07-16 17:23:57
   */
  private User getUserForLdap(String email, String userName, String userDn, Boolean reAssignRole) {
    User user =
        new User()
            .withId(UUID.randomUUID())
            .withName(userName)
            .withFullyQualifiedName(userName)
            .withEmail(email)
            .withIsBot(false)
            .withUpdatedBy(userName)
            .withUpdatedAt(System.currentTimeMillis())
            .withIsEmailVerified(false)
            .withAuthenticationMechanism(null);

    try {
      this.getRoleForLdap(user, userDn, reAssignRole);
    } catch (LDAPException | JsonProcessingException e) {
      throw new RuntimeException(e);
    }

    return user;
  }

  /**
   * Getting user's roles according to the mapping between ldap groups and roles
   *
   * @param user user object
   * @param userDn the dn of user from ldap
   * @param reAssign flag to decide whether to reassign roles
   * @author Eric Wen@2023-07-16 17:23:57
   */
  private void getRoleForLdap(User user, String userDn, Boolean reAssign)
      throws LDAPException, JsonProcessingException {
    // Get user's groups from LDAP server using the DN of the user
    String searchFilter =
        String.format(
            "(&(%s=%s)(%s=%s))",
            ldapConfiguration.getGroupAttributeName(),
            ldapConfiguration.getGroupAttributeValue(),
            ldapConfiguration.getGroupMemberAttributeName(),
            userDn);
    SearchRequest searchRequest =
        new SearchRequest(
            ldapConfiguration.getGroupBaseDN(), SearchScope.SUB, searchFilter, ldapConfiguration.getAllAttributeName());
    SearchResult searchResult = ldapLookupConnectionPool.search(searchRequest);

    // if user don't belong to any group, assign empty role list to it
    if (CollectionUtils.isEmpty(searchResult.getSearchEntries())) {
      if (reAssign) {
        user.setRoles(this.getReassignRoles(user, new ArrayList<>(0), Boolean.FALSE));
        UserUtil.addOrUpdateUser(user);
      }
      return;
    }

    // get the role mapping from LDAP configuration
    ObjectMapper objectMapper = new ObjectMapper();
    Map<String, List<String>> roleMapping = objectMapper.readValue(ldapConfiguration.getAuthRolesMapping(), Map.class);

    List<EntityReference> roleReferenceList = new ArrayList<>();

    boolean adminFlag = Boolean.FALSE;

    // match the user's ldap groups with the role mapping according to groupDN
    for (SearchResultEntry searchResultEntry : searchResult.getSearchEntries()) {
      String groupDN = searchResultEntry.getDN();
      if (roleMapping.containsKey(groupDN) && !CollectionUtils.isEmpty(roleMapping.get(groupDN))) {
        List<String> roles = roleMapping.get(groupDN);
        for (String roleName : roles) {
          if (ldapConfiguration.getRoleAdminName().equals(roleName)) {
            adminFlag = Boolean.TRUE;
          } else {
            // Check if the role exists in OM Database
            try {
              Role roleOm = roleRepository.getByName(null, roleName, roleRepository.getFields("id,name"));
              EntityReference entityReference = new EntityReference();
              BeanUtils.copyProperties(roleOm, entityReference);
              entityReference.setType(Entity.ROLE);
              roleReferenceList.add(entityReference);
            } catch (EntityNotFoundException ex) {
              // Role does not exist
              LOG.error("Role {} does not exist in OM Database", roleName);
            } catch (IOException e) {
              throw new RuntimeException(e);
            }
          }
        }
      }
    }
    // Remove duplicate roles by role name
    roleReferenceList =
        new ArrayList<>(
            roleReferenceList.stream()
                .collect(
                    Collectors.toMap(
                        EntityReference::getName,
                        Function.identity(),
                        (entityReference1, entityReference2) -> entityReference1,
                        LinkedHashMap::new))
                .values());
    user.setRoles(this.getReassignRoles(user, roleReferenceList, adminFlag));

    if (reAssign) {
      // Re-assign the roles to the user
      UserUtil.addOrUpdateUser(user);
    }
  }

  /**
   * get the roles which should be reassigned from ldap mapping role list and remove the roles which should be
   * reassigned from user's old role list
   *
   * @param user user object that should be reassigned roles
   * @param mapRoleList the roles mapping from user's ldap groups
   * @param adminFlag whether user is admin in ldap groups
   * @return role list that should be reassigned to user
   */
  private List<EntityReference> getReassignRoles(User user, List<EntityReference> mapRoleList, Boolean adminFlag) {
    Set<String> reassignRolesSet = ldapConfiguration.getAuthReassignRoles();

    // if setting indicates that all roles should be reassigned, just return the mapping roles
    if (!reassignRolesSet.contains(ldapConfiguration.getAllAttributeName())) {
      // if the ldap mapping roles shouldn't be reassigned, remove it
      if (!CollectionUtils.isEmpty(mapRoleList)) {
        for (int i = mapRoleList.size() - 1; i >= 0; i--) {
          EntityReference mappingRole = mapRoleList.get(i);
          if (!reassignRolesSet.contains(mappingRole.getName())) {
            mapRoleList.remove(i);
          }
        }
      }

      // if the old role shouldn't be reassigned, add it to the mapping list
      List<EntityReference> oldRoleList = user.getRoles();
      if (!CollectionUtils.isEmpty(oldRoleList)) {
        for (EntityReference oldRole : oldRoleList) {
          if (!reassignRolesSet.contains(oldRole.getName())) {
            mapRoleList.add(oldRole);
          }
        }
      }

      // check whether to reassign Admin or not
      if (reassignRolesSet.contains(ldapConfiguration.getRoleAdminName())) {
        user.setIsAdmin(adminFlag);
      }
    } else {
      user.setIsAdmin(adminFlag);
    }

    return mapRoleList;
  }

  @Override
  public RefreshToken createRefreshTokenForLogin(UUID currentUserId) {
    // just delete the existing token
    tokenRepository.deleteTokenByUserAndType(currentUserId, REFRESH_TOKEN.toString());
    RefreshToken newRefreshToken = TokenUtil.getRefreshToken(currentUserId, UUID.randomUUID());
    // save Refresh Token in Database
    tokenRepository.insertToken(newRefreshToken);

    return newRefreshToken;
  }
}<|MERGE_RESOLUTION|>--- conflicted
+++ resolved
@@ -9,11 +9,8 @@
 import static org.openmetadata.service.exception.CatalogExceptionMessage.MAX_FAILED_LOGIN_ATTEMPT;
 import static org.openmetadata.service.exception.CatalogExceptionMessage.MULTIPLE_EMAIL_ENTRIES;
 
-<<<<<<< HEAD
 import com.fasterxml.jackson.core.JsonProcessingException;
 import com.fasterxml.jackson.databind.ObjectMapper;
-=======
->>>>>>> f4bbca3f
 import com.unboundid.ldap.sdk.Attribute;
 import com.unboundid.ldap.sdk.BindResult;
 import com.unboundid.ldap.sdk.Filter;
@@ -41,22 +38,16 @@
 import org.openmetadata.schema.auth.RefreshToken;
 import org.openmetadata.schema.entity.teams.Role;
 import org.openmetadata.schema.entity.teams.User;
-<<<<<<< HEAD
 import org.openmetadata.schema.type.EntityReference;
-=======
 import org.openmetadata.schema.services.connections.metadata.AuthProvider;
 import org.openmetadata.schema.settings.SettingsType;
->>>>>>> f4bbca3f
 import org.openmetadata.service.Entity;
 import org.openmetadata.service.OpenMetadataApplicationConfig;
 import org.openmetadata.service.auth.JwtResponse;
 import org.openmetadata.service.exception.CustomExceptionMessage;
 import org.openmetadata.service.exception.EntityNotFoundException;
-<<<<<<< HEAD
 import org.openmetadata.service.jdbi3.CollectionDAO;
 import org.openmetadata.service.jdbi3.RoleRepository;
-=======
->>>>>>> f4bbca3f
 import org.openmetadata.service.jdbi3.TokenRepository;
 import org.openmetadata.service.jdbi3.UserRepository;
 import org.openmetadata.service.resources.settings.SettingsCache;
@@ -88,14 +79,9 @@
     } else {
       throw new IllegalStateException("Invalid or Missing Ldap Configuration.");
     }
-<<<<<<< HEAD
     this.roleRepository = new RoleRepository(jdbi.onDemand(CollectionDAO.class));
     this.userRepository = new UserRepository(jdbi.onDemand(CollectionDAO.class));
-    this.tokenRepository = new TokenRepository(jdbi.onDemand(CollectionDAO.class));
-=======
-    this.userRepository = (UserRepository) Entity.getEntityRepository(Entity.USER);
     this.tokenRepository = Entity.getTokenRepository();
->>>>>>> f4bbca3f
     this.ldapConfiguration = config.getAuthenticationConfiguration().getLdapConfiguration();
     this.loginAttemptCache = new LoginAttemptCache();
     this.loginConfiguration =
@@ -238,38 +224,22 @@
   @Override
   public User lookUserInProvider(String email) {
     try {
-<<<<<<< HEAD
       Filter filter;
-
-      if (EmailUtil.isValidEmail(email)) {
-        filter = Filter.create(String.format("%s=%s", ldapConfiguration.getMailAttributeName(), email));
-      } else {
-        filter = Filter.create(String.format("%s=%s", ldapConfiguration.getUsernameAttributeName(), email));
-      }
-=======
-      Filter emailFilter =
           Filter.create(String.format("%s=%s", ldapConfiguration.getMailAttributeName(), email));
->>>>>>> f4bbca3f
       SearchRequest searchRequest =
           new SearchRequest(
               ldapConfiguration.getUserBaseDN(),
               SearchScope.SUB,
-              filter,
-              ldapConfiguration.getMailAttributeName(),
-              ldapConfiguration.getUsernameAttributeName());
+              emailFilter,
+              ldapConfiguration.getMailAttributeName());
       SearchResult result = ldapLookupConnectionPool.search(searchRequest);
       // there has to be a unique entry for username and email in LDAP under the group
       if (result.getSearchEntries().size() == 1) {
         // Get the user using DN directly
         SearchResultEntry searchResultEntry = result.getSearchEntries().get(0);
         String userDN = searchResultEntry.getDN();
-<<<<<<< HEAD
-        Attribute emailAttr = searchResultEntry.getAttribute(ldapConfiguration.getMailAttributeName());
-        Attribute userNameAttr = searchResultEntry.getAttribute(ldapConfiguration.getUsernameAttributeName());
-=======
         Attribute emailAttr =
             searchResultEntry.getAttribute(ldapConfiguration.getMailAttributeName());
->>>>>>> f4bbca3f
 
         if (!CommonUtil.nullOrEmpty(userDN) && emailAttr != null) {
           return getUserForLdap(emailAttr.getValue(), userNameAttr.getValue()).withName(userDN);
