--- conflicted
+++ resolved
@@ -518,7 +518,6 @@
     }
   }
 
-<<<<<<< HEAD
   @SneakyThrows
   public static String hash(String input) {
     if (input != null) {
@@ -526,13 +525,14 @@
       return Hex.encodeHexString(checksum);
     }
     return input;
-=======
+  }
+
   public static boolean isDescriptionTask(TaskType taskType) {
     return taskType == TaskType.RequestDescription || taskType == TaskType.UpdateDescription;
   }
 
   public static boolean isTagTask(TaskType taskType) {
     return taskType == TaskType.RequestTag || taskType == TaskType.UpdateTag;
->>>>>>> 146c56ab
-  }
+  }
+
 }