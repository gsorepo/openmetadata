{
  "settings": {
    "analysis": {
      "normalizer": {
        "lowercase_normalizer": {
          "type": "custom",
          "char_filter": [],
          "filter": [
            "lowercase"
          ]
        }
      },
      "analyzer": {
        "om_analyzer": {
          "tokenizer": "letter",
          "filter": [
            "lowercase",
            "om_stemmer"
          ]
        },
        "om_ngram": {
          "tokenizer": "ngram",
          "min_gram": 3,
          "max_gram": 10,
          "filter": [
            "lowercase"
          ]
        }
      },
      "filter": {
        "om_stemmer": {
          "type": "stemmer",
          "name": "english"
        }
      }
    }
  },
  "mappings": {
    "properties": {
      "id": {
        "type": "keyword"
      },
      "name": {
        "type": "text",
        "analyzer": "om_analyzer",
        "fields": {
          "keyword": {
            "type": "keyword",
            "ignore_above": 256,
            "normalizer": "lowercase_normalizer"
          },
          "ngram": {
            "type": "text",
            "analyzer": "om_ngram"
          }
        }
      },
      "fullyQualifiedName": {
        "type": "keyword",
        "normalizer": "lowercase_normalizer"
      },
      "fqnParts": {
        "type": "keyword"
      },
      "description": {
        "type": "text",
        "analyzer": "om_analyzer"
      },
      "displayName": {
        "type": "text",
        "analyzer": "om_analyzer",
        "fields": {
          "keyword": {
            "type": "keyword",
            "ignore_above": 256
          },
          "ngram": {
            "type": "text",
            "analyzer": "om_ngram"
          }
        }
      },
      "entityType": {
        "type": "keyword"
      },
      "testCaseResultSummary": {
        "type": "nested",
        "properties": {
          "status": {
            "type": "keyword"
          },
          "testCaseName": {
            "type": "text",
            "fields": {
              "keyword": {
                "type": "keyword",
                "ignore_above": 256
              },
              "ngram": {
                "type": "text",
                "analyzer": "om_ngram"
              }
            }
          },
          "timestamp": {
            "type": "long"
          }
        }
      },
      "owner": {
        "properties": {
          "id": {
            "type": "keyword",
            "fields": {
              "keyword": {
                "type": "keyword",
                "ignore_above": 36
              }
            }
          },
          "type": {
            "type": "keyword"
          },
          "name": {
            "type": "keyword",
            "normalizer": "lowercase_normalizer",
            "fields": {
              "keyword": {
                "type": "keyword",
                "ignore_above": 256
              }
            }
          },
          "displayName": {
            "type": "keyword",
            "fields": {
              "keyword": {
                "type": "keyword",
                "normalizer": "lowercase_normalizer",
                "ignore_above": 256
              }
            }
          },
          "fullyQualifiedName": {
            "type": "text"
          },
          "description": {
            "type": "text"
          },
          "deleted": {
            "type": "text"
          },
          "href": {
            "type": "text"
          }
        }
      },
      "suggest": {
        "type": "completion",
        "contexts": [
          {
            "name": "deleted",
            "type": "category",
            "path": "deleted"
          }
        ]
      },
      "deleted": {
        "type": "text"
      },
      "href": {
        "type": "text"
      },
      "executable": {
<<<<<<< HEAD
        "type": "text"
      },
      "descriptionStatus": {
        "type": "keyword"
=======
        "type": "boolean"
>>>>>>> 10045d5a
      }
    }
  }
}<|MERGE_RESOLUTION|>--- conflicted
+++ resolved
@@ -172,14 +172,10 @@
         "type": "text"
       },
       "executable": {
-<<<<<<< HEAD
-        "type": "text"
+        "type": "boolean"
       },
       "descriptionStatus": {
         "type": "keyword"
-=======
-        "type": "boolean"
->>>>>>> 10045d5a
       }
     }
   }
