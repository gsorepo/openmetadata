--- conflicted
+++ resolved
@@ -18,114 +18,41 @@
             "om_stemmer"
           ]
         },
-        "om_ngram": {
-          "tokenizer": "ngram",
-          "min_gram": 2,
-          "max_gram": 3,
-          "filter": [
-            "lowercase"
-          ]
-        }
-      },
-      "filter": {
-        "om_stemmer": {
-          "type": "stemmer",
-          "name": "english"
+        "filter": {
+          "om_stemmer": {
+            "type": "stemmer",
+            "name": "english"
+          }
         }
       }
-    }
-  },
-  "mappings": {
-    "properties": {
-      "id": {
-        "type": "text"
-      },
-      "name": {
-        "type": "text",
-        "analyzer": "ik_max_word",
-        "search_analyzer": "ik_smart",
-        "fields": {
-          "keyword": {
-            "type": "keyword",
-            "ignore_above": 256,
-            "normalizer": "lowercase_normalizer"
-          },
-          "ngram": {
-            "type": "text",
-            "analyzer": "om_ngram"
-          }
-        }
-      },
-      "fullyQualifiedName": {
-        "type": "keyword",
-        "normalizer": "lowercase_normalizer"
-      },
-      "displayName": {
-        "type": "text",
-        "analyzer": "ik_max_word",
-        "search_analyzer": "ik_smart",
-        "fields": {
-          "keyword": {
-            "type": "keyword",
-            "ignore_above": 256
-          },
-          "ngram": {
-            "type": "text",
-            "analyzer": "om_ngram"
-          }
-<<<<<<< HEAD
-        }
-      },
-      "description": {
-        "type": "text",
-        "analyzer": "ik_max_word",
-        "search_analyzer": "ik_smart",
-        "index_options": "docs"
-      },
-      "fqnParts": {
-        "type": "keyword"
-      },
-      "suggest": {
-        "type": "completion",
-        "contexts": [
-          {
-            "name": "deleted",
-            "type": "category",
-            "path": "deleted"
-          }
-        ]
-      },
-      "version": {
-        "type": "float"
-      },
-      "updatedAt": {
-        "type": "date",
-        "format": "epoch_second"
-      },
-      "updatedBy": {
-        "type": "text"
-      },
-      "chartType": {
-        "type": "text"
-      },
-      "sourceUrl": {
-        "type": "keyword"
-      },
-      "href": {
-        "type": "text"
-      },
-      "entityType": {
-        "type": "keyword"
-      },
-      "owner": {
-        "properties": {
-          "id": {
-            "type": "keyword",
-            "fields": {
-              "keyword": {
-                "type": "keyword",
-                "ignore_above": 36
-=======
+    },
+    "mappings": {
+      "properties": {
+        "id": {
+          "type": "text"
+        },
+        "name": {
+          "type": "text",
+          "analyzer": "ik_max_word",
+          "search_analyzer": "ik_smart",
+          "fields": {
+            "keyword": {
+              "type": "keyword",
+              "ignore_above": 256,
+              "normalizer": "lowercase_normalizer"
+            }
+          }
+        },
+        "displayName": {
+          "type": "text",
+          "analyzer": "ik_max_word",
+          "search_analyzer": "ik_smart",
+          "fields": {
+            "keyword": {
+              "type": "keyword",
+              "ignore_above": 256
+            }
+          }
         },
         "fullyQualifiedName": {
           "type": "keyword",
@@ -201,228 +128,259 @@
                   "type": "keyword",
                   "ignore_above": 256
                 }
->>>>>>> c84baaf6
-              }
-            }
-          },
-          "type": {
-            "type": "keyword"
-          },
-          "name": {
-            "type": "keyword",
-            "normalizer": "lowercase_normalizer",
-            "fields": {
-              "keyword": {
-                "type": "keyword",
-                "ignore_above": 256
-              }
-            }
-          },
-          "displayName": {
-            "type": "keyword",
-            "fields": {
-              "keyword": {
-                "type": "keyword",
-                "normalizer": "lowercase_normalizer",
-                "ignore_above": 256
-              }
-            }
-          },
-          "fullyQualifiedName": {
-            "type": "text"
-          },
-          "description": {
-            "type": "text"
-          },
-          "deleted": {
-            "type": "text"
-          },
-          "href": {
-            "type": "text"
+              }
+            },
+            "fullyQualifiedName": {
+              "type": "text"
+            },
+            "description": {
+              "type": "text"
+            },
+            "deleted": {
+              "type": "text"
+            },
+            "href": {
+              "type": "text"
+            }
+          }
+        },
+        "followers": {
+          "properties": {
+            "id": {
+              "type": "keyword",
+              "fields": {
+                "keyword": {
+                  "type": "keyword",
+                  "ignore_above": 36
+                }
+              }
+            },
+            "type": {
+              "type": "keyword"
+            },
+            "name": {
+              "type": "keyword",
+              "fields": {
+                "keyword": {
+                  "type": "keyword",
+                  "ignore_above": 256
+                }
+              }
+            },
+            "fullyQualifiedName": {
+              "type": "text"
+            },
+            "description": {
+              "type": "text"
+            },
+            "deleted": {
+              "type": "text"
+            },
+            "href": {
+              "type": "text"
+            }
+          }
+        },
+        "tags": {
+          "properties": {
+            "tagFQN": {
+              "type": "keyword"
+            },
+            "labelType": {
+              "type": "keyword"
+            },
+            "description": {
+              "type": "text"
+            },
+            "source": {
+              "type": "keyword"
+            },
+            "state": {
+              "type": "keyword"
+            }
+          }
+        },
+        "service": {
+          "properties": {
+            "id": {
+              "type": "keyword",
+              "fields": {
+                "keyword": {
+                  "type": "keyword",
+                  "ignore_above": 36
+                }
+              }
+            },
+            "type": {
+              "type": "keyword"
+            },
+            "name": {
+              "type": "keyword",
+              "fields": {
+                "keyword": {
+                  "type": "keyword",
+                  "ignore_above": 256
+                }
+              }
+            },
+            "fullyQualifiedName": {
+              "type": "text"
+            },
+            "description": {
+              "type": "text"
+            },
+            "deleted": {
+              "type": "text"
+            },
+            "href": {
+              "type": "text"
+            }
+          }
+        },
+        "serviceType": {
+          "type": "keyword"
+        },
+        "deleted": {
+          "type": "text"
+        },
+        "domain" : {
+          "properties": {
+            "id": {
+              "type": "keyword",
+              "fields": {
+                "keyword": {
+                  "type": "keyword",
+                  "ignore_above": 36
+                }
+              }
+            },
+            "type": {
+              "type": "keyword"
+            },
+            "name": {
+              "type": "keyword",
+              "fields": {
+                "keyword": {
+                  "type": "keyword",
+                  "ignore_above": 256
+                }
+              }
+            },
+            "fullyQualifiedName": {
+              "type": "keyword"
+            },
+            "description": {
+              "type": "text"
+            },
+            "deleted": {
+              "type": "text"
+            },
+            "href": {
+              "type": "text"
+            }
+          }
+        },
+        "lifeCycle": {
+          "type": "object"
+        },
+        "dataProducts" : {
+          "properties": {
+            "id": {
+              "type": "keyword",
+              "fields": {
+                "keyword": {
+                  "type": "keyword",
+                  "ignore_above": 36
+                }
+              }
+            },
+            "type": {
+              "type": "keyword"
+            },
+            "name": {
+              "type": "keyword",
+              "normalizer": "lowercase_normalizer",
+              "fields": {
+                "keyword": {
+                  "type": "keyword",
+                  "ignore_above": 256
+                }
+              }
+            },
+            "displayName": {
+              "type": "keyword",
+              "fields": {
+                "keyword": {
+                  "type": "keyword",
+                  "ignore_above": 256
+                }
+              }
+            },
+            "fullyQualifiedName": {
+              "type": "text"
+            },
+            "description": {
+              "type": "text"
+            },
+            "deleted": {
+              "type": "text"
+            },
+            "href": {
+              "type": "text"
+            }
+          }
+        },
+        "descriptionStatus": {
+          "type": "keyword"
+        },
+        "dashboards": {
+          "properties": {
+            "id": {
+              "type": "keyword",
+              "fields": {
+                "keyword": {
+                  "type": "keyword",
+                  "ignore_above": 36
+                }
+              }
+            },
+            "type": {
+              "type": "text"
+            },
+            "name": {
+              "type": "keyword",
+              "fields": {
+                "keyword": {
+                  "type": "keyword",
+                  "ignore_above": 256
+                }
+              }
+            },
+            "displayName": {
+              "type": "keyword",
+              "fields": {
+                "keyword": {
+                  "type": "keyword",
+                  "normalizer": "lowercase_normalizer",
+                  "ignore_above": 256
+                }
+              }
+            },
+            "fullyQualifiedName": {
+              "type": "text"
+            },
+            "description": {
+              "type": "text",
+              "analyzer": "om_analyzer"
+            },
+            "deleted": {
+              "type": "text"
+            },
+            "href": {
+              "type": "text"
+            }
           }
         }
-      },
-      "followers": {
-        "type": "keyword"
-      },
-      "tags": {
-        "properties": {
-          "tagFQN": {
-            "type": "keyword",
-            "normalizer": "lowercase_normalizer"
-          },
-          "labelType": {
-            "type": "keyword"
-          },
-          "description": {
-            "type": "text"
-          },
-          "source": {
-            "type": "keyword"
-          },
-          "state": {
-            "type": "keyword"
-          }
-        }
-      },
-      "service": {
-        "properties": {
-          "id": {
-            "type": "keyword",
-            "fields": {
-              "keyword": {
-                "type": "keyword",
-                "ignore_above": 36
-              }
-            }
-          },
-          "type": {
-            "type": "keyword"
-          },
-          "name": {
-            "type": "keyword",
-            "fields": {
-              "keyword": {
-                "type": "keyword",
-                "ignore_above": 256
-              }
-            }
-          },
-          "displayName": {
-            "type": "keyword",
-            "fields": {
-              "keyword": {
-                "type": "keyword",
-                "normalizer": "lowercase_normalizer",
-                "ignore_above": 256
-              }
-            }
-          },
-          "fullyQualifiedName": {
-            "type": "text"
-          },
-          "description": {
-            "type": "text"
-          },
-          "deleted": {
-            "type": "text"
-          },
-          "href": {
-            "type": "text"
-          }
-        }
-      },
-      "serviceType": {
-        "type": "keyword"
-      },
-      "deleted": {
-        "type": "text"
-      },
-      "domain" : {
-        "properties": {
-          "id": {
-            "type": "keyword",
-            "fields": {
-              "keyword": {
-                "type": "keyword",
-                "ignore_above": 36
-              }
-            }
-          },
-          "type": {
-            "type": "keyword"
-          },
-          "name": {
-            "type": "keyword",
-            "fields": {
-              "keyword": {
-                "type": "keyword",
-                "ignore_above": 256
-              }
-            }
-          },
-          "displayName": {
-            "type": "keyword",
-            "fields": {
-              "keyword": {
-                "type": "keyword",
-                "normalizer": "lowercase_normalizer",
-                "ignore_above": 256
-              }
-            }
-          },
-          "fullyQualifiedName": {
-            "type": "keyword"
-          },
-          "description": {
-            "type": "text"
-          },
-          "deleted": {
-            "type": "text"
-          },
-          "href": {
-            "type": "text"
-          }
-        }
-      },
-      "lifeCycle": {
-        "type": "object"
-      },
-      "dataProducts": {
-        "properties": {
-          "id": {
-            "type": "keyword",
-            "fields": {
-              "keyword": {
-                "type": "keyword",
-                "ignore_above": 36
-              }
-            }
-          },
-          "type": {
-            "type": "keyword"
-          },
-          "name": {
-            "type": "keyword",
-            "normalizer": "lowercase_normalizer",
-            "fields": {
-              "keyword": {
-                "type": "keyword",
-                "ignore_above": 256
-              }
-            }
-          },
-          "displayName": {
-            "type": "keyword",
-            "fields": {
-              "keyword": {
-                "type": "keyword",
-                "ignore_above": 256
-              }
-            }
-          },
-          "fullyQualifiedName": {
-            "type": "text"
-          },
-          "description": {
-            "type": "text"
-          },
-          "deleted": {
-            "type": "text"
-          },
-          "href": {
-            "type": "text"
-          }
-        }
-      },
-      "totalVotes": {
-        "type": "long"
-      },
-      "votes" : {
-        "type": "object"
-      },
-      "descriptionStatus": {
-        "type": "keyword"
       }
     }
   }
