--- conflicted
+++ resolved
@@ -16,14 +16,6 @@
           "filter": [
             "lowercase",
             "om_stemmer"
-          ]
-        },
-        "om_ngram": {
-          "tokenizer": "ngram",
-          "min_gram": 2,
-          "max_gram": 3,
-          "filter": [
-            "lowercase"
           ]
         }
       },
@@ -52,19 +44,12 @@
             "type": "keyword",
             "ignore_above": 256,
             "normalizer": "lowercase_normalizer"
-          },
-          "ngram": {
-            "type": "text",
-            "analyzer": "om_ngram"
           }
         }
       },
       "fullyQualifiedName": {
         "type": "keyword",
         "normalizer": "lowercase_normalizer"
-      },
-      "fqnParts": {
-        "type": "keyword"
       },
       "displayName": {
         "type": "text",
@@ -74,24 +59,13 @@
           "keyword": {
             "type": "keyword",
             "ignore_above": 256
-          },
-          "ngram": {
-            "type": "text",
-            "analyzer": "om_ngram"
           }
         }
       },
       "description": {
         "type": "text",
         "analyzer": "ik_max_word",
-        "search_analyzer": "ik_smart",
-        "index_options": "docs"
-      },
-      "entityType": {
-        "type": "keyword"
-      },
-      "suggest": {
-        "type": "completion"
+        "search_analyzer": "ik_smart"
       },
       "version": {
         "type": "float"
@@ -106,9 +80,6 @@
       "href": {
         "type": "text"
       },
-<<<<<<< HEAD
-      "owner": {
-=======
       "entityType": {
         "type": "keyword"
       },
@@ -116,7 +87,6 @@
         "type": "completion"
       },
       "owners": {
->>>>>>> c84baaf6
         "properties": {
           "id": {
             "type": "keyword",
@@ -164,50 +134,7 @@
         }
       },
       "experts": {
-        "properties": {
-          "id": {
-            "type": "keyword",
-            "fields": {
-              "keyword": {
-                "type": "keyword",
-                "ignore_above": 36
-              }
-            }
-          },
-          "type": {
-            "type": "keyword"
-          },
-          "name": {
-            "type": "keyword",
-            "fields": {
-              "keyword": {
-                "type": "keyword",
-                "ignore_above": 256
-              }
-            }
-          },
-          "displayName": {
-            "type": "keyword",
-            "fields": {
-              "keyword": {
-                "type": "keyword",
-                "ignore_above": 256
-              }
-            }
-          },
-          "fullyQualifiedName": {
-            "type": "text"
-          },
-          "description": {
-            "type": "text"
-          },
-          "deleted": {
-            "type": "text"
-          },
-          "href": {
-            "type": "text"
-          }
-        }
+        "type": "keyword"
       },
       "descriptionStatus": {
         "type": "keyword"
