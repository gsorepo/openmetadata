--- conflicted
+++ resolved
@@ -452,28 +452,12 @@
     ]
   },
   {
-<<<<<<< HEAD
-    "name" : "metadata",
-=======
     "name" : "dataInsightChart",
->>>>>>> 158bd4b9
     "operations" : [
       "Create",
       "Delete",
       "ViewAll",
       "EditDescription"
-<<<<<<< HEAD
-    ]
-  },
-  {
-    "name" : "dataInsightChart",
-    "operations" : [
-      "Create",
-      "Delete",
-      "ViewAll",
-      "EditDescription"
-=======
->>>>>>> 158bd4b9
     ]
   }
 ]