--- conflicted
+++ resolved
@@ -6,7 +6,6 @@
   "entityType": "TABLE",
   "testPlatforms": ["OpenMetadata"],
   "parameterDefinition": [
-<<<<<<< HEAD
     {
       "name": "sqlExpression",
       "displayName": "SQL Expression",
@@ -36,33 +35,6 @@
       "dataType": "NUMBER",
       "required": false
     }
-  ]
-}
-=======
-      {
-        "name": "sqlExpression",
-        "displayName": "SQL Expression",
-        "description": "SQL expression to run against the table",
-        "dataType": "STRING",
-        "required": "true"
-      },
-      {
-        "name": "strategy",
-        "displayName": "Strategy",
-        "description": "Strategy to use to run the custom SQL query (i.e. `SELECT COUNT(<col>)` or `SELECT <col> (defaults to ROWS)",
-        "dataType": "ARRAY",
-        "optionValues": ["ROWS", "COUNT"],
-        "required": false
-      },
-      {
-        "name": "threshold",
-        "displayName": "Threshold",
-        "description": "Threshold to use to determine if the test passes or fails (defaults to 0).",
-        "dataType": "NUMBER",
-        "required": false
-      }
-    ],
-    "provider": "system"
-  }
-  
->>>>>>> 2e8f3f4b
+  ],
+  "provider": "system"
+}