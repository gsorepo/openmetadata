/*
 *  Copyright 2021 Collate
 *  Licensed under the Apache License, Version 2.0 (the "License");
 *  you may not use this file except in compliance with the License.
 *  You may obtain a copy of the License at
 *  http://www.apache.org/licenses/LICENSE-2.0
 *  Unless required by applicable law or agreed to in writing, software
 *  distributed under the License is distributed on an "AS IS" BASIS,
 *  WITHOUT WARRANTIES OR CONDITIONS OF ANY KIND, either express or implied.
 *  See the License for the specific language governing permissions and
 *  limitations under the License.
 */

package org.openmetadata.service;

import static org.junit.jupiter.api.Assertions.assertEquals;

import org.junit.jupiter.api.Test;
import org.openmetadata.schema.type.Permission.Access;
import org.openmetadata.schema.type.Relationship;
import org.openmetadata.schema.type.TagLabel;
import org.openmetadata.schema.type.TagLabel.LabelType;
import org.openmetadata.schema.type.TagLabel.State;
import org.openmetadata.schema.type.TagLabel.TagSource;

/**
 * Enum ordinal number is stored in the database. New enums must be added at the end to ensure backward compatibility
 *
 * <p>Any time a new enum is added in the middle instead of at the end or enum ordinal value change, this test will
 * fail. Update the test with total number of enums and test the ordinal number of the last enum. This will help catch
 * new enum inadvertently being added in the middle.
 */
class EnumBackwardCompatibilityTest {
  /** */
  @Test
  void testRelationshipEnumBackwardCompatible() {
<<<<<<< HEAD
    assertEquals(21, Relationship.values().length);
=======
    assertEquals(22, Relationship.values().length);
    assertEquals(21, Relationship.DEFAULTS_TO.ordinal());
    assertEquals(20, Relationship.EDITED_BY.ordinal());
>>>>>>> 462b2f94
    assertEquals(19, Relationship.EXPERT.ordinal());
    assertEquals(18, Relationship.VOTED.ordinal());
    assertEquals(17, Relationship.REACTED_TO.ordinal());
    assertEquals(16, Relationship.REVIEWS.ordinal());
  }

  /**
   * Any time a new enum is added, this test will fail. Update the test with total number of enums and test the ordinal
   * number of the last enum. This will help catch new enum inadvertently being added in the middle.
   */
  @Test
  void testTagLabelEnumBackwardCompatible() {
    assertEquals(4, LabelType.values().length);
    assertEquals(3, LabelType.DERIVED.ordinal());
  }

  /**
   * Any time a new enum is added, this test will fail. Update the test with total number of enums and test the ordinal
   * number of the last enum. This will help catch new enum inadvertently being added in the middle.
   */
  @Test
  void testTagStateEnumBackwardCompatible() {
    assertEquals(2, TagLabel.State.values().length);
    assertEquals(1, State.CONFIRMED.ordinal());
  }

  /**
   * Any time a new enum is added, this test will fail. Update the test with total number of enums and test the ordinal
   * number of the last enum. This will help catch new enum inadvertently being added in the middle.
   */
  @Test
  void testTagSourceEnumBackwardCompatible() {
    assertEquals(0, TagSource.CLASSIFICATION.ordinal());
    assertEquals(1, TagSource.GLOSSARY.ordinal());
  }

  /**
   * Any time a new enum is added, this test will fail. Update the test with total number of enums and test the ordinal
   * number of the last enum. This will help catch new enum inadvertently being added in the middle.
   */
  @Test
  void testAccessCardinality() {
    // Don't change the ordinal values of the Access
    assertEquals(0, Access.DENY.ordinal());
    assertEquals(1, Access.ALLOW.ordinal());
    assertEquals(2, Access.CONDITIONAL_DENY.ordinal());
    assertEquals(3, Access.CONDITIONAL_ALLOW.ordinal());
    assertEquals(4, Access.NOT_ALLOW.ordinal());
  }
}<|MERGE_RESOLUTION|>--- conflicted
+++ resolved
@@ -34,13 +34,9 @@
   /** */
   @Test
   void testRelationshipEnumBackwardCompatible() {
-<<<<<<< HEAD
-    assertEquals(21, Relationship.values().length);
-=======
     assertEquals(22, Relationship.values().length);
     assertEquals(21, Relationship.DEFAULTS_TO.ordinal());
     assertEquals(20, Relationship.EDITED_BY.ordinal());
->>>>>>> 462b2f94
     assertEquals(19, Relationship.EXPERT.ordinal());
     assertEquals(18, Relationship.VOTED.ordinal());
     assertEquals(17, Relationship.REACTED_TO.ordinal());
