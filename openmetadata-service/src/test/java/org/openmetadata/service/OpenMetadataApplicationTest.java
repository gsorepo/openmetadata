/*
 *  Copyright 2021 Collate
 *  Licensed under the Apache License, Version 2.0 (the "License");
 *  you may not use this file except in compliance with the License.
 *  You may obtain a copy of the License at
 *  http://www.apache.org/licenses/LICENSE-2.0
 *  Unless required by applicable law or agreed to in writing, software
 *  distributed under the License is distributed on an "AS IS" BASIS,
 *  WITHOUT WARRANTIES OR CONDITIONS OF ANY KIND, either express or implied.
 *  See the License for the specific language governing permissions and
 *  limitations under the License.
 */

package org.openmetadata.service;

import static java.lang.String.format;
import static org.openmetadata.service.util.TablesInitializer.validateAndRunSystemDataMigrations;

import es.org.elasticsearch.client.RestClient;
import es.org.elasticsearch.client.RestClientBuilder;
import io.dropwizard.jersey.jackson.JacksonFeature;
import io.dropwizard.testing.ConfigOverride;
import io.dropwizard.testing.ResourceHelpers;
import io.dropwizard.testing.junit5.DropwizardAppExtension;
import java.net.URI;
import java.time.Duration;
import java.util.HashSet;
import java.util.Set;
import javax.ws.rs.client.Client;
import javax.ws.rs.client.ClientBuilder;
import javax.ws.rs.client.WebTarget;
import lombok.extern.slf4j.Slf4j;
import org.apache.http.HttpHost;
import org.apache.http.auth.AuthScope;
import org.apache.http.auth.UsernamePasswordCredentials;
import org.apache.http.client.CredentialsProvider;
import org.apache.http.impl.client.BasicCredentialsProvider;
import org.flywaydb.core.Flyway;
import org.glassfish.jersey.client.ClientConfig;
import org.glassfish.jersey.client.ClientProperties;
import org.glassfish.jersey.jetty.connector.JettyConnectorProvider;
import org.jdbi.v3.core.Jdbi;
import org.jdbi.v3.sqlobject.SqlObjectPlugin;
import org.jdbi.v3.sqlobject.SqlObjects;
import org.jetbrains.annotations.NotNull;
import org.junit.jupiter.api.AfterAll;
import org.junit.jupiter.api.BeforeAll;
import org.junit.jupiter.api.TestInstance;
import org.openmetadata.common.utils.CommonUtil;
import org.openmetadata.schema.service.configuration.elasticsearch.ElasticSearchConfiguration;
import org.openmetadata.schema.type.IndexMappingLanguage;
import org.openmetadata.service.fernet.Fernet;
import org.openmetadata.service.jdbi3.locator.ConnectionAwareAnnotationSqlLocator;
import org.openmetadata.service.jdbi3.locator.ConnectionType;
import org.openmetadata.service.resources.CollectionRegistry;
import org.openmetadata.service.resources.events.WebhookCallbackResource;
import org.openmetadata.service.search.SearchRepository;
import org.testcontainers.containers.JdbcDatabaseContainer;
import org.testcontainers.containers.wait.strategy.LogMessageWaitStrategy;
import org.testcontainers.elasticsearch.ElasticsearchContainer;

@Slf4j
@TestInstance(TestInstance.Lifecycle.PER_CLASS)
public abstract class OpenMetadataApplicationTest {
  protected static final String CONFIG_PATH =
      ResourceHelpers.resourceFilePath("openmetadata-secure-test.yaml");
  public static final String ELASTIC_USER = "elastic";
  public static final String ELASTIC_PASSWORD = "password";
  public static final String ELASTIC_SCHEME = "http";
  public static final Integer ELASTIC_CONNECT_TIMEOUT = 5;
  public static final Integer ELASTIC_SOCKET_TIMEOUT = 60;
  public static final Integer ELASTIC_KEEP_ALIVE_TIMEOUT = 600;
  public static final Integer ELASTIC_BATCH_SIZE = 10;
  public static final IndexMappingLanguage ELASTIC_SEARCH_INDEX_MAPPING_LANGUAGE =
      IndexMappingLanguage.EN;
  public static final ElasticSearchConfiguration.SearchType ELASTIC_SEARCH_TYPE =
      ElasticSearchConfiguration.SearchType.ELASTICSEARCH;
  public static DropwizardAppExtension<OpenMetadataApplicationConfig> APP;
  protected static final WebhookCallbackResource webhookCallbackResource =
      new WebhookCallbackResource();
  public static final String FERNET_KEY_1 = "ihZpp5gmmDvVsgoOG6OVivKWwC9vd5JQ";
  public static Jdbi jdbi;
  private static ElasticsearchContainer ELASTIC_SEARCH_CONTAINER;

  protected static final Set<ConfigOverride> configOverrides = new HashSet<>();

  private static final String JDBC_CONTAINER_CLASS_NAME =
      "org.testcontainers.containers.MySQLContainer";
  private static final String JDBC_CONTAINER_IMAGE = "mysql:8";
  private static final String ELASTIC_SEARCH_CONTAINER_IMAGE =
      "docker.elastic.co/elasticsearch/elasticsearch:8.10.2";

  private static String HOST;
  private static String PORT;

  private static Client client;

  static {
    CollectionRegistry.addTestResource(webhookCallbackResource);
    Fernet.getInstance().setFernetKey(FERNET_KEY_1);
  }

  @BeforeAll
  public void createApplication() throws Exception {
    String jdbcContainerClassName = System.getProperty("jdbcContainerClassName");
    String jdbcContainerImage = System.getProperty("jdbcContainerImage");
    String elasticSearchContainerImage = System.getProperty("elasticSearchContainerClassName");
    if (CommonUtil.nullOrEmpty(jdbcContainerClassName)) {
      jdbcContainerClassName = JDBC_CONTAINER_CLASS_NAME;
    }
    if (CommonUtil.nullOrEmpty(jdbcContainerImage)) {
      jdbcContainerImage = JDBC_CONTAINER_IMAGE;
    }
    if (CommonUtil.nullOrEmpty(elasticSearchContainerImage)) {
      elasticSearchContainerImage = ELASTIC_SEARCH_CONTAINER_IMAGE;
    }
    OpenMetadataApplicationConfig config = new OpenMetadataApplicationConfig();
    // The system properties are provided by maven-surefire for testing with mysql and postgres
    LOG.info(
        "Using test container class {} and image {}", jdbcContainerClassName, jdbcContainerImage);

    JdbcDatabaseContainer<?> sqlContainer =
        (JdbcDatabaseContainer<?>)
            Class.forName(jdbcContainerClassName)
                .getConstructor(String.class)
                .newInstance(jdbcContainerImage);
    sqlContainer.withReuse(false);
    sqlContainer.withStartupTimeoutSeconds(240);
    sqlContainer.withConnectTimeoutSeconds(240);
    sqlContainer.start();

    final String flyWayMigrationScriptsLocation =
        ResourceHelpers.resourceFilePath(
            "db/sql/migrations/flyway/" + sqlContainer.getDriverClassName());
    final String nativeMigrationScriptsLocation =
        ResourceHelpers.resourceFilePath("db/sql/migrations/native/");

    // Extension Config
    String extensionMigrationScripsLocation = "";
    try {
      extensionMigrationScripsLocation =
          ResourceHelpers.resourceFilePath("extension/sql/migrations/");
      configOverrides.add(
          ConfigOverride.config(
              "migrationConfiguration.extensionPath", extensionMigrationScripsLocation));
    } catch (Exception ex) {
      LOG.info("Extension migrations not found");
    }
    Flyway flyway =
        Flyway.configure()
            .dataSource(
                sqlContainer.getJdbcUrl(), sqlContainer.getUsername(), sqlContainer.getPassword())
            .table("DATABASE_CHANGE_LOG")
            .locations("filesystem:" + flyWayMigrationScriptsLocation)
            .sqlMigrationPrefix("v")
            .cleanDisabled(false)
            .load();
    flyway.clean();
    flyway.migrate();

    ELASTIC_SEARCH_CONTAINER = new ElasticsearchContainer(elasticSearchContainerImage);
<<<<<<< HEAD
    if (RUN_ELASTIC_SEARCH_TESTCASES) {
      ELASTIC_SEARCH_CONTAINER.setWaitStrategy(
          new LogMessageWaitStrategy()
              .withRegEx(".*(\"message\":\\s?\"started[\\s?|\"].*|] started\n$)")
              .withStartupTimeout(Duration.ofMinutes(5)));
      ELASTIC_SEARCH_CONTAINER.start();
      ELASTIC_SEARCH_CONTAINER.withReuse(true);
      String[] parts = ELASTIC_SEARCH_CONTAINER.getHttpHostAddress().split(":");
      HOST = parts[0];
      PORT = parts[1];
      overrideElasticSearchConfig();
    }
=======
    ELASTIC_SEARCH_CONTAINER.withPassword("password");
    ELASTIC_SEARCH_CONTAINER.withEnv("discovery.type", "single-node");
    ELASTIC_SEARCH_CONTAINER.withEnv("xpack.security.enabled", "false");
    ELASTIC_SEARCH_CONTAINER.withReuse(false);
    ELASTIC_SEARCH_CONTAINER.setWaitStrategy(
        new LogMessageWaitStrategy()
            .withRegEx(".*(\"message\":\\s?\"started[\\s?|\"].*|] started\n$)")
            .withStartupTimeout(Duration.ofMinutes(5)));
    ELASTIC_SEARCH_CONTAINER.start();
    String[] parts = ELASTIC_SEARCH_CONTAINER.getHttpHostAddress().split(":");
    HOST = parts[0];
    PORT = parts[1];
    overrideElasticSearchConfig();
>>>>>>> 4db6dce2
    overrideDatabaseConfig(sqlContainer);

    // Migration overrides
    configOverrides.add(
        ConfigOverride.config("migrationConfiguration.flywayPath", flyWayMigrationScriptsLocation));
    configOverrides.add(
        ConfigOverride.config("migrationConfiguration.nativePath", nativeMigrationScriptsLocation));

    ConfigOverride[] configOverridesArray = configOverrides.toArray(new ConfigOverride[0]);
    APP = getApp(configOverridesArray);
    // Run System Migrations
    jdbi =
        Jdbi.create(
            sqlContainer.getJdbcUrl(), sqlContainer.getUsername(), sqlContainer.getPassword());
    jdbi.installPlugin(new SqlObjectPlugin());
    jdbi.getConfig(SqlObjects.class)
        .setSqlLocator(new ConnectionAwareAnnotationSqlLocator(sqlContainer.getDriverClassName()));
    validateAndRunSystemDataMigrations(
        jdbi,
        config,
        ConnectionType.from(sqlContainer.getDriverClassName()),
        nativeMigrationScriptsLocation,
        extensionMigrationScripsLocation,
        false);
    createIndices();
    APP.before();
    createClient();
  }

  @NotNull
  protected DropwizardAppExtension<OpenMetadataApplicationConfig> getApp(
      ConfigOverride[] configOverridesArray) {
    return new DropwizardAppExtension<>(
        OpenMetadataApplication.class, CONFIG_PATH, configOverridesArray);
  }

  private static void createClient() {
    ClientConfig config = new ClientConfig();
    config.connectorProvider(new JettyConnectorProvider());
    config.register(new JacksonFeature(APP.getObjectMapper()));
    config.property(ClientProperties.CONNECT_TIMEOUT, 0);
    config.property(ClientProperties.READ_TIMEOUT, 0);
    config.property(ClientProperties.SUPPRESS_HTTP_COMPLIANCE_VALIDATION, true);
    client = ClientBuilder.newClient(config);
  }

  @AfterAll
  public void stopApplication() throws Exception {
    // If BeforeAll causes and exception AfterAll still gets called before that exception is thrown.
    // If a NullPointerException is thrown during the cleanup of above it will eat the initial error
    if (APP != null) {
      APP.after();
      APP.getEnvironment().getApplicationContext().getServer().stop();
    }
    ELASTIC_SEARCH_CONTAINER.stop();

    if (client != null) {
      client.close();
    }
  }

  private void createIndices() {
    ElasticSearchConfiguration esConfig = new ElasticSearchConfiguration();
    esConfig
        .withHost(HOST)
        .withPort(ELASTIC_SEARCH_CONTAINER.getMappedPort(9200))
        .withUsername(ELASTIC_USER)
        .withPassword(ELASTIC_PASSWORD)
        .withScheme(ELASTIC_SCHEME)
        .withConnectionTimeoutSecs(ELASTIC_CONNECT_TIMEOUT)
        .withSocketTimeoutSecs(ELASTIC_SOCKET_TIMEOUT)
        .withKeepAliveTimeoutSecs(ELASTIC_KEEP_ALIVE_TIMEOUT)
        .withBatchSize(ELASTIC_BATCH_SIZE)
        .withSearchIndexMappingLanguage(ELASTIC_SEARCH_INDEX_MAPPING_LANGUAGE)
        .withSearchType(ELASTIC_SEARCH_TYPE);
    SearchRepository searchRepository = new SearchRepository(esConfig);
    LOG.info("creating indexes.");
    searchRepository.createIndexes();
  }

  public static RestClient getSearchClient() {
    CredentialsProvider credentialsProvider = new BasicCredentialsProvider();
    credentialsProvider.setCredentials(
        AuthScope.ANY, new UsernamePasswordCredentials(ELASTIC_USER, "password"));

    RestClientBuilder builder =
        RestClient.builder(HttpHost.create(ELASTIC_SEARCH_CONTAINER.getHttpHostAddress()))
            .setHttpClientConfigCallback(
                httpClientBuilder ->
                    httpClientBuilder.setDefaultCredentialsProvider(credentialsProvider));
    return builder.build();
  }

  public static WebTarget getResource(String collection) {
    return client.target(format("http://localhost:%s/api/v1/%s", APP.getLocalPort(), collection));
  }

  public static WebTarget getResourceAsURI(String collection) {
    return client.target(
        URI.create((format("http://localhost:%s/api/v1/%s", APP.getLocalPort(), collection))));
  }

  public static WebTarget getConfigResource(String resource) {
    return client.target(
        format("http://localhost:%s/api/v1/system/config/%s", APP.getLocalPort(), resource));
  }

  private static void overrideElasticSearchConfig() {
    // elastic search overrides
    configOverrides.add(ConfigOverride.config("elasticsearch.host", HOST));
    configOverrides.add(ConfigOverride.config("elasticsearch.port", PORT));
    configOverrides.add(ConfigOverride.config("elasticsearch.scheme", ELASTIC_SCHEME));
    configOverrides.add(ConfigOverride.config("elasticsearch.username", ELASTIC_USER));
    configOverrides.add(ConfigOverride.config("elasticsearch.password", ELASTIC_PASSWORD));
    configOverrides.add(ConfigOverride.config("elasticsearch.truststorePath", ""));
    configOverrides.add(ConfigOverride.config("elasticsearch.truststorePassword", ""));
    configOverrides.add(
        ConfigOverride.config(
            "elasticsearch.connectionTimeoutSecs", ELASTIC_CONNECT_TIMEOUT.toString()));
    configOverrides.add(
        ConfigOverride.config(
            "elasticsearch.socketTimeoutSecs", ELASTIC_SOCKET_TIMEOUT.toString()));
    configOverrides.add(
        ConfigOverride.config(
            "elasticsearch.keepAliveTimeoutSecs", ELASTIC_KEEP_ALIVE_TIMEOUT.toString()));
    configOverrides.add(
        ConfigOverride.config("elasticsearch.batchSize", ELASTIC_BATCH_SIZE.toString()));
    configOverrides.add(
        ConfigOverride.config(
            "elasticsearch.searchIndexMappingLanguage",
            ELASTIC_SEARCH_INDEX_MAPPING_LANGUAGE.value()));
    configOverrides.add(
        ConfigOverride.config("elasticsearch.searchType", ELASTIC_SEARCH_TYPE.value()));
  }

  private static void overrideDatabaseConfig(JdbcDatabaseContainer<?> sqlContainer) {
    // Database overrides
    configOverrides.add(
        ConfigOverride.config("database.driverClass", sqlContainer.getDriverClassName()));
    configOverrides.add(ConfigOverride.config("database.url", sqlContainer.getJdbcUrl()));
    configOverrides.add(ConfigOverride.config("database.user", sqlContainer.getUsername()));
    configOverrides.add(ConfigOverride.config("database.password", sqlContainer.getPassword()));
  }
}<|MERGE_RESOLUTION|>--- conflicted
+++ resolved
@@ -159,20 +159,6 @@
     flyway.migrate();
 
     ELASTIC_SEARCH_CONTAINER = new ElasticsearchContainer(elasticSearchContainerImage);
-<<<<<<< HEAD
-    if (RUN_ELASTIC_SEARCH_TESTCASES) {
-      ELASTIC_SEARCH_CONTAINER.setWaitStrategy(
-          new LogMessageWaitStrategy()
-              .withRegEx(".*(\"message\":\\s?\"started[\\s?|\"].*|] started\n$)")
-              .withStartupTimeout(Duration.ofMinutes(5)));
-      ELASTIC_SEARCH_CONTAINER.start();
-      ELASTIC_SEARCH_CONTAINER.withReuse(true);
-      String[] parts = ELASTIC_SEARCH_CONTAINER.getHttpHostAddress().split(":");
-      HOST = parts[0];
-      PORT = parts[1];
-      overrideElasticSearchConfig();
-    }
-=======
     ELASTIC_SEARCH_CONTAINER.withPassword("password");
     ELASTIC_SEARCH_CONTAINER.withEnv("discovery.type", "single-node");
     ELASTIC_SEARCH_CONTAINER.withEnv("xpack.security.enabled", "false");
@@ -186,7 +172,6 @@
     HOST = parts[0];
     PORT = parts[1];
     overrideElasticSearchConfig();
->>>>>>> 4db6dce2
     overrideDatabaseConfig(sqlContainer);
 
     // Migration overrides
