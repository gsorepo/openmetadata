--- conflicted
+++ resolved
@@ -256,16 +256,13 @@
   public static Team TEAM2; // Team 2 has team only policy and does not allow access to users not in team hierarchy
   public static Team TEAM21; // Team under Team2
 
-<<<<<<< HEAD
+  public static User DATA_STEWARD;
+  public static Persona DATA_ENGINEER;
   public static Persona DATA_SCIENTIST;
-  public static Persona DATA_ENGINEER;
 
   public static Document ACTIVITY_FEED_KNOWLEDGE_PANEL;
   public static Document MY_DATA_KNOWLEDGE_PANEL;
   public static User USER_WITH_DATA_STEWARD_ROLE;
-=======
-  public static User DATA_STEWARD;
->>>>>>> 3a7f7486
   public static Role DATA_STEWARD_ROLE;
   public static EntityReference DATA_STEWARD_ROLE_REF;
   public static User DATA_CONSUMER;
