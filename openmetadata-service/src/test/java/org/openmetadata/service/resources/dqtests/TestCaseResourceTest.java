/*
 *  Copyright 2021 Collate
 *  Licensed under the Apache License, Version 2.0 (the "License");
 *  you may not use this file except in compliance with the License.
 *  You may obtain a copy of the License at
 *  http://www.apache.org/licenses/LICENSE-2.0
 *  Unless required by applicable law or agreed to in writing, software
 *  distributed under the License is distributed on an "AS IS" BASIS,
 *  WITHOUT WARRANTIES OR CONDITIONS OF ANY KIND, either express or implied.
 *  See the License for the specific language governing permissions and
 *  limitations under the License.
 */

package org.openmetadata.service.resources.dqtests;

import static javax.ws.rs.core.Response.Status.BAD_REQUEST;
import static javax.ws.rs.core.Response.Status.CREATED;
import static javax.ws.rs.core.Response.Status.FORBIDDEN;
import static javax.ws.rs.core.Response.Status.NOT_FOUND;
import static javax.ws.rs.core.Response.Status.OK;
import static org.junit.jupiter.api.Assertions.assertEquals;
import static org.junit.jupiter.api.Assertions.assertFalse;
import static org.junit.jupiter.api.Assertions.assertNotEquals;
import static org.junit.jupiter.api.Assertions.assertNotNull;
import static org.junit.jupiter.api.Assertions.assertNull;
import static org.junit.jupiter.api.Assertions.assertTrue;
import static org.openmetadata.common.utils.CommonUtil.listOf;
import static org.openmetadata.schema.type.ColumnDataType.BIGINT;
import static org.openmetadata.schema.type.MetadataOperation.EDIT_TESTS;
import static org.openmetadata.service.Entity.ADMIN_USER_NAME;
import static org.openmetadata.service.exception.CatalogExceptionMessage.permissionNotAllowed;
import static org.openmetadata.service.jdbi3.TestCaseRepository.FAILED_ROWS_SAMPLE_EXTENSION;
import static org.openmetadata.service.security.SecurityUtil.authHeaders;
import static org.openmetadata.service.security.SecurityUtil.getPrincipalName;
import static org.openmetadata.service.security.mask.PIIMasker.MASKED_VALUE;
import static org.openmetadata.service.util.EntityUtil.fieldUpdated;
import static org.openmetadata.service.util.TestUtils.ADMIN_AUTH_HEADERS;
import static org.openmetadata.service.util.TestUtils.TEST_AUTH_HEADERS;
import static org.openmetadata.service.util.TestUtils.TEST_USER_NAME;
import static org.openmetadata.service.util.TestUtils.UpdateType.CHANGE_CONSOLIDATED;
import static org.openmetadata.service.util.TestUtils.UpdateType.MINOR_UPDATE;
import static org.openmetadata.service.util.TestUtils.assertEntityPagination;
import static org.openmetadata.service.util.TestUtils.assertListNotEmpty;
import static org.openmetadata.service.util.TestUtils.assertListNotNull;
import static org.openmetadata.service.util.TestUtils.assertListNull;
import static org.openmetadata.service.util.TestUtils.assertResponse;
import static org.openmetadata.service.util.TestUtils.assertResponseContains;
import static org.openmetadata.service.util.TestUtils.dateToTimestamp;

import com.fasterxml.jackson.databind.JsonNode;
import es.org.elasticsearch.client.Request;
import es.org.elasticsearch.client.Response;
import es.org.elasticsearch.client.RestClient;
import java.io.IOException;
import java.text.ParseException;
import java.util.*;
import java.util.stream.Collectors;
import javax.ws.rs.client.WebTarget;
import lombok.extern.slf4j.Slf4j;
import org.apache.http.client.HttpResponseException;
import org.apache.http.util.EntityUtils;
import org.junit.jupiter.api.Assertions;
import org.junit.jupiter.api.MethodOrderer;
import org.junit.jupiter.api.Order;
import org.junit.jupiter.api.Test;
import org.junit.jupiter.api.TestInfo;
import org.junit.jupiter.api.TestMethodOrder;
import org.junit.jupiter.api.parallel.Execution;
import org.junit.jupiter.api.parallel.ExecutionMode;
import org.openmetadata.schema.api.data.CreateTable;
import org.openmetadata.schema.api.feed.CloseTask;
import org.openmetadata.schema.api.feed.ResolveTask;
import org.openmetadata.schema.api.tests.CreateTestCase;
import org.openmetadata.schema.api.tests.CreateTestCaseResolutionStatus;
import org.openmetadata.schema.api.tests.CreateTestSuite;
import org.openmetadata.schema.entity.data.Table;
import org.openmetadata.schema.entity.feed.Thread;
import org.openmetadata.schema.tests.ResultSummary;
import org.openmetadata.schema.tests.TestCase;
import org.openmetadata.schema.tests.TestCaseParameterValue;
import org.openmetadata.schema.tests.TestPlatform;
import org.openmetadata.schema.tests.TestSuite;
import org.openmetadata.schema.tests.type.Assigned;
import org.openmetadata.schema.tests.type.ColumnTestSummaryDefinition;
import org.openmetadata.schema.tests.type.Resolved;
import org.openmetadata.schema.tests.type.Severity;
import org.openmetadata.schema.tests.type.TestCaseFailureReasonType;
import org.openmetadata.schema.tests.type.TestCaseResolutionStatus;
import org.openmetadata.schema.tests.type.TestCaseResolutionStatusTypes;
import org.openmetadata.schema.tests.type.TestCaseResult;
import org.openmetadata.schema.tests.type.TestCaseStatus;
import org.openmetadata.schema.tests.type.TestSummary;
import org.openmetadata.schema.type.ChangeDescription;
import org.openmetadata.schema.type.Column;
import org.openmetadata.schema.type.ColumnDataType;
import org.openmetadata.schema.type.TableData;
import org.openmetadata.schema.type.TagLabel;
import org.openmetadata.schema.type.TaskStatus;
import org.openmetadata.service.Entity;
import org.openmetadata.service.resources.EntityResourceTest;
import org.openmetadata.service.resources.databases.TableResourceTest;
import org.openmetadata.service.resources.feeds.FeedResourceTest;
import org.openmetadata.service.resources.feeds.MessageParser;
import org.openmetadata.service.search.indexes.TestCaseIndex;
import org.openmetadata.service.search.models.IndexMapping;
import org.openmetadata.service.util.JsonUtils;
import org.openmetadata.service.util.ResultList;
import org.openmetadata.service.util.TestUtils;
import org.openmetadata.service.util.incidentSeverityClassifier.IncidentSeverityClassifierInterface;
import org.testcontainers.shaded.com.google.common.collect.ImmutableMap;

@TestMethodOrder(MethodOrderer.OrderAnnotation.class)
@Slf4j
public class TestCaseResourceTest extends EntityResourceTest<TestCase, CreateTestCase> {
  public static String TABLE_LINK;
  public static String TABLE_COLUMN_LINK;
  public static String TABLE_LINK_2;
  public static String TABLE_COLUMN_LINK_2;
  public static String INVALID_LINK1;
  public static String INVALID_LINK2;
  protected boolean supportsSearchIndex = true;

  public TestCaseResourceTest() {
    super(
        Entity.TEST_CASE,
        org.openmetadata.schema.tests.TestCase.class,
        TestCaseResource.TestCaseList.class,
        "dataQuality/testCases",
        TestCaseResource.FIELDS);
    supportsTags = false; // Test cases do not support setting tags directly (inherits from Entity)
  }

  public void setupTestCase(TestInfo test) throws IOException {
    TableResourceTest tableResourceTest = new TableResourceTest();
    CreateTable tableReq =
        tableResourceTest
            .createRequest(test)
            .withName("testCase'_ Table")
            .withDatabaseSchema(DATABASE_SCHEMA.getFullyQualifiedName())
            .withOwners(List.of(USER1_REF))
            .withColumns(
                List.of(
                    new Column().withName(C1).withDisplayName("c1").withDataType(BIGINT),
                    new Column()
                        .withName(C2)
                        .withDisplayName("c2")
                        .withDataType(ColumnDataType.VARCHAR)
                        .withDataLength(10),
                    new Column().withName(C3).withDisplayName("c3").withDataType(BIGINT)))
            .withOwners(List.of(USER1_REF));
    TEST_TABLE1 = tableResourceTest.createAndCheckEntity(tableReq, ADMIN_AUTH_HEADERS);
    tableReq =
        tableResourceTest
            .createRequest(test)
            .withName("testCaseTable" + UUID.randomUUID())
            .withDatabaseSchema(DATABASE_SCHEMA.getFullyQualifiedName())
            .withColumns(
                List.of(
                    new Column()
                        .withName(C1)
                        .withDisplayName("c1")
                        .withDataType(ColumnDataType.VARCHAR)
                        .withDataLength(10)))
            .withOwners(List.of(USER1_REF));
    TEST_TABLE2 = tableResourceTest.createAndCheckEntity(tableReq, ADMIN_AUTH_HEADERS);
    TABLE_LINK = String.format("<#E::table::%s>", TEST_TABLE1.getFullyQualifiedName());
    TABLE_LINK_2 = String.format("<#E::table::%s>", TEST_TABLE2.getFullyQualifiedName());
    TABLE_COLUMN_LINK =
        String.format("<#E::table::%s::columns::%s>", TEST_TABLE1.getFullyQualifiedName(), C1);
    TABLE_COLUMN_LINK_2 =
        String.format("<#E::table::%s::columns::%s>", TEST_TABLE2.getFullyQualifiedName(), C1);
    INVALID_LINK1 = String.format("<#E::dashboard::%s", "temp");
    INVALID_LINK2 = String.format("<#E::table::%s>", "non-existent");
  }

  @Test
  void test_getEntityName(TestInfo test) {
    assertTrue(getEntityName(test).contains(supportedNameCharacters));
  }

  @Override
  @Test
  public void patch_entityDescriptionAndTestAuthorizer(TestInfo test) throws IOException {
    // TestCase is treated as an operation on an entity being tested, such as table
    TestCase entity =
        createEntity(
            createRequest(getEntityName(test), "description", null, null), ADMIN_AUTH_HEADERS);

    // Admin can edit tests
    entity = patchEntityAndCheckAuthorization(entity, ADMIN_USER_NAME, false);

    // Other roles and non-owner can't edit tests
    entity = patchEntityAndCheckAuthorization(entity, DATA_STEWARD.getName(), EDIT_TESTS, true);
    entity = patchEntityAndCheckAuthorization(entity, DATA_CONSUMER.getName(), EDIT_TESTS, true);
    patchEntityAndCheckAuthorization(entity, USER2.getName(), EDIT_TESTS, true);
  }

  @Test
  void patch_entityComputePassedFailedRowCount(TestInfo test) throws IOException {
    TestCase entity =
        createEntity(
            createRequest(getEntityName(test), "description", null, null), ADMIN_AUTH_HEADERS);
    String json = JsonUtils.pojoToJson(entity);
    entity.setComputePassedFailedRowCount(true);

    patchEntity(entity.getId(), json, entity, ADMIN_AUTH_HEADERS);

    entity = getEntity(entity.getId(), ADMIN_AUTH_HEADERS);

    assertTrue(entity.getComputePassedFailedRowCount());
  }

  @Test
  void post_testWithoutRequiredFields_4xx(TestInfo test) {
    // name is required field
    assertResponse(
        () -> createEntity(createRequest(test).withName(null), ADMIN_AUTH_HEADERS),
        BAD_REQUEST,
        "[name must not be null]");
  }

  @Test
  void post_testWithInvalidEntityTestSuite_4xx(TestInfo test) throws IOException {
    CreateTestCase create = createRequest(test);
    TestSuiteResourceTest testSuiteResourceTest = new TestSuiteResourceTest();
    CreateTestSuite createTestSuite =
        testSuiteResourceTest.createRequest(test).withName(TEST_TABLE1.getFullyQualifiedName());
    TestSuite testSuite =
        testSuiteResourceTest.createExecutableTestSuite(createTestSuite, ADMIN_AUTH_HEADERS);

    create.withEntityLink(INVALID_LINK1).withTestSuite(testSuite.getFullyQualifiedName());
    assertResponseContains(
        () -> createAndCheckEntity(create, ADMIN_AUTH_HEADERS),
        BAD_REQUEST,
        ENTITY_LINK_MATCH_ERROR);

    create.withEntityLink(INVALID_LINK2).withTestSuite(testSuite.getFullyQualifiedName());
    assertResponseContains(
        () -> createAndCheckEntity(create, ADMIN_AUTH_HEADERS),
        NOT_FOUND,
        "table instance for non-existent not found");

    CreateTestCase create1 = createRequest(test);
    create1.withTestSuite(TEST_DEFINITION1.getFullyQualifiedName());
    assertResponseContains(
        () -> createAndCheckEntity(create1, ADMIN_AUTH_HEADERS),
        NOT_FOUND,
        "testSuite instance for " + TEST_DEFINITION1.getFullyQualifiedName() + " not found");

    CreateTestCase create2 = createRequest(test);
    create2
        .withEntityLink(TABLE_LINK)
        .withTestSuite(testSuite.getFullyQualifiedName())
        .withTestDefinition(TEST_SUITE1.getFullyQualifiedName());
    assertResponseContains(
        () -> createAndCheckEntity(create2, ADMIN_AUTH_HEADERS),
        NOT_FOUND,
        "testDefinition instance for " + TEST_SUITE1.getFullyQualifiedName() + " not found");
  }

  @Test
  void post_testWithInvalidParamValues_4xx(TestInfo test) {
    CreateTestCase create = createRequest(test);
    create
        .withEntityLink(TABLE_LINK)
        .withTestSuite(TEST_SUITE1.getFullyQualifiedName())
        .withTestDefinition(TEST_DEFINITION2.getFullyQualifiedName())
        .withParameterValues(List.of(new TestCaseParameterValue().withName("col").withValue("x")));
    assertResponseContains(
        () -> createAndCheckEntity(create, ADMIN_AUTH_HEADERS),
        BAD_REQUEST,
        "Parameter Values doesn't match Test Definition Parameters");

    CreateTestCase create1 = createRequest(test);
    create1
        .withEntityLink(TABLE_LINK)
        .withTestSuite(TEST_SUITE1.getFullyQualifiedName())
        .withTestDefinition(TEST_DEFINITION3.getFullyQualifiedName());
    assertResponseContains(
        () -> createAndCheckEntity(create1, ADMIN_AUTH_HEADERS),
        BAD_REQUEST,
        "Required parameter missingCountValue is not passed in parameterValues");
  }

  @Test
  void createUpdateDelete_tests_200(TestInfo test) throws IOException {
    // Create a test case
    CreateTestCase create = createRequest(test);
    create
        .withEntityLink(TABLE_LINK)
        .withTestSuite(TEST_SUITE1.getFullyQualifiedName())
        .withTestDefinition(TEST_DEFINITION3.getFullyQualifiedName())
        .withParameterValues(
            List.of(new TestCaseParameterValue().withValue("100").withName("missingCountValue")));
    TestCase testCase = createAndCheckEntity(create, ADMIN_AUTH_HEADERS);

    // Change the test with PUT request
    create
        .withTestDefinition(TEST_DEFINITION2.getFullyQualifiedName())
        .withParameterValues(new ArrayList<>());
    ChangeDescription change = getChangeDescription(testCase, MINOR_UPDATE);
    fieldUpdated(
        change,
        "testDefinition",
        TEST_DEFINITION3.getEntityReference(),
        TEST_DEFINITION2.getEntityReference());
    fieldUpdated(change, "parameterValues", testCase.getParameterValues(), new ArrayList<>());
    updateAndCheckEntity(create, OK, ADMIN_AUTH_HEADERS, MINOR_UPDATE, change);
  }

  @Test
  void put_testCaseResults_200(TestInfo test) throws IOException, ParseException {
    CreateTestCase create = createRequest(test);
    create
        .withEntityLink(TABLE_COLUMN_LINK)
        .withTestSuite(TEST_SUITE1.getFullyQualifiedName())
        .withTestDefinition(TEST_DEFINITION3.getFullyQualifiedName())
        .withParameterValues(
            List.of(new TestCaseParameterValue().withValue("100").withName("missingCountValue")));
    TestCase testCase = createAndCheckEntity(create, ADMIN_AUTH_HEADERS);
    TestCaseResult testCaseResult =
        new TestCaseResult()
            .withResult("tested")
            .withTestCaseStatus(TestCaseStatus.Success)
            .withTimestamp(TestUtils.dateToTimestamp("2021-09-09"));
    putTestCaseResult(testCase.getFullyQualifiedName(), testCaseResult, ADMIN_AUTH_HEADERS);

    ResultList<TestCaseResult> testCaseResults =
        getTestCaseResults(
            testCase.getFullyQualifiedName(),
            TestUtils.dateToTimestamp("2021-09-09"),
            TestUtils.dateToTimestamp("2021-09-10"),
            ADMIN_AUTH_HEADERS);
    verifyTestCaseResults(testCaseResults, List.of(testCaseResult), 1);

    // Add new data for TableCaseResult
    TestCaseResult newTestCaseResult =
        new TestCaseResult()
            .withResult("tested")
            .withTestCaseStatus(TestCaseStatus.Failed)
            .withTimestamp(TestUtils.dateToTimestamp("2021-09-10"));
    putTestCaseResult(testCase.getFullyQualifiedName(), newTestCaseResult, ADMIN_AUTH_HEADERS);

    testCaseResults =
        getTestCaseResults(
            testCase.getFullyQualifiedName(),
            TestUtils.dateToTimestamp("2021-09-09"),
            TestUtils.dateToTimestamp("2021-09-10"),
            ADMIN_AUTH_HEADERS);
    verifyTestCaseResults(testCaseResults, List.of(newTestCaseResult, testCaseResult), 2);

    testCase = getEntity(testCase.getId(), "testCaseResult", ADMIN_AUTH_HEADERS);
    // first result should be the latest date
    testCaseResults =
        getTestCaseResults(
            testCase.getFullyQualifiedName(),
            TestUtils.dateToTimestamp("2021-09-09"),
            TestUtils.dateToTimestamp("2021-09-10"),
            ADMIN_AUTH_HEADERS);
    verifyTestCaseResults(testCaseResults, List.of(newTestCaseResult, testCaseResult), 2);

    String dateStr = "2021-09-";
    List<TestCaseResult> testCaseResultList = new ArrayList<>();
    testCaseResultList.add(testCaseResult);
    testCaseResultList.add(newTestCaseResult);
    for (int i = 11; i <= 20; i++) {
      testCaseResult =
          new TestCaseResult()
              .withResult("result")
              .withTestCaseStatus(TestCaseStatus.Success)
              .withTimestamp(TestUtils.dateToTimestamp(dateStr + i));
      putTestCaseResult(testCase.getFullyQualifiedName(), testCaseResult, ADMIN_AUTH_HEADERS);
      testCaseResultList.add(testCaseResult);
    }
    testCaseResults =
        getTestCaseResults(
            testCase.getFullyQualifiedName(),
            TestUtils.dateToTimestamp("2021-09-09"),
            TestUtils.dateToTimestamp("2021-09-20"),
            ADMIN_AUTH_HEADERS);
    verifyTestCaseResults(testCaseResults, testCaseResultList, 12);

    // create another table and add test results
    TestCase testCase1 = createAndCheckEntity(createRequest(test, 1), ADMIN_AUTH_HEADERS);
    List<TestCaseResult> testCase1ResultList = new ArrayList<>();
    dateStr = "2021-10-";
    for (int i = 11; i <= 15; i++) {
      testCaseResult =
          new TestCaseResult()
              .withResult("result")
              .withTestCaseStatus(TestCaseStatus.Failed)
              .withTimestamp(TestUtils.dateToTimestamp(dateStr + i));
      putTestCaseResult(testCase1.getFullyQualifiedName(), testCaseResult, ADMIN_AUTH_HEADERS);
      testCase1ResultList.add(testCaseResult);
    }
    testCaseResults =
        getTestCaseResults(
            testCase1.getFullyQualifiedName(),
            TestUtils.dateToTimestamp("2021-10-11"),
            TestUtils.dateToTimestamp("2021-10-15"),
            ADMIN_AUTH_HEADERS);
    verifyTestCaseResults(testCaseResults, testCase1ResultList, 5);
    deleteTestCaseResult(
        testCase1.getFullyQualifiedName(),
        TestUtils.dateToTimestamp("2021-10-11"),
        ADMIN_AUTH_HEADERS);
    testCase1ResultList.remove(0);
    testCaseResults =
        getTestCaseResults(
            testCase1.getFullyQualifiedName(),
            TestUtils.dateToTimestamp("2021-10-11"),
            TestUtils.dateToTimestamp("2021-10-15"),
            ADMIN_AUTH_HEADERS);
    verifyTestCaseResults(testCaseResults, testCase1ResultList, 4);

    if (supportsSearchIndex) {
      getAndValidateTestSummary(null);
    }

    // Test that we can get the test summary for a logical test suite and that
    // adding a logical test suite does not change the total number of tests
    TestSuiteResourceTest testSuiteResourceTest = new TestSuiteResourceTest();
    CreateTestSuite createLogicalTestSuite = testSuiteResourceTest.createRequest(test);
    TestSuite logicalTestSuite =
        testSuiteResourceTest.createEntity(createLogicalTestSuite, ADMIN_AUTH_HEADERS);
    List<UUID> testCaseIds = new ArrayList<>();
    testCaseIds.add(testCase1.getId());
    testSuiteResourceTest.addTestCasesToLogicalTestSuite(logicalTestSuite, testCaseIds);

    if (supportsSearchIndex) {
      getAndValidateTestSummary(logicalTestSuite.getId().toString());
      getAndValidateTestSummary(null);
    }

    // add a new test case to the logical test suite to validate if the
    // summary is updated correctly
    testCaseIds.clear();
    testCaseIds.add(testCase.getId());
    testSuiteResourceTest.addTestCasesToLogicalTestSuite(logicalTestSuite, testCaseIds);
    if (supportsSearchIndex) {
      getAndValidateTestSummary(logicalTestSuite.getId().toString());
      getAndValidateTestSummary(null);
    }

    // remove test case from logical test suite and validate
    // the summary is updated as expected
    deleteLogicalTestCase(logicalTestSuite, testCase.getId());

    if (supportsSearchIndex) {
      getAndValidateTestSummary(logicalTestSuite.getId().toString());
      getAndValidateTestSummary(null);
    }
  }

  @Test
  void test_resultSummaryCascadeToAllSuites(TestInfo test) throws IOException, ParseException {
    TestCase testCase = createAndCheckEntity(createRequest(test, 1), ADMIN_AUTH_HEADERS);
    TestCase testCase1 = createAndCheckEntity(createRequest(test, 2), ADMIN_AUTH_HEADERS);

    TestCaseResult testCaseResult;

    String dateStr = "2021-10-";
    for (int i = 11; i <= 15; i++) {
      testCaseResult =
          new TestCaseResult()
              .withResult("result")
              .withTestCaseStatus(TestCaseStatus.Failed)
              .withTimestamp(TestUtils.dateToTimestamp(dateStr + i));
      putTestCaseResult(testCase.getFullyQualifiedName(), testCaseResult, ADMIN_AUTH_HEADERS);
    }

    for (int i = 11; i <= 20; i++) {
      testCaseResult =
          new TestCaseResult()
              .withResult("result")
              .withTestCaseStatus(TestCaseStatus.Success)
              .withTimestamp(TestUtils.dateToTimestamp(dateStr + i));
      putTestCaseResult(testCase1.getFullyQualifiedName(), testCaseResult, ADMIN_AUTH_HEADERS);
    }

    TestSuiteResourceTest testSuiteResourceTest = new TestSuiteResourceTest();
    CreateTestSuite createLogicalTestSuite = testSuiteResourceTest.createRequest(test);
    TestSuite logicalTestSuite =
        testSuiteResourceTest.createEntity(createLogicalTestSuite, ADMIN_AUTH_HEADERS);
    List<UUID> testCaseIds = new ArrayList<>();
    testCaseIds.add(testCase1.getId());
    testSuiteResourceTest.addTestCasesToLogicalTestSuite(logicalTestSuite, testCaseIds);

    testSuiteResourceTest.getEntity(testCase.getTestSuite().getId(), "*", ADMIN_AUTH_HEADERS);
    if (supportsSearchIndex) {
      // test we get the right summary for the executable test suite
      getAndValidateTestSummary(testCase.getTestSuite().getId().toString());
    }

    // test we get the right summary for the logical test suite

    if (supportsSearchIndex) {
      getAndValidateTestSummary(logicalTestSuite.getId().toString());
    }
    testCaseIds.clear();
    testCaseIds.add(testCase.getId());
    testSuiteResourceTest.addTestCasesToLogicalTestSuite(logicalTestSuite, testCaseIds);
    if (supportsSearchIndex) {
      getAndValidateTestSummary(logicalTestSuite.getId().toString());
    }
    deleteEntity(testCase1.getId(), ADMIN_AUTH_HEADERS);
    ResultList<TestCaseResult> resultList =
        getTestCaseResults(
            testCase1.getFullyQualifiedName(),
            TestUtils.dateToTimestamp("2021-10-01"),
            TestUtils.dateToTimestamp("2021-10-30"),
            ADMIN_AUTH_HEADERS);
    assertNotEquals(
        resultList.getData().size(), 0); // soft deletion should not delete existing results

    if (supportsSearchIndex) {
      getAndValidateTestSummary(testCase.getTestSuite().getId().toString());
      getAndValidateTestSummary(logicalTestSuite.getId().toString());
    }

    deleteEntity(testCase1.getId(), true, true, ADMIN_AUTH_HEADERS); // hard delete
    resultList =
        getTestCaseResults(
            testCase1.getFullyQualifiedName(),
            TestUtils.dateToTimestamp("2021-10-01"),
            TestUtils.dateToTimestamp("2021-10-30"),
            ADMIN_AUTH_HEADERS);
    assertEquals(resultList.getData().size(), 0); // hard deletion should delete existing results

    if (supportsSearchIndex) {
      getAndValidateTestSummary(testCase.getTestSuite().getId().toString());
      getAndValidateTestSummary(logicalTestSuite.getId().toString());
    }
    // check the deletion of the test case from the executable test suite
    // cascaded to the logical test suite
    deleteLogicalTestCase(logicalTestSuite, testCase.getId());

    if (supportsSearchIndex) {
      getAndValidateTestSummary(logicalTestSuite.getId().toString());
    }
  }

  @Test
  void test_sensitivePIITestCase(TestInfo test) throws IOException {
    // First, create a table with PII Sensitive tag in a column
    TableResourceTest tableResourceTest = new TableResourceTest();
    CreateTable tableReq = getSensitiveTableReq(test, tableResourceTest);
    Table sensitiveTable = tableResourceTest.createAndCheckEntity(tableReq, ADMIN_AUTH_HEADERS);
    String sensitiveColumnLink =
        String.format("<#E::table::%s::columns::%s>", sensitiveTable.getFullyQualifiedName(), C1);

    CreateTestCase create = createRequest(test);
    create
        .withEntityLink(sensitiveColumnLink)
        .withTestSuite(TEST_SUITE1.getFullyQualifiedName())
        .withTestDefinition(TEST_DEFINITION3.getFullyQualifiedName())
        .withParameterValues(
            List.of(new TestCaseParameterValue().withValue("100").withName("missingCountValue")));
    createAndCheckEntity(create, ADMIN_AUTH_HEADERS);

    // Owner can see the results
    Map<String, Object> queryParamsOne =
        ImmutableMap.of("limit", 10, "entityLink", sensitiveColumnLink, "fields", "*");
    ResultList<TestCase> testCases = getTestCases(queryParamsOne, authHeaders(USER1_REF.getName()));
    assertNotNull(testCases.getData().get(0).getDescription());
    assertListNotEmpty(testCases.getData().get(0).getParameterValues());

    // Owner can see the results
    Map<String, Object> queryParamsTwo =
        ImmutableMap.of("limit", 10, "entityLink", sensitiveColumnLink, "fields", "*");
    ResultList<TestCase> maskedTestCases =
        getTestCases(queryParamsTwo, authHeaders(USER2_REF.getName()));
    assertNull(maskedTestCases.getData().get(0).getDescription());
    assertEquals(0, maskedTestCases.getData().get(0).getParameterValues().size());
  }

  private CreateTable getSensitiveTableReq(TestInfo test, TableResourceTest tableResourceTest) {
    return tableResourceTest
        .createRequest(test)
        .withName(test.getDisplayName() + "_sensitiveTableTest")
        .withDatabaseSchema(DATABASE_SCHEMA.getFullyQualifiedName())
        .withOwners(List.of(USER1_REF))
        .withColumns(
            List.of(
                new Column()
                    .withName(C1)
                    .withDisplayName("c1")
                    .withDataType(ColumnDataType.VARCHAR)
                    .withDataLength(10)
                    .withTags(List.of(PII_SENSITIVE_TAG_LABEL))));
  }

  @Test
  @Order(1)
  void put_testCase_list_200(TestInfo test) throws IOException {
    List<CreateTestCase> expectedTestCaseList = new ArrayList<>();
    List<CreateTestCase> expectedColTestCaseList = new ArrayList<>();

    CreateTestCase create =
        createRequest(test)
            .withEntityLink(TABLE_LINK_2)
            .withTestSuite(TEST_SUITE1.getFullyQualifiedName())
            .withTestDefinition(TEST_DEFINITION3.getFullyQualifiedName())
            .withParameterValues(
                List.of(
                    new TestCaseParameterValue().withValue("100").withName("missingCountValue")));
    createAndCheckEntity(create, ADMIN_AUTH_HEADERS);
    expectedTestCaseList.add(create);
    CreateTestCase create1 =
        createRequest(test, 1)
            .withEntityLink(TABLE_LINK_2)
            .withTestSuite(TEST_SUITE1.getFullyQualifiedName())
            .withTestDefinition(TEST_DEFINITION3.getFullyQualifiedName())
            .withParameterValues(
                List.of(
                    new TestCaseParameterValue().withValue("20").withName("missingCountValue")));
    createAndCheckEntity(create1, ADMIN_AUTH_HEADERS);
    expectedTestCaseList.add(create1);
    Map<String, Object> queryParams = new HashMap<>();
    queryParams.put("limit", 10);
    queryParams.put("entityLink", TABLE_LINK_2);
    queryParams.put("fields", "*");
    ResultList<TestCase> testCaseList = getTestCases(queryParams, ADMIN_AUTH_HEADERS);
    verifyTestCases(testCaseList, expectedTestCaseList, 2);

    CreateTestCase create3 =
        createRequest(test, 2)
            .withEntityLink(TABLE_COLUMN_LINK_2)
            .withTestSuite(TEST_SUITE1.getFullyQualifiedName())
            .withTestDefinition(TEST_DEFINITION3.getFullyQualifiedName())
            .withParameterValues(
                List.of(
                    new TestCaseParameterValue().withValue("20").withName("missingCountValue")));
    createAndCheckEntity(create3, ADMIN_AUTH_HEADERS);
    expectedColTestCaseList.add(create3);

    testCaseList = getTestCases(queryParams, ADMIN_AUTH_HEADERS);
    verifyTestCases(testCaseList, expectedTestCaseList, 2);

    queryParams.put("entityLink", TABLE_COLUMN_LINK_2);
    testCaseList = getTestCases(queryParams, ADMIN_AUTH_HEADERS);
    verifyTestCases(testCaseList, expectedColTestCaseList, 1);

    for (int i = 3; i < 12; i++) {
      CreateTestCase create4 =
          createRequest(test, i)
              .withEntityLink(TABLE_COLUMN_LINK_2)
              .withTestSuite(TEST_SUITE1.getFullyQualifiedName())
              .withTestDefinition(TEST_DEFINITION3.getFullyQualifiedName())
              .withParameterValues(
                  List.of(
                      new TestCaseParameterValue().withValue("20").withName("missingCountValue")));
      createAndCheckEntity(create4, ADMIN_AUTH_HEADERS);
      expectedColTestCaseList.add(create4);
    }

    queryParams.put("entityLink", TABLE_COLUMN_LINK_2);
    testCaseList = getTestCases(queryParams, ADMIN_AUTH_HEADERS);
    verifyTestCases(testCaseList, expectedColTestCaseList, 10);

    queryParams.put("entityLink", TABLE_LINK_2);
    queryParams.put("limit", 12);
    queryParams.put("includeAllTests", true);
    queryParams.put("include", "all");
    testCaseList = getTestCases(queryParams, ADMIN_AUTH_HEADERS);
    expectedTestCaseList.addAll(expectedColTestCaseList);
    verifyTestCases(testCaseList, expectedTestCaseList, 12);

    queryParams.remove("includeAllTests");
    queryParams.remove("include");
    queryParams.remove("entityLink");
    queryParams.put("testSuiteId", TEST_SUITE1.getId().toString());
    testCaseList = getTestCases(queryParams, ADMIN_AUTH_HEADERS);
    verifyTestCases(testCaseList, expectedTestCaseList, 12);
  }

  @Test
  void get_listTestCasesFromSearchWithPagination(TestInfo testInfo)
      throws IOException, ParseException {
    if (supportsSearchIndex) {
      Random rand = new Random();
      int tablesNum = rand.nextInt(3) + 3;
      int testCasesNum = rand.nextInt(7) + 3;

      TableResourceTest tableResourceTest = new TableResourceTest();
      TestSuiteResourceTest testSuiteResourceTest = new TestSuiteResourceTest();

      List<Table> tables = new ArrayList<>();
      Map<String, TestSuite> testSuites = new HashMap<>();
      List<TestCase> testCases = new ArrayList<>();

      for (int i = 0; i < tablesNum; i++) {
        CreateTable tableReq =
            tableResourceTest
                .createRequest(testInfo, i)
                .withDatabaseSchema(DATABASE_SCHEMA.getFullyQualifiedName())
                .withColumns(
                    List.of(
                        new Column()
                            .withName(C1)
                            .withDisplayName("c1")
                            .withDataType(ColumnDataType.VARCHAR)
                            .withDataLength(10)))
                .withOwners(List.of(USER1_REF));
        Table table = tableResourceTest.createEntity(tableReq, ADMIN_AUTH_HEADERS);
        tables.add(table);
        CreateTestSuite createTestSuite =
            testSuiteResourceTest.createRequest(table.getFullyQualifiedName());
        TestSuite testSuite =
            testSuiteResourceTest.createExecutableTestSuite(createTestSuite, ADMIN_AUTH_HEADERS);
        testSuites.put(table.getFullyQualifiedName(), testSuite);
      }

      for (int i = 0; i < testCasesNum; i++) {
        String tableFQN = tables.get(rand.nextInt(tables.size())).getFullyQualifiedName();
        String testSuiteFQN = testSuites.get(tableFQN).getFullyQualifiedName();
        CreateTestCase create =
            createRequest(testInfo, i)
                .withEntityLink(String.format("<#E::table::%s>", tableFQN))
                .withTestSuite(testSuiteFQN)
                .withTestDefinition(TEST_DEFINITION3.getFullyQualifiedName())
                .withParameterValues(
                    List.of(
                        new TestCaseParameterValue()
                            .withValue("20")
                            .withName("missingCountValue")));
        TestCase testCase = createEntity(create, ADMIN_AUTH_HEADERS);
        testCases.add(testCase);
        TestCaseResult testCaseResult =
            new TestCaseResult()
                .withResult("tested")
                .withTestCaseStatus(TestCaseStatus.Success)
                .withTimestamp(TestUtils.dateToTimestamp(String.format("2021-09-%02d", i)));
        putTestCaseResult(testCase.getFullyQualifiedName(), testCaseResult, ADMIN_AUTH_HEADERS);
      }
      validateEntityListFromSearchWithPagination(new HashMap<>(), testCases.size());
    }
  }

  @Test
  void test_getSimpleListFromSearch(TestInfo testInfo) throws IOException, ParseException {
    int tablesNum = 5;
    int testCasesNum = 5;
    TableResourceTest tableResourceTest = new TableResourceTest();
    TestSuiteResourceTest testSuiteResourceTest = new TestSuiteResourceTest();

    List<Table> tables = new ArrayList<>();
    Map<String, TestSuite> testSuites = new HashMap<>();
    List<TestCase> testCases = new ArrayList<>();

    for (int i = 0; i < tablesNum; i++) {
      CreateTable tableReq;
      // Add entity FQN with same prefix to validate listing
      // with AllTest=true returns all columns and table test for the
      // specific entityFQN (and does not include tests from the other entityFQN
      // with the same prefix
      if (i == 0) {
        tableReq = tableResourceTest.createRequest("test_getSimpleListFromSearch");
        tableReq.setTags(List.of(PERSONAL_DATA_TAG_LABEL));
      } else if (i == 1) {
        tableReq = tableResourceTest.createRequest("test_getSimpleListFromSearch_a");
        tableReq.setTags(List.of(PII_SENSITIVE_TAG_LABEL, TIER1_TAG_LABEL));
      } else {
        tableReq = tableResourceTest.createRequest(testInfo, i);
      }
      tableReq
          .withDatabaseSchema(DATABASE_SCHEMA.getFullyQualifiedName())
          .withColumns(
              List.of(
                  new Column()
                      .withName(C1)
                      .withDisplayName("c1")
                      .withDataType(ColumnDataType.VARCHAR)
                      .withDataLength(10)))
          .withOwners(List.of(USER1_REF));
      Table table = tableResourceTest.createEntity(tableReq, ADMIN_AUTH_HEADERS);
      tables.add(table);
      CreateTestSuite createTestSuite =
          testSuiteResourceTest.createRequest(table.getFullyQualifiedName());
      TestSuite testSuite =
          testSuiteResourceTest.createExecutableTestSuite(createTestSuite, ADMIN_AUTH_HEADERS);
      testSuites.put(table.getFullyQualifiedName(), testSuite);
    }

    for (int i = 0; i < testCasesNum; i++) {
      String tableFQN = tables.get(i).getFullyQualifiedName();
      String testSuiteFQN = testSuites.get(tableFQN).getFullyQualifiedName();
      CreateTestCase create =
          createRequest(testInfo, i)
              .withEntityLink(String.format("<#E::table::%s>", tableFQN))
              .withTestSuite(testSuiteFQN)
              .withTestDefinition(TEST_DEFINITION3.getFullyQualifiedName())
              .withParameterValues(
                  List.of(
                      new TestCaseParameterValue().withValue("20").withName("missingCountValue")));
      if (i == 2) {
        // create 1 test cases with USER21_TEAM as owner
        create.withOwners(List.of(TEAM21.getEntityReference()));
      } else if (i % 2 == 0) {
        // create 2 test cases with USER1_REF as owner
        create.withOwners(List.of(USER2_REF));
      }
      TestCase testCase = createEntity(create, ADMIN_AUTH_HEADERS);
      testCases.add(testCase);
      TestCaseResult testCaseResult =
          new TestCaseResult()
              .withResult("tested")
              .withTestCaseStatus(TestCaseStatus.Success)
              .withTimestamp(TestUtils.dateToTimestamp(String.format("2021-09-%02d", i)));
      putTestCaseResult(testCase.getFullyQualifiedName(), testCaseResult, ADMIN_AUTH_HEADERS);
    }
    TestCase testCaseForEL = testCases.get(0);

    Map queryParams = new HashMap<>();
    ResultList<TestCase> allEntities =
        listEntitiesFromSearch(queryParams, testCasesNum, 0, ADMIN_AUTH_HEADERS);
    assertEquals(testCasesNum, allEntities.getData().size());
    queryParams.put("q", "test_getSimpleListFromSearchc");
    allEntities = listEntitiesFromSearch(queryParams, testCasesNum, 0, ADMIN_AUTH_HEADERS);
    assertEquals(1, allEntities.getData().size());
    org.assertj.core.api.Assertions.assertThat(allEntities.getData().get(0).getName())
        .contains("test_getSimpleListFromSearchc");

    queryParams.clear();
    queryParams.put("entityLink", testCaseForEL.getEntityLink());
    queryParams.put("includeAllTests", true);
    allEntities = listEntitiesFromSearch(queryParams, testCasesNum, 0, ADMIN_AUTH_HEADERS);
    assertEquals(1, allEntities.getData().size());
    org.assertj.core.api.Assertions.assertThat(allEntities.getData().get(0).getEntityLink())
        .contains(testCaseForEL.getEntityLink());

    queryParams.clear();
    queryParams.put("testPlatforms", TestPlatform.DEEQU);
    allEntities = listEntitiesFromSearch(queryParams, testCasesNum, 0, ADMIN_AUTH_HEADERS);
    assertEquals(
        0, allEntities.getData().size()); // we don't have any test cases with DEEQU platform

    queryParams.clear();
    queryParams.put("testPlatforms", TestPlatform.OPEN_METADATA);
    allEntities = listEntitiesFromSearch(queryParams, testCasesNum, 0, ADMIN_AUTH_HEADERS);
    assertEquals(
        testCasesNum,
        allEntities.getData().size()); // we have all test cases with OPEN_METADATA platform

    queryParams.clear();
    queryParams.put(
        "testPlatforms", String.format("%s,%s", TestPlatform.OPEN_METADATA, TestPlatform.DEEQU));
    allEntities = listEntitiesFromSearch(queryParams, testCasesNum, 0, ADMIN_AUTH_HEADERS);
    assertEquals(
        testCasesNum, allEntities.getData().size()); // Should return either values matching

    queryParams.clear();
    queryParams.put("owner", USER2_REF.getName());
    allEntities = listEntitiesFromSearch(queryParams, testCasesNum, 0, ADMIN_AUTH_HEADERS);
    assertEquals(2, allEntities.getData().size()); // we have 2 test cases with USER2_REF as owner

    queryParams.put("owner", USER_TEAM21.getName());
    allEntities = listEntitiesFromSearch(queryParams, testCasesNum, 0, ADMIN_AUTH_HEADERS);
    assertEquals(
        1,
        allEntities
            .getData()
            .size()); // we have 1 test cases with TEAM21 as owner which USER_21 is part of

    queryParams.clear();
    queryParams.put("fields", "tags");
    queryParams.put(
        "tags",
        String.format(
            "%s,%s", PII_SENSITIVE_TAG_LABEL.getTagFQN(), PERSONAL_DATA_TAG_LABEL.getTagFQN()));
    allEntities = listEntitiesFromSearch(queryParams, testCasesNum, 0, ADMIN_AUTH_HEADERS);
    // check we don't have any list of tags that doesn't have PII_SENSITIVE_TAG_LABEL or
    // PERSONAL_DATA_TAG_LABEL for all test cases
    allEntities
        .getData()
        .forEach(
            tc ->
                assertFalse(
                    tc.getTags().stream()
                        .noneMatch(
                            t ->
                                t.getTagFQN()
                                    .matches(
                                        String.format(
                                            "(%s|%s)",
                                            PII_SENSITIVE_TAG_LABEL.getTagFQN(),
                                            PERSONAL_DATA_TAG_LABEL.getTagFQN())))));

    queryParams.put("tags", PERSONAL_DATA_TAG_LABEL.getTagFQN());
    allEntities = listEntitiesFromSearch(queryParams, testCasesNum, 0, ADMIN_AUTH_HEADERS);
    // check we have all test cases with PERSONAL_DATA_TAG_LABEL
    allEntities
        .getData()
        .forEach(
            tc ->
                assertTrue(
                    tc.getTags().stream()
                        .anyMatch(
                            t -> t.getTagFQN().contains(PERSONAL_DATA_TAG_LABEL.getTagFQN()))));

    queryParams.clear();
    queryParams.put("tier", TIER1_TAG_LABEL.getTagFQN());
    queryParams.put("fields", "tags");
    allEntities = listEntitiesFromSearch(queryParams, testCasesNum, 0, ADMIN_AUTH_HEADERS);
    // check we have all test cases with TIER1_TAG_LABEL
    allEntities
        .getData()
        .forEach(
            tc ->
                assertTrue(
                    tc.getTags().stream()
                        .anyMatch(t -> t.getTagFQN().contains(TIER1_TAG_LABEL.getTagFQN()))));

    queryParams.clear();
    String serviceName = tables.get(0).getService().getName();
    queryParams.put("serviceName", serviceName);
    allEntities = listEntitiesFromSearch(queryParams, testCasesNum, 0, ADMIN_AUTH_HEADERS);
    assertTrue(
        allEntities.getData().stream().allMatch(tc -> tc.getEntityLink().contains(serviceName)));

    // Test return only requested fields
    queryParams.put("includeFields", "id,name,entityLink");
    allEntities = listEntitiesFromSearch(queryParams, testCasesNum, 0, ADMIN_AUTH_HEADERS);
    TestCase testCase = allEntities.getData().get(0);
    assertNull(testCase.getDescription());
    assertNull(testCase.getTestSuite());
    assertNotNull(testCase.getEntityLink());
    assertNotNull(testCase.getName());
    assertNotNull(testCase.getId());

    // Test return only the specified dimension
    queryParams.clear();
    queryParams.put("dataQualityDimension", "Completeness");
    allEntities = listEntitiesFromSearch(queryParams, testCasesNum, 0, ADMIN_AUTH_HEADERS);
    assertNotEquals(0, allEntities.getData().size());
  }

  @Test
  void test_testCaseInheritedFields(TestInfo testInfo) throws IOException {
    // Set up the test case
    TableResourceTest tableResourceTest = new TableResourceTest();
    TestSuiteResourceTest testSuiteResourceTest = new TestSuiteResourceTest();
    CreateTable createTable = tableResourceTest.createRequest(testInfo);
    createTable
        .withDatabaseSchema(DATABASE_SCHEMA.getFullyQualifiedName())
        .withColumns(
            List.of(
                new Column()
                    .withName(C1)
                    .withDisplayName("c1")
                    .withDataType(ColumnDataType.VARCHAR)
                    .withDataLength(10)
                    .withTags(List.of(PII_SENSITIVE_TAG_LABEL))))
        .withOwners(List.of(USER1_REF))
        .withDomain(DOMAIN1.getFullyQualifiedName())
        .withTags(List.of(PERSONAL_DATA_TAG_LABEL, TIER1_TAG_LABEL));
    Table table = tableResourceTest.createEntity(createTable, ADMIN_AUTH_HEADERS);
    CreateTestSuite createTestSuite =
        testSuiteResourceTest.createRequest(table.getFullyQualifiedName());
    TestSuite testSuite =
        testSuiteResourceTest.createExecutableTestSuite(createTestSuite, ADMIN_AUTH_HEADERS);

    CreateTestCase create =
        createRequest(testInfo)
            .withEntityLink(String.format("<#E::table::%s>", table.getFullyQualifiedName()))
            .withTestSuite(testSuite.getFullyQualifiedName())
            .withTestDefinition(TEST_DEFINITION2.getFullyQualifiedName());
    createEntity(create, ADMIN_AUTH_HEADERS);
    create =
        createRequest(testInfo)
            .withEntityLink(
                String.format("<#E::table::%s::columns::%s>", table.getFullyQualifiedName(), C1))
            .withTestSuite(testSuite.getFullyQualifiedName())
            .withTestDefinition(TEST_DEFINITION3.getFullyQualifiedName())
            .withParameterValues(
                List.of(
                    new TestCaseParameterValue().withValue("20").withName("missingCountValue")));
    createEntity(create, ADMIN_AUTH_HEADERS);

    // Run the tests assertions
    Map<String, String> queryParams = new HashMap<>();
    queryParams.put("entityLink", String.format("<#E::table::%s>", table.getFullyQualifiedName()));
    queryParams.put("includeAllTests", "true");
    queryParams.put("fields", "domain,owners,tags");
    ResultList<TestCase> testCases = listEntitiesFromSearch(queryParams, 10, 0, ADMIN_AUTH_HEADERS);
    assertEquals(2, testCases.getData().size());
    for (TestCase testCase : testCases.getData()) {
      assertOwners(table.getOwners(), testCase.getOwners());
      assertEquals(table.getDomain().getId(), testCase.getDomain().getId());
      List<TagLabel> tags = testCase.getTags();
      HashSet<String> actualTags =
          tags.stream().map(TagLabel::getName).collect(Collectors.toCollection(HashSet::new));
      HashSet<String> expectedTags;
      if (testCase.getEntityLink().contains(C1)) {
        expectedTags =
            new HashSet<>(
                List.of(
                    PERSONAL_DATA_TAG_LABEL.getName(),
                    TIER1_TAG_LABEL.getName(),
                    PII_SENSITIVE_TAG_LABEL.getName()));
      } else {
        expectedTags =
            new HashSet<>(List.of(PERSONAL_DATA_TAG_LABEL.getName(), TIER1_TAG_LABEL.getName()));
      }
      assertEquals(expectedTags, actualTags);
    }

    createTable.setOwners(List.of(USER2_REF));
    createTable.setDomain(DOMAIN.getFullyQualifiedName());
    createTable.setTags(List.of(USER_ADDRESS_TAG_LABEL));
    createTable.withColumns(
        List.of(
            new Column()
                .withName(C1)
                .withDisplayName("c1")
                .withDataType(ColumnDataType.VARCHAR)
                .withDataLength(10)
                .withTags(List.of(PERSONAL_DATA_TAG_LABEL))));
    table = tableResourceTest.updateEntity(createTable, OK, ADMIN_AUTH_HEADERS);
    testCases = listEntitiesFromSearch(queryParams, 10, 0, ADMIN_AUTH_HEADERS);

    for (TestCase testCase : testCases.getData()) {
      assertOwners(table.getOwners(), testCase.getOwners());
      assertEquals(table.getDomain().getId(), testCase.getDomain().getId());
      List<TagLabel> tags = testCase.getTags();
      HashSet<String> actualTags =
          tags.stream().map(TagLabel::getName).collect(Collectors.toCollection(HashSet::new));
      HashSet<String> expectedTags;
      List<TagLabel> expectedTagsList = table.getTags();
      if (testCase.getEntityLink().contains(C1)) {
        expectedTagsList.addAll(table.getColumns().get(0).getTags());
      }
      expectedTags = new HashSet<>(expectedTagsList.stream().map(TagLabel::getName).toList());
      assertEquals(expectedTags, actualTags);
    }
  }

  public void putTestCaseResult(String fqn, TestCaseResult data, Map<String, String> authHeaders)
      throws HttpResponseException {
    data.setTestCaseFQN(fqn);
    WebTarget target = getCollection().path("/" + fqn + "/testCaseResult");
    TestUtils.put(target, data, CREATED, authHeaders);
  }

  @Test
  @Override
  public void post_entity_as_non_admin_401(TestInfo test) {
    // Override the default behavior where entities are created vs. for test case
    // the operation is the entity to which tests are attached is edited
    assertResponse(
        () -> createEntity(createRequest(test), TEST_AUTH_HEADERS),
        FORBIDDEN,
        permissionNotAllowed(TEST_USER_NAME, List.of(EDIT_TESTS)));
  }

  @Test
  void post_put_patch_delete_testCase_table_owner(TestInfo test) throws IOException {
    // Table owner should be able to create, update, and delete tests
    Map<String, String> ownerAuthHeaders = authHeaders(USER1_REF.getName());
    TestCase testCase = createAndCheckEntity(createRequest(test), ownerAuthHeaders);

    // Update description with PUT
    String oldDescription = testCase.getDescription();
    String newDescription = "description1";
    ChangeDescription change = getChangeDescription(testCase, MINOR_UPDATE);
    fieldUpdated(change, "description", oldDescription, newDescription);
    testCase =
        updateAndCheckEntity(
            createRequest(test).withDescription(newDescription).withName(testCase.getName()),
            OK,
            ownerAuthHeaders,
            MINOR_UPDATE,
            change);

    // Update description with PATCH
    // Changes from this PATCH is consolidated with the previous changes
    newDescription = "description2";
    change = getChangeDescription(testCase, CHANGE_CONSOLIDATED);
    fieldUpdated(change, "description", oldDescription, newDescription);
    String json = JsonUtils.pojoToJson(testCase);
    testCase.setDescription(newDescription);
    testCase = patchEntityAndCheck(testCase, json, ownerAuthHeaders, CHANGE_CONSOLIDATED, change);

    // Delete the testcase
    deleteAndCheckEntity(testCase, ownerAuthHeaders);
  }

  @Test
  void patch_testCaseResults_noChange(TestInfo test) throws IOException, ParseException {
    CreateTestCase create =
        createRequest(test)
            .withEntityLink(TABLE_LINK_2)
            .withTestSuite(TEST_SUITE1.getFullyQualifiedName())
            .withTestDefinition(TEST_DEFINITION3.getFullyQualifiedName())
            .withParameterValues(
                List.of(
                    new TestCaseParameterValue().withValue("100").withName("missingCountValue")));
    TestCase testCase = createAndCheckEntity(create, ADMIN_AUTH_HEADERS);

    TestCaseResult testCaseResult =
        new TestCaseResult()
            .withResult("tested")
            .withTestCaseStatus(TestCaseStatus.Success)
            .withTimestamp(TestUtils.dateToTimestamp("2021-09-09"));
    putTestCaseResult(testCase.getFullyQualifiedName(), testCaseResult, ADMIN_AUTH_HEADERS);

    String original = JsonUtils.pojoToJson(testCaseResult);
    testCaseResult.setTestCaseStatus(TestCaseStatus.Failed);
    JsonNode patch = TestUtils.getJsonPatch(original, JsonUtils.pojoToJson(testCaseResult));

    patchTestCaseResult(testCase.getFullyQualifiedName(), dateToTimestamp("2021-09-09"), patch);

    ResultList<TestCaseResult> testCaseResultResultListUpdated =
        getTestCaseResults(
            testCase.getFullyQualifiedName(),
            TestUtils.dateToTimestamp("2021-09-09"),
            TestUtils.dateToTimestamp("2021-09-09"),
            ADMIN_AUTH_HEADERS);

    // patching anything else than the test case failure status should not change anything
    assertEquals(
        TestCaseStatus.Success,
        testCaseResultResultListUpdated.getData().get(0).getTestCaseStatus());
  }

  @Test
  @Override
  public void delete_entity_as_non_admin_401(TestInfo test) throws HttpResponseException {
    // Override the default behavior where entities are deleted vs. for test case
    // the operation is the entity to which tests are attached is edited
    CreateTestCase request = createRequest(getEntityName(test), "", "", null);
    TestCase entity = createEntity(request, ADMIN_AUTH_HEADERS);
    assertResponse(
        () -> deleteAndCheckEntity(entity, TEST_AUTH_HEADERS),
        FORBIDDEN,
        permissionNotAllowed(TEST_USER_NAME, List.of(EDIT_TESTS)));
  }

  @Test
  void add_EmptyTestCaseToLogicalTestSuite_200(TestInfo test) throws IOException {
    TestSuiteResourceTest testSuiteResourceTest = new TestSuiteResourceTest();
    // Create a logical Test Suite
    CreateTestSuite createLogicalTestSuite = testSuiteResourceTest.createRequest(test);
    TestSuite logicalTestSuite =
        testSuiteResourceTest.createEntity(createLogicalTestSuite, ADMIN_AUTH_HEADERS);

    testSuiteResourceTest.addTestCasesToLogicalTestSuite(logicalTestSuite, new ArrayList<>());
  }

  @Test
  void delete_testCaseFromLogicalTestSuite(TestInfo test) throws IOException {
    TestSuiteResourceTest testSuiteResourceTest = new TestSuiteResourceTest();
    // Create a logical Test Suite
    CreateTestSuite createLogicalTestSuite = testSuiteResourceTest.createRequest(test);
    TestSuite logicalTestSuite =
        testSuiteResourceTest.createEntity(createLogicalTestSuite, ADMIN_AUTH_HEADERS);
    // Create an executable test suite
    TestSuite executableTestSuite = createExecutableTestSuite(test);

    List<TestCase> testCases = new ArrayList<>();

    // Create the test cases (need to be created against an executable test suite)
    for (int i = 0; i < 5; i++) {
      CreateTestCase create =
          createRequest("test_testSuite__" + i)
              .withTestSuite(executableTestSuite.getFullyQualifiedName());
      TestCase testCase = createAndCheckEntity(create, ADMIN_AUTH_HEADERS);
      testCases.add(testCase);
    }

    // Add the test cases to the logical test suite
    testSuiteResourceTest.addTestCasesToLogicalTestSuite(
        logicalTestSuite, testCases.stream().map(TestCase::getId).collect(Collectors.toList()));

    // Verify that the test cases are in the logical test suite
    Map<String, Object> queryParams = new HashMap<>();
    queryParams.put("limit", 100);
    queryParams.put("fields", "*");
    queryParams.put("testSuiteId", logicalTestSuite.getId().toString());
    ResultList<TestCase> logicalTestSuiteTestCases = getTestCases(queryParams, ADMIN_AUTH_HEADERS);
    assertEquals(testCases.size(), logicalTestSuiteTestCases.getData().size());

    // Delete a logical test case and check that it is deleted from the logical test suite but not
    // from the executable test suite
    UUID logicalTestCaseIdToDelete = testCases.get(0).getId();
    deleteLogicalTestCase(logicalTestSuite, logicalTestCaseIdToDelete);
    logicalTestSuiteTestCases = getTestCases(queryParams, ADMIN_AUTH_HEADERS);
    assertTrue(assertTestCaseIdNotInList(logicalTestSuiteTestCases, logicalTestCaseIdToDelete));

    queryParams.put("testSuiteId", executableTestSuite.getId().toString());
    ResultList<TestCase> executableTestSuiteTestCases =
        getTestCases(queryParams, ADMIN_AUTH_HEADERS);
    assertEquals(testCases.size(), executableTestSuiteTestCases.getData().size());

    // Soft Delete a test case from the executable test suite and check that it is deleted from the
    // executable test suite and from the logical test suite
    UUID executableTestCaseIdToDelete = testCases.get(1).getId();
    deleteEntity(executableTestCaseIdToDelete, false, false, ADMIN_AUTH_HEADERS);
    queryParams.put("testSuiteId", logicalTestSuite.getId().toString());
    logicalTestSuiteTestCases = getTestCases(queryParams, ADMIN_AUTH_HEADERS);
    assertEquals(3, logicalTestSuiteTestCases.getData().size());
    assertTrue(assertTestCaseIdNotInList(logicalTestSuiteTestCases, executableTestCaseIdToDelete));

    queryParams.put("includeAllTests", true);
    queryParams.put("include", "all");
    logicalTestSuiteTestCases = getTestCases(queryParams, ADMIN_AUTH_HEADERS);
    assertEquals(4, logicalTestSuiteTestCases.getData().size());

    queryParams.put("testSuiteId", executableTestSuite.getId().toString());
    queryParams.remove("includeAllTests");
    queryParams.remove("include");
    executableTestSuiteTestCases = getTestCases(queryParams, ADMIN_AUTH_HEADERS);
    assertEquals(4, executableTestSuiteTestCases.getData().size());
    assertTrue(
        assertTestCaseIdNotInList(executableTestSuiteTestCases, executableTestCaseIdToDelete));

    queryParams.put("includeAllTests", true);
    queryParams.put("include", "all");
    executableTestSuiteTestCases = getTestCases(queryParams, ADMIN_AUTH_HEADERS);
    assertEquals(5, executableTestSuiteTestCases.getData().size());

    // Hard Delete a test case from the executable test suite and check that it is deleted from the
    // executable test suite and from the logical test suite
    deleteEntity(executableTestCaseIdToDelete, false, true, ADMIN_AUTH_HEADERS);

    queryParams.put("testSuiteId", logicalTestSuite.getId().toString());
    logicalTestSuiteTestCases = getTestCases(queryParams, ADMIN_AUTH_HEADERS);
    assertEquals(3, logicalTestSuiteTestCases.getData().size());
    assertTrue(assertTestCaseIdNotInList(logicalTestSuiteTestCases, executableTestCaseIdToDelete));

    queryParams.put("testSuiteId", executableTestSuite.getId().toString());
    executableTestSuiteTestCases = getTestCases(queryParams, ADMIN_AUTH_HEADERS);
    assertEquals(4, executableTestSuiteTestCases.getData().size());
    assertTrue(
        assertTestCaseIdNotInList(executableTestSuiteTestCases, executableTestCaseIdToDelete));
  }

  @Test
  void list_allTestSuitesFromTestCase_200(TestInfo test) throws IOException {
    TestSuiteResourceTest testSuiteResourceTest = new TestSuiteResourceTest();
    // Create a logical Test Suite
    CreateTestSuite createLogicalTestSuite = testSuiteResourceTest.createRequest(test);
    TestSuite logicalTestSuite =
        testSuiteResourceTest.createEntity(createLogicalTestSuite, ADMIN_AUTH_HEADERS);
    // Create an executable test suite
    CreateTestSuite createTestSuite =
        testSuiteResourceTest.createRequest(test).withName(TEST_TABLE2.getFullyQualifiedName());
    TestSuite executableTestSuite =
        testSuiteResourceTest.createExecutableTestSuite(createTestSuite, ADMIN_AUTH_HEADERS);

    // Create the test cases (need to be created against an executable test suite)
    CreateTestCase create =
        createRequest("test_testSuite__" + test.getDisplayName())
            .withTestSuite(executableTestSuite.getFullyQualifiedName());
    TestCase testCase = createAndCheckEntity(create, ADMIN_AUTH_HEADERS);
    List<UUID> testCaseIds = listOf(testCase.getId());

    // Add the test cases to the logical test suite
    testSuiteResourceTest.addTestCasesToLogicalTestSuite(logicalTestSuite, testCaseIds);

    TestCase testCaseWithSuites =
        getEntityByName(testCase.getFullyQualifiedName(), "*", ADMIN_AUTH_HEADERS);
    assertEquals(
        executableTestSuite.getFullyQualifiedName(),
        testCaseWithSuites.getTestSuite().getFullyQualifiedName());
    assertEquals(2, testCaseWithSuites.getTestSuites().size());

    // Verify both our testSuites are in the list of TestSuite Entities
    Map<String, TestSuite> testSuiteFQNs = new HashMap<>();
    testSuiteFQNs.put(logicalTestSuite.getFullyQualifiedName(), logicalTestSuite);
    testSuiteFQNs.put(executableTestSuite.getFullyQualifiedName(), executableTestSuite);

    for (TestSuite testSuite : testCaseWithSuites.getTestSuites()) {
      assertNotNull(testSuiteFQNs.get(testSuite.getFullyQualifiedName()));
    }
  }

  @Test
  void test_testCaseResultState(TestInfo test) throws IOException, ParseException {
    // Create table for our test
    TestSuiteResourceTest testSuiteResourceTest = new TestSuiteResourceTest();
    TestSuite testSuite = createExecutableTestSuite(test);

    // create testCase
    CreateTestCase createTestCase =
        new CreateTestCase()
            .withName(test.getDisplayName())
            .withDescription(test.getDisplayName())
            .withEntityLink(
                String.format(
                    "<#E::table::%s>",
                    testSuite.getExecutableEntityReference().getFullyQualifiedName()))
            .withTestSuite(testSuite.getFullyQualifiedName())
            .withTestDefinition(TEST_DEFINITION1.getFullyQualifiedName());
    TestCase testCase = createAndCheckEntity(createTestCase, ADMIN_AUTH_HEADERS);
    UUID testSuiteId = testCase.getTestSuite().getId();

    String dateStr = "2023-08-";
    for (int i = 11; i <= 15; i++) {
      TestCaseResult testCaseResult =
          new TestCaseResult()
              .withResult("result")
              .withTestCaseStatus(TestCaseStatus.Failed)
              .withTimestamp(TestUtils.dateToTimestamp(dateStr + i));
      putTestCaseResult(testCase.getFullyQualifiedName(), testCaseResult, ADMIN_AUTH_HEADERS);
    }

    // check that result state is the latest
    TestCase storedTestCase = getEntity(testCase.getId(), "testCaseResult", ADMIN_AUTH_HEADERS);
    TestSuite storedTestSuite =
        testSuiteResourceTest.getEntity(testSuiteId, "*", ADMIN_AUTH_HEADERS);
    ResultSummary testSuiteResultSummary =
        storedTestSuite.getTestCaseResultSummary().stream()
            .filter(t -> t.getTestCaseName().equals(testCase.getFullyQualifiedName()))
            .findFirst()
            .orElse(null);
    assertEquals(
        TestUtils.dateToTimestamp("2023-08-15"), storedTestCase.getTestCaseResult().getTimestamp());
    assertEquals(1, storedTestSuite.getSummary().getTotal());
    if (testSuiteResultSummary != null)
      assertEquals(TestUtils.dateToTimestamp("2023-08-15"), testSuiteResultSummary.getTimestamp());

    // delete latest and check that result is the  new latest (i.e. the 14th)
    deleteTestCaseResult(
        testCase.getFullyQualifiedName(),
        TestUtils.dateToTimestamp("2023-08-15"),
        ADMIN_AUTH_HEADERS);
    storedTestCase = getEntity(testCase.getId(), "testCaseResult", ADMIN_AUTH_HEADERS);
    storedTestSuite = testSuiteResourceTest.getEntity(testSuiteId, "*", ADMIN_AUTH_HEADERS);
    testSuiteResultSummary =
        storedTestSuite.getTestCaseResultSummary().stream()
            .filter(t -> t.getTestCaseName().equals(testCase.getFullyQualifiedName()))
            .findFirst()
            .orElse(null);
    assertEquals(
        TestUtils.dateToTimestamp("2023-08-14"), storedTestCase.getTestCaseResult().getTimestamp());
    assertEquals(1, storedTestSuite.getSummary().getTotal());
    if (testSuiteResultSummary != null)
      assertEquals(TestUtils.dateToTimestamp("2023-08-14"), testSuiteResultSummary.getTimestamp());

    // delete the 13h and check that result is still the 14th
    deleteTestCaseResult(
        testCase.getFullyQualifiedName(),
        TestUtils.dateToTimestamp("2023-08-13"),
        ADMIN_AUTH_HEADERS);
    storedTestSuite = testSuiteResourceTest.getEntity(testSuiteId, "*", ADMIN_AUTH_HEADERS);
    testSuiteResultSummary =
        storedTestSuite.getTestCaseResultSummary().stream()
            .filter(t -> t.getTestCaseName().equals(testCase.getFullyQualifiedName()))
            .findFirst()
            .orElse(null);
    storedTestCase = getEntity(testCase.getId(), "testCaseResult", ADMIN_AUTH_HEADERS);
    assertEquals(
        TestUtils.dateToTimestamp("2023-08-14"), storedTestCase.getTestCaseResult().getTimestamp());
    assertEquals(1, storedTestSuite.getSummary().getTotal());
    if (testSuiteResultSummary != null)
      assertEquals(TestUtils.dateToTimestamp("2023-08-14"), testSuiteResultSummary.getTimestamp());

    // Patch the test case result adding the resolved status
    TestCaseResult testCaseResult = storedTestCase.getTestCaseResult();
    String original = JsonUtils.pojoToJson(testCaseResult);
    JsonNode patch = TestUtils.getJsonPatch(original, JsonUtils.pojoToJson(testCaseResult));
    patchTestCaseResult(testCase.getFullyQualifiedName(), dateToTimestamp("2023-08-14"), patch);

    // add a new test case result for the 16th and check the state is correctly updated
    testCaseResult =
        new TestCaseResult()
            .withResult("result")
            .withTestCaseStatus(TestCaseStatus.Failed)
            .withTimestamp(TestUtils.dateToTimestamp(dateStr + 16));
    putTestCaseResult(testCase.getFullyQualifiedName(), testCaseResult, ADMIN_AUTH_HEADERS);
    storedTestCase = getEntity(testCase.getId(), "testCaseResult", ADMIN_AUTH_HEADERS);
    storedTestSuite = testSuiteResourceTest.getEntity(testSuiteId, "*", ADMIN_AUTH_HEADERS);
    testSuiteResultSummary =
        storedTestSuite.getTestCaseResultSummary().stream()
            .filter(t -> t.getTestCaseName().equals(testCase.getFullyQualifiedName()))
            .findFirst()
            .orElse(null);
    assertEquals(
        TestUtils.dateToTimestamp("2023-08-16"), storedTestCase.getTestCaseResult().getTimestamp());
    assertEquals(1, storedTestSuite.getSummary().getTotal());
    if (testSuiteResultSummary != null)
      assertEquals(TestUtils.dateToTimestamp("2023-08-16"), testSuiteResultSummary.getTimestamp());

    // Add a new test case
    CreateTestCase create = createRequest(test, 3);
    create
        .withEntityLink(testCase.getEntityLink())
        .withTestSuite(testCase.getTestSuite().getFullyQualifiedName());
    TestCase testCase1 = createAndCheckEntity(create, ADMIN_AUTH_HEADERS);

    for (int i = 19; i <= 20; i++) {
      putTestCaseResult(
          testCase1.getFullyQualifiedName(),
          new TestCaseResult()
              .withResult("result")
              .withTestCaseStatus(TestCaseStatus.Failed)
              .withTimestamp(TestUtils.dateToTimestamp(dateStr + i)),
          ADMIN_AUTH_HEADERS);
    }

    storedTestSuite = testSuiteResourceTest.getEntity(testSuiteId, "*", ADMIN_AUTH_HEADERS);
    assertEquals(2, storedTestSuite.getTestCaseResultSummary().size());

    deleteEntity(testCase1.getId(), true, true, ADMIN_AUTH_HEADERS);
    storedTestSuite = testSuiteResourceTest.getEntity(testSuiteId, "*", ADMIN_AUTH_HEADERS);
    assertEquals(1, storedTestSuite.getTestCaseResultSummary().size());
  }

  @Test
  void get_testCaseResultWithIncidentId(TestInfo test)
      throws HttpResponseException, ParseException {

    // We create a test case with a failure
    TestCase testCaseEntity = createEntity(createRequest(getEntityName(test)), ADMIN_AUTH_HEADERS);
    putTestCaseResult(
        testCaseEntity.getFullyQualifiedName(),
        new TestCaseResult()
            .withResult("result")
            .withTestCaseStatus(TestCaseStatus.Failed)
            .withTimestamp(TestUtils.dateToTimestamp("2024-01-01")),
        ADMIN_AUTH_HEADERS);

    // We can get it via API with a list of ongoing incidents
    TestCase result = getTestCase(testCaseEntity.getFullyQualifiedName(), ADMIN_AUTH_HEADERS);
    UUID incidentId = result.getIncidentId();
    assertNotNull(result.getIncidentId());

    // Resolving the status
    CreateTestCaseResolutionStatus createResolvedStatus =
        new CreateTestCaseResolutionStatus()
            .withTestCaseReference(testCaseEntity.getFullyQualifiedName())
            .withTestCaseResolutionStatusType(TestCaseResolutionStatusTypes.Resolved)
            .withTestCaseResolutionStatusDetails(
                new Resolved()
                    .withTestCaseFailureComment("resolved")
                    .withTestCaseFailureReason(TestCaseFailureReasonType.MissingData)
                    .withResolvedBy(USER1_REF));
    createTestCaseFailureStatus(createResolvedStatus);

    result = getTestCase(testCaseEntity.getFullyQualifiedName(), ADMIN_AUTH_HEADERS);
    assertNotNull(result.getIncidentId());
    assertEquals(incidentId, result.getIncidentId());

    // Add a new failed result, which will create a NEW incident and start a new stateId
    putTestCaseResult(
        testCaseEntity.getFullyQualifiedName(),
        new TestCaseResult()
            .withResult("result")
            .withTestCaseStatus(TestCaseStatus.Failed)
            .withTimestamp(TestUtils.dateToTimestamp("2024-01-02")),
        ADMIN_AUTH_HEADERS);

    result = getTestCase(testCaseEntity.getFullyQualifiedName(), ADMIN_AUTH_HEADERS);
    UUID newIncidentId = result.getIncidentId();

    assertNotNull(result.getIncidentId());
    assertNotEquals(incidentId, result.getIncidentId());

    // Add a new testCase Result with status Success. This should clear the incidentId
    // from the testCase and the testCaseResult should not have an incidentId.
    putTestCaseResult(
        testCaseEntity.getFullyQualifiedName(),
        new TestCaseResult()
            .withResult("result")
            .withTestCaseStatus(TestCaseStatus.Success)
            .withTimestamp(TestUtils.dateToTimestamp("2024-01-03")),
        ADMIN_AUTH_HEADERS);

    result = getTestCase(testCaseEntity.getFullyQualifiedName(), ADMIN_AUTH_HEADERS);
    List<TestCaseResult> testCaseResults =
        getTestCaseResults(
                testCaseEntity.getFullyQualifiedName(),
                TestUtils.dateToTimestamp("2024-01-03"),
                TestUtils.dateToTimestamp("2024-01-03"),
                ADMIN_AUTH_HEADERS)
            .getData();
    assertNull(testCaseResults.get(0).getIncidentId());
    assertNull(result.getIncidentId());

    // Add a new testCase Result with status Failure at an older date.
    // The incidentId should be the one from "2024-01-02" but the testCase incidentId should be null
    // as it should reflect the latest testCaseResult
    putTestCaseResult(
        testCaseEntity.getFullyQualifiedName(),
        new TestCaseResult()
            .withResult("result")
            .withTestCaseStatus(TestCaseStatus.Failed)
            .withTimestamp(TestUtils.dateToTimestamp("2023-12-31")),
        ADMIN_AUTH_HEADERS);
    result = getTestCase(testCaseEntity.getFullyQualifiedName(), ADMIN_AUTH_HEADERS);
    testCaseResults =
        getTestCaseResults(
                testCaseEntity.getFullyQualifiedName(),
                TestUtils.dateToTimestamp("2023-12-31"),
                TestUtils.dateToTimestamp("2023-12-31"),
                ADMIN_AUTH_HEADERS)
            .getData();
    assertEquals(newIncidentId, testCaseResults.get(0).getIncidentId());
    assertNull(result.getIncidentId());
  }

  @Test
  void post_createTestCaseResultFailure(TestInfo test)
      throws HttpResponseException, ParseException {
    // We're going to check how each test only has a single open stateID
    // and 2 tests have their own flow
    Long startTs = System.currentTimeMillis();
    TestCase testCaseEntity1 = createEntity(createRequest(getEntityName(test)), ADMIN_AUTH_HEADERS);
    TestCase testCaseEntity2 =
        createEntity(createRequest(getEntityName(test) + "2"), ADMIN_AUTH_HEADERS);

    // Add a failed result, which will create a NEW incident and add a new status
    for (TestCase testCase : List.of(testCaseEntity1, testCaseEntity2)) {
      putTestCaseResult(
          testCase.getFullyQualifiedName(),
          new TestCaseResult()
              .withResult("result")
              .withTestCaseStatus(TestCaseStatus.Failed)
              .withTimestamp(TestUtils.dateToTimestamp("2024-01-01")),
          ADMIN_AUTH_HEADERS);

      CreateTestCaseResolutionStatus createAckIncident =
          new CreateTestCaseResolutionStatus()
              .withTestCaseReference(testCase.getFullyQualifiedName())
              .withTestCaseResolutionStatusType(TestCaseResolutionStatusTypes.Ack)
              .withTestCaseResolutionStatusDetails(null);
      createTestCaseFailureStatus(createAckIncident);
    }
    Long endTs = System.currentTimeMillis();

    // Get the test case failure statuses
    ResultList<TestCaseResolutionStatus> testCaseFailureStatusResultList =
        getTestCaseFailureStatus(startTs, endTs, null, null);
    assertEquals(4, testCaseFailureStatusResultList.getData().size());

    // check we have only 2 distinct sequence IDs, one for each test case
    List<UUID> stateIds =
        testCaseFailureStatusResultList.getData().stream()
            .map(TestCaseResolutionStatus::getStateId)
            .toList();
    Set<UUID> stateIdSet = new HashSet<>(stateIds);
    assertEquals(2, stateIdSet.size());

    TestCaseResolutionStatus testCaseResolutionStatus =
        testCaseFailureStatusResultList.getData().get(0);
    UUID stateId = stateIds.get(0);

    // Get the test case failure statuses by ID
    TestCaseResolutionStatus storedTestCaseResolution =
        getTestCaseFailureStatusById(testCaseResolutionStatus.getId());
    assertEquals(storedTestCaseResolution.getId(), testCaseResolutionStatus.getId());

    // Get the test case failure statuses by sequence ID
    ResultList<TestCaseResolutionStatus> storedTestCaseResolutions =
        getTestCaseFailureStatusByStateId(stateId);
    assertEquals(2, storedTestCaseResolutions.getData().size());
    assertEquals(stateId, storedTestCaseResolutions.getData().get(0).getStateId());

    // Get the test case resolution statuses by status type
    storedTestCaseResolutions =
        getTestCaseFailureStatus(startTs, endTs, null, TestCaseResolutionStatusTypes.Ack);
    assertEquals(2, storedTestCaseResolutions.getData().size());
    assertEquals(
        TestCaseResolutionStatusTypes.Ack,
        storedTestCaseResolutions.getData().get(0).getTestCaseResolutionStatusType());

    // Delete test case recursively and check that the test case resolution status is also deleted
    // 1. soft delete - should not delete the test case resolution status
    // 2. hard delete - should delete the test case resolution status
    deleteEntity(testCaseEntity1.getId(), true, false, ADMIN_AUTH_HEADERS);
    storedTestCaseResolutions =
        getTestCaseFailureStatus(startTs, endTs, null, TestCaseResolutionStatusTypes.Ack);
    assertEquals(2, storedTestCaseResolutions.getData().size());
    assertTrue(
        storedTestCaseResolutions.getData().stream()
            .anyMatch(t -> t.getTestCaseReference().getId().equals(testCaseEntity1.getId())));

    deleteEntity(testCaseEntity1.getId(), true, true, ADMIN_AUTH_HEADERS);
    storedTestCaseResolutions =
        getTestCaseFailureStatus(startTs, endTs, null, TestCaseResolutionStatusTypes.Ack);
    assertEquals(1, storedTestCaseResolutions.getData().size());
    assertTrue(
        storedTestCaseResolutions.getData().stream()
            .noneMatch(t -> t.getTestCaseReference().getId().equals(testCaseEntity1.getId())));
  }

  @Test
  void test_listTestCaseFailureStatusPagination(TestInfo test) throws IOException, ParseException {
    // Create a number of entities between 5 and 20 inclusive
    Random rand = new Random();
    int maxEntities = rand.nextInt(16) + 5;

    Long startTs = System.currentTimeMillis() - 1000;
    for (int i = 0; i < maxEntities; i++) {
      // We'll create random test cases
      TestCase testCaseEntity =
          createEntity(createRequest(getEntityName(test) + i), ADMIN_AUTH_HEADERS);
      // Adding failed test case, which will create a NEW incident
      putTestCaseResult(
          testCaseEntity.getFullyQualifiedName(),
          new TestCaseResult()
              .withResult("result")
              .withTestCaseStatus(TestCaseStatus.Failed)
              .withTimestamp(TestUtils.dateToTimestamp("2024-01-01")),
          ADMIN_AUTH_HEADERS);
    }
    Long endTs = System.currentTimeMillis() + 1000;

    // List all entities and use it for checking pagination
    ResultList<TestCaseResolutionStatus> allEntities =
        getTestCaseFailureStatus(1000000, null, false, startTs, endTs, null);

    paginateTestCaseFailureStatus(maxEntities, allEntities, startTs, endTs);
  }

  @Test
  void patch_TestCaseResultFailure(TestInfo test) throws HttpResponseException {
    TestCase testCaseEntity = createEntity(createRequest(getEntityName(test)), ADMIN_AUTH_HEADERS);
    CreateTestCaseResolutionStatus createTestCaseFailureStatus =
        new CreateTestCaseResolutionStatus()
            .withTestCaseReference(testCaseEntity.getFullyQualifiedName())
            .withTestCaseResolutionStatusType(TestCaseResolutionStatusTypes.Ack)
            .withSeverity(Severity.Severity2)
            .withTestCaseResolutionStatusDetails(null);
    TestCaseResolutionStatus testCaseFailureStatus =
        createTestCaseFailureStatus(createTestCaseFailureStatus);
    String original = JsonUtils.pojoToJson(testCaseFailureStatus);
    String updated =
        JsonUtils.pojoToJson(
            testCaseFailureStatus
                .withUpdatedAt(System.currentTimeMillis())
                .withUpdatedBy(USER1_REF)
                .withSeverity(Severity.Severity1));
    JsonNode patch = TestUtils.getJsonPatch(original, updated);
    TestCaseResolutionStatus patched =
        patchTestCaseResultFailureStatus(testCaseFailureStatus.getId(), patch);
    TestCaseResolutionStatus stored = getTestCaseFailureStatus(testCaseFailureStatus.getId());

    // check our patch fields have been updated
    assertEquals(patched.getUpdatedAt(), stored.getUpdatedAt());
    assertEquals(patched.getUpdatedBy(), stored.getUpdatedBy());
    assertEquals(patched.getSeverity(), stored.getSeverity());
  }

  @Test
  void patch_TestCaseResultFailureUnauthorizedFields(TestInfo test) throws HttpResponseException {
    TestCase testCaseEntity = createEntity(createRequest(getEntityName(test)), ADMIN_AUTH_HEADERS);
    CreateTestCaseResolutionStatus createTestCaseFailureStatus =
        new CreateTestCaseResolutionStatus()
            .withTestCaseReference(testCaseEntity.getFullyQualifiedName())
            .withTestCaseResolutionStatusType(TestCaseResolutionStatusTypes.Ack)
            .withTestCaseResolutionStatusDetails(null);
    TestCaseResolutionStatus testCaseFailureStatus =
        createTestCaseFailureStatus(createTestCaseFailureStatus);
    String original = JsonUtils.pojoToJson(testCaseFailureStatus);
    String updated =
        JsonUtils.pojoToJson(
            testCaseFailureStatus
                .withUpdatedAt(System.currentTimeMillis())
                .withUpdatedBy(USER1_REF)
                .withTestCaseResolutionStatusType(TestCaseResolutionStatusTypes.Assigned));
    JsonNode patch = TestUtils.getJsonPatch(original, updated);

    assertResponse(
        () -> patchTestCaseResultFailureStatus(testCaseFailureStatus.getId(), patch),
        BAD_REQUEST,
        "Field testCaseResolutionStatusType is not allowed to be updated");
  }

  @Test
  void test_testCaseResolutionTaskResolveWorkflowThruFeed(TestInfo test)
      throws HttpResponseException, ParseException {
    Long startTs = System.currentTimeMillis();
    FeedResourceTest feedResourceTest = new FeedResourceTest();

    TestCase testCaseEntity = createEntity(createRequest(getEntityName(test)), ADMIN_AUTH_HEADERS);

    // Add failed test case, which will create a NEW incident
    putTestCaseResult(
        testCaseEntity.getFullyQualifiedName(),
        new TestCaseResult()
            .withResult("result")
            .withTestCaseStatus(TestCaseStatus.Failed)
            .withTimestamp(TestUtils.dateToTimestamp("2024-01-01")),
        ADMIN_AUTH_HEADERS);

    // Now, we should be good to create an ASSIGNED status
    CreateTestCaseResolutionStatus createAssignedIncident =
        new CreateTestCaseResolutionStatus()
            .withTestCaseReference(testCaseEntity.getFullyQualifiedName())
            .withTestCaseResolutionStatusType(TestCaseResolutionStatusTypes.Assigned)
            .withTestCaseResolutionStatusDetails(new Assigned().withAssignee(USER1_REF));
    TestCaseResolutionStatus assignedIncident = createTestCaseFailureStatus(createAssignedIncident);
    String jsonThread =
        Entity.getCollectionDAO()
            .feedDAO()
            .fetchThreadByTestCaseResolutionStatusId(assignedIncident.getStateId());
    Thread thread = JsonUtils.readValue(jsonThread, Thread.class);
    assertEquals(assignedIncident.getStateId(), thread.getTask().getTestCaseResolutionStatusId());
    assertEquals(TaskStatus.Open, thread.getTask().getStatus());

    // resolve the task. The old task should be closed and the latest test case resolution status
    // should be updated (resolved) with the same state ID

    ResolveTask resolveTask =
        new ResolveTask()
            .withTestCaseFQN(testCaseEntity.getFullyQualifiedName())
            .withTestCaseFailureReason(TestCaseFailureReasonType.FalsePositive)
            .withNewValue("False positive, test case was valid");
    feedResourceTest.resolveTask(thread.getTask().getId(), resolveTask, ADMIN_AUTH_HEADERS);
    jsonThread =
        Entity.getCollectionDAO()
            .feedDAO()
            .fetchThreadByTestCaseResolutionStatusId(assignedIncident.getStateId());
    thread = JsonUtils.readValue(jsonThread, Thread.class);
    // Confirm that the task is closed
    assertEquals(TaskStatus.Closed, thread.getTask().getStatus());

    // We'll confirm that we have created a new test case resolution status with the same state ID
    // and type Resolved
    ResultList<TestCaseResolutionStatus> mostRecentTestCaseResolutionStatus =
        getTestCaseFailureStatus(
            10,
            null,
            true,
            startTs,
            System.currentTimeMillis(),
            testCaseEntity.getFullyQualifiedName());
    assertEquals(1, mostRecentTestCaseResolutionStatus.getData().size());
    TestCaseResolutionStatus mostRecentTestCaseResolutionStatusData =
        mostRecentTestCaseResolutionStatus.getData().get(0);
    assertEquals(
        TestCaseResolutionStatusTypes.Resolved,
        mostRecentTestCaseResolutionStatusData.getTestCaseResolutionStatusType());
    assertEquals(
        assignedIncident.getStateId(), mostRecentTestCaseResolutionStatusData.getStateId());
    Resolved resolved =
        JsonUtils.convertValue(
            mostRecentTestCaseResolutionStatusData.getTestCaseResolutionStatusDetails(),
            Resolved.class);
    assertEquals(TestCaseFailureReasonType.FalsePositive, resolved.getTestCaseFailureReason());
    assertEquals("False positive, test case was valid", resolved.getTestCaseFailureComment());
  }

  @Test
  void test_testCaseResolutionTaskCloseWorkflowThruFeed(TestInfo test)
      throws HttpResponseException, ParseException {
    Long startTs = System.currentTimeMillis();
    FeedResourceTest feedResourceTest = new FeedResourceTest();

    TestCase testCaseEntity = createEntity(createRequest(getEntityName(test)), ADMIN_AUTH_HEADERS);

    // Add failed test case, which will create a NEW incident
    putTestCaseResult(
        testCaseEntity.getFullyQualifiedName(),
        new TestCaseResult()
            .withResult("result")
            .withTestCaseStatus(TestCaseStatus.Failed)
            .withTimestamp(TestUtils.dateToTimestamp("2024-01-01")),
        ADMIN_AUTH_HEADERS);

    // Now, we should be good to create an ASSIGNED status
    CreateTestCaseResolutionStatus createAssignedIncident =
        new CreateTestCaseResolutionStatus()
            .withTestCaseReference(testCaseEntity.getFullyQualifiedName())
            .withTestCaseResolutionStatusType(TestCaseResolutionStatusTypes.Assigned)
            .withTestCaseResolutionStatusDetails(new Assigned().withAssignee(USER1_REF));
    TestCaseResolutionStatus assignedIncident = createTestCaseFailureStatus(createAssignedIncident);

    // Assert that the task is open
    String jsonThread =
        Entity.getCollectionDAO()
            .feedDAO()
            .fetchThreadByTestCaseResolutionStatusId(assignedIncident.getStateId());
    Thread thread = JsonUtils.readValue(jsonThread, Thread.class);
    assertEquals(assignedIncident.getStateId(), thread.getTask().getTestCaseResolutionStatusId());
    assertEquals(TaskStatus.Open, thread.getTask().getStatus());

    // close the task. The old task should be closed and the latest test case resolution status
    // should be updated (resolved) with the same state ID.
    CloseTask closeTask =
        new CloseTask()
            .withComment(USER1.getFullyQualifiedName())
            .withTestCaseFQN(testCaseEntity.getFullyQualifiedName());
    feedResourceTest.closeTask(thread.getTask().getId(), closeTask, ADMIN_AUTH_HEADERS);
    jsonThread =
        Entity.getCollectionDAO()
            .feedDAO()
            .fetchThreadByTestCaseResolutionStatusId(assignedIncident.getStateId());
    thread = JsonUtils.readValue(jsonThread, Thread.class);
    assertEquals(TaskStatus.Closed, thread.getTask().getStatus());

    // We'll confirm that we have created a new test case resolution status with the same state ID
    // and type Assigned
    ResultList<TestCaseResolutionStatus> mostRecentTestCaseResolutionStatus =
        getTestCaseFailureStatus(
            10,
            null,
            true,
            startTs,
            System.currentTimeMillis(),
            testCaseEntity.getFullyQualifiedName());
    assertEquals(1, mostRecentTestCaseResolutionStatus.getData().size());
    TestCaseResolutionStatus mostRecentTestCaseResolutionStatusData =
        mostRecentTestCaseResolutionStatus.getData().get(0);
    assertEquals(
        TestCaseResolutionStatusTypes.Resolved,
        mostRecentTestCaseResolutionStatusData.getTestCaseResolutionStatusType());
    assertEquals(
        assignedIncident.getStateId(), mostRecentTestCaseResolutionStatusData.getStateId());
  }

  @Test
  void test_testCaseResolutionTaskWorkflowThruAPI(TestInfo test)
      throws HttpResponseException, ParseException {
    TestCase testCaseEntity = createEntity(createRequest(getEntityName(test)), ADMIN_AUTH_HEADERS);

    // Add failed test case, which will create a NEW incident
    putTestCaseResult(
        testCaseEntity.getFullyQualifiedName(),
        new TestCaseResult()
            .withResult("result")
            .withTestCaseStatus(TestCaseStatus.Failed)
            .withTimestamp(TestUtils.dateToTimestamp("2024-01-01")),
        ADMIN_AUTH_HEADERS);

    // Now, we should be good to create an ASSIGNED status
    CreateTestCaseResolutionStatus createAssignedIncident =
        new CreateTestCaseResolutionStatus()
            .withTestCaseReference(testCaseEntity.getFullyQualifiedName())
            .withTestCaseResolutionStatusType(TestCaseResolutionStatusTypes.Assigned)
            .withTestCaseResolutionStatusDetails(new Assigned().withAssignee(USER1_REF));

    TestCaseResolutionStatus assignedIncident = createTestCaseFailureStatus(createAssignedIncident);

    // Confirm that the task is open
    String jsonThread =
        Entity.getCollectionDAO()
            .feedDAO()
            .fetchThreadByTestCaseResolutionStatusId(assignedIncident.getStateId());
    Thread thread = JsonUtils.readValue(jsonThread, Thread.class);
    assertEquals(TaskStatus.Open, thread.getTask().getStatus());
    assertEquals(assignedIncident.getStateId(), thread.getTask().getTestCaseResolutionStatusId());

    // Create a new test case resolution status with type Resolved
    // and confirm the task is closed
    CreateTestCaseResolutionStatus createTestCaseFailureStatusResolved =
        createAssignedIncident
            .withTestCaseResolutionStatusType(TestCaseResolutionStatusTypes.Resolved)
            .withTestCaseResolutionStatusDetails(
                new Resolved()
                    .withTestCaseFailureComment("resolved")
                    .withTestCaseFailureReason(TestCaseFailureReasonType.MissingData)
                    .withResolvedBy(USER1_REF));
    createTestCaseFailureStatus(createTestCaseFailureStatusResolved);

    jsonThread = Entity.getCollectionDAO().feedDAO().findById(thread.getId());
    thread = JsonUtils.readValue(jsonThread, Thread.class);
    assertEquals(TaskStatus.Closed, thread.getTask().getStatus());
  }

  @Test
  void unauthorizedTestCaseResolutionFlow(TestInfo test)
      throws HttpResponseException, ParseException {
    TestCase testCaseEntity = createEntity(createRequest(getEntityName(test)), ADMIN_AUTH_HEADERS);
    // Add failed test case, which will create a NEW incident
    putTestCaseResult(
        testCaseEntity.getFullyQualifiedName(),
        new TestCaseResult()
            .withResult("result")
            .withTestCaseStatus(TestCaseStatus.Failed)
            .withTimestamp(TestUtils.dateToTimestamp("2024-01-01")),
        ADMIN_AUTH_HEADERS);

    // Now, we should be good to create an ASSIGNED status
    CreateTestCaseResolutionStatus createAssignedIncident =
        new CreateTestCaseResolutionStatus()
            .withTestCaseReference(testCaseEntity.getFullyQualifiedName())
            .withTestCaseResolutionStatusType(TestCaseResolutionStatusTypes.Assigned)
            .withTestCaseResolutionStatusDetails(new Assigned().withAssignee(USER1_REF));
    createTestCaseFailureStatus(createAssignedIncident);

    assertResponseContains(
        () ->
            createTestCaseFailureStatus(
                createAssignedIncident.withTestCaseResolutionStatusType(
                    TestCaseResolutionStatusTypes.Ack)),
        BAD_REQUEST,
        "Incident with status [Assigned] cannot be moved to [Ack]");
  }

  @Test
  void testInferSeverity() {
    IncidentSeverityClassifierInterface severityClassifier =
        IncidentSeverityClassifierInterface.getInstance();
    // TEST_TABLE1 has no tier information, hence severity should be null as the classifier won't be
    // able to infer
    Severity severity = severityClassifier.classifyIncidentSeverity(TEST_TABLE1);
    assertNull(severity);

    List<TagLabel> tags = new ArrayList<>();
    tags.add(new TagLabel().withTagFQN("Tier.Tier1").withName("Tier1"));
    TEST_TABLE1.setTags(tags);

    // With tier set to Tier1, the severity should be inferred
    severity = severityClassifier.classifyIncidentSeverity(TEST_TABLE1);
    assertNotNull(severity);
  }

  @Test
  void get_listTestCaseWithStatusAndType(TestInfo test) throws ParseException, IOException {
    TestSuite testSuite = createExecutableTestSuite(test);

    int testCaseEntries = 15;

    List<TestCase> createdTestCase = new ArrayList<>();
    for (int i = 0; i < testCaseEntries; i++) {
      if (i % 2 == 0) {
        // Create column level test case
        createdTestCase.add(
            createEntity(
                createRequest(test, i + 1)
                    .withEntityLink(TABLE_COLUMN_LINK)
                    .withTestSuite(testSuite.getFullyQualifiedName()),
                ADMIN_AUTH_HEADERS));
        continue;
      }
      createdTestCase.add(
          createEntity(
              createRequest(test, i + 1).withTestSuite(testSuite.getFullyQualifiedName()),
              ADMIN_AUTH_HEADERS));
    }

    for (int i = 0; i < testCaseEntries; i++) {
      // Even number = Failed (8), Odd number = Success (7), 9 = Aborted (1)
      TestCaseStatus result;
      if (i % 2 == 0) {
        result = TestCaseStatus.Failed;
      } else if (i == 9) {
        result = TestCaseStatus.Aborted;
      } else {
        result = TestCaseStatus.Success;
      }
      TestCaseResult testCaseResult =
          new TestCaseResult()
              .withResult("result")
              .withTestCaseStatus(result)
              .withTimestamp(TestUtils.dateToTimestamp("2024-01-01"));
      putTestCaseResult(
          createdTestCase.get(i).getFullyQualifiedName(), testCaseResult, ADMIN_AUTH_HEADERS);
    }

    Map<String, Object> queryParams = new HashMap<>();
    queryParams.put("limit", 100);
    queryParams.put("testSuiteId", testSuite.getId().toString());
    // Assert we get all 15 test cases
    ResultList<TestCase> testCases = getTestCases(queryParams, ADMIN_AUTH_HEADERS);
    assertEquals(testCaseEntries, testCases.getData().size());

    // Assert we get 8 failed test cases
    queryParams.put("testCaseStatus", TestCaseStatus.Failed);
    testCases = getTestCases(queryParams, ADMIN_AUTH_HEADERS);
    assertEquals(8, testCases.getData().size());

    // Assert we get 7 success test cases
    queryParams.put("testCaseStatus", TestCaseStatus.Success);
    testCases = getTestCases(queryParams, ADMIN_AUTH_HEADERS);
    assertEquals(6, testCases.getData().size());

    // Assert we get 1 aborted test cases
    queryParams.put("testCaseStatus", TestCaseStatus.Aborted);
    testCases = getTestCases(queryParams, ADMIN_AUTH_HEADERS);
    assertEquals(1, testCases.getData().size());

    queryParams.remove("testCaseStatus");

    // Assert we get 7 column level test cases
    queryParams.put("testCaseType", "column");
    testCases = getTestCases(queryParams, ADMIN_AUTH_HEADERS);
    assertEquals(8, testCases.getData().size());

    // Assert we get 8 table level test cases
    queryParams.put("testCaseType", "table");
    testCases = getTestCases(queryParams, ADMIN_AUTH_HEADERS);
    assertEquals(7, testCases.getData().size());
  }

  @Test
  void wrongMinMaxTestParameter(TestInfo test) throws HttpResponseException {
    CreateTestCase validTestCase = createRequest(test);
    validTestCase
        .withTestDefinition(TEST_DEFINITION1.getFullyQualifiedName())
        .withParameterValues(
            List.of(new TestCaseParameterValue().withName("minLength").withValue("10")));
    createEntity(validTestCase, ADMIN_AUTH_HEADERS);

    validTestCase = createRequest(test, 1);
    validTestCase
        .withTestDefinition(TEST_DEFINITION1.getFullyQualifiedName())
        .withParameterValues(
            List.of(new TestCaseParameterValue().withName("maxLength").withValue("10")));
    createEntity(validTestCase, ADMIN_AUTH_HEADERS);

    CreateTestCase invalidTestCase = createRequest(test, 2);
    invalidTestCase
        .withTestDefinition(TEST_DEFINITION1.getFullyQualifiedName())
        .withParameterValues(
            List.of(
                new TestCaseParameterValue().withName("minLength").withValue("10"),
                new TestCaseParameterValue().withName("maxLength").withValue("5")));

    assertResponseContains(
        () -> createEntity(invalidTestCase, ADMIN_AUTH_HEADERS), BAD_REQUEST, "Value");

    CreateTestCase invalidTestCaseMixedTypes = createRequest(test, 3);
    invalidTestCaseMixedTypes
        .withTestDefinition(TEST_DEFINITION1.getFullyQualifiedName())
        .withParameterValues(
            List.of(
                new TestCaseParameterValue().withName("minLength").withValue("10.6"),
                new TestCaseParameterValue().withName("maxLength").withValue("5")));

    assertResponseContains(
        () -> createEntity(invalidTestCaseMixedTypes, ADMIN_AUTH_HEADERS), BAD_REQUEST, "Value");
  }

  @Test
  void test_testCaseEsDocCleanUp() {
    TestCase testCase =
        new TestCase()
            .withId(UUID.randomUUID())
            .withChangeDescription(new ChangeDescription())
            .withTestSuites(
                List.of(
                    new TestSuite()
                        .withId(UUID.randomUUID())
                        .withChangeDescription(new ChangeDescription()),
                    new TestSuite()
                        .withId(UUID.randomUUID())
                        .withChangeDescription(new ChangeDescription())));

    Map<String, Object> doc = JsonUtils.convertValue(testCase, Map.class);

    TestCaseIndex testCaseIndex = new TestCaseIndex(testCase);
    testCaseIndex.removeNonIndexableFields(doc);
    assertNull(doc.get("changeDescription"));
    List<Map<String, Object>> testSuites = (List<Map<String, Object>>) doc.get("testSuites");
    assertNull(testSuites.get(0).get("changeDescription"));

    // Remove changeDescription logic handles null testSuites
    testCase.setTestSuites(null);
    doc = JsonUtils.convertValue(testCase, Map.class);
    testCaseIndex = new TestCaseIndex(testCase);
    testCaseIndex.removeNonIndexableFields(doc);
  }

  public void deleteTestCaseResult(String fqn, Long timestamp, Map<String, String> authHeaders)
      throws HttpResponseException {
    WebTarget target = getCollection().path("/" + fqn + "/testCaseResult/" + timestamp);
    TestUtils.delete(target, authHeaders);
  }

  private TestSuite createExecutableTestSuite(TestInfo test) throws IOException {
    TestSuiteResourceTest testSuiteResourceTest = new TestSuiteResourceTest();
    TableResourceTest tableResourceTest = new TableResourceTest();
    CreateTable tableReq =
        tableResourceTest
            .createRequest(test)
            .withName(test.getDisplayName())
            .withDatabaseSchema(DATABASE_SCHEMA.getFullyQualifiedName())
            .withOwners(List.of(USER1_REF))
            .withColumns(
                List.of(
                    new Column()
                        .withName(C1)
                        .withDisplayName("c1")
                        .withDataType(ColumnDataType.VARCHAR)
                        .withDataLength(10)))
            .withOwners(List.of(USER1_REF));
    Table table = tableResourceTest.createAndCheckEntity(tableReq, ADMIN_AUTH_HEADERS);
    CreateTestSuite createExecutableTestSuite =
        testSuiteResourceTest.createRequest(table.getFullyQualifiedName());
    return testSuiteResourceTest.createExecutableTestSuite(
        createExecutableTestSuite, ADMIN_AUTH_HEADERS);
  }

  private void deleteLogicalTestCase(TestSuite testSuite, UUID testCaseId) throws IOException {
    WebTarget target =
        getCollection()
            .path(
                "/logicalTestCases/" + testSuite.getId().toString() + "/" + testCaseId.toString());
    TestUtils.delete(target, ADMIN_AUTH_HEADERS);
  }

  private boolean assertTestCaseIdNotInList(
      ResultList<TestCase> testCaseResultList, UUID testCaseId) {
    return testCaseResultList.getData().stream()
        .noneMatch(testCase -> testCase.getId().equals(testCaseId));
  }

  public ResultList<TestCaseResult> getTestCaseResults(
      String fqn, Long start, Long end, Map<String, String> authHeaders)
      throws HttpResponseException {
    WebTarget target = getCollection().path("/" + fqn + "/testCaseResult");
    target = target.queryParam("startTs", start);
    target = target.queryParam("endTs", end);
    return TestUtils.get(target, TestCaseResource.TestCaseResultList.class, authHeaders);
  }

  public TestCase getTestCase(String fqn, Map<String, String> authHeaders)
      throws HttpResponseException {
    WebTarget target = getCollection().path("/name/" + fqn);
    target = target.queryParam("fields", "incidentId,inspectionQuery");
    return TestUtils.get(target, TestCase.class, authHeaders);
  }

  private TestSummary getTestSummary(String testSuiteId) throws IOException {
    TestSuiteResourceTest testSuiteResourceTest = new TestSuiteResourceTest();
    return testSuiteResourceTest.getTestSummary(ADMIN_AUTH_HEADERS, testSuiteId);
  }

  private void getAndValidateTestSummary(String testSuiteId) throws IOException {
    // Retry logic to handle ES async operations
    int maxRetries = 5;
    int retries = 0;

    while (true) {
      try {
        TestSummary testSummary = getTestSummary(testSuiteId);
        validateTestSummary(testSummary, testSuiteId);
        break;
      } catch (Exception e) {
        if (retries++ >= maxRetries) {
          throw e;
        }
      }
    }
  }

  private void validateTestSummary(TestSummary testSummary, String testSuiteId)
      throws HttpResponseException {
    HashMap<String, Integer> testSummaryMap = JsonUtils.convertValue(testSummary, HashMap.class);
    List<TestCase> testCases;

    HashMap<String, HashMap<String, Integer>> columnsMap = new HashMap<>();
    HashMap<String, Integer> map = new HashMap<>(5);
    map.put("success", 0);
    map.put("failed", 0);
    map.put("aborted", 0);
    map.put("queued", 0);
    map.put("total", 0);
    HashMap<String, String> params = new HashMap<>();

    if (testSuiteId != null) {
      params.put("testSuiteId", testSuiteId);
    }
    params.put("fields", "testCaseResult");
    params.put("limit", "10000");
    params.put("include", "non-deleted");

    ResultList<TestCase> testCaseResultList = listEntities(params, ADMIN_AUTH_HEADERS);
    testCases = testCaseResultList.getData();
    for (TestCase testCase : testCases) {
      TestCaseResult testCaseResult = testCase.getTestCaseResult();
      if (testCaseResult == null) {
        continue;
      }

      MessageParser.EntityLink entityLink =
          testCase.getEntityLink() != null
              ? MessageParser.EntityLink.parse(testCase.getEntityLink())
              : null;
      if (entityLink != null
          && entityLink.getFieldName() != null
          && entityLink.getFieldName().equals("columns")
          && testSuiteId != null) {
        HashMap<String, Integer> columnMap =
            columnsMap.get(entityLink.getFullyQualifiedFieldValue());
        if (columnMap == null) {
          columnMap = new HashMap<>(5);
          columnMap.put("success", 0);
          columnMap.put("failed", 0);
          columnMap.put("aborted", 0);
          columnMap.put("queued", 0);
          columnMap.put("total", 0);
          columnsMap.put(entityLink.getLinkString(), columnMap);
        }
        columnMap.merge(
            testCaseResult.getTestCaseStatus().toString().toLowerCase(), 1, Integer::sum);
        columnMap.merge("total", 1, Integer::sum);
      }
      map.merge(testCaseResult.getTestCaseStatus().toString().toLowerCase(), 1, Integer::sum);
      map.merge("total", 1, Integer::sum);
    }

    for (Map.Entry<String, Integer> entry : map.entrySet()) {
      assertEquals(entry.getValue(), testSummaryMap.get(entry.getKey()));
    }

    if (testSuiteId != null) {
      // we validate column summary is set properly when requesting summary at the column level
      List<ColumnTestSummaryDefinition> columnTestSummary = testSummary.getColumnTestSummary();
      assertEquals(columnsMap.size(), columnTestSummary.size());
      for (ColumnTestSummaryDefinition columnTestSummaryDefinition : columnTestSummary) {
        HashMap<String, Integer> columnSummary =
            JsonUtils.convertValue(columnTestSummaryDefinition, HashMap.class);
        HashMap<String, Integer> columnMap =
            columnsMap.get(columnTestSummaryDefinition.getEntityLink());
        for (Map.Entry<String, Integer> entry : columnMap.entrySet()) {
          assertEquals(entry.getValue(), columnSummary.get(entry.getKey()));
        }
      }
    }
  }

  public ResultList<TestCase> getTestCases(
      Map<String, Object> queryParams, Map<String, String> authHeaders)
      throws HttpResponseException {
    WebTarget target = getCollection();
    for (Map.Entry<String, Object> entry : queryParams.entrySet()) {
      if (entry.getValue() == null || entry.getValue().toString().isEmpty()) {
        continue;
      }
      target = target.queryParam(entry.getKey(), entry.getValue());
    }
    return TestUtils.get(target, TestCaseResource.TestCaseList.class, authHeaders);
  }

  private void patchTestCaseResult(String testCaseFqn, Long timestamp, JsonNode patch)
      throws HttpResponseException {
    WebTarget target = getCollection().path("/" + testCaseFqn + "/testCaseResult/" + timestamp);
    TestUtils.patch(target, patch, TestCaseResult.class, ADMIN_AUTH_HEADERS);
  }

  private void verifyTestCaseResults(
      ResultList<TestCaseResult> actualTestCaseResults,
      List<TestCaseResult> expectedTestCaseResults,
      int expectedCount) {
    assertEquals(expectedCount, actualTestCaseResults.getPaging().getTotal());
    assertEquals(expectedTestCaseResults.size(), actualTestCaseResults.getData().size());
    Map<Long, TestCaseResult> testCaseResultMap = new HashMap<>();
    for (TestCaseResult result : actualTestCaseResults.getData()) {
      result.setIncidentId(null);
      testCaseResultMap.put(result.getTimestamp(), result);
    }
    for (TestCaseResult result : expectedTestCaseResults) {
      TestCaseResult storedTestCaseResult = testCaseResultMap.get(result.getTimestamp());
      verifyTestCaseResult(storedTestCaseResult, result);
    }
  }

  private void verifyTestCases(
      ResultList<TestCase> actualTestCases,
      List<CreateTestCase> expectedTestCases,
      int expectedCount) {
    assertEquals(expectedCount, actualTestCases.getPaging().getTotal());
    assertEquals(expectedTestCases.size(), actualTestCases.getData().size());
    Map<String, TestCase> testCaseMap = new HashMap<>();
    for (TestCase result : actualTestCases.getData()) {
      testCaseMap.put(result.getName(), result);
    }
    for (CreateTestCase result : expectedTestCases) {
      TestCase storedTestCase = testCaseMap.get(result.getName());
      validateCreatedEntity(storedTestCase, result, ADMIN_AUTH_HEADERS);
    }
  }

  private void verifyTestCaseResult(TestCaseResult expected, TestCaseResult actual) {
    UUID id = expected.getId();
    assertEquals(expected.withId(null), actual); // Ignore id as set on create
    try {
      verifyTestCaseResultInIndex(expected.withId(id));
    } catch (IOException e) {
      Assertions.fail("Failed to verify test case result in index: %s" + e.getMessage());
    }
  }

  private void verifyTestCaseResultInIndex(TestCaseResult dbTestCaseResult) throws IOException {
    // Try to search entity with INCOMPLETE description
    RestClient searchClient = getSearchClient();
    IndexMapping index = Entity.getSearchRepository().getIndexMapping(Entity.TEST_CASE_RESULTS);
    Response response;
    Request request =
        new Request(
            "GET",
            String.format(
                "%s/_search", index.getIndexName(Entity.getSearchRepository().getClusterAlias())));
    String query =
        String.format(
            "{\"size\": 10,\"query\":{\"bool\":{\"must\":[{\"term\":{\"_id\":\"%s\"}}]}}}",
            dbTestCaseResult.getId().toString());
    request.setJsonEntity(query);
    try {
      response = searchClient.performRequest(request);
    } finally {
      searchClient.close();
    }
    String jsonString = EntityUtils.toString(response.getEntity());
    HashMap<String, Object> map =
        (HashMap<String, Object>) JsonUtils.readOrConvertValue(jsonString, HashMap.class);
    LinkedHashMap<String, Object> hits = (LinkedHashMap<String, Object>) map.get("hits");
    ArrayList<LinkedHashMap<String, Object>> hitsList =
        (ArrayList<LinkedHashMap<String, Object>>) hits.get("hits");
    assertNotEquals(0, hitsList.size());
    assertTrue(
        hitsList.stream()
            .allMatch(
                hit ->
                    ((LinkedHashMap<String, Object>) hit.get("_source"))
                        .get("id")
                        .equals(dbTestCaseResult.getId().toString())));
  }

  @Override
  public CreateTestCase createRequest(String name) {
    return new CreateTestCase()
        .withName(name)
        .withDescription(name)
        .withEntityLink(TABLE_LINK)
        .withTestSuite(TEST_SUITE1.getFullyQualifiedName())
        .withTestDefinition(TEST_DEFINITION1.getFullyQualifiedName());
  }

  @Override
  public void validateCreatedEntity(
      TestCase createdEntity, CreateTestCase request, Map<String, String> authHeaders) {
    validateCommonEntityFields(createdEntity, request, getPrincipalName(authHeaders));
    assertEquals(request.getEntityLink(), createdEntity.getEntityLink());
    assertReference(request.getTestSuite(), createdEntity.getTestSuite());
    assertReference(request.getTestDefinition(), createdEntity.getTestDefinition());
    assertReference(request.getTestSuite(), createdEntity.getTestSuite());
    assertEquals(request.getParameterValues(), createdEntity.getParameterValues());
  }

  @Override
  public void compareEntities(
      TestCase expected, TestCase updated, Map<String, String> authHeaders) {
    validateCommonEntityFields(expected, updated, getPrincipalName(authHeaders));
    assertEquals(expected.getEntityLink(), updated.getEntityLink());
    assertEquals(expected.getTestSuite(), updated.getTestSuite());
    assertEquals(expected.getTestDefinition(), updated.getTestDefinition());
    assertEquals(expected.getTestSuite(), updated.getTestSuite());
    assertEquals(expected.getParameterValues(), updated.getParameterValues());
  }

  @Override
  public TestCase validateGetWithDifferentFields(TestCase entity, boolean byName)
      throws HttpResponseException {
    String fields = "";
    entity =
        byName
            ? getEntityByName(entity.getFullyQualifiedName(), fields, ADMIN_AUTH_HEADERS)
            : getEntity(entity.getId(), null, ADMIN_AUTH_HEADERS);
    assertListNull(entity.getOwners(), entity.getTestSuite(), entity.getTestDefinition());

    fields = "owners,testSuite,testDefinition";
    entity =
        byName
            ? getEntityByName(entity.getFullyQualifiedName(), fields, ADMIN_AUTH_HEADERS)
            : getEntity(entity.getId(), fields, ADMIN_AUTH_HEADERS);
    assertListNotNull(entity.getOwners(), entity.getTestSuite(), entity.getTestDefinition());
    return entity;
  }

  @Override
  public void assertFieldChange(String fieldName, Object expected, Object actual) {
    if (expected == actual) {
      return;
    }
    if (fieldName.equals("parameterValues")) {
      assertEquals(JsonUtils.pojoToJson(expected), JsonUtils.pojoToJson(actual));
    } else if (fieldName.equals("testDefinition")) {
      assertEntityReferenceFieldChange(expected, actual);
    } else {
      assertCommonFieldChange(fieldName, expected, actual);
    }
  }

  public ResultList<TestCaseResolutionStatus> getTestCaseFailureStatus(
      Long startTs,
      Long endTs,
      String assignee,
      TestCaseResolutionStatusTypes testCaseResolutionStatusType)
      throws HttpResponseException {
    WebTarget target = getCollection().path("/testCaseIncidentStatus");
    target = target.queryParam("startTs", startTs);
    target = target.queryParam("endTs", endTs);
    target = assignee != null ? target.queryParam("assignee", assignee) : target;
    target =
        testCaseResolutionStatusType != null
            ? target.queryParam("testCaseResolutionStatusType", testCaseResolutionStatusType)
            : target;
    return TestUtils.get(
        target,
        TestCaseResolutionStatusResource.TestCaseResolutionStatusResultList.class,
        ADMIN_AUTH_HEADERS);
  }

  private TestCaseResolutionStatus getTestCaseFailureStatusById(UUID id)
      throws HttpResponseException {
    String pathUrl = "/testCaseIncidentStatus/" + id;
    WebTarget target = getCollection().path(pathUrl);
    return TestUtils.get(target, TestCaseResolutionStatus.class, ADMIN_AUTH_HEADERS);
  }

  private ResultList<TestCaseResolutionStatus> getTestCaseFailureStatusByStateId(UUID id)
      throws HttpResponseException {
    String pathUrl = "/testCaseIncidentStatus/stateId/" + id;
    WebTarget target = getCollection().path(pathUrl);
    return TestUtils.get(
        target,
        TestCaseResolutionStatusResource.TestCaseResolutionStatusResultList.class,
        ADMIN_AUTH_HEADERS);
  }

  private ResultList<TestCaseResolutionStatus> getTestCaseFailureStatus(
      int limit, String offset, Boolean latest, Long startTs, Long endTs, String testCaseFqn)
      throws HttpResponseException {
    WebTarget target = getCollection().path("/testCaseIncidentStatus");
    target = target.queryParam("limit", limit);
    target = offset != null ? target.queryParam("offset", offset) : target;
    target =
        latest != null ? target.queryParam("latest", latest) : target.queryParam("latest", false);
    target = testCaseFqn != null ? target.queryParam("entityFQNHash", testCaseFqn) : target;

    target =
        startTs != null
            ? target.queryParam("startTs", startTs)
            : target.queryParam("startTs", System.currentTimeMillis() - 100000);
    target =
        endTs != null
            ? target.queryParam("endTs", endTs)
            : target.queryParam("endTs", System.currentTimeMillis() + 100000);

    return TestUtils.get(
        target,
        TestCaseResolutionStatusResource.TestCaseResolutionStatusResultList.class,
        ADMIN_AUTH_HEADERS);
  }

  private TestCaseResolutionStatus createTestCaseFailureStatus(
      CreateTestCaseResolutionStatus createTestCaseFailureStatus) throws HttpResponseException {
    WebTarget target = getCollection().path("/testCaseIncidentStatus");
    return TestUtils.post(
        target,
        createTestCaseFailureStatus,
        TestCaseResolutionStatus.class,
        200,
        ADMIN_AUTH_HEADERS);
  }

  private TestCaseResolutionStatus patchTestCaseResultFailureStatus(
      UUID testCaseFailureStatusId, JsonNode patch) throws HttpResponseException {
    WebTarget target = getCollection().path("/testCaseIncidentStatus/" + testCaseFailureStatusId);
    return TestUtils.patch(target, patch, TestCaseResolutionStatus.class, ADMIN_AUTH_HEADERS);
  }

  private TestCaseResolutionStatus getTestCaseFailureStatus(UUID testCaseFailureStatusId)
      throws HttpResponseException {
    WebTarget target = getCollection().path("/testCaseIncidentStatus/" + testCaseFailureStatusId);
    return TestUtils.get(target, TestCaseResolutionStatus.class, ADMIN_AUTH_HEADERS);
  }

  private void paginateTestCaseFailureStatus(
      Integer maxEntities,
      ResultList<TestCaseResolutionStatus> allEntities,
      Long startTs,
      Long endTs)
      throws HttpResponseException {
    Random random = new Random();
    int totalRecords = allEntities.getData().size();

    for (int limit = 1; limit < maxEntities; limit += random.nextInt(5) + 1) {
      String after = null;
      String before;
      int pageCount = 0;
      int indexInAllTables = 0;
      ResultList<TestCaseResolutionStatus> forwardPage;
      ResultList<TestCaseResolutionStatus> backwardPage;
      do { // For each limit (or page size) - forward scroll till the end
        forwardPage = getTestCaseFailureStatus(limit, after, null, startTs, endTs, null);
        after = forwardPage.getPaging().getAfter();
        before = forwardPage.getPaging().getBefore();
        assertEntityPagination(allEntities.getData(), forwardPage, limit, indexInAllTables);

        if (pageCount == 0) { // CASE 0 - First page is being returned. There is no before-cursor
          assertNull(before);
        } else {
          // Make sure scrolling back based on before cursor returns the correct result
          backwardPage = getTestCaseFailureStatus(limit, before, null, startTs, endTs, null);
          assertEntityPagination(
              allEntities.getData(), backwardPage, limit, (indexInAllTables - limit));
        }

        indexInAllTables += forwardPage.getData().size();
        pageCount++;
      } while (after != null);

      // We have now reached the last page - test backward scroll till the beginning
      pageCount = 0;
      indexInAllTables = totalRecords - limit - forwardPage.getData().size();
      do {
        forwardPage = getTestCaseFailureStatus(limit, before, null, startTs, endTs, null);
        before = forwardPage.getPaging().getBefore();
        assertEntityPagination(allEntities.getData(), forwardPage, limit, indexInAllTables);
        pageCount++;
        indexInAllTables -= forwardPage.getData().size();
      } while (before != null);
    }
  }

  @Test
  void put_and_delete_failedRowSample_200(TestInfo test) throws IOException, ParseException {
    CreateTestCase create =
        createRequest(test)
            .withEntityLink(TABLE_LINK)
            .withTestSuite(TEST_SUITE1.getFullyQualifiedName())
            .withTestDefinition(TEST_DEFINITION3.getFullyQualifiedName())
            .withParameterValues(
                List.of(
                    new TestCaseParameterValue().withValue("100").withName("missingCountValue")));
    TestCase testCase = createAndCheckEntity(create, ADMIN_AUTH_HEADERS);
    List<String> columns = Arrays.asList(C1, C2, C3);

    // Add 3 rows of sample data for 3 columns
    List<List<Object>> rows =
        Arrays.asList(
            Arrays.asList("c1Value1", 1, true),
            Arrays.asList("c1Value2", null, false),
            Arrays.asList("c1Value3", 3, true));

    // Cannot set failed sample for a non-failing test case
    assertResponse(
        () -> putFailedRowsSample(testCase, columns, rows, ADMIN_AUTH_HEADERS),
        BAD_REQUEST,
        "Failed rows can only be added to a failed test case.");

    // Add failed test case, which will create a NEW incident
    putTestCaseResult(
        testCase.getFullyQualifiedName(),
        new TestCaseResult()
            .withResult("result")
            .withTestCaseStatus(TestCaseStatus.Failed)
            .withTimestamp(TestUtils.dateToTimestamp("2024-01-01")),
        ADMIN_AUTH_HEADERS);
    // Sample data can be put as an ADMIN
    putFailedRowsSample(testCase, columns, rows, ADMIN_AUTH_HEADERS);

    // Sample data can be put as owner
    rows.get(0).set(1, 2); // Change value 1 to 2
    putFailedRowsSample(testCase, columns, rows, authHeaders(USER1.getName()));

    // Sample data can't be put as non-owner, non-admin
    assertResponse(
        () -> putFailedRowsSample(testCase, columns, rows, authHeaders(USER2.getName())),
        FORBIDDEN,
        permissionNotAllowed(USER2.getName(), List.of(EDIT_TESTS)));

    deleteFailedRowsSample(testCase);

    assertResponse(
        () -> getSampleData(testCase.getId(), ADMIN_AUTH_HEADERS),
        NOT_FOUND,
        FAILED_ROWS_SAMPLE_EXTENSION + " instance for " + testCase.getId() + " not found");
  }

  @Test
  void put_failedRowSample_without_validation_200(TestInfo test)
      throws IOException, ParseException {
    CreateTestCase create =
        createRequest(test)
            .withEntityLink(TABLE_LINK)
            .withTestSuite(TEST_SUITE1.getFullyQualifiedName())
            .withTestDefinition(TEST_DEFINITION3.getFullyQualifiedName())
            .withParameterValues(
                List.of(
                    new TestCaseParameterValue().withValue("100").withName("missingCountValue")));
    TestCase testCase = createAndCheckEntity(create, ADMIN_AUTH_HEADERS);
    List<String> columns = Arrays.asList("NOT_A_COLUMN", C1, C2, C3);

    // Add 3 rows of sample data for 3 columns
    List<List<Object>> rows =
        Arrays.asList(
            Arrays.asList("to be", "c1Value1", 1, true),
            Arrays.asList("or not", "c1Value2", null, false),
            Arrays.asList("to be", "c1Value3", 3, true));

    // Add failed test case, which will create a NEW incident
    putTestCaseResult(
        testCase.getFullyQualifiedName(),
        new TestCaseResult()
            .withResult("result")
            .withTestCaseStatus(TestCaseStatus.Failed)
            .withTimestamp(TestUtils.dateToTimestamp("2024-01-01")),
        ADMIN_AUTH_HEADERS);

    // fail to put sample row with invalid column
    assertResponse(
        () -> putFailedRowsSample(testCase, columns, rows, ADMIN_AUTH_HEADERS),
        BAD_REQUEST,
        "Invalid column name NOT_A_COLUMN");

    // successfully put sample row with invalid column when set query param validate=false
    Map<String, String> queryParams = new HashMap<>();
    queryParams.put("validate", "false");
    putFailedRowsSample(testCase, columns, rows, ADMIN_AUTH_HEADERS, queryParams);
  }

  @Test
  void resolved_test_case_deletes_sample_data(TestInfo test) throws IOException, ParseException {
    CreateTestCase create =
        createRequest(test)
            .withEntityLink(TABLE_LINK)
            .withTestSuite(TEST_SUITE1.getFullyQualifiedName())
            .withTestDefinition(TEST_DEFINITION3.getFullyQualifiedName())
            .withParameterValues(
                List.of(
                    new TestCaseParameterValue().withValue("100").withName("missingCountValue")));
    TestCase testCase = createAndCheckEntity(create, ADMIN_AUTH_HEADERS);
    List<String> columns = Arrays.asList(C1, C2, C3);

    // Add 3 rows of sample data for 3 columns
    List<List<Object>> rows =
        Arrays.asList(
            Arrays.asList("c1Value1", 1, true),
            Arrays.asList("c1Value2", null, false),
            Arrays.asList("c1Value3", 3, true));

    putTestCaseResult(
        testCase.getFullyQualifiedName(),
        new TestCaseResult()
            .withResult("result")
            .withTestCaseStatus(TestCaseStatus.Failed)
            .withTimestamp(TestUtils.dateToTimestamp("2024-01-01")),
        ADMIN_AUTH_HEADERS);

    putFailedRowsSample(testCase, columns, rows, ADMIN_AUTH_HEADERS);

    // resolving test case deletes the sample data
    TestCaseResult testCaseResult =
        new TestCaseResult()
            .withResult("tested")
            .withTestCaseStatus(TestCaseStatus.Success)
            .withTimestamp(TestUtils.dateToTimestamp("2021-09-09"));
    putTestCaseResult(testCase.getFullyQualifiedName(), testCaseResult, ADMIN_AUTH_HEADERS);
    assertResponse(
        () -> getSampleData(testCase.getId(), ADMIN_AUTH_HEADERS),
        NOT_FOUND,
        FAILED_ROWS_SAMPLE_EXTENSION + " instance for " + testCase.getId() + " not found");
  }

  @Test
  void test_sensitivePIISampleData(TestInfo test) throws IOException, ParseException {
    // Create table with owner and a column tagged with PII.Sensitive
    TableResourceTest tableResourceTest = new TableResourceTest();
    CreateTable tableReq = getSensitiveTableReq(test, tableResourceTest);
    Table sensitiveTable = tableResourceTest.createAndCheckEntity(tableReq, ADMIN_AUTH_HEADERS);
    String sensitiveColumnLink =
        String.format("<#E::table::%s::columns::%s>", sensitiveTable.getFullyQualifiedName(), C1);
    CreateTestCase create =
        createRequest(test)
            .withEntityLink(sensitiveColumnLink)
            .withTestSuite(TEST_SUITE1.getFullyQualifiedName())
            .withTestDefinition(TEST_DEFINITION3.getFullyQualifiedName())
            .withParameterValues(
                List.of(
                    new TestCaseParameterValue().withValue("100").withName("missingCountValue")));
    TestCase testCase = createAndCheckEntity(create, ADMIN_AUTH_HEADERS);
    putTestCaseResult(
        testCase.getFullyQualifiedName(),
        new TestCaseResult()
            .withResult("result")
            .withTestCaseStatus(TestCaseStatus.Failed)
            .withTimestamp(TestUtils.dateToTimestamp("2024-01-01")),
        ADMIN_AUTH_HEADERS);
    List<String> columns = List.of(C1);
    // Add 3 rows of sample data
    List<List<Object>> rows =
        Arrays.asList(List.of("c1Value1"), List.of("c1Value2"), List.of("c1Value3"));
    // add sample data
    putFailedRowsSample(testCase, columns, rows, ADMIN_AUTH_HEADERS);
    // assert values are not masked for the table owner
    TableData data = getSampleData(testCase.getId(), authHeaders(USER1.getName()));
    assertFalse(
        data.getRows().stream()
            .flatMap(List::stream)
            .map(r -> r == null ? "" : r)
            .map(Object::toString)
            .anyMatch(MASKED_VALUE::equals));
    // assert values are masked when is not the table owner
    data = getSampleData(testCase.getId(), authHeaders(USER2.getName()));
    assertEquals(
        3,
        data.getRows().stream()
            .flatMap(List::stream)
            .map(r -> r == null ? "" : r)
            .map(Object::toString)
            .filter(MASKED_VALUE::equals)
            .count());
  }

  @Test
  void test_addInspectionQuery(TestInfo test) throws IOException {
    CreateTestCase create =
        createRequest(test)
            .withEntityLink(TABLE_LINK)
            .withTestSuite(TEST_SUITE1.getFullyQualifiedName())
            .withTestDefinition(TEST_DEFINITION3.getFullyQualifiedName())
            .withParameterValues(
                List.of(
                    new TestCaseParameterValue().withValue("100").withName("missingCountValue")));
    TestCase testCase = createAndCheckEntity(create, ADMIN_AUTH_HEADERS);
    String inspectionQuery = "SELECT * FROM test_table WHERE column1 = 'value1'";
    putInspectionQuery(testCase, inspectionQuery);
    TestCase updated = getTestCase(testCase.getFullyQualifiedName(), ADMIN_AUTH_HEADERS);
    assertEquals(updated.getInspectionQuery(), inspectionQuery);
  }

  @Test
  @Execution(ExecutionMode.CONCURRENT)
  protected void post_entityCreateWithInvalidName_400() {
    // Create an entity with mandatory name field null
    final CreateTestCase request = createRequest(null, "description", "displayName", null);
    assertResponseContains(
        () -> createEntity(request, ADMIN_AUTH_HEADERS), BAD_REQUEST, "[name must not be null]");

    // Create an entity with mandatory name field empty
    final CreateTestCase request1 = createRequest("", "description", "displayName", null);
    assertResponseContains(
        () -> createEntity(request1, ADMIN_AUTH_HEADERS),
        BAD_REQUEST,
        TestUtils.getEntityNameLengthError(entityClass));

    // Any entity name that has EntityLink separator must fail
    final CreateTestCase request3 =
        createRequest("invalid::Name", "description", "displayName", null);
    assertResponseContains(
        () -> createEntity(request3, ADMIN_AUTH_HEADERS), BAD_REQUEST, "name must match");
  }

  @Test
  void createUpdate_DynamicAssertionTests(TestInfo testInfo) throws IOException {
    CreateTestCase create = createRequest(testInfo).withUseDynamicAssertion(true);
    TestCase testCase = createAndCheckEntity(create, ADMIN_AUTH_HEADERS);
    testCase = getTestCase(testCase.getFullyQualifiedName(), ADMIN_AUTH_HEADERS);
    assertTrue(testCase.getUseDynamicAssertion());
    CreateTestCase update = create.withUseDynamicAssertion(false);
    updateEntity(update, OK, ADMIN_AUTH_HEADERS);
    testCase = getTestCase(testCase.getFullyQualifiedName(), ADMIN_AUTH_HEADERS);
    assertFalse(testCase.getUseDynamicAssertion());
  }

<<<<<<< HEAD
  private void putInspectionQuery(TestCase testCase, String sql) throws IOException {
    TestCase putResponse = putInspectionQuery(testCase.getId(), sql, ADMIN_AUTH_HEADERS);
=======
  @Test
  void createTestCaseResults_wrongTs(TestInfo testInfo) throws IOException, HttpResponseException {
    CreateTestCase create = createRequest(testInfo);
    TestCase testCase = createAndCheckEntity(create, ADMIN_AUTH_HEADERS);
    TestCaseResult testCaseResult =
        new TestCaseResult()
            .withResult("result")
            .withTestCaseStatus(TestCaseStatus.Failed)
            .withTimestamp(1725521153L);
    assertResponse(
        () ->
            putTestCaseResult(testCase.getFullyQualifiedName(), testCaseResult, ADMIN_AUTH_HEADERS),
        BAD_REQUEST,
        "Timestamp 1725521153 is not valid, it should be in milliseconds since epoch");
  }

  private void putInspectionQuery(TestCase testCase, String sql, Map<String, String> authHeaders)
      throws IOException {
    TestCase putResponse = putInspectionQuery(testCase.getId(), sql, authHeaders);
>>>>>>> a7b6279f
    assertEquals(sql, putResponse.getInspectionQuery());
  }

  private void putFailedRowsSample(
      TestCase testCase,
      List<String> columns,
      List<List<Object>> rows,
      Map<String, String> authHeaders)
      throws IOException {
    putFailedRowsSample(testCase, columns, rows, authHeaders, Collections.emptyMap());
  }

  private void putFailedRowsSample(
      TestCase testCase,
      List<String> columns,
      List<List<Object>> rows,
      Map<String, String> authHeaders,
      Map<String, String> queryParams)
      throws IOException {
    TableData tableData = new TableData().withColumns(columns).withRows(rows);
    TestCase putResponse =
        putFailedRowsSample(testCase.getId(), tableData, authHeaders, queryParams);
    assertEquals(tableData, putResponse.getFailedRowsSample());

    TableData data = getSampleData(testCase.getId(), ADMIN_AUTH_HEADERS);
    assertEquals(tableData, data);
  }

  private void deleteFailedRowsSample(TestCase testCase) throws IOException {
    WebTarget target = getResource(testCase.getId()).path("/failedRowsSample");
    TestUtils.delete(target, TestCase.class, ADMIN_AUTH_HEADERS);
  }

  public TestCase putFailedRowsSample(
      UUID testCaseId,
      TableData data,
      Map<String, String> authHeaders,
      Map<String, String> queryParams)
      throws HttpResponseException {
    WebTarget target = getResource(testCaseId).path("/failedRowsSample");
    for (Map.Entry<String, String> entry : queryParams.entrySet()) {
      target = target.queryParam(entry.getKey(), entry.getValue());
    }
    return TestUtils.put(target, data, TestCase.class, OK, authHeaders);
  }

  public TestCase putInspectionQuery(UUID testCaseId, String sql, Map<String, String> authHeaders)
      throws HttpResponseException {
    WebTarget target = getResource(testCaseId).path("/inspectionQuery");
    return TestUtils.put(target, sql, TestCase.class, OK, authHeaders);
  }

  public TableData getSampleData(UUID testCaseId, Map<String, String> authHeaders)
      throws HttpResponseException {
    WebTarget target = getResource(testCaseId).path("/failedRowsSample");
    return TestUtils.get(target, TableData.class, authHeaders);
  }
}<|MERGE_RESOLUTION|>--- conflicted
+++ resolved
@@ -2751,10 +2751,6 @@
     assertFalse(testCase.getUseDynamicAssertion());
   }
 
-<<<<<<< HEAD
-  private void putInspectionQuery(TestCase testCase, String sql) throws IOException {
-    TestCase putResponse = putInspectionQuery(testCase.getId(), sql, ADMIN_AUTH_HEADERS);
-=======
   @Test
   void createTestCaseResults_wrongTs(TestInfo testInfo) throws IOException, HttpResponseException {
     CreateTestCase create = createRequest(testInfo);
@@ -2771,10 +2767,8 @@
         "Timestamp 1725521153 is not valid, it should be in milliseconds since epoch");
   }
 
-  private void putInspectionQuery(TestCase testCase, String sql, Map<String, String> authHeaders)
-      throws IOException {
-    TestCase putResponse = putInspectionQuery(testCase.getId(), sql, authHeaders);
->>>>>>> a7b6279f
+  private void putInspectionQuery(TestCase testCase, String sql) throws IOException {
+    TestCase putResponse = putInspectionQuery(testCase.getId(), sql, ADMIN_AUTH_HEADERS);
     assertEquals(sql, putResponse.getInspectionQuery());
   }
 
