/*
 *  Copyright 2021 Collate
 *  Licensed under the Apache License, Version 2.0 (the "License");
 *  you may not use this file except in compliance with the License.
 *  You may obtain a copy of the License at
 *  http://www.apache.org/licenses/LICENSE-2.0
 *  Unless required by applicable law or agreed to in writing, software
 *  distributed under the License is distributed on an "AS IS" BASIS,
 *  WITHOUT WARRANTIES OR CONDITIONS OF ANY KIND, either express or implied.
 *  See the License for the specific language governing permissions and
 *  limitations under the License.
 */

package org.openmetadata.service.resources.dqtests;

import static javax.ws.rs.core.Response.Status.BAD_REQUEST;
import static javax.ws.rs.core.Response.Status.CREATED;
import static javax.ws.rs.core.Response.Status.FORBIDDEN;
import static javax.ws.rs.core.Response.Status.NOT_FOUND;
import static javax.ws.rs.core.Response.Status.OK;
import static org.junit.jupiter.api.Assertions.assertEquals;
import static org.junit.jupiter.api.Assertions.assertFalse;
import static org.junit.jupiter.api.Assertions.assertNotEquals;
import static org.junit.jupiter.api.Assertions.assertNotNull;
import static org.junit.jupiter.api.Assertions.assertNull;
import static org.junit.jupiter.api.Assertions.assertTrue;
import static org.openmetadata.common.utils.CommonUtil.listOf;
import static org.openmetadata.schema.type.ColumnDataType.BIGINT;
import static org.openmetadata.schema.type.MetadataOperation.EDIT_TESTS;
import static org.openmetadata.service.Entity.ADMIN_USER_NAME;
import static org.openmetadata.service.Entity.getSearchRepository;
import static org.openmetadata.service.exception.CatalogExceptionMessage.permissionNotAllowed;
import static org.openmetadata.service.jdbi3.TestCaseRepository.FAILED_ROWS_SAMPLE_EXTENSION;
import static org.openmetadata.service.security.SecurityUtil.authHeaders;
import static org.openmetadata.service.security.SecurityUtil.getPrincipalName;
import static org.openmetadata.service.security.mask.PIIMasker.MASKED_VALUE;
import static org.openmetadata.service.util.EntityUtil.fieldUpdated;
import static org.openmetadata.service.util.TestUtils.ADMIN_AUTH_HEADERS;
import static org.openmetadata.service.util.TestUtils.TEST_AUTH_HEADERS;
import static org.openmetadata.service.util.TestUtils.TEST_USER_NAME;
import static org.openmetadata.service.util.TestUtils.UpdateType.CHANGE_CONSOLIDATED;
import static org.openmetadata.service.util.TestUtils.UpdateType.MINOR_UPDATE;
import static org.openmetadata.service.util.TestUtils.assertEntityPagination;
import static org.openmetadata.service.util.TestUtils.assertListNotEmpty;
import static org.openmetadata.service.util.TestUtils.assertListNotNull;
import static org.openmetadata.service.util.TestUtils.assertListNull;
import static org.openmetadata.service.util.TestUtils.assertResponse;
import static org.openmetadata.service.util.TestUtils.assertResponseContains;
import static org.openmetadata.service.util.TestUtils.dateToTimestamp;

import com.fasterxml.jackson.databind.JsonNode;
import es.org.elasticsearch.client.Request;
import es.org.elasticsearch.client.Response;
import es.org.elasticsearch.client.RestClient;
import java.io.IOException;
import java.text.ParseException;
import java.util.*;
import java.util.stream.Collectors;
import javax.ws.rs.client.WebTarget;
import lombok.extern.slf4j.Slf4j;
import org.apache.http.client.HttpResponseException;
import org.apache.http.util.EntityUtils;
import org.junit.jupiter.api.Assertions;
import org.junit.jupiter.api.MethodOrderer;
import org.junit.jupiter.api.Order;
import org.junit.jupiter.api.Test;
import org.junit.jupiter.api.TestInfo;
import org.junit.jupiter.api.TestMethodOrder;
import org.junit.jupiter.api.parallel.Execution;
import org.junit.jupiter.api.parallel.ExecutionMode;
import org.openmetadata.schema.api.data.CreateTable;
import org.openmetadata.schema.api.feed.CloseTask;
import org.openmetadata.schema.api.feed.ResolveTask;
import org.openmetadata.schema.api.tests.CreateTestCase;
import org.openmetadata.schema.api.tests.CreateTestCaseResolutionStatus;
import org.openmetadata.schema.api.tests.CreateTestSuite;
import org.openmetadata.schema.entity.data.Table;
import org.openmetadata.schema.entity.feed.Thread;
import org.openmetadata.schema.tests.DataQualityReport;
import org.openmetadata.schema.tests.ResultSummary;
import org.openmetadata.schema.tests.TestCase;
import org.openmetadata.schema.tests.TestCaseParameterValue;
import org.openmetadata.schema.tests.TestPlatform;
import org.openmetadata.schema.tests.TestSuite;
import org.openmetadata.schema.tests.type.Assigned;
import org.openmetadata.schema.tests.type.ColumnTestSummaryDefinition;
import org.openmetadata.schema.tests.type.Resolved;
import org.openmetadata.schema.tests.type.Severity;
import org.openmetadata.schema.tests.type.TestCaseFailureReasonType;
import org.openmetadata.schema.tests.type.TestCaseResolutionStatus;
import org.openmetadata.schema.tests.type.TestCaseResolutionStatusTypes;
import org.openmetadata.schema.tests.type.TestCaseResult;
import org.openmetadata.schema.tests.type.TestCaseStatus;
import org.openmetadata.schema.tests.type.TestSummary;
import org.openmetadata.schema.type.ChangeDescription;
import org.openmetadata.schema.type.Column;
import org.openmetadata.schema.type.ColumnDataType;
import org.openmetadata.schema.type.TableData;
import org.openmetadata.schema.type.TagLabel;
import org.openmetadata.schema.type.TaskStatus;
import org.openmetadata.service.Entity;
import org.openmetadata.service.resources.EntityResourceTest;
import org.openmetadata.service.resources.databases.TableResourceTest;
import org.openmetadata.service.resources.feeds.FeedResourceTest;
import org.openmetadata.service.resources.feeds.MessageParser;
import org.openmetadata.service.search.SearchIndexUtils;
import org.openmetadata.service.search.SearchRepository;
import org.openmetadata.service.search.indexes.TestCaseIndex;
import org.openmetadata.service.search.models.IndexMapping;
import org.openmetadata.service.util.JsonUtils;
import org.openmetadata.service.util.ResultList;
import org.openmetadata.service.util.TestUtils;
import org.openmetadata.service.util.incidentSeverityClassifier.IncidentSeverityClassifierInterface;
import org.testcontainers.shaded.com.google.common.collect.ImmutableMap;

@TestMethodOrder(MethodOrderer.OrderAnnotation.class)
@Slf4j
public class TestCaseResourceTest extends EntityResourceTest<TestCase, CreateTestCase> {
  public static String TABLE_LINK;
  public static String TABLE_COLUMN_LINK;
  public static String TABLE_LINK_2;
  public static String TABLE_COLUMN_LINK_2;
  public static String INVALID_LINK1;
  public static String INVALID_LINK2;
  protected boolean supportsSearchIndex = true;

  public TestCaseResourceTest() {
    super(
        Entity.TEST_CASE,
        org.openmetadata.schema.tests.TestCase.class,
        TestCaseResource.TestCaseList.class,
        "dataQuality/testCases",
        TestCaseResource.FIELDS);
    supportsTags = false; // Test cases do not support setting tags directly (inherits from Entity)
  }

  public void setupTestCase(TestInfo test) throws IOException {
    TableResourceTest tableResourceTest = new TableResourceTest();
    CreateTable tableReq =
        tableResourceTest
            .createRequest(test)
            .withName("testCase'_ Table")
            .withDatabaseSchema(DATABASE_SCHEMA.getFullyQualifiedName())
            .withOwners(List.of(USER1_REF))
            .withColumns(
                List.of(
                    new Column().withName(C1).withDisplayName("c1").withDataType(BIGINT),
                    new Column()
                        .withName(C2)
                        .withDisplayName("c2")
                        .withDataType(ColumnDataType.VARCHAR)
                        .withDataLength(10),
                    new Column().withName(C3).withDisplayName("c3").withDataType(BIGINT)))
            .withOwners(List.of(USER1_REF));
    TEST_TABLE1 = tableResourceTest.createAndCheckEntity(tableReq, ADMIN_AUTH_HEADERS);
    tableReq =
        tableResourceTest
            .createRequest(test)
            .withName("testCaseTable" + UUID.randomUUID())
            .withDatabaseSchema(DATABASE_SCHEMA.getFullyQualifiedName())
            .withColumns(
                List.of(
                    new Column()
                        .withName(C1)
                        .withDisplayName("c1")
                        .withDataType(ColumnDataType.VARCHAR)
                        .withDataLength(10)))
            .withOwners(List.of(USER1_REF));
    TEST_TABLE2 = tableResourceTest.createAndCheckEntity(tableReq, ADMIN_AUTH_HEADERS);
    TABLE_LINK = String.format("<#E::table::%s>", TEST_TABLE1.getFullyQualifiedName());
    TABLE_LINK_2 = String.format("<#E::table::%s>", TEST_TABLE2.getFullyQualifiedName());
    TABLE_COLUMN_LINK =
        String.format("<#E::table::%s::columns::%s>", TEST_TABLE1.getFullyQualifiedName(), C1);
    TABLE_COLUMN_LINK_2 =
        String.format("<#E::table::%s::columns::%s>", TEST_TABLE2.getFullyQualifiedName(), C1);
    INVALID_LINK1 = String.format("<#E::dashboard::%s", "temp");
    INVALID_LINK2 = String.format("<#E::table::%s>", "non-existent");
  }

  @Test
  void test_getEntityName(TestInfo test) {
    assertTrue(getEntityName(test).contains(supportedNameCharacters));
  }

  @Override
  @Test
  public void patch_entityDescriptionAndTestAuthorizer(TestInfo test) throws IOException {
    // TestCase is treated as an operation on an entity being tested, such as table
    TestCase entity =
        createEntity(
            createRequest(getEntityName(test), "description", null, null), ADMIN_AUTH_HEADERS);

    // Admin can edit tests
    entity = patchEntityAndCheckAuthorization(entity, ADMIN_USER_NAME, false);

    // Other roles and non-owner can't edit tests
    entity = patchEntityAndCheckAuthorization(entity, DATA_STEWARD.getName(), EDIT_TESTS, true);
    entity = patchEntityAndCheckAuthorization(entity, DATA_CONSUMER.getName(), EDIT_TESTS, true);
    patchEntityAndCheckAuthorization(entity, USER2.getName(), EDIT_TESTS, true);
  }

  @Test
  void patch_entityComputePassedFailedRowCount(TestInfo test) throws IOException {
    TestCase entity =
        createEntity(
            createRequest(getEntityName(test), "description", null, null), ADMIN_AUTH_HEADERS);
    String json = JsonUtils.pojoToJson(entity);
    entity.setComputePassedFailedRowCount(true);

    patchEntity(entity.getId(), json, entity, ADMIN_AUTH_HEADERS);

    entity = getEntity(entity.getId(), ADMIN_AUTH_HEADERS);

    assertTrue(entity.getComputePassedFailedRowCount());
  }

  @Test
  void post_testWithoutRequiredFields_4xx(TestInfo test) {
    // name is required field
    assertResponse(
        () -> createEntity(createRequest(test).withName(null), ADMIN_AUTH_HEADERS),
        BAD_REQUEST,
        "[name must not be null]");
  }

  @Test
  void post_testWithInvalidEntityTestSuite_4xx(TestInfo test) throws IOException {
    CreateTestCase create = createRequest(test);
    TestSuiteResourceTest testSuiteResourceTest = new TestSuiteResourceTest();
    CreateTestSuite createTestSuite =
        testSuiteResourceTest.createRequest(test).withName(TEST_TABLE1.getFullyQualifiedName());
    TestSuite testSuite =
        testSuiteResourceTest.createExecutableTestSuite(createTestSuite, ADMIN_AUTH_HEADERS);

    create.withEntityLink(INVALID_LINK1).withTestSuite(testSuite.getFullyQualifiedName());
    assertResponseContains(
        () -> createAndCheckEntity(create, ADMIN_AUTH_HEADERS),
        BAD_REQUEST,
        ENTITY_LINK_MATCH_ERROR);

    create.withEntityLink(INVALID_LINK2).withTestSuite(testSuite.getFullyQualifiedName());
    assertResponseContains(
        () -> createAndCheckEntity(create, ADMIN_AUTH_HEADERS),
        NOT_FOUND,
        "table instance for non-existent not found");

    CreateTestCase create1 = createRequest(test);
    create1.withTestSuite(TEST_DEFINITION1.getFullyQualifiedName());
    assertResponseContains(
        () -> createAndCheckEntity(create1, ADMIN_AUTH_HEADERS),
        NOT_FOUND,
        "testSuite instance for " + TEST_DEFINITION1.getFullyQualifiedName() + " not found");

    CreateTestCase create2 = createRequest(test);
    create2
        .withEntityLink(TABLE_LINK)
        .withTestSuite(testSuite.getFullyQualifiedName())
        .withTestDefinition(TEST_SUITE1.getFullyQualifiedName());
    assertResponseContains(
        () -> createAndCheckEntity(create2, ADMIN_AUTH_HEADERS),
        NOT_FOUND,
        "testDefinition instance for " + TEST_SUITE1.getFullyQualifiedName() + " not found");
  }

  @Test
  void post_testWithInvalidParamValues_4xx(TestInfo test) {
    CreateTestCase create = createRequest(test);
    create
        .withEntityLink(TABLE_LINK)
        .withTestSuite(TEST_SUITE1.getFullyQualifiedName())
        .withTestDefinition(TEST_DEFINITION2.getFullyQualifiedName())
        .withParameterValues(List.of(new TestCaseParameterValue().withName("col").withValue("x")));
    assertResponseContains(
        () -> createAndCheckEntity(create, ADMIN_AUTH_HEADERS),
        BAD_REQUEST,
        "Parameter Values doesn't match Test Definition Parameters");

    CreateTestCase create1 = createRequest(test);
    create1
        .withEntityLink(TABLE_LINK)
        .withTestSuite(TEST_SUITE1.getFullyQualifiedName())
        .withTestDefinition(TEST_DEFINITION3.getFullyQualifiedName());
    assertResponseContains(
        () -> createAndCheckEntity(create1, ADMIN_AUTH_HEADERS),
        BAD_REQUEST,
        "Required parameter missingCountValue is not passed in parameterValues");
  }

  @Test
  void createUpdateDelete_tests_200(TestInfo test) throws IOException {
    // Create a test case
    CreateTestCase create = createRequest(test);
    create
        .withEntityLink(TABLE_LINK)
        .withTestSuite(TEST_SUITE1.getFullyQualifiedName())
        .withTestDefinition(TEST_DEFINITION3.getFullyQualifiedName())
        .withParameterValues(
            List.of(new TestCaseParameterValue().withValue("100").withName("missingCountValue")));
    TestCase testCase = createAndCheckEntity(create, ADMIN_AUTH_HEADERS);

    // Change the test with PUT request
    create
        .withTestDefinition(TEST_DEFINITION2.getFullyQualifiedName())
        .withParameterValues(new ArrayList<>());
    ChangeDescription change = getChangeDescription(testCase, MINOR_UPDATE);
    fieldUpdated(
        change,
        "testDefinition",
        TEST_DEFINITION3.getEntityReference(),
        TEST_DEFINITION2.getEntityReference());
    fieldUpdated(change, "parameterValues", testCase.getParameterValues(), new ArrayList<>());
    updateAndCheckEntity(create, OK, ADMIN_AUTH_HEADERS, MINOR_UPDATE, change);
  }

  @Test
  void put_testCaseResults_200(TestInfo test) throws IOException, ParseException {
    CreateTestCase create = createRequest(test);
    create
        .withEntityLink(TABLE_COLUMN_LINK)
        .withTestSuite(TEST_SUITE1.getFullyQualifiedName())
        .withTestDefinition(TEST_DEFINITION3.getFullyQualifiedName())
        .withParameterValues(
            List.of(new TestCaseParameterValue().withValue("100").withName("missingCountValue")));
    TestCase testCase = createAndCheckEntity(create, ADMIN_AUTH_HEADERS);
    TestCaseResult testCaseResult =
        new TestCaseResult()
            .withResult("tested")
            .withTestCaseStatus(TestCaseStatus.Success)
            .withTimestamp(TestUtils.dateToTimestamp("2021-09-09"));
    putTestCaseResult(testCase.getFullyQualifiedName(), testCaseResult, ADMIN_AUTH_HEADERS);

    ResultList<TestCaseResult> testCaseResults =
        getTestCaseResults(
            testCase.getFullyQualifiedName(),
            TestUtils.dateToTimestamp("2021-09-09"),
            TestUtils.dateToTimestamp("2021-09-10"),
            ADMIN_AUTH_HEADERS);
    verifyTestCaseResults(testCaseResults, List.of(testCaseResult), 1);

    // Add new data for TableCaseResult
    TestCaseResult newTestCaseResult =
        new TestCaseResult()
            .withResult("tested")
            .withTestCaseStatus(TestCaseStatus.Failed)
            .withTimestamp(TestUtils.dateToTimestamp("2021-09-10"));
    putTestCaseResult(testCase.getFullyQualifiedName(), newTestCaseResult, ADMIN_AUTH_HEADERS);

    testCaseResults =
        getTestCaseResults(
            testCase.getFullyQualifiedName(),
            TestUtils.dateToTimestamp("2021-09-09"),
            TestUtils.dateToTimestamp("2021-09-10"),
            ADMIN_AUTH_HEADERS);
    verifyTestCaseResults(testCaseResults, List.of(newTestCaseResult, testCaseResult), 2);

    testCase = getEntity(testCase.getId(), "testCaseResult", ADMIN_AUTH_HEADERS);
    // first result should be the latest date
    testCaseResults =
        getTestCaseResults(
            testCase.getFullyQualifiedName(),
            TestUtils.dateToTimestamp("2021-09-09"),
            TestUtils.dateToTimestamp("2021-09-10"),
            ADMIN_AUTH_HEADERS);
    verifyTestCaseResults(testCaseResults, List.of(newTestCaseResult, testCaseResult), 2);

    String dateStr = "2021-09-";
    List<TestCaseResult> testCaseResultList = new ArrayList<>();
    testCaseResultList.add(testCaseResult);
    testCaseResultList.add(newTestCaseResult);
    for (int i = 11; i <= 20; i++) {
      testCaseResult =
          new TestCaseResult()
              .withResult("result")
              .withTestCaseStatus(TestCaseStatus.Success)
              .withTimestamp(TestUtils.dateToTimestamp(dateStr + i));
      putTestCaseResult(testCase.getFullyQualifiedName(), testCaseResult, ADMIN_AUTH_HEADERS);
      testCaseResultList.add(testCaseResult);
    }
    testCaseResults =
        getTestCaseResults(
            testCase.getFullyQualifiedName(),
            TestUtils.dateToTimestamp("2021-09-09"),
            TestUtils.dateToTimestamp("2021-09-20"),
            ADMIN_AUTH_HEADERS);
    verifyTestCaseResults(testCaseResults, testCaseResultList, 12);

    // create another table and add test results
    TestCase testCase1 = createAndCheckEntity(createRequest(test, 1), ADMIN_AUTH_HEADERS);
    List<TestCaseResult> testCase1ResultList = new ArrayList<>();
    dateStr = "2021-10-";
    for (int i = 11; i <= 15; i++) {
      testCaseResult =
          new TestCaseResult()
              .withResult("result")
              .withTestCaseStatus(TestCaseStatus.Failed)
              .withTimestamp(TestUtils.dateToTimestamp(dateStr + i));
      putTestCaseResult(testCase1.getFullyQualifiedName(), testCaseResult, ADMIN_AUTH_HEADERS);
      testCase1ResultList.add(testCaseResult);
    }
    testCaseResults =
        getTestCaseResults(
            testCase1.getFullyQualifiedName(),
            TestUtils.dateToTimestamp("2021-10-11"),
            TestUtils.dateToTimestamp("2021-10-15"),
            ADMIN_AUTH_HEADERS);
    verifyTestCaseResults(testCaseResults, testCase1ResultList, 5);
    deleteTestCaseResult(
        testCase1.getFullyQualifiedName(),
        TestUtils.dateToTimestamp("2021-10-11"),
        ADMIN_AUTH_HEADERS);
    testCase1ResultList.remove(0);
    testCaseResults =
        getTestCaseResults(
            testCase1.getFullyQualifiedName(),
            TestUtils.dateToTimestamp("2021-10-11"),
            TestUtils.dateToTimestamp("2021-10-15"),
            ADMIN_AUTH_HEADERS);
    verifyTestCaseResults(testCaseResults, testCase1ResultList, 4);

    if (supportsSearchIndex) {
      getAndValidateTestSummary(null);
    }

    // Test that we can get the test summary for a logical test suite and that
    // adding a logical test suite does not change the total number of tests
    TestSuiteResourceTest testSuiteResourceTest = new TestSuiteResourceTest();
    CreateTestSuite createLogicalTestSuite = testSuiteResourceTest.createRequest(test);
    TestSuite logicalTestSuite =
        testSuiteResourceTest.createEntity(createLogicalTestSuite, ADMIN_AUTH_HEADERS);
    List<UUID> testCaseIds = new ArrayList<>();
    testCaseIds.add(testCase1.getId());
    testSuiteResourceTest.addTestCasesToLogicalTestSuite(logicalTestSuite, testCaseIds);

    if (supportsSearchIndex) {
      getAndValidateTestSummary(logicalTestSuite.getId().toString());
      getAndValidateTestSummary(null);
    }

    // add a new test case to the logical test suite to validate if the
    // summary is updated correctly
    testCaseIds.clear();
    testCaseIds.add(testCase.getId());
    testSuiteResourceTest.addTestCasesToLogicalTestSuite(logicalTestSuite, testCaseIds);
    if (supportsSearchIndex) {
      getAndValidateTestSummary(logicalTestSuite.getId().toString());
      getAndValidateTestSummary(null);
    }

    // remove test case from logical test suite and validate
    // the summary is updated as expected
    deleteLogicalTestCase(logicalTestSuite, testCase.getId());

    if (supportsSearchIndex) {
      getAndValidateTestSummary(logicalTestSuite.getId().toString());
      getAndValidateTestSummary(null);
    }
  }

  @Test
  void test_resultSummaryCascadeToAllSuites(TestInfo test) throws IOException, ParseException {
    TestCase testCase = createAndCheckEntity(createRequest(test, 1), ADMIN_AUTH_HEADERS);
    TestCase testCase1 = createAndCheckEntity(createRequest(test, 2), ADMIN_AUTH_HEADERS);

    TestCaseResult testCaseResult;

    String dateStr = "2021-10-";
    for (int i = 11; i <= 15; i++) {
      testCaseResult =
          new TestCaseResult()
              .withResult("result")
              .withTestCaseStatus(TestCaseStatus.Failed)
              .withTimestamp(TestUtils.dateToTimestamp(dateStr + i));
      putTestCaseResult(testCase.getFullyQualifiedName(), testCaseResult, ADMIN_AUTH_HEADERS);
    }

    for (int i = 11; i <= 20; i++) {
      testCaseResult =
          new TestCaseResult()
              .withResult("result")
              .withTestCaseStatus(TestCaseStatus.Success)
              .withTimestamp(TestUtils.dateToTimestamp(dateStr + i));
      putTestCaseResult(testCase1.getFullyQualifiedName(), testCaseResult, ADMIN_AUTH_HEADERS);
    }

    TestSuiteResourceTest testSuiteResourceTest = new TestSuiteResourceTest();
    CreateTestSuite createLogicalTestSuite = testSuiteResourceTest.createRequest(test);
    TestSuite logicalTestSuite =
        testSuiteResourceTest.createEntity(createLogicalTestSuite, ADMIN_AUTH_HEADERS);
    List<UUID> testCaseIds = new ArrayList<>();
    testCaseIds.add(testCase1.getId());
    testSuiteResourceTest.addTestCasesToLogicalTestSuite(logicalTestSuite, testCaseIds);

    testSuiteResourceTest.getEntity(testCase.getTestSuite().getId(), "*", ADMIN_AUTH_HEADERS);
    if (supportsSearchIndex) {
      // test we get the right summary for the executable test suite
      getAndValidateTestSummary(testCase.getTestSuite().getId().toString());
    }

    // test we get the right summary for the logical test suite

    if (supportsSearchIndex) {
      getAndValidateTestSummary(logicalTestSuite.getId().toString());
    }
    testCaseIds.clear();
    testCaseIds.add(testCase.getId());
    testSuiteResourceTest.addTestCasesToLogicalTestSuite(logicalTestSuite, testCaseIds);
    if (supportsSearchIndex) {
      getAndValidateTestSummary(logicalTestSuite.getId().toString());
    }
    deleteEntity(testCase1.getId(), ADMIN_AUTH_HEADERS);
    ResultList<TestCaseResult> resultList =
        getTestCaseResults(
            testCase1.getFullyQualifiedName(),
            TestUtils.dateToTimestamp("2021-10-01"),
            TestUtils.dateToTimestamp("2021-10-30"),
            ADMIN_AUTH_HEADERS);
    assertNotEquals(
        resultList.getData().size(), 0); // soft deletion should not delete existing results

    if (supportsSearchIndex) {
      getAndValidateTestSummary(testCase.getTestSuite().getId().toString());
      getAndValidateTestSummary(logicalTestSuite.getId().toString());
    }

    deleteEntity(testCase1.getId(), true, true, ADMIN_AUTH_HEADERS); // hard delete
    resultList =
        getTestCaseResults(
            testCase1.getFullyQualifiedName(),
            TestUtils.dateToTimestamp("2021-10-01"),
            TestUtils.dateToTimestamp("2021-10-30"),
            ADMIN_AUTH_HEADERS);
    assertEquals(resultList.getData().size(), 0); // hard deletion should delete existing results

    if (supportsSearchIndex) {
      getAndValidateTestSummary(testCase.getTestSuite().getId().toString());
      getAndValidateTestSummary(logicalTestSuite.getId().toString());
    }
    // check the deletion of the test case from the executable test suite
    // cascaded to the logical test suite
    deleteLogicalTestCase(logicalTestSuite, testCase.getId());

    if (supportsSearchIndex) {
      getAndValidateTestSummary(logicalTestSuite.getId().toString());
    }
  }

  @Test
  void test_sensitivePIITestCase(TestInfo test) throws IOException {
    // First, create a table with PII Sensitive tag in a column
    TableResourceTest tableResourceTest = new TableResourceTest();
    CreateTable tableReq = getSensitiveTableReq(test, tableResourceTest);
    Table sensitiveTable = tableResourceTest.createAndCheckEntity(tableReq, ADMIN_AUTH_HEADERS);
    String sensitiveColumnLink =
        String.format("<#E::table::%s::columns::%s>", sensitiveTable.getFullyQualifiedName(), C1);

    CreateTestCase create = createRequest(test);
    create
        .withEntityLink(sensitiveColumnLink)
        .withTestSuite(TEST_SUITE1.getFullyQualifiedName())
        .withTestDefinition(TEST_DEFINITION3.getFullyQualifiedName())
        .withParameterValues(
            List.of(new TestCaseParameterValue().withValue("100").withName("missingCountValue")));
    createAndCheckEntity(create, ADMIN_AUTH_HEADERS);

    // Owner can see the results
    Map<String, Object> queryParamsOne =
        ImmutableMap.of("limit", 10, "entityLink", sensitiveColumnLink, "fields", "*");
    ResultList<TestCase> testCases = getTestCases(queryParamsOne, authHeaders(USER1_REF.getName()));
    assertNotNull(testCases.getData().get(0).getDescription());
    assertListNotEmpty(testCases.getData().get(0).getParameterValues());

    // Owner can see the results
    Map<String, Object> queryParamsTwo =
        ImmutableMap.of("limit", 10, "entityLink", sensitiveColumnLink, "fields", "*");
    ResultList<TestCase> maskedTestCases =
        getTestCases(queryParamsTwo, authHeaders(USER2_REF.getName()));
    assertNull(maskedTestCases.getData().get(0).getDescription());
    assertEquals(0, maskedTestCases.getData().get(0).getParameterValues().size());
  }

  private CreateTable getSensitiveTableReq(TestInfo test, TableResourceTest tableResourceTest) {
    return tableResourceTest
        .createRequest(test)
        .withName(test.getDisplayName() + "_sensitiveTableTest")
        .withDatabaseSchema(DATABASE_SCHEMA.getFullyQualifiedName())
        .withOwners(List.of(USER1_REF))
        .withColumns(
            List.of(
                new Column()
                    .withName(C1)
                    .withDisplayName("c1")
                    .withDataType(ColumnDataType.VARCHAR)
                    .withDataLength(10)
                    .withTags(List.of(PII_SENSITIVE_TAG_LABEL))));
  }

  @Test
  @Order(1)
  void put_testCase_list_200(TestInfo test) throws IOException {
    List<CreateTestCase> expectedTestCaseList = new ArrayList<>();
    List<CreateTestCase> expectedColTestCaseList = new ArrayList<>();

    CreateTestCase create =
        createRequest(test)
            .withEntityLink(TABLE_LINK_2)
            .withTestSuite(TEST_SUITE1.getFullyQualifiedName())
            .withTestDefinition(TEST_DEFINITION3.getFullyQualifiedName())
            .withParameterValues(
                List.of(
                    new TestCaseParameterValue().withValue("100").withName("missingCountValue")));
    createAndCheckEntity(create, ADMIN_AUTH_HEADERS);
    expectedTestCaseList.add(create);
    CreateTestCase create1 =
        createRequest(test, 1)
            .withEntityLink(TABLE_LINK_2)
            .withTestSuite(TEST_SUITE1.getFullyQualifiedName())
            .withTestDefinition(TEST_DEFINITION3.getFullyQualifiedName())
            .withParameterValues(
                List.of(
                    new TestCaseParameterValue().withValue("20").withName("missingCountValue")));
    createAndCheckEntity(create1, ADMIN_AUTH_HEADERS);
    expectedTestCaseList.add(create1);
    Map<String, Object> queryParams = new HashMap<>();
    queryParams.put("limit", 10);
    queryParams.put("entityLink", TABLE_LINK_2);
    queryParams.put("fields", "*");
    ResultList<TestCase> testCaseList = getTestCases(queryParams, ADMIN_AUTH_HEADERS);
    verifyTestCases(testCaseList, expectedTestCaseList, 2);

    CreateTestCase create3 =
        createRequest(test, 2)
            .withEntityLink(TABLE_COLUMN_LINK_2)
            .withTestSuite(TEST_SUITE1.getFullyQualifiedName())
            .withTestDefinition(TEST_DEFINITION3.getFullyQualifiedName())
            .withParameterValues(
                List.of(
                    new TestCaseParameterValue().withValue("20").withName("missingCountValue")));
    createAndCheckEntity(create3, ADMIN_AUTH_HEADERS);
    expectedColTestCaseList.add(create3);

    testCaseList = getTestCases(queryParams, ADMIN_AUTH_HEADERS);
    verifyTestCases(testCaseList, expectedTestCaseList, 2);

    queryParams.put("entityLink", TABLE_COLUMN_LINK_2);
    testCaseList = getTestCases(queryParams, ADMIN_AUTH_HEADERS);
    verifyTestCases(testCaseList, expectedColTestCaseList, 1);

    for (int i = 3; i < 12; i++) {
      CreateTestCase create4 =
          createRequest(test, i)
              .withEntityLink(TABLE_COLUMN_LINK_2)
              .withTestSuite(TEST_SUITE1.getFullyQualifiedName())
              .withTestDefinition(TEST_DEFINITION3.getFullyQualifiedName())
              .withParameterValues(
                  List.of(
                      new TestCaseParameterValue().withValue("20").withName("missingCountValue")));
      createAndCheckEntity(create4, ADMIN_AUTH_HEADERS);
      expectedColTestCaseList.add(create4);
    }

    queryParams.put("entityLink", TABLE_COLUMN_LINK_2);
    testCaseList = getTestCases(queryParams, ADMIN_AUTH_HEADERS);
    verifyTestCases(testCaseList, expectedColTestCaseList, 10);

    queryParams.put("entityLink", TABLE_LINK_2);
    queryParams.put("limit", 12);
    queryParams.put("includeAllTests", true);
    queryParams.put("include", "all");
    testCaseList = getTestCases(queryParams, ADMIN_AUTH_HEADERS);
    expectedTestCaseList.addAll(expectedColTestCaseList);
    verifyTestCases(testCaseList, expectedTestCaseList, 12);

    queryParams.remove("includeAllTests");
    queryParams.remove("include");
    queryParams.remove("entityLink");
    queryParams.put("testSuiteId", TEST_SUITE1.getId().toString());
    testCaseList = getTestCases(queryParams, ADMIN_AUTH_HEADERS);
    verifyTestCases(testCaseList, expectedTestCaseList, 12);
  }

  @Test
  void get_listTestCasesFromSearchWithPagination(TestInfo testInfo)
      throws IOException, ParseException {
    if (supportsSearchIndex) {
      Random rand = new Random();
      int tablesNum = rand.nextInt(3) + 3;
      int testCasesNum = rand.nextInt(7) + 3;

      TableResourceTest tableResourceTest = new TableResourceTest();
      TestSuiteResourceTest testSuiteResourceTest = new TestSuiteResourceTest();

      List<Table> tables = new ArrayList<>();
      Map<String, TestSuite> testSuites = new HashMap<>();
      List<TestCase> testCases = new ArrayList<>();

      for (int i = 0; i < tablesNum; i++) {
        CreateTable tableReq =
            tableResourceTest
                .createRequest(testInfo, i)
                .withDatabaseSchema(DATABASE_SCHEMA.getFullyQualifiedName())
                .withColumns(
                    List.of(
                        new Column()
                            .withName(C1)
                            .withDisplayName("c1")
                            .withDataType(ColumnDataType.VARCHAR)
                            .withDataLength(10)))
                .withOwners(List.of(USER1_REF));
        Table table = tableResourceTest.createEntity(tableReq, ADMIN_AUTH_HEADERS);
        tables.add(table);
        CreateTestSuite createTestSuite =
            testSuiteResourceTest.createRequest(table.getFullyQualifiedName());
        TestSuite testSuite =
            testSuiteResourceTest.createExecutableTestSuite(createTestSuite, ADMIN_AUTH_HEADERS);
        testSuites.put(table.getFullyQualifiedName(), testSuite);
      }

      for (int i = 0; i < testCasesNum; i++) {
        String tableFQN = tables.get(rand.nextInt(tables.size())).getFullyQualifiedName();
        String testSuiteFQN = testSuites.get(tableFQN).getFullyQualifiedName();
        CreateTestCase create =
            createRequest(testInfo, i)
                .withEntityLink(String.format("<#E::table::%s>", tableFQN))
                .withTestSuite(testSuiteFQN)
                .withTestDefinition(TEST_DEFINITION3.getFullyQualifiedName())
                .withParameterValues(
                    List.of(
                        new TestCaseParameterValue()
                            .withValue("20")
                            .withName("missingCountValue")));
        TestCase testCase = createEntity(create, ADMIN_AUTH_HEADERS);
        testCases.add(testCase);
        TestCaseResult testCaseResult =
            new TestCaseResult()
                .withResult("tested")
                .withTestCaseStatus(TestCaseStatus.Success)
                .withTimestamp(TestUtils.dateToTimestamp(String.format("2021-09-%02d", i)));
        putTestCaseResult(testCase.getFullyQualifiedName(), testCaseResult, ADMIN_AUTH_HEADERS);
      }
      validateEntityListFromSearchWithPagination(new HashMap<>(), testCases.size());
    }
  }

  @Test
  void test_getSimpleListFromSearch(TestInfo testInfo) throws IOException, ParseException {
    int tablesNum = 5;
    int testCasesNum = 5;
    TableResourceTest tableResourceTest = new TableResourceTest();
    TestSuiteResourceTest testSuiteResourceTest = new TestSuiteResourceTest();

    List<Table> tables = new ArrayList<>();
    Map<String, TestSuite> testSuites = new HashMap<>();
    List<TestCase> testCases = new ArrayList<>();

    for (int i = 0; i < tablesNum; i++) {
      CreateTable tableReq;
      // Add entity FQN with same prefix to validate listing
      // with AllTest=true returns all columns and table test for the
      // specific entityFQN (and does not include tests from the other entityFQN
      // with the same prefix
      if (i == 0) {
        tableReq = tableResourceTest.createRequest("test_getSimpleListFromSearch");
        tableReq.setTags(List.of(PERSONAL_DATA_TAG_LABEL));
      } else if (i == 1) {
        tableReq = tableResourceTest.createRequest("test_getSimpleListFromSearch_a");
        tableReq.setTags(List.of(PII_SENSITIVE_TAG_LABEL, TIER1_TAG_LABEL));
      } else {
        tableReq = tableResourceTest.createRequest(testInfo, i);
      }
      tableReq
          .withDatabaseSchema(DATABASE_SCHEMA.getFullyQualifiedName())
          .withColumns(
              List.of(
                  new Column()
                      .withName(C1)
                      .withDisplayName("c1")
                      .withDataType(ColumnDataType.VARCHAR)
                      .withDataLength(10)))
          .withOwners(List.of(USER1_REF));
      Table table = tableResourceTest.createEntity(tableReq, ADMIN_AUTH_HEADERS);
      tables.add(table);
      CreateTestSuite createTestSuite =
          testSuiteResourceTest.createRequest(table.getFullyQualifiedName());
      TestSuite testSuite =
          testSuiteResourceTest.createExecutableTestSuite(createTestSuite, ADMIN_AUTH_HEADERS);
      testSuites.put(table.getFullyQualifiedName(), testSuite);
    }

    for (int i = 0; i < testCasesNum; i++) {
      String tableFQN = tables.get(i).getFullyQualifiedName();
      String testSuiteFQN = testSuites.get(tableFQN).getFullyQualifiedName();
      CreateTestCase create =
          createRequest(testInfo, i)
              .withEntityLink(String.format("<#E::table::%s>", tableFQN))
              .withTestSuite(testSuiteFQN)
              .withTestDefinition(TEST_DEFINITION3.getFullyQualifiedName())
              .withParameterValues(
                  List.of(
                      new TestCaseParameterValue().withValue("20").withName("missingCountValue")));
      if (i == 2) {
        // create 1 test cases with USER21_TEAM as owner
        create.withOwners(List.of(TEAM21.getEntityReference()));
      } else if (i % 2 == 0) {
        // create 2 test cases with USER1_REF as owner
        create.withOwners(List.of(USER2_REF));
      }
      TestCase testCase = createEntity(create, ADMIN_AUTH_HEADERS);
      testCases.add(testCase);
      TestCaseResult testCaseResult =
          new TestCaseResult()
              .withResult("tested")
              .withTestCaseStatus(TestCaseStatus.Success)
              .withTimestamp(TestUtils.dateToTimestamp(String.format("2021-09-%02d", i)));
      putTestCaseResult(testCase.getFullyQualifiedName(), testCaseResult, ADMIN_AUTH_HEADERS);
    }
    TestCase testCaseForEL = testCases.get(0);

    Map queryParams = new HashMap<>();
    ResultList<TestCase> allEntities =
        listEntitiesFromSearch(queryParams, testCasesNum, 0, ADMIN_AUTH_HEADERS);
    assertEquals(testCasesNum, allEntities.getData().size());
    queryParams.put("q", "test_getSimpleListFromSearchc");
    allEntities = listEntitiesFromSearch(queryParams, testCasesNum, 0, ADMIN_AUTH_HEADERS);
    assertEquals(1, allEntities.getData().size());
    org.assertj.core.api.Assertions.assertThat(allEntities.getData().get(0).getName())
        .contains("test_getSimpleListFromSearchc");

    queryParams.clear();
    queryParams.put("entityLink", testCaseForEL.getEntityLink());
    queryParams.put("includeAllTests", true);
    allEntities = listEntitiesFromSearch(queryParams, testCasesNum, 0, ADMIN_AUTH_HEADERS);
    assertEquals(1, allEntities.getData().size());
    org.assertj.core.api.Assertions.assertThat(allEntities.getData().get(0).getEntityLink())
        .contains(testCaseForEL.getEntityLink());

    queryParams.clear();
    queryParams.put("testPlatforms", TestPlatform.DEEQU);
    allEntities = listEntitiesFromSearch(queryParams, testCasesNum, 0, ADMIN_AUTH_HEADERS);
    assertEquals(
        0, allEntities.getData().size()); // we don't have any test cases with DEEQU platform

    queryParams.clear();
    queryParams.put("testPlatforms", TestPlatform.OPEN_METADATA);
    allEntities = listEntitiesFromSearch(queryParams, testCasesNum, 0, ADMIN_AUTH_HEADERS);
    assertEquals(
        testCasesNum,
        allEntities.getData().size()); // we have all test cases with OPEN_METADATA platform

    queryParams.clear();
    queryParams.put(
        "testPlatforms", String.format("%s,%s", TestPlatform.OPEN_METADATA, TestPlatform.DEEQU));
    allEntities = listEntitiesFromSearch(queryParams, testCasesNum, 0, ADMIN_AUTH_HEADERS);
    assertEquals(
        testCasesNum, allEntities.getData().size()); // Should return either values matching

    queryParams.clear();
    queryParams.put("owner", USER2_REF.getName());
    allEntities = listEntitiesFromSearch(queryParams, testCasesNum, 0, ADMIN_AUTH_HEADERS);
    assertEquals(2, allEntities.getData().size()); // we have 2 test cases with USER2_REF as owner

    queryParams.put("owner", USER_TEAM21.getName());
    allEntities = listEntitiesFromSearch(queryParams, testCasesNum, 0, ADMIN_AUTH_HEADERS);
    assertEquals(
        1,
        allEntities
            .getData()
            .size()); // we have 1 test cases with TEAM21 as owner which USER_21 is part of

    queryParams.clear();
    queryParams.put("fields", "tags");
    queryParams.put(
        "tags",
        String.format(
            "%s,%s", PII_SENSITIVE_TAG_LABEL.getTagFQN(), PERSONAL_DATA_TAG_LABEL.getTagFQN()));
    allEntities = listEntitiesFromSearch(queryParams, testCasesNum, 0, ADMIN_AUTH_HEADERS);
    // check we don't have any list of tags that doesn't have PII_SENSITIVE_TAG_LABEL or
    // PERSONAL_DATA_TAG_LABEL for all test cases
    allEntities
        .getData()
        .forEach(
            tc ->
                assertFalse(
                    tc.getTags().stream()
                        .noneMatch(
                            t ->
                                t.getTagFQN()
                                    .matches(
                                        String.format(
                                            "(%s|%s)",
                                            PII_SENSITIVE_TAG_LABEL.getTagFQN(),
                                            PERSONAL_DATA_TAG_LABEL.getTagFQN())))));

    queryParams.put("tags", PERSONAL_DATA_TAG_LABEL.getTagFQN());
    allEntities = listEntitiesFromSearch(queryParams, testCasesNum, 0, ADMIN_AUTH_HEADERS);
    // check we have all test cases with PERSONAL_DATA_TAG_LABEL
    allEntities
        .getData()
        .forEach(
            tc ->
                assertTrue(
                    tc.getTags().stream()
                        .anyMatch(
                            t -> t.getTagFQN().contains(PERSONAL_DATA_TAG_LABEL.getTagFQN()))));

    queryParams.clear();
    queryParams.put("tier", TIER1_TAG_LABEL.getTagFQN());
    queryParams.put("fields", "tags");
    allEntities = listEntitiesFromSearch(queryParams, testCasesNum, 0, ADMIN_AUTH_HEADERS);
    // check we have all test cases with TIER1_TAG_LABEL
    allEntities
        .getData()
        .forEach(
            tc ->
                assertTrue(
                    tc.getTags().stream()
                        .anyMatch(t -> t.getTagFQN().contains(TIER1_TAG_LABEL.getTagFQN()))));

    queryParams.clear();
    String serviceName = tables.get(0).getService().getName();
    queryParams.put("serviceName", serviceName);
    allEntities = listEntitiesFromSearch(queryParams, testCasesNum, 0, ADMIN_AUTH_HEADERS);
    assertTrue(
        allEntities.getData().stream().allMatch(tc -> tc.getEntityLink().contains(serviceName)));

    // Test return only requested fields
    queryParams.put("includeFields", "id,name,entityLink");
    allEntities = listEntitiesFromSearch(queryParams, testCasesNum, 0, ADMIN_AUTH_HEADERS);
    TestCase testCase = allEntities.getData().get(0);
    assertNull(testCase.getDescription());
    assertNull(testCase.getTestSuite());
    assertNotNull(testCase.getEntityLink());
    assertNotNull(testCase.getName());
    assertNotNull(testCase.getId());

    // Test return only the specified dimension
    queryParams.clear();
    queryParams.put("dataQualityDimension", "Completeness");
    allEntities = listEntitiesFromSearch(queryParams, testCasesNum, 0, ADMIN_AUTH_HEADERS);
    assertNotEquals(0, allEntities.getData().size());
  }

  @Test
  void test_testCaseInheritedFields(TestInfo testInfo) throws IOException {
    // Set up the test case
    TableResourceTest tableResourceTest = new TableResourceTest();
    TestSuiteResourceTest testSuiteResourceTest = new TestSuiteResourceTest();
    CreateTable createTable = tableResourceTest.createRequest(testInfo);
    createTable
        .withDatabaseSchema(DATABASE_SCHEMA.getFullyQualifiedName())
        .withColumns(
            List.of(
                new Column()
                    .withName(C1)
                    .withDisplayName("c1")
                    .withDataType(ColumnDataType.VARCHAR)
                    .withDataLength(10)
                    .withTags(List.of(PII_SENSITIVE_TAG_LABEL))))
        .withOwners(List.of(USER1_REF))
        .withDomain(DOMAIN1.getFullyQualifiedName())
        .withTags(List.of(PERSONAL_DATA_TAG_LABEL, TIER1_TAG_LABEL));
    Table table = tableResourceTest.createEntity(createTable, ADMIN_AUTH_HEADERS);
    CreateTestSuite createTestSuite =
        testSuiteResourceTest.createRequest(table.getFullyQualifiedName());
    TestSuite testSuite =
        testSuiteResourceTest.createExecutableTestSuite(createTestSuite, ADMIN_AUTH_HEADERS);

    CreateTestCase create =
        createRequest(testInfo)
            .withEntityLink(String.format("<#E::table::%s>", table.getFullyQualifiedName()))
            .withTestSuite(testSuite.getFullyQualifiedName())
            .withTestDefinition(TEST_DEFINITION2.getFullyQualifiedName());
    createEntity(create, ADMIN_AUTH_HEADERS);
    create =
        createRequest(testInfo)
            .withEntityLink(
                String.format("<#E::table::%s::columns::%s>", table.getFullyQualifiedName(), C1))
            .withTestSuite(testSuite.getFullyQualifiedName())
            .withTestDefinition(TEST_DEFINITION3.getFullyQualifiedName())
            .withParameterValues(
                List.of(
                    new TestCaseParameterValue().withValue("20").withName("missingCountValue")));
    createEntity(create, ADMIN_AUTH_HEADERS);

    // Run the tests assertions
    Map<String, String> queryParams = new HashMap<>();
    queryParams.put("entityLink", String.format("<#E::table::%s>", table.getFullyQualifiedName()));
    queryParams.put("includeAllTests", "true");
    queryParams.put("fields", "domain,owners,tags");
    ResultList<TestCase> testCases = listEntitiesFromSearch(queryParams, 10, 0, ADMIN_AUTH_HEADERS);
    assertEquals(2, testCases.getData().size());
    for (TestCase testCase : testCases.getData()) {
      assertOwners(table.getOwners(), testCase.getOwners());
      assertEquals(table.getDomain().getId(), testCase.getDomain().getId());
      List<TagLabel> tags = testCase.getTags();
      HashSet<String> actualTags =
          tags.stream().map(TagLabel::getName).collect(Collectors.toCollection(HashSet::new));
      HashSet<String> expectedTags;
      if (testCase.getEntityLink().contains(C1)) {
        expectedTags =
            new HashSet<>(
                List.of(
                    PERSONAL_DATA_TAG_LABEL.getName(),
                    TIER1_TAG_LABEL.getName(),
                    PII_SENSITIVE_TAG_LABEL.getName()));
      } else {
        expectedTags =
            new HashSet<>(List.of(PERSONAL_DATA_TAG_LABEL.getName(), TIER1_TAG_LABEL.getName()));
      }
      assertEquals(expectedTags, actualTags);
    }

    createTable.setOwners(List.of(USER2_REF));
    createTable.setDomain(DOMAIN.getFullyQualifiedName());
    createTable.setTags(List.of(USER_ADDRESS_TAG_LABEL));
    createTable.withColumns(
        List.of(
            new Column()
                .withName(C1)
                .withDisplayName("c1")
                .withDataType(ColumnDataType.VARCHAR)
                .withDataLength(10)
                .withTags(List.of(PERSONAL_DATA_TAG_LABEL))));
    table = tableResourceTest.updateEntity(createTable, OK, ADMIN_AUTH_HEADERS);
    testCases = listEntitiesFromSearch(queryParams, 10, 0, ADMIN_AUTH_HEADERS);

    for (TestCase testCase : testCases.getData()) {
      assertOwners(table.getOwners(), testCase.getOwners());
      assertEquals(table.getDomain().getId(), testCase.getDomain().getId());
      List<TagLabel> tags = testCase.getTags();
      HashSet<String> actualTags =
          tags.stream().map(TagLabel::getName).collect(Collectors.toCollection(HashSet::new));
      HashSet<String> expectedTags;
      List<TagLabel> expectedTagsList = table.getTags();
      if (testCase.getEntityLink().contains(C1)) {
        expectedTagsList.addAll(table.getColumns().get(0).getTags());
      }
      expectedTags = new HashSet<>(expectedTagsList.stream().map(TagLabel::getName).toList());
      assertEquals(expectedTags, actualTags);
    }
  }

  public void putTestCaseResult(String fqn, TestCaseResult data, Map<String, String> authHeaders)
      throws HttpResponseException {
    data.setTestCaseFQN(fqn);
    WebTarget target = getCollection().path("/" + fqn + "/testCaseResult");
    TestUtils.put(target, data, CREATED, authHeaders);
  }

  @Test
  @Override
  public void post_entity_as_non_admin_401(TestInfo test) {
    // Override the default behavior where entities are created vs. for test case
    // the operation is the entity to which tests are attached is edited
    assertResponse(
        () -> createEntity(createRequest(test), TEST_AUTH_HEADERS),
        FORBIDDEN,
        permissionNotAllowed(TEST_USER_NAME, List.of(EDIT_TESTS)));
  }

  @Test
  void post_put_patch_delete_testCase_table_owner(TestInfo test) throws IOException {
    // Table owner should be able to create, update, and delete tests
    Map<String, String> ownerAuthHeaders = authHeaders(USER1_REF.getName());
    TestCase testCase = createAndCheckEntity(createRequest(test), ownerAuthHeaders);

    // Update description with PUT
    String oldDescription = testCase.getDescription();
    String newDescription = "description1";
    ChangeDescription change = getChangeDescription(testCase, MINOR_UPDATE);
    fieldUpdated(change, "description", oldDescription, newDescription);
    testCase =
        updateAndCheckEntity(
            createRequest(test).withDescription(newDescription).withName(testCase.getName()),
            OK,
            ownerAuthHeaders,
            MINOR_UPDATE,
            change);

    // Update description with PATCH
    // Changes from this PATCH is consolidated with the previous changes
    newDescription = "description2";
    change = getChangeDescription(testCase, CHANGE_CONSOLIDATED);
    fieldUpdated(change, "description", oldDescription, newDescription);
    String json = JsonUtils.pojoToJson(testCase);
    testCase.setDescription(newDescription);
    testCase = patchEntityAndCheck(testCase, json, ownerAuthHeaders, CHANGE_CONSOLIDATED, change);

    // Delete the testcase
    deleteAndCheckEntity(testCase, ownerAuthHeaders);
  }

  @Test
  void patch_testCaseResults_noChange(TestInfo test) throws IOException, ParseException {
    CreateTestCase create =
        createRequest(test)
            .withEntityLink(TABLE_LINK_2)
            .withTestSuite(TEST_SUITE1.getFullyQualifiedName())
            .withTestDefinition(TEST_DEFINITION3.getFullyQualifiedName())
            .withParameterValues(
                List.of(
                    new TestCaseParameterValue().withValue("100").withName("missingCountValue")));
    TestCase testCase = createAndCheckEntity(create, ADMIN_AUTH_HEADERS);

    TestCaseResult testCaseResult =
        new TestCaseResult()
            .withResult("tested")
            .withTestCaseStatus(TestCaseStatus.Success)
            .withTimestamp(TestUtils.dateToTimestamp("2021-09-09"));
    putTestCaseResult(testCase.getFullyQualifiedName(), testCaseResult, ADMIN_AUTH_HEADERS);

    String original = JsonUtils.pojoToJson(testCaseResult);
    testCaseResult.setTestCaseStatus(TestCaseStatus.Failed);
    JsonNode patch = TestUtils.getJsonPatch(original, JsonUtils.pojoToJson(testCaseResult));

    patchTestCaseResult(testCase.getFullyQualifiedName(), dateToTimestamp("2021-09-09"), patch);

    ResultList<TestCaseResult> testCaseResultResultListUpdated =
        getTestCaseResults(
            testCase.getFullyQualifiedName(),
            TestUtils.dateToTimestamp("2021-09-09"),
            TestUtils.dateToTimestamp("2021-09-09"),
            ADMIN_AUTH_HEADERS);

    // patching anything else than the test case failure status should not change anything
    assertEquals(
        TestCaseStatus.Success,
        testCaseResultResultListUpdated.getData().get(0).getTestCaseStatus());
  }

  @Test
  @Override
  public void delete_entity_as_non_admin_401(TestInfo test) throws HttpResponseException {
    // Override the default behavior where entities are deleted vs. for test case
    // the operation is the entity to which tests are attached is edited
    CreateTestCase request = createRequest(getEntityName(test), "", "", null);
    TestCase entity = createEntity(request, ADMIN_AUTH_HEADERS);
    assertResponse(
        () -> deleteAndCheckEntity(entity, TEST_AUTH_HEADERS),
        FORBIDDEN,
        permissionNotAllowed(TEST_USER_NAME, List.of(EDIT_TESTS)));
  }

  @Test
  void add_EmptyTestCaseToLogicalTestSuite_200(TestInfo test) throws IOException {
    TestSuiteResourceTest testSuiteResourceTest = new TestSuiteResourceTest();
    // Create a logical Test Suite
    CreateTestSuite createLogicalTestSuite = testSuiteResourceTest.createRequest(test);
    TestSuite logicalTestSuite =
        testSuiteResourceTest.createEntity(createLogicalTestSuite, ADMIN_AUTH_HEADERS);

    testSuiteResourceTest.addTestCasesToLogicalTestSuite(logicalTestSuite, new ArrayList<>());
  }

  @Test
  void delete_testCaseFromLogicalTestSuite(TestInfo test) throws IOException {
    TestSuiteResourceTest testSuiteResourceTest = new TestSuiteResourceTest();
    // Create a logical Test Suite
    CreateTestSuite createLogicalTestSuite = testSuiteResourceTest.createRequest(test);
    TestSuite logicalTestSuite =
        testSuiteResourceTest.createEntity(createLogicalTestSuite, ADMIN_AUTH_HEADERS);
    // Create an executable test suite
    TestSuite executableTestSuite = createExecutableTestSuite(test);

    List<TestCase> testCases = new ArrayList<>();

    // Create the test cases (need to be created against an executable test suite)
    for (int i = 0; i < 5; i++) {
      CreateTestCase create =
          createRequest("test_testSuite__" + i)
              .withTestSuite(executableTestSuite.getFullyQualifiedName());
      TestCase testCase = createAndCheckEntity(create, ADMIN_AUTH_HEADERS);
      testCases.add(testCase);
    }

    // Add the test cases to the logical test suite
    testSuiteResourceTest.addTestCasesToLogicalTestSuite(
        logicalTestSuite, testCases.stream().map(TestCase::getId).collect(Collectors.toList()));

    // Verify that the test cases are in the logical test suite
    Map<String, Object> queryParams = new HashMap<>();
    queryParams.put("limit", 100);
    queryParams.put("fields", "*");
    queryParams.put("testSuiteId", logicalTestSuite.getId().toString());
    ResultList<TestCase> logicalTestSuiteTestCases = getTestCases(queryParams, ADMIN_AUTH_HEADERS);
    assertEquals(testCases.size(), logicalTestSuiteTestCases.getData().size());

    // Delete a logical test case and check that it is deleted from the logical test suite but not
    // from the executable test suite
    UUID logicalTestCaseIdToDelete = testCases.get(0).getId();
    deleteLogicalTestCase(logicalTestSuite, logicalTestCaseIdToDelete);
    logicalTestSuiteTestCases = getTestCases(queryParams, ADMIN_AUTH_HEADERS);
    assertTrue(assertTestCaseIdNotInList(logicalTestSuiteTestCases, logicalTestCaseIdToDelete));

    queryParams.put("testSuiteId", executableTestSuite.getId().toString());
    ResultList<TestCase> executableTestSuiteTestCases =
        getTestCases(queryParams, ADMIN_AUTH_HEADERS);
    assertEquals(testCases.size(), executableTestSuiteTestCases.getData().size());

    // Soft Delete a test case from the executable test suite and check that it is deleted from the
    // executable test suite and from the logical test suite
    UUID executableTestCaseIdToDelete = testCases.get(1).getId();
    deleteEntity(executableTestCaseIdToDelete, false, false, ADMIN_AUTH_HEADERS);
    queryParams.put("testSuiteId", logicalTestSuite.getId().toString());
    logicalTestSuiteTestCases = getTestCases(queryParams, ADMIN_AUTH_HEADERS);
    assertEquals(3, logicalTestSuiteTestCases.getData().size());
    assertTrue(assertTestCaseIdNotInList(logicalTestSuiteTestCases, executableTestCaseIdToDelete));

    queryParams.put("includeAllTests", true);
    queryParams.put("include", "all");
    logicalTestSuiteTestCases = getTestCases(queryParams, ADMIN_AUTH_HEADERS);
    assertEquals(4, logicalTestSuiteTestCases.getData().size());

    queryParams.put("testSuiteId", executableTestSuite.getId().toString());
    queryParams.remove("includeAllTests");
    queryParams.remove("include");
    executableTestSuiteTestCases = getTestCases(queryParams, ADMIN_AUTH_HEADERS);
    assertEquals(4, executableTestSuiteTestCases.getData().size());
    assertTrue(
        assertTestCaseIdNotInList(executableTestSuiteTestCases, executableTestCaseIdToDelete));

    queryParams.put("includeAllTests", true);
    queryParams.put("include", "all");
    executableTestSuiteTestCases = getTestCases(queryParams, ADMIN_AUTH_HEADERS);
    assertEquals(5, executableTestSuiteTestCases.getData().size());

    // Hard Delete a test case from the executable test suite and check that it is deleted from the
    // executable test suite and from the logical test suite
    deleteEntity(executableTestCaseIdToDelete, false, true, ADMIN_AUTH_HEADERS);

    queryParams.put("testSuiteId", logicalTestSuite.getId().toString());
    logicalTestSuiteTestCases = getTestCases(queryParams, ADMIN_AUTH_HEADERS);
    assertEquals(3, logicalTestSuiteTestCases.getData().size());
    assertTrue(assertTestCaseIdNotInList(logicalTestSuiteTestCases, executableTestCaseIdToDelete));

    queryParams.put("testSuiteId", executableTestSuite.getId().toString());
    executableTestSuiteTestCases = getTestCases(queryParams, ADMIN_AUTH_HEADERS);
    assertEquals(4, executableTestSuiteTestCases.getData().size());
    assertTrue(
        assertTestCaseIdNotInList(executableTestSuiteTestCases, executableTestCaseIdToDelete));
  }

  @Test
  void list_allTestSuitesFromTestCase_200(TestInfo test) throws IOException {
    TestSuiteResourceTest testSuiteResourceTest = new TestSuiteResourceTest();
    // Create a logical Test Suite
    CreateTestSuite createLogicalTestSuite = testSuiteResourceTest.createRequest(test);
    TestSuite logicalTestSuite =
        testSuiteResourceTest.createEntity(createLogicalTestSuite, ADMIN_AUTH_HEADERS);
    // Create an executable test suite
    CreateTestSuite createTestSuite =
        testSuiteResourceTest.createRequest(test).withName(TEST_TABLE2.getFullyQualifiedName());
    TestSuite executableTestSuite =
        testSuiteResourceTest.createExecutableTestSuite(createTestSuite, ADMIN_AUTH_HEADERS);

    // Create the test cases (need to be created against an executable test suite)
    CreateTestCase create =
        createRequest("test_testSuite__" + test.getDisplayName())
            .withTestSuite(executableTestSuite.getFullyQualifiedName());
    TestCase testCase = createAndCheckEntity(create, ADMIN_AUTH_HEADERS);
    List<UUID> testCaseIds = listOf(testCase.getId());

    // Add the test cases to the logical test suite
    testSuiteResourceTest.addTestCasesToLogicalTestSuite(logicalTestSuite, testCaseIds);

    TestCase testCaseWithSuites =
        getEntityByName(testCase.getFullyQualifiedName(), "*", ADMIN_AUTH_HEADERS);
    assertEquals(
        executableTestSuite.getFullyQualifiedName(),
        testCaseWithSuites.getTestSuite().getFullyQualifiedName());
    assertEquals(2, testCaseWithSuites.getTestSuites().size());

    // Verify both our testSuites are in the list of TestSuite Entities
    Map<String, TestSuite> testSuiteFQNs = new HashMap<>();
    testSuiteFQNs.put(logicalTestSuite.getFullyQualifiedName(), logicalTestSuite);
    testSuiteFQNs.put(executableTestSuite.getFullyQualifiedName(), executableTestSuite);

    for (TestSuite testSuite : testCaseWithSuites.getTestSuites()) {
      assertNotNull(testSuiteFQNs.get(testSuite.getFullyQualifiedName()));
    }
  }

  @Test
  void test_testCaseResultState(TestInfo test) throws IOException, ParseException {
    // Create table for our test
    TestSuiteResourceTest testSuiteResourceTest = new TestSuiteResourceTest();
    TestSuite testSuite = createExecutableTestSuite(test);

    // create testCase
    CreateTestCase createTestCase =
        new CreateTestCase()
            .withName(test.getDisplayName())
            .withDescription(test.getDisplayName())
            .withEntityLink(
                String.format(
                    "<#E::table::%s>",
                    testSuite.getExecutableEntityReference().getFullyQualifiedName()))
            .withTestSuite(testSuite.getFullyQualifiedName())
            .withTestDefinition(TEST_DEFINITION1.getFullyQualifiedName());
    TestCase testCase = createAndCheckEntity(createTestCase, ADMIN_AUTH_HEADERS);
    UUID testSuiteId = testCase.getTestSuite().getId();

    String dateStr = "2023-08-";
    for (int i = 11; i <= 15; i++) {
      TestCaseResult testCaseResult =
          new TestCaseResult()
              .withResult("result")
              .withTestCaseStatus(TestCaseStatus.Failed)
              .withTimestamp(TestUtils.dateToTimestamp(dateStr + i));
      putTestCaseResult(testCase.getFullyQualifiedName(), testCaseResult, ADMIN_AUTH_HEADERS);
    }

    // check that result state is the latest
    TestCase storedTestCase = getEntity(testCase.getId(), "testCaseResult", ADMIN_AUTH_HEADERS);
    TestSuite storedTestSuite =
        testSuiteResourceTest.getEntity(testSuiteId, "*", ADMIN_AUTH_HEADERS);
    ResultSummary testSuiteResultSummary =
        storedTestSuite.getTestCaseResultSummary().stream()
            .filter(t -> t.getTestCaseName().equals(testCase.getFullyQualifiedName()))
            .findFirst()
            .orElse(null);
    assertEquals(
        TestUtils.dateToTimestamp("2023-08-15"), storedTestCase.getTestCaseResult().getTimestamp());
    assertEquals(1, storedTestSuite.getSummary().getTotal());
    if (testSuiteResultSummary != null)
      assertEquals(TestUtils.dateToTimestamp("2023-08-15"), testSuiteResultSummary.getTimestamp());

    // delete latest and check that result is the  new latest (i.e. the 14th)
    deleteTestCaseResult(
        testCase.getFullyQualifiedName(),
        TestUtils.dateToTimestamp("2023-08-15"),
        ADMIN_AUTH_HEADERS);
    storedTestCase = getEntity(testCase.getId(), "testCaseResult", ADMIN_AUTH_HEADERS);
    storedTestSuite = testSuiteResourceTest.getEntity(testSuiteId, "*", ADMIN_AUTH_HEADERS);
    testSuiteResultSummary =
        storedTestSuite.getTestCaseResultSummary().stream()
            .filter(t -> t.getTestCaseName().equals(testCase.getFullyQualifiedName()))
            .findFirst()
            .orElse(null);
    assertEquals(
        TestUtils.dateToTimestamp("2023-08-14"), storedTestCase.getTestCaseResult().getTimestamp());
    assertEquals(1, storedTestSuite.getSummary().getTotal());
    if (testSuiteResultSummary != null)
      assertEquals(TestUtils.dateToTimestamp("2023-08-14"), testSuiteResultSummary.getTimestamp());

    // delete the 13h and check that result is still the 14th
    deleteTestCaseResult(
        testCase.getFullyQualifiedName(),
        TestUtils.dateToTimestamp("2023-08-13"),
        ADMIN_AUTH_HEADERS);
    storedTestSuite = testSuiteResourceTest.getEntity(testSuiteId, "*", ADMIN_AUTH_HEADERS);
    testSuiteResultSummary =
        storedTestSuite.getTestCaseResultSummary().stream()
            .filter(t -> t.getTestCaseName().equals(testCase.getFullyQualifiedName()))
            .findFirst()
            .orElse(null);
    storedTestCase = getEntity(testCase.getId(), "testCaseResult", ADMIN_AUTH_HEADERS);
    assertEquals(
        TestUtils.dateToTimestamp("2023-08-14"), storedTestCase.getTestCaseResult().getTimestamp());
    assertEquals(1, storedTestSuite.getSummary().getTotal());
    if (testSuiteResultSummary != null)
      assertEquals(TestUtils.dateToTimestamp("2023-08-14"), testSuiteResultSummary.getTimestamp());

    // Patch the test case result adding the resolved status
    TestCaseResult testCaseResult = storedTestCase.getTestCaseResult();
    String original = JsonUtils.pojoToJson(testCaseResult);
    JsonNode patch = TestUtils.getJsonPatch(original, JsonUtils.pojoToJson(testCaseResult));
    patchTestCaseResult(testCase.getFullyQualifiedName(), dateToTimestamp("2023-08-14"), patch);

    // add a new test case result for the 16th and check the state is correctly updated
    testCaseResult =
        new TestCaseResult()
            .withResult("result")
            .withTestCaseStatus(TestCaseStatus.Failed)
            .withTimestamp(TestUtils.dateToTimestamp(dateStr + 16));
    putTestCaseResult(testCase.getFullyQualifiedName(), testCaseResult, ADMIN_AUTH_HEADERS);
    storedTestCase = getEntity(testCase.getId(), "testCaseResult", ADMIN_AUTH_HEADERS);
    storedTestSuite = testSuiteResourceTest.getEntity(testSuiteId, "*", ADMIN_AUTH_HEADERS);
    testSuiteResultSummary =
        storedTestSuite.getTestCaseResultSummary().stream()
            .filter(t -> t.getTestCaseName().equals(testCase.getFullyQualifiedName()))
            .findFirst()
            .orElse(null);
    assertEquals(
        TestUtils.dateToTimestamp("2023-08-16"), storedTestCase.getTestCaseResult().getTimestamp());
    assertEquals(1, storedTestSuite.getSummary().getTotal());
    if (testSuiteResultSummary != null)
      assertEquals(TestUtils.dateToTimestamp("2023-08-16"), testSuiteResultSummary.getTimestamp());

    // Add a new test case
    CreateTestCase create = createRequest(test, 3);
    create
        .withEntityLink(testCase.getEntityLink())
        .withTestSuite(testCase.getTestSuite().getFullyQualifiedName());
    TestCase testCase1 = createAndCheckEntity(create, ADMIN_AUTH_HEADERS);

    for (int i = 19; i <= 20; i++) {
      putTestCaseResult(
          testCase1.getFullyQualifiedName(),
          new TestCaseResult()
              .withResult("result")
              .withTestCaseStatus(TestCaseStatus.Failed)
              .withTimestamp(TestUtils.dateToTimestamp(dateStr + i)),
          ADMIN_AUTH_HEADERS);
    }

    storedTestSuite = testSuiteResourceTest.getEntity(testSuiteId, "*", ADMIN_AUTH_HEADERS);
    assertEquals(2, storedTestSuite.getTestCaseResultSummary().size());

    deleteEntity(testCase1.getId(), true, true, ADMIN_AUTH_HEADERS);
    storedTestSuite = testSuiteResourceTest.getEntity(testSuiteId, "*", ADMIN_AUTH_HEADERS);
    assertEquals(1, storedTestSuite.getTestCaseResultSummary().size());
  }

  @Test
  void get_testCaseResultWithIncidentId(TestInfo test)
      throws HttpResponseException, ParseException {

    // We create a test case with a failure
    TestCase testCaseEntity = createEntity(createRequest(getEntityName(test)), ADMIN_AUTH_HEADERS);
    putTestCaseResult(
        testCaseEntity.getFullyQualifiedName(),
        new TestCaseResult()
            .withResult("result")
            .withTestCaseStatus(TestCaseStatus.Failed)
            .withTimestamp(TestUtils.dateToTimestamp("2024-01-01")),
        ADMIN_AUTH_HEADERS);

    // We can get it via API with a list of ongoing incidents
    TestCase result = getTestCase(testCaseEntity.getFullyQualifiedName(), ADMIN_AUTH_HEADERS);
    UUID incidentId = result.getIncidentId();
    assertNotNull(result.getIncidentId());

    // Resolving the status
    CreateTestCaseResolutionStatus createResolvedStatus =
        new CreateTestCaseResolutionStatus()
            .withTestCaseReference(testCaseEntity.getFullyQualifiedName())
            .withTestCaseResolutionStatusType(TestCaseResolutionStatusTypes.Resolved)
            .withTestCaseResolutionStatusDetails(
                new Resolved()
                    .withTestCaseFailureComment("resolved")
                    .withTestCaseFailureReason(TestCaseFailureReasonType.MissingData)
                    .withResolvedBy(USER1_REF));
    createTestCaseFailureStatus(createResolvedStatus);

    result = getTestCase(testCaseEntity.getFullyQualifiedName(), ADMIN_AUTH_HEADERS);
    assertNotNull(result.getIncidentId());
    assertEquals(incidentId, result.getIncidentId());

    // Add a new failed result, which will create a NEW incident and start a new stateId
    putTestCaseResult(
        testCaseEntity.getFullyQualifiedName(),
        new TestCaseResult()
            .withResult("result")
            .withTestCaseStatus(TestCaseStatus.Failed)
            .withTimestamp(TestUtils.dateToTimestamp("2024-01-02")),
        ADMIN_AUTH_HEADERS);

    result = getTestCase(testCaseEntity.getFullyQualifiedName(), ADMIN_AUTH_HEADERS);
    UUID newIncidentId = result.getIncidentId();

    assertNotNull(result.getIncidentId());
    assertNotEquals(incidentId, result.getIncidentId());

    // Add a new testCase Result with status Success. This should clear the incidentId
    // from the testCase and the testCaseResult should not have an incidentId.
    putTestCaseResult(
        testCaseEntity.getFullyQualifiedName(),
        new TestCaseResult()
            .withResult("result")
            .withTestCaseStatus(TestCaseStatus.Success)
            .withTimestamp(TestUtils.dateToTimestamp("2024-01-03")),
        ADMIN_AUTH_HEADERS);

    result = getTestCase(testCaseEntity.getFullyQualifiedName(), ADMIN_AUTH_HEADERS);
    List<TestCaseResult> testCaseResults =
        getTestCaseResults(
                testCaseEntity.getFullyQualifiedName(),
                TestUtils.dateToTimestamp("2024-01-03"),
                TestUtils.dateToTimestamp("2024-01-03"),
                ADMIN_AUTH_HEADERS)
            .getData();
    assertNull(testCaseResults.get(0).getIncidentId());
    assertNull(result.getIncidentId());

    // Add a new testCase Result with status Failure at an older date.
    // The incidentId should be the one from "2024-01-02" but the testCase incidentId should be null
    // as it should reflect the latest testCaseResult
    putTestCaseResult(
        testCaseEntity.getFullyQualifiedName(),
        new TestCaseResult()
            .withResult("result")
            .withTestCaseStatus(TestCaseStatus.Failed)
            .withTimestamp(TestUtils.dateToTimestamp("2023-12-31")),
        ADMIN_AUTH_HEADERS);
    result = getTestCase(testCaseEntity.getFullyQualifiedName(), ADMIN_AUTH_HEADERS);
    testCaseResults =
        getTestCaseResults(
                testCaseEntity.getFullyQualifiedName(),
                TestUtils.dateToTimestamp("2023-12-31"),
                TestUtils.dateToTimestamp("2023-12-31"),
                ADMIN_AUTH_HEADERS)
            .getData();
    assertEquals(newIncidentId, testCaseResults.get(0).getIncidentId());
    assertNull(result.getIncidentId());
  }

  @Test
  void post_createTestCaseResultFailure(TestInfo test)
      throws HttpResponseException, ParseException {
    // We're going to check how each test only has a single open stateID
    // and 2 tests have their own flow
    Long startTs = System.currentTimeMillis();
    TestCase testCaseEntity1 = createEntity(createRequest(getEntityName(test)), ADMIN_AUTH_HEADERS);
    TestCase testCaseEntity2 =
        createEntity(createRequest(getEntityName(test) + "2"), ADMIN_AUTH_HEADERS);

    // Add a failed result, which will create a NEW incident and add a new status
    for (TestCase testCase : List.of(testCaseEntity1, testCaseEntity2)) {
      putTestCaseResult(
          testCase.getFullyQualifiedName(),
          new TestCaseResult()
              .withResult("result")
              .withTestCaseStatus(TestCaseStatus.Failed)
              .withTimestamp(TestUtils.dateToTimestamp("2024-01-01")),
          ADMIN_AUTH_HEADERS);

      CreateTestCaseResolutionStatus createAckIncident =
          new CreateTestCaseResolutionStatus()
              .withTestCaseReference(testCase.getFullyQualifiedName())
              .withTestCaseResolutionStatusType(TestCaseResolutionStatusTypes.Ack)
              .withTestCaseResolutionStatusDetails(null);
      createTestCaseFailureStatus(createAckIncident);
    }
    Long endTs = System.currentTimeMillis();

    // Get the test case failure statuses
    ResultList<TestCaseResolutionStatus> testCaseFailureStatusResultList =
        getTestCaseFailureStatus(startTs, endTs, null, null);
    assertEquals(4, testCaseFailureStatusResultList.getData().size());

    // check we have only 2 distinct sequence IDs, one for each test case
    List<UUID> stateIds =
        testCaseFailureStatusResultList.getData().stream()
            .map(TestCaseResolutionStatus::getStateId)
            .toList();
    Set<UUID> stateIdSet = new HashSet<>(stateIds);
    assertEquals(2, stateIdSet.size());

    TestCaseResolutionStatus testCaseResolutionStatus =
        testCaseFailureStatusResultList.getData().get(0);
    UUID stateId = stateIds.get(0);

    // Get the test case failure statuses by ID
    TestCaseResolutionStatus storedTestCaseResolution =
        getTestCaseFailureStatusById(testCaseResolutionStatus.getId());
    assertEquals(storedTestCaseResolution.getId(), testCaseResolutionStatus.getId());

    // Get the test case failure statuses by sequence ID
    ResultList<TestCaseResolutionStatus> storedTestCaseResolutions =
        getTestCaseFailureStatusByStateId(stateId);
    assertEquals(2, storedTestCaseResolutions.getData().size());
    assertEquals(stateId, storedTestCaseResolutions.getData().get(0).getStateId());

    // Get the test case resolution statuses by status type
    storedTestCaseResolutions =
        getTestCaseFailureStatus(startTs, endTs, null, TestCaseResolutionStatusTypes.Ack);
    assertEquals(2, storedTestCaseResolutions.getData().size());
    assertEquals(
        TestCaseResolutionStatusTypes.Ack,
        storedTestCaseResolutions.getData().get(0).getTestCaseResolutionStatusType());

    // Delete test case recursively and check that the test case resolution status is also deleted
    // 1. soft delete - should not delete the test case resolution status
    // 2. hard delete - should delete the test case resolution status
    deleteEntity(testCaseEntity1.getId(), true, false, ADMIN_AUTH_HEADERS);
    storedTestCaseResolutions =
        getTestCaseFailureStatus(startTs, endTs, null, TestCaseResolutionStatusTypes.Ack);
    assertEquals(2, storedTestCaseResolutions.getData().size());
    assertTrue(
        storedTestCaseResolutions.getData().stream()
            .anyMatch(t -> t.getTestCaseReference().getId().equals(testCaseEntity1.getId())));

    deleteEntity(testCaseEntity1.getId(), true, true, ADMIN_AUTH_HEADERS);
    storedTestCaseResolutions =
        getTestCaseFailureStatus(startTs, endTs, null, TestCaseResolutionStatusTypes.Ack);
    assertEquals(1, storedTestCaseResolutions.getData().size());
    assertTrue(
        storedTestCaseResolutions.getData().stream()
            .noneMatch(t -> t.getTestCaseReference().getId().equals(testCaseEntity1.getId())));
  }

  @Test
  void test_listTestCaseFailureStatusPagination(TestInfo test) throws IOException, ParseException {
    // Create a number of entities between 5 and 20 inclusive
    Random rand = new Random();
    int maxEntities = rand.nextInt(16) + 5;

    Long startTs = System.currentTimeMillis() - 1000;
    for (int i = 0; i < maxEntities; i++) {
      // We'll create random test cases
      TestCase testCaseEntity =
          createEntity(createRequest(getEntityName(test) + i), ADMIN_AUTH_HEADERS);
      // Adding failed test case, which will create a NEW incident
      putTestCaseResult(
          testCaseEntity.getFullyQualifiedName(),
          new TestCaseResult()
              .withResult("result")
              .withTestCaseStatus(TestCaseStatus.Failed)
              .withTimestamp(TestUtils.dateToTimestamp("2024-01-01")),
          ADMIN_AUTH_HEADERS);
    }
    Long endTs = System.currentTimeMillis() + 1000;

    // List all entities and use it for checking pagination
    ResultList<TestCaseResolutionStatus> allEntities =
        getTestCaseFailureStatus(1000000, null, false, startTs, endTs, null);

    paginateTestCaseFailureStatus(maxEntities, allEntities, startTs, endTs);
  }

  @Test
  void patch_TestCaseResultFailure(TestInfo test) throws HttpResponseException {
    TestCase testCaseEntity = createEntity(createRequest(getEntityName(test)), ADMIN_AUTH_HEADERS);
    CreateTestCaseResolutionStatus createTestCaseFailureStatus =
        new CreateTestCaseResolutionStatus()
            .withTestCaseReference(testCaseEntity.getFullyQualifiedName())
            .withTestCaseResolutionStatusType(TestCaseResolutionStatusTypes.Ack)
            .withSeverity(Severity.Severity2)
            .withTestCaseResolutionStatusDetails(null);
    TestCaseResolutionStatus testCaseFailureStatus =
        createTestCaseFailureStatus(createTestCaseFailureStatus);
    String original = JsonUtils.pojoToJson(testCaseFailureStatus);
    String updated =
        JsonUtils.pojoToJson(
            testCaseFailureStatus
                .withUpdatedAt(System.currentTimeMillis())
                .withUpdatedBy(USER1_REF)
                .withSeverity(Severity.Severity1));
    JsonNode patch = TestUtils.getJsonPatch(original, updated);
    TestCaseResolutionStatus patched =
        patchTestCaseResultFailureStatus(testCaseFailureStatus.getId(), patch);
    TestCaseResolutionStatus stored = getTestCaseFailureStatus(testCaseFailureStatus.getId());

    // check our patch fields have been updated
    assertEquals(patched.getUpdatedAt(), stored.getUpdatedAt());
    assertEquals(patched.getUpdatedBy(), stored.getUpdatedBy());
    assertEquals(patched.getSeverity(), stored.getSeverity());
  }

  @Test
  void patch_TestCaseResultFailureUnauthorizedFields(TestInfo test) throws HttpResponseException {
    TestCase testCaseEntity = createEntity(createRequest(getEntityName(test)), ADMIN_AUTH_HEADERS);
    CreateTestCaseResolutionStatus createTestCaseFailureStatus =
        new CreateTestCaseResolutionStatus()
            .withTestCaseReference(testCaseEntity.getFullyQualifiedName())
            .withTestCaseResolutionStatusType(TestCaseResolutionStatusTypes.Ack)
            .withTestCaseResolutionStatusDetails(null);
    TestCaseResolutionStatus testCaseFailureStatus =
        createTestCaseFailureStatus(createTestCaseFailureStatus);
    String original = JsonUtils.pojoToJson(testCaseFailureStatus);
    String updated =
        JsonUtils.pojoToJson(
            testCaseFailureStatus
                .withUpdatedAt(System.currentTimeMillis())
                .withUpdatedBy(USER1_REF)
                .withTestCaseResolutionStatusType(TestCaseResolutionStatusTypes.Assigned));
    JsonNode patch = TestUtils.getJsonPatch(original, updated);

    assertResponse(
        () -> patchTestCaseResultFailureStatus(testCaseFailureStatus.getId(), patch),
        BAD_REQUEST,
        "Field testCaseResolutionStatusType is not allowed to be updated");
  }

  @Test
  void test_testCaseResolutionTaskResolveWorkflowThruFeed(TestInfo test)
      throws HttpResponseException, ParseException {
    Long startTs = System.currentTimeMillis();
    FeedResourceTest feedResourceTest = new FeedResourceTest();

    TestCase testCaseEntity = createEntity(createRequest(getEntityName(test)), ADMIN_AUTH_HEADERS);

    // Add failed test case, which will create a NEW incident
    putTestCaseResult(
        testCaseEntity.getFullyQualifiedName(),
        new TestCaseResult()
            .withResult("result")
            .withTestCaseStatus(TestCaseStatus.Failed)
            .withTimestamp(TestUtils.dateToTimestamp("2024-01-01")),
        ADMIN_AUTH_HEADERS);

    // Now, we should be good to create an ASSIGNED status
    CreateTestCaseResolutionStatus createAssignedIncident =
        new CreateTestCaseResolutionStatus()
            .withTestCaseReference(testCaseEntity.getFullyQualifiedName())
            .withTestCaseResolutionStatusType(TestCaseResolutionStatusTypes.Assigned)
            .withTestCaseResolutionStatusDetails(new Assigned().withAssignee(USER1_REF));
    TestCaseResolutionStatus assignedIncident = createTestCaseFailureStatus(createAssignedIncident);
    String jsonThread =
        Entity.getCollectionDAO()
            .feedDAO()
            .fetchThreadByTestCaseResolutionStatusId(assignedIncident.getStateId());
    Thread thread = JsonUtils.readValue(jsonThread, Thread.class);
    assertEquals(assignedIncident.getStateId(), thread.getTask().getTestCaseResolutionStatusId());
    assertEquals(TaskStatus.Open, thread.getTask().getStatus());

    // resolve the task. The old task should be closed and the latest test case resolution status
    // should be updated (resolved) with the same state ID

    ResolveTask resolveTask =
        new ResolveTask()
            .withTestCaseFQN(testCaseEntity.getFullyQualifiedName())
            .withTestCaseFailureReason(TestCaseFailureReasonType.FalsePositive)
            .withNewValue("False positive, test case was valid");
    feedResourceTest.resolveTask(thread.getTask().getId(), resolveTask, ADMIN_AUTH_HEADERS);
    jsonThread =
        Entity.getCollectionDAO()
            .feedDAO()
            .fetchThreadByTestCaseResolutionStatusId(assignedIncident.getStateId());
    thread = JsonUtils.readValue(jsonThread, Thread.class);
    // Confirm that the task is closed
    assertEquals(TaskStatus.Closed, thread.getTask().getStatus());

    // We'll confirm that we have created a new test case resolution status with the same state ID
    // and type Resolved
    ResultList<TestCaseResolutionStatus> mostRecentTestCaseResolutionStatus =
        getTestCaseFailureStatus(
            10,
            null,
            true,
            startTs,
            System.currentTimeMillis(),
            testCaseEntity.getFullyQualifiedName());
    assertEquals(1, mostRecentTestCaseResolutionStatus.getData().size());
    TestCaseResolutionStatus mostRecentTestCaseResolutionStatusData =
        mostRecentTestCaseResolutionStatus.getData().get(0);
    assertEquals(
        TestCaseResolutionStatusTypes.Resolved,
        mostRecentTestCaseResolutionStatusData.getTestCaseResolutionStatusType());
    assertEquals(
        assignedIncident.getStateId(), mostRecentTestCaseResolutionStatusData.getStateId());
    Resolved resolved =
        JsonUtils.convertValue(
            mostRecentTestCaseResolutionStatusData.getTestCaseResolutionStatusDetails(),
            Resolved.class);
    assertEquals(TestCaseFailureReasonType.FalsePositive, resolved.getTestCaseFailureReason());
    assertEquals("False positive, test case was valid", resolved.getTestCaseFailureComment());
  }

  @Test
  void test_testCaseResolutionTaskCloseWorkflowThruFeed(TestInfo test)
      throws HttpResponseException, ParseException {
    Long startTs = System.currentTimeMillis();
    FeedResourceTest feedResourceTest = new FeedResourceTest();

    TestCase testCaseEntity = createEntity(createRequest(getEntityName(test)), ADMIN_AUTH_HEADERS);

    // Add failed test case, which will create a NEW incident
    putTestCaseResult(
        testCaseEntity.getFullyQualifiedName(),
        new TestCaseResult()
            .withResult("result")
            .withTestCaseStatus(TestCaseStatus.Failed)
            .withTimestamp(TestUtils.dateToTimestamp("2024-01-01")),
        ADMIN_AUTH_HEADERS);

    // Now, we should be good to create an ASSIGNED status
    CreateTestCaseResolutionStatus createAssignedIncident =
        new CreateTestCaseResolutionStatus()
            .withTestCaseReference(testCaseEntity.getFullyQualifiedName())
            .withTestCaseResolutionStatusType(TestCaseResolutionStatusTypes.Assigned)
            .withTestCaseResolutionStatusDetails(new Assigned().withAssignee(USER1_REF));
    TestCaseResolutionStatus assignedIncident = createTestCaseFailureStatus(createAssignedIncident);

    // Assert that the task is open
    String jsonThread =
        Entity.getCollectionDAO()
            .feedDAO()
            .fetchThreadByTestCaseResolutionStatusId(assignedIncident.getStateId());
    Thread thread = JsonUtils.readValue(jsonThread, Thread.class);
    assertEquals(assignedIncident.getStateId(), thread.getTask().getTestCaseResolutionStatusId());
    assertEquals(TaskStatus.Open, thread.getTask().getStatus());

    // close the task. The old task should be closed and the latest test case resolution status
    // should be updated (resolved) with the same state ID.
    CloseTask closeTask =
        new CloseTask()
            .withComment(USER1.getFullyQualifiedName())
            .withTestCaseFQN(testCaseEntity.getFullyQualifiedName());
    feedResourceTest.closeTask(thread.getTask().getId(), closeTask, ADMIN_AUTH_HEADERS);
    jsonThread =
        Entity.getCollectionDAO()
            .feedDAO()
            .fetchThreadByTestCaseResolutionStatusId(assignedIncident.getStateId());
    thread = JsonUtils.readValue(jsonThread, Thread.class);
    assertEquals(TaskStatus.Closed, thread.getTask().getStatus());

    // We'll confirm that we have created a new test case resolution status with the same state ID
    // and type Assigned
    ResultList<TestCaseResolutionStatus> mostRecentTestCaseResolutionStatus =
        getTestCaseFailureStatus(
            10,
            null,
            true,
            startTs,
            System.currentTimeMillis(),
            testCaseEntity.getFullyQualifiedName());
    assertEquals(1, mostRecentTestCaseResolutionStatus.getData().size());
    TestCaseResolutionStatus mostRecentTestCaseResolutionStatusData =
        mostRecentTestCaseResolutionStatus.getData().get(0);
    assertEquals(
        TestCaseResolutionStatusTypes.Resolved,
        mostRecentTestCaseResolutionStatusData.getTestCaseResolutionStatusType());
    assertEquals(
        assignedIncident.getStateId(), mostRecentTestCaseResolutionStatusData.getStateId());
  }

  @Test
  void test_testCaseResolutionTaskWorkflowThruAPI(TestInfo test)
      throws HttpResponseException, ParseException {
    TestCase testCaseEntity = createEntity(createRequest(getEntityName(test)), ADMIN_AUTH_HEADERS);

    // Add failed test case, which will create a NEW incident
    putTestCaseResult(
        testCaseEntity.getFullyQualifiedName(),
        new TestCaseResult()
            .withResult("result")
            .withTestCaseStatus(TestCaseStatus.Failed)
            .withTimestamp(TestUtils.dateToTimestamp("2024-01-01")),
        ADMIN_AUTH_HEADERS);

    // Now, we should be good to create an ASSIGNED status
    CreateTestCaseResolutionStatus createAssignedIncident =
        new CreateTestCaseResolutionStatus()
            .withTestCaseReference(testCaseEntity.getFullyQualifiedName())
            .withTestCaseResolutionStatusType(TestCaseResolutionStatusTypes.Assigned)
            .withTestCaseResolutionStatusDetails(new Assigned().withAssignee(USER1_REF));

    TestCaseResolutionStatus assignedIncident = createTestCaseFailureStatus(createAssignedIncident);

    // Confirm that the task is open
    String jsonThread =
        Entity.getCollectionDAO()
            .feedDAO()
            .fetchThreadByTestCaseResolutionStatusId(assignedIncident.getStateId());
    Thread thread = JsonUtils.readValue(jsonThread, Thread.class);
    assertEquals(TaskStatus.Open, thread.getTask().getStatus());
    assertEquals(assignedIncident.getStateId(), thread.getTask().getTestCaseResolutionStatusId());

    // Create a new test case resolution status with type Resolved
    // and confirm the task is closed
    CreateTestCaseResolutionStatus createTestCaseFailureStatusResolved =
        createAssignedIncident
            .withTestCaseResolutionStatusType(TestCaseResolutionStatusTypes.Resolved)
            .withTestCaseResolutionStatusDetails(
                new Resolved()
                    .withTestCaseFailureComment("resolved")
                    .withTestCaseFailureReason(TestCaseFailureReasonType.MissingData)
                    .withResolvedBy(USER1_REF));
    createTestCaseFailureStatus(createTestCaseFailureStatusResolved);

    jsonThread = Entity.getCollectionDAO().feedDAO().findById(thread.getId());
    thread = JsonUtils.readValue(jsonThread, Thread.class);
    assertEquals(TaskStatus.Closed, thread.getTask().getStatus());
  }

  @Test
  void unauthorizedTestCaseResolutionFlow(TestInfo test)
      throws HttpResponseException, ParseException {
    TestCase testCaseEntity = createEntity(createRequest(getEntityName(test)), ADMIN_AUTH_HEADERS);
    // Add failed test case, which will create a NEW incident
    putTestCaseResult(
        testCaseEntity.getFullyQualifiedName(),
        new TestCaseResult()
            .withResult("result")
            .withTestCaseStatus(TestCaseStatus.Failed)
            .withTimestamp(TestUtils.dateToTimestamp("2024-01-01")),
        ADMIN_AUTH_HEADERS);

    // Now, we should be good to create an ASSIGNED status
    CreateTestCaseResolutionStatus createAssignedIncident =
        new CreateTestCaseResolutionStatus()
            .withTestCaseReference(testCaseEntity.getFullyQualifiedName())
            .withTestCaseResolutionStatusType(TestCaseResolutionStatusTypes.Assigned)
            .withTestCaseResolutionStatusDetails(new Assigned().withAssignee(USER1_REF));
    createTestCaseFailureStatus(createAssignedIncident);

    assertResponseContains(
        () ->
            createTestCaseFailureStatus(
                createAssignedIncident.withTestCaseResolutionStatusType(
                    TestCaseResolutionStatusTypes.Ack)),
        BAD_REQUEST,
        "Incident with status [Assigned] cannot be moved to [Ack]");
  }

  @Test
  void testInferSeverity() {
    IncidentSeverityClassifierInterface severityClassifier =
        IncidentSeverityClassifierInterface.getInstance();
    // TEST_TABLE1 has no tier information, hence severity should be null as the classifier won't be
    // able to infer
    Severity severity = severityClassifier.classifyIncidentSeverity(TEST_TABLE1);
    assertNull(severity);

    List<TagLabel> tags = new ArrayList<>();
    tags.add(new TagLabel().withTagFQN("Tier.Tier1").withName("Tier1"));
    TEST_TABLE1.setTags(tags);

    // With tier set to Tier1, the severity should be inferred
    severity = severityClassifier.classifyIncidentSeverity(TEST_TABLE1);
    assertNotNull(severity);
  }

  @Test
  void get_listTestCaseWithStatusAndType(TestInfo test) throws ParseException, IOException {
    TestSuite testSuite = createExecutableTestSuite(test);

    int testCaseEntries = 15;

    List<TestCase> createdTestCase = new ArrayList<>();
    for (int i = 0; i < testCaseEntries; i++) {
      if (i % 2 == 0) {
        // Create column level test case
        createdTestCase.add(
            createEntity(
                createRequest(test, i + 1)
                    .withEntityLink(TABLE_COLUMN_LINK)
                    .withTestSuite(testSuite.getFullyQualifiedName()),
                ADMIN_AUTH_HEADERS));
        continue;
      }
      createdTestCase.add(
          createEntity(
              createRequest(test, i + 1).withTestSuite(testSuite.getFullyQualifiedName()),
              ADMIN_AUTH_HEADERS));
    }

    for (int i = 0; i < testCaseEntries; i++) {
      // Even number = Failed (8), Odd number = Success (7), 9 = Aborted (1)
      TestCaseStatus result;
      if (i % 2 == 0) {
        result = TestCaseStatus.Failed;
      } else if (i == 9) {
        result = TestCaseStatus.Aborted;
      } else {
        result = TestCaseStatus.Success;
      }
      TestCaseResult testCaseResult =
          new TestCaseResult()
              .withResult("result")
              .withTestCaseStatus(result)
              .withTimestamp(TestUtils.dateToTimestamp("2024-01-01"));
      putTestCaseResult(
          createdTestCase.get(i).getFullyQualifiedName(), testCaseResult, ADMIN_AUTH_HEADERS);
    }

    Map<String, Object> queryParams = new HashMap<>();
    queryParams.put("limit", 100);
    queryParams.put("testSuiteId", testSuite.getId().toString());
    // Assert we get all 15 test cases
    ResultList<TestCase> testCases = getTestCases(queryParams, ADMIN_AUTH_HEADERS);
    assertEquals(testCaseEntries, testCases.getData().size());

    // Assert we get 8 failed test cases
    queryParams.put("testCaseStatus", TestCaseStatus.Failed);
    testCases = getTestCases(queryParams, ADMIN_AUTH_HEADERS);
    assertEquals(8, testCases.getData().size());

    // Assert we get 7 success test cases
    queryParams.put("testCaseStatus", TestCaseStatus.Success);
    testCases = getTestCases(queryParams, ADMIN_AUTH_HEADERS);
    assertEquals(6, testCases.getData().size());

    // Assert we get 1 aborted test cases
    queryParams.put("testCaseStatus", TestCaseStatus.Aborted);
    testCases = getTestCases(queryParams, ADMIN_AUTH_HEADERS);
    assertEquals(1, testCases.getData().size());

    queryParams.remove("testCaseStatus");

    // Assert we get 7 column level test cases
    queryParams.put("testCaseType", "column");
    testCases = getTestCases(queryParams, ADMIN_AUTH_HEADERS);
    assertEquals(8, testCases.getData().size());

    // Assert we get 8 table level test cases
    queryParams.put("testCaseType", "table");
    testCases = getTestCases(queryParams, ADMIN_AUTH_HEADERS);
    assertEquals(7, testCases.getData().size());
  }

  @Test
  void wrongMinMaxTestParameter(TestInfo test) throws HttpResponseException {
    CreateTestCase validTestCase = createRequest(test);
    validTestCase
        .withTestDefinition(TEST_DEFINITION1.getFullyQualifiedName())
        .withParameterValues(
            List.of(new TestCaseParameterValue().withName("minLength").withValue("10")));
    createEntity(validTestCase, ADMIN_AUTH_HEADERS);

    validTestCase = createRequest(test, 1);
    validTestCase
        .withTestDefinition(TEST_DEFINITION1.getFullyQualifiedName())
        .withParameterValues(
            List.of(new TestCaseParameterValue().withName("maxLength").withValue("10")));
    createEntity(validTestCase, ADMIN_AUTH_HEADERS);

    CreateTestCase invalidTestCase = createRequest(test, 2);
    invalidTestCase
        .withTestDefinition(TEST_DEFINITION1.getFullyQualifiedName())
        .withParameterValues(
            List.of(
                new TestCaseParameterValue().withName("minLength").withValue("10"),
                new TestCaseParameterValue().withName("maxLength").withValue("5")));

    assertResponseContains(
        () -> createEntity(invalidTestCase, ADMIN_AUTH_HEADERS), BAD_REQUEST, "Value");

    CreateTestCase invalidTestCaseMixedTypes = createRequest(test, 3);
    invalidTestCaseMixedTypes
        .withTestDefinition(TEST_DEFINITION1.getFullyQualifiedName())
        .withParameterValues(
            List.of(
                new TestCaseParameterValue().withName("minLength").withValue("10.6"),
                new TestCaseParameterValue().withName("maxLength").withValue("5")));

    assertResponseContains(
        () -> createEntity(invalidTestCaseMixedTypes, ADMIN_AUTH_HEADERS), BAD_REQUEST, "Value");
  }

  @Test
  void test_testCaseEsDocCleanUp() {
    TestCase testCase =
        new TestCase()
            .withId(UUID.randomUUID())
            .withChangeDescription(new ChangeDescription())
            .withTestSuites(
                List.of(
                    new TestSuite()
                        .withId(UUID.randomUUID())
                        .withChangeDescription(new ChangeDescription()),
                    new TestSuite()
                        .withId(UUID.randomUUID())
                        .withChangeDescription(new ChangeDescription())));

    Map<String, Object> doc = JsonUtils.convertValue(testCase, Map.class);

    TestCaseIndex testCaseIndex = new TestCaseIndex(testCase);
    testCaseIndex.removeNonIndexableFields(doc);
    assertNull(doc.get("changeDescription"));
    List<Map<String, Object>> testSuites = (List<Map<String, Object>>) doc.get("testSuites");
    assertNull(testSuites.get(0).get("changeDescription"));

    // Remove changeDescription logic handles null testSuites
    testCase.setTestSuites(null);
    doc = JsonUtils.convertValue(testCase, Map.class);
    testCaseIndex = new TestCaseIndex(testCase);
    testCaseIndex.removeNonIndexableFields(doc);
  }

  public void deleteTestCaseResult(String fqn, Long timestamp, Map<String, String> authHeaders)
      throws HttpResponseException {
    WebTarget target = getCollection().path("/" + fqn + "/testCaseResult/" + timestamp);
    TestUtils.delete(target, authHeaders);
  }

  private TestSuite createExecutableTestSuite(TestInfo test) throws IOException {
    TestSuiteResourceTest testSuiteResourceTest = new TestSuiteResourceTest();
    TableResourceTest tableResourceTest = new TableResourceTest();
    CreateTable tableReq =
        tableResourceTest
            .createRequest(test)
            .withName(test.getDisplayName())
            .withDatabaseSchema(DATABASE_SCHEMA.getFullyQualifiedName())
            .withOwners(List.of(USER1_REF))
            .withColumns(
                List.of(
                    new Column()
                        .withName(C1)
                        .withDisplayName("c1")
                        .withDataType(ColumnDataType.VARCHAR)
                        .withDataLength(10)))
            .withOwners(List.of(USER1_REF));
    Table table = tableResourceTest.createAndCheckEntity(tableReq, ADMIN_AUTH_HEADERS);
    CreateTestSuite createExecutableTestSuite =
        testSuiteResourceTest.createRequest(table.getFullyQualifiedName());
    return testSuiteResourceTest.createExecutableTestSuite(
        createExecutableTestSuite, ADMIN_AUTH_HEADERS);
  }

  private void deleteLogicalTestCase(TestSuite testSuite, UUID testCaseId) throws IOException {
    WebTarget target =
        getCollection()
            .path(
                "/logicalTestCases/" + testSuite.getId().toString() + "/" + testCaseId.toString());
    TestUtils.delete(target, ADMIN_AUTH_HEADERS);
  }

  private boolean assertTestCaseIdNotInList(
      ResultList<TestCase> testCaseResultList, UUID testCaseId) {
    return testCaseResultList.getData().stream()
        .noneMatch(testCase -> testCase.getId().equals(testCaseId));
  }

  public ResultList<TestCaseResult> getTestCaseResults(
      String fqn, Long start, Long end, Map<String, String> authHeaders)
      throws HttpResponseException {
    WebTarget target = getCollection().path("/" + fqn + "/testCaseResult");
    target = target.queryParam("startTs", start);
    target = target.queryParam("endTs", end);
    return TestUtils.get(target, TestCaseResource.TestCaseResultList.class, authHeaders);
  }

  public TestCase getTestCase(String fqn, Map<String, String> authHeaders)
      throws HttpResponseException {
    WebTarget target = getCollection().path("/name/" + fqn);
    target = target.queryParam("fields", "incidentId,inspectionQuery");
    return TestUtils.get(target, TestCase.class, authHeaders);
  }

  private TestSummary getTestSummary(String testSuiteId) throws IOException {
    TestSuiteResourceTest testSuiteResourceTest = new TestSuiteResourceTest();
    return testSuiteResourceTest.getTestSummary(ADMIN_AUTH_HEADERS, testSuiteId);
  }

  private void getAndValidateTestSummary(String testSuiteId) throws IOException {
    // Retry logic to handle ES async operations
    int maxRetries = 5;
    int retries = 0;

    while (true) {
      try {
        TestSummary testSummary = getTestSummary(testSuiteId);
        validateTestSummary(testSummary, testSuiteId);
        break;
      } catch (Exception e) {
        if (retries++ >= maxRetries) {
          throw e;
        }
      }
    }
  }

  private void validateTestSummary(TestSummary testSummary, String testSuiteId)
      throws HttpResponseException {
    HashMap<String, Integer> testSummaryMap = JsonUtils.convertValue(testSummary, HashMap.class);
    List<TestCase> testCases;

    HashMap<String, HashMap<String, Integer>> columnsMap = new HashMap<>();
    HashMap<String, Integer> map = new HashMap<>(5);
    map.put("success", 0);
    map.put("failed", 0);
    map.put("aborted", 0);
    map.put("queued", 0);
    map.put("total", 0);
    HashMap<String, String> params = new HashMap<>();

    if (testSuiteId != null) {
      params.put("testSuiteId", testSuiteId);
    }
    params.put("fields", "testCaseResult");
    params.put("limit", "10000");
    params.put("include", "non-deleted");

    ResultList<TestCase> testCaseResultList = listEntities(params, ADMIN_AUTH_HEADERS);
    testCases = testCaseResultList.getData();
    for (TestCase testCase : testCases) {
      TestCaseResult testCaseResult = testCase.getTestCaseResult();
      if (testCaseResult == null) {
        continue;
      }

      MessageParser.EntityLink entityLink =
          testCase.getEntityLink() != null
              ? MessageParser.EntityLink.parse(testCase.getEntityLink())
              : null;
      if (entityLink != null
          && entityLink.getFieldName() != null
          && entityLink.getFieldName().equals("columns")
          && testSuiteId != null) {
        HashMap<String, Integer> columnMap =
            columnsMap.get(entityLink.getFullyQualifiedFieldValue());
        if (columnMap == null) {
          columnMap = new HashMap<>(5);
          columnMap.put("success", 0);
          columnMap.put("failed", 0);
          columnMap.put("aborted", 0);
          columnMap.put("queued", 0);
          columnMap.put("total", 0);
          columnsMap.put(entityLink.getLinkString(), columnMap);
        }
        columnMap.merge(
            testCaseResult.getTestCaseStatus().toString().toLowerCase(), 1, Integer::sum);
        columnMap.merge("total", 1, Integer::sum);
      }
      map.merge(testCaseResult.getTestCaseStatus().toString().toLowerCase(), 1, Integer::sum);
      map.merge("total", 1, Integer::sum);
    }

    for (Map.Entry<String, Integer> entry : map.entrySet()) {
      assertEquals(entry.getValue(), testSummaryMap.get(entry.getKey()));
    }

    if (testSuiteId != null) {
      // we validate column summary is set properly when requesting summary at the column level
      List<ColumnTestSummaryDefinition> columnTestSummary = testSummary.getColumnTestSummary();
      assertEquals(columnsMap.size(), columnTestSummary.size());
      for (ColumnTestSummaryDefinition columnTestSummaryDefinition : columnTestSummary) {
        HashMap<String, Integer> columnSummary =
            JsonUtils.convertValue(columnTestSummaryDefinition, HashMap.class);
        HashMap<String, Integer> columnMap =
            columnsMap.get(columnTestSummaryDefinition.getEntityLink());
        for (Map.Entry<String, Integer> entry : columnMap.entrySet()) {
          assertEquals(entry.getValue(), columnSummary.get(entry.getKey()));
        }
      }
    }
  }

  public ResultList<TestCase> getTestCases(
      Map<String, Object> queryParams, Map<String, String> authHeaders)
      throws HttpResponseException {
    WebTarget target = getCollection();
    for (Map.Entry<String, Object> entry : queryParams.entrySet()) {
      if (entry.getValue() == null || entry.getValue().toString().isEmpty()) {
        continue;
      }
      target = target.queryParam(entry.getKey(), entry.getValue());
    }
    return TestUtils.get(target, TestCaseResource.TestCaseList.class, authHeaders);
  }

  private void patchTestCaseResult(String testCaseFqn, Long timestamp, JsonNode patch)
      throws HttpResponseException {
    WebTarget target = getCollection().path("/" + testCaseFqn + "/testCaseResult/" + timestamp);
    TestUtils.patch(target, patch, TestCaseResult.class, ADMIN_AUTH_HEADERS);
  }

  private void verifyTestCaseResults(
      ResultList<TestCaseResult> actualTestCaseResults,
      List<TestCaseResult> expectedTestCaseResults,
      int expectedCount) {
    assertEquals(expectedCount, actualTestCaseResults.getPaging().getTotal());
    assertEquals(expectedTestCaseResults.size(), actualTestCaseResults.getData().size());
    Map<Long, TestCaseResult> testCaseResultMap = new HashMap<>();
    for (TestCaseResult result : actualTestCaseResults.getData()) {
      result.setIncidentId(null);
      testCaseResultMap.put(result.getTimestamp(), result);
    }
    for (TestCaseResult result : expectedTestCaseResults) {
      TestCaseResult storedTestCaseResult = testCaseResultMap.get(result.getTimestamp());
      verifyTestCaseResult(storedTestCaseResult, result);
    }
  }

  private void verifyTestCases(
      ResultList<TestCase> actualTestCases,
      List<CreateTestCase> expectedTestCases,
      int expectedCount) {
    assertEquals(expectedCount, actualTestCases.getPaging().getTotal());
    assertEquals(expectedTestCases.size(), actualTestCases.getData().size());
    Map<String, TestCase> testCaseMap = new HashMap<>();
    for (TestCase result : actualTestCases.getData()) {
      testCaseMap.put(result.getName(), result);
    }
    for (CreateTestCase result : expectedTestCases) {
      TestCase storedTestCase = testCaseMap.get(result.getName());
      validateCreatedEntity(storedTestCase, result, ADMIN_AUTH_HEADERS);
    }
  }

  private void verifyTestCaseResult(TestCaseResult expected, TestCaseResult actual) {
    UUID id = expected.getId();
    assertEquals(expected.withId(null), actual); // Ignore id as set on create
    try {
      verifyTestCaseResultInIndex(expected.withId(id));
    } catch (IOException e) {
      Assertions.fail("Failed to verify test case result in index: %s" + e.getMessage());
    }
  }

  private void verifyTestCaseResultInIndex(TestCaseResult dbTestCaseResult) throws IOException {
    // Try to search entity with INCOMPLETE description
    RestClient searchClient = getSearchClient();
    IndexMapping index = Entity.getSearchRepository().getIndexMapping(Entity.TEST_CASE_RESULTS);
    Response response;
    Request request =
        new Request(
            "GET",
            String.format(
                "%s/_search", index.getIndexName(Entity.getSearchRepository().getClusterAlias())));
    String query =
        String.format(
            "{\"size\": 10,\"query\":{\"bool\":{\"must\":[{\"term\":{\"_id\":\"%s\"}}]}}}",
            dbTestCaseResult.getId().toString());
    request.setJsonEntity(query);
    try {
      response = searchClient.performRequest(request);
    } finally {
      searchClient.close();
    }
    String jsonString = EntityUtils.toString(response.getEntity());
    HashMap<String, Object> map =
        (HashMap<String, Object>) JsonUtils.readOrConvertValue(jsonString, HashMap.class);
    LinkedHashMap<String, Object> hits = (LinkedHashMap<String, Object>) map.get("hits");
    ArrayList<LinkedHashMap<String, Object>> hitsList =
        (ArrayList<LinkedHashMap<String, Object>>) hits.get("hits");
    assertNotEquals(0, hitsList.size());
    assertTrue(
        hitsList.stream()
            .allMatch(
                hit ->
                    ((LinkedHashMap<String, Object>) hit.get("_source"))
                        .get("id")
                        .equals(dbTestCaseResult.getId().toString())));
  }

  @Override
  public CreateTestCase createRequest(String name) {
    return new CreateTestCase()
        .withName(name)
        .withDescription(name)
        .withEntityLink(TABLE_LINK)
        .withTestSuite(TEST_SUITE1.getFullyQualifiedName())
        .withTestDefinition(TEST_DEFINITION1.getFullyQualifiedName());
  }

  @Override
  public void validateCreatedEntity(
      TestCase createdEntity, CreateTestCase request, Map<String, String> authHeaders) {
    validateCommonEntityFields(createdEntity, request, getPrincipalName(authHeaders));
    assertEquals(request.getEntityLink(), createdEntity.getEntityLink());
    assertReference(request.getTestSuite(), createdEntity.getTestSuite());
    assertReference(request.getTestDefinition(), createdEntity.getTestDefinition());
    assertReference(request.getTestSuite(), createdEntity.getTestSuite());
    assertEquals(request.getParameterValues(), createdEntity.getParameterValues());
  }

  @Override
  public void compareEntities(
      TestCase expected, TestCase updated, Map<String, String> authHeaders) {
    validateCommonEntityFields(expected, updated, getPrincipalName(authHeaders));
    assertEquals(expected.getEntityLink(), updated.getEntityLink());
    assertEquals(expected.getTestSuite(), updated.getTestSuite());
    assertEquals(expected.getTestDefinition(), updated.getTestDefinition());
    assertEquals(expected.getTestSuite(), updated.getTestSuite());
    assertEquals(expected.getParameterValues(), updated.getParameterValues());
  }

  @Override
  public TestCase validateGetWithDifferentFields(TestCase entity, boolean byName)
      throws HttpResponseException {
    String fields = "";
    entity =
        byName
            ? getEntityByName(entity.getFullyQualifiedName(), fields, ADMIN_AUTH_HEADERS)
            : getEntity(entity.getId(), null, ADMIN_AUTH_HEADERS);
    assertListNull(entity.getOwners(), entity.getTestSuite(), entity.getTestDefinition());

    fields = "owners,testSuite,testDefinition";
    entity =
        byName
            ? getEntityByName(entity.getFullyQualifiedName(), fields, ADMIN_AUTH_HEADERS)
            : getEntity(entity.getId(), fields, ADMIN_AUTH_HEADERS);
    assertListNotNull(entity.getOwners(), entity.getTestSuite(), entity.getTestDefinition());
    return entity;
  }

  @Override
  public void assertFieldChange(String fieldName, Object expected, Object actual) {
    if (expected == actual) {
      return;
    }
    if (fieldName.equals("parameterValues")) {
      assertEquals(JsonUtils.pojoToJson(expected), JsonUtils.pojoToJson(actual));
    } else if (fieldName.equals("testDefinition")) {
      assertEntityReferenceFieldChange(expected, actual);
    } else {
      assertCommonFieldChange(fieldName, expected, actual);
    }
  }

  public ResultList<TestCaseResolutionStatus> getTestCaseFailureStatus(
      Long startTs,
      Long endTs,
      String assignee,
      TestCaseResolutionStatusTypes testCaseResolutionStatusType)
      throws HttpResponseException {
    WebTarget target = getCollection().path("/testCaseIncidentStatus");
    target = target.queryParam("startTs", startTs);
    target = target.queryParam("endTs", endTs);
    target = assignee != null ? target.queryParam("assignee", assignee) : target;
    target =
        testCaseResolutionStatusType != null
            ? target.queryParam("testCaseResolutionStatusType", testCaseResolutionStatusType)
            : target;
    return TestUtils.get(
        target,
        TestCaseResolutionStatusResource.TestCaseResolutionStatusResultList.class,
        ADMIN_AUTH_HEADERS);
  }

  private TestCaseResolutionStatus getTestCaseFailureStatusById(UUID id)
      throws HttpResponseException {
    String pathUrl = "/testCaseIncidentStatus/" + id;
    WebTarget target = getCollection().path(pathUrl);
    return TestUtils.get(target, TestCaseResolutionStatus.class, ADMIN_AUTH_HEADERS);
  }

  private ResultList<TestCaseResolutionStatus> getTestCaseFailureStatusByStateId(UUID id)
      throws HttpResponseException {
    String pathUrl = "/testCaseIncidentStatus/stateId/" + id;
    WebTarget target = getCollection().path(pathUrl);
    return TestUtils.get(
        target,
        TestCaseResolutionStatusResource.TestCaseResolutionStatusResultList.class,
        ADMIN_AUTH_HEADERS);
  }

  private ResultList<TestCaseResolutionStatus> getTestCaseFailureStatus(
      int limit, String offset, Boolean latest, Long startTs, Long endTs, String testCaseFqn)
      throws HttpResponseException {
    WebTarget target = getCollection().path("/testCaseIncidentStatus");
    target = target.queryParam("limit", limit);
    target = offset != null ? target.queryParam("offset", offset) : target;
    target =
        latest != null ? target.queryParam("latest", latest) : target.queryParam("latest", false);
    target = testCaseFqn != null ? target.queryParam("entityFQNHash", testCaseFqn) : target;

    target =
        startTs != null
            ? target.queryParam("startTs", startTs)
            : target.queryParam("startTs", System.currentTimeMillis() - 100000);
    target =
        endTs != null
            ? target.queryParam("endTs", endTs)
            : target.queryParam("endTs", System.currentTimeMillis() + 100000);

    return TestUtils.get(
        target,
        TestCaseResolutionStatusResource.TestCaseResolutionStatusResultList.class,
        ADMIN_AUTH_HEADERS);
  }

  private TestCaseResolutionStatus createTestCaseFailureStatus(
      CreateTestCaseResolutionStatus createTestCaseFailureStatus) throws HttpResponseException {
    WebTarget target = getCollection().path("/testCaseIncidentStatus");
    return TestUtils.post(
        target,
        createTestCaseFailureStatus,
        TestCaseResolutionStatus.class,
        200,
        ADMIN_AUTH_HEADERS);
  }

  private TestCaseResolutionStatus patchTestCaseResultFailureStatus(
      UUID testCaseFailureStatusId, JsonNode patch) throws HttpResponseException {
    WebTarget target = getCollection().path("/testCaseIncidentStatus/" + testCaseFailureStatusId);
    return TestUtils.patch(target, patch, TestCaseResolutionStatus.class, ADMIN_AUTH_HEADERS);
  }

  private TestCaseResolutionStatus getTestCaseFailureStatus(UUID testCaseFailureStatusId)
      throws HttpResponseException {
    WebTarget target = getCollection().path("/testCaseIncidentStatus/" + testCaseFailureStatusId);
    return TestUtils.get(target, TestCaseResolutionStatus.class, ADMIN_AUTH_HEADERS);
  }

  private void paginateTestCaseFailureStatus(
      Integer maxEntities,
      ResultList<TestCaseResolutionStatus> allEntities,
      Long startTs,
      Long endTs)
      throws HttpResponseException {
    Random random = new Random();
    int totalRecords = allEntities.getData().size();

    for (int limit = 1; limit < maxEntities; limit += random.nextInt(5) + 1) {
      String after = null;
      String before;
      int pageCount = 0;
      int indexInAllTables = 0;
      ResultList<TestCaseResolutionStatus> forwardPage;
      ResultList<TestCaseResolutionStatus> backwardPage;
      do { // For each limit (or page size) - forward scroll till the end
        forwardPage = getTestCaseFailureStatus(limit, after, null, startTs, endTs, null);
        after = forwardPage.getPaging().getAfter();
        before = forwardPage.getPaging().getBefore();
        assertEntityPagination(allEntities.getData(), forwardPage, limit, indexInAllTables);

        if (pageCount == 0) { // CASE 0 - First page is being returned. There is no before-cursor
          assertNull(before);
        } else {
          // Make sure scrolling back based on before cursor returns the correct result
          backwardPage = getTestCaseFailureStatus(limit, before, null, startTs, endTs, null);
          assertEntityPagination(
              allEntities.getData(), backwardPage, limit, (indexInAllTables - limit));
        }

        indexInAllTables += forwardPage.getData().size();
        pageCount++;
      } while (after != null);

      // We have now reached the last page - test backward scroll till the beginning
      pageCount = 0;
      indexInAllTables = totalRecords - limit - forwardPage.getData().size();
      do {
        forwardPage = getTestCaseFailureStatus(limit, before, null, startTs, endTs, null);
        before = forwardPage.getPaging().getBefore();
        assertEntityPagination(allEntities.getData(), forwardPage, limit, indexInAllTables);
        pageCount++;
        indexInAllTables -= forwardPage.getData().size();
      } while (before != null);
    }
  }

  @Test
  void put_and_delete_failedRowSample_200(TestInfo test) throws IOException, ParseException {
    CreateTestCase create =
        createRequest(test)
            .withEntityLink(TABLE_LINK)
            .withTestSuite(TEST_SUITE1.getFullyQualifiedName())
            .withTestDefinition(TEST_DEFINITION3.getFullyQualifiedName())
            .withParameterValues(
                List.of(
                    new TestCaseParameterValue().withValue("100").withName("missingCountValue")));
    TestCase testCase = createAndCheckEntity(create, ADMIN_AUTH_HEADERS);
    List<String> columns = Arrays.asList(C1, C2, C3);

    // Add 3 rows of sample data for 3 columns
    List<List<Object>> rows =
        Arrays.asList(
            Arrays.asList("c1Value1", 1, true),
            Arrays.asList("c1Value2", null, false),
            Arrays.asList("c1Value3", 3, true));

    // Cannot set failed sample for a non-failing test case
    assertResponse(
        () -> putFailedRowsSample(testCase, columns, rows, ADMIN_AUTH_HEADERS),
        BAD_REQUEST,
        "Failed rows can only be added to a failed test case.");

    // Add failed test case, which will create a NEW incident
    putTestCaseResult(
        testCase.getFullyQualifiedName(),
        new TestCaseResult()
            .withResult("result")
            .withTestCaseStatus(TestCaseStatus.Failed)
            .withTimestamp(TestUtils.dateToTimestamp("2024-01-01")),
        ADMIN_AUTH_HEADERS);
    // Sample data can be put as an ADMIN
    putFailedRowsSample(testCase, columns, rows, ADMIN_AUTH_HEADERS);

    // Sample data can be put as owner
    rows.get(0).set(1, 2); // Change value 1 to 2
    putFailedRowsSample(testCase, columns, rows, authHeaders(USER1.getName()));

    // Sample data can't be put as non-owner, non-admin
    assertResponse(
        () -> putFailedRowsSample(testCase, columns, rows, authHeaders(USER2.getName())),
        FORBIDDEN,
        permissionNotAllowed(USER2.getName(), List.of(EDIT_TESTS)));

    deleteFailedRowsSample(testCase);

    assertResponse(
        () -> getSampleData(testCase.getId(), ADMIN_AUTH_HEADERS),
        NOT_FOUND,
        FAILED_ROWS_SAMPLE_EXTENSION + " instance for " + testCase.getId() + " not found");
  }

  @Test
  void put_failedRowSample_without_validation_200(TestInfo test)
      throws IOException, ParseException {
    CreateTestCase create =
        createRequest(test)
            .withEntityLink(TABLE_LINK)
            .withTestSuite(TEST_SUITE1.getFullyQualifiedName())
            .withTestDefinition(TEST_DEFINITION3.getFullyQualifiedName())
            .withParameterValues(
                List.of(
                    new TestCaseParameterValue().withValue("100").withName("missingCountValue")));
    TestCase testCase = createAndCheckEntity(create, ADMIN_AUTH_HEADERS);
    List<String> columns = Arrays.asList("NOT_A_COLUMN", C1, C2, C3);

    // Add 3 rows of sample data for 3 columns
    List<List<Object>> rows =
        Arrays.asList(
            Arrays.asList("to be", "c1Value1", 1, true),
            Arrays.asList("or not", "c1Value2", null, false),
            Arrays.asList("to be", "c1Value3", 3, true));

    // Add failed test case, which will create a NEW incident
    putTestCaseResult(
        testCase.getFullyQualifiedName(),
        new TestCaseResult()
            .withResult("result")
            .withTestCaseStatus(TestCaseStatus.Failed)
            .withTimestamp(TestUtils.dateToTimestamp("2024-01-01")),
        ADMIN_AUTH_HEADERS);

    // fail to put sample row with invalid column
    assertResponse(
        () -> putFailedRowsSample(testCase, columns, rows, ADMIN_AUTH_HEADERS),
        BAD_REQUEST,
        "Invalid column name NOT_A_COLUMN");

    // successfully put sample row with invalid column when set query param validate=false
    Map<String, String> queryParams = new HashMap<>();
    queryParams.put("validate", "false");
    putFailedRowsSample(testCase, columns, rows, ADMIN_AUTH_HEADERS, queryParams);
  }

  @Test
  void resolved_test_case_deletes_sample_data(TestInfo test) throws IOException, ParseException {
    CreateTestCase create =
        createRequest(test)
            .withEntityLink(TABLE_LINK)
            .withTestSuite(TEST_SUITE1.getFullyQualifiedName())
            .withTestDefinition(TEST_DEFINITION3.getFullyQualifiedName())
            .withParameterValues(
                List.of(
                    new TestCaseParameterValue().withValue("100").withName("missingCountValue")));
    TestCase testCase = createAndCheckEntity(create, ADMIN_AUTH_HEADERS);
    List<String> columns = Arrays.asList(C1, C2, C3);

    // Add 3 rows of sample data for 3 columns
    List<List<Object>> rows =
        Arrays.asList(
            Arrays.asList("c1Value1", 1, true),
            Arrays.asList("c1Value2", null, false),
            Arrays.asList("c1Value3", 3, true));

    putTestCaseResult(
        testCase.getFullyQualifiedName(),
        new TestCaseResult()
            .withResult("result")
            .withTestCaseStatus(TestCaseStatus.Failed)
            .withTimestamp(TestUtils.dateToTimestamp("2024-01-01")),
        ADMIN_AUTH_HEADERS);

    putFailedRowsSample(testCase, columns, rows, ADMIN_AUTH_HEADERS);

    // resolving test case deletes the sample data
    TestCaseResult testCaseResult =
        new TestCaseResult()
            .withResult("tested")
            .withTestCaseStatus(TestCaseStatus.Success)
            .withTimestamp(TestUtils.dateToTimestamp("2021-09-09"));
    putTestCaseResult(testCase.getFullyQualifiedName(), testCaseResult, ADMIN_AUTH_HEADERS);
    assertResponse(
        () -> getSampleData(testCase.getId(), ADMIN_AUTH_HEADERS),
        NOT_FOUND,
        FAILED_ROWS_SAMPLE_EXTENSION + " instance for " + testCase.getId() + " not found");
  }

  @Test
  void test_sensitivePIISampleData(TestInfo test) throws IOException, ParseException {
    // Create table with owner and a column tagged with PII.Sensitive
    TableResourceTest tableResourceTest = new TableResourceTest();
    CreateTable tableReq = getSensitiveTableReq(test, tableResourceTest);
    Table sensitiveTable = tableResourceTest.createAndCheckEntity(tableReq, ADMIN_AUTH_HEADERS);
    String sensitiveColumnLink =
        String.format("<#E::table::%s::columns::%s>", sensitiveTable.getFullyQualifiedName(), C1);
    CreateTestCase create =
        createRequest(test)
            .withEntityLink(sensitiveColumnLink)
            .withTestSuite(TEST_SUITE1.getFullyQualifiedName())
            .withTestDefinition(TEST_DEFINITION3.getFullyQualifiedName())
            .withParameterValues(
                List.of(
                    new TestCaseParameterValue().withValue("100").withName("missingCountValue")));
    TestCase testCase = createAndCheckEntity(create, ADMIN_AUTH_HEADERS);
    putTestCaseResult(
        testCase.getFullyQualifiedName(),
        new TestCaseResult()
            .withResult("result")
            .withTestCaseStatus(TestCaseStatus.Failed)
            .withTimestamp(TestUtils.dateToTimestamp("2024-01-01")),
        ADMIN_AUTH_HEADERS);
    List<String> columns = List.of(C1);
    // Add 3 rows of sample data
    List<List<Object>> rows =
        Arrays.asList(List.of("c1Value1"), List.of("c1Value2"), List.of("c1Value3"));
    // add sample data
    putFailedRowsSample(testCase, columns, rows, ADMIN_AUTH_HEADERS);
    // assert values are not masked for the table owner
    TableData data = getSampleData(testCase.getId(), authHeaders(USER1.getName()));
    assertFalse(
        data.getRows().stream()
            .flatMap(List::stream)
            .map(r -> r == null ? "" : r)
            .map(Object::toString)
            .anyMatch(MASKED_VALUE::equals));
    // assert values are masked when is not the table owner
    data = getSampleData(testCase.getId(), authHeaders(USER2.getName()));
    assertEquals(
        3,
        data.getRows().stream()
            .flatMap(List::stream)
            .map(r -> r == null ? "" : r)
            .map(Object::toString)
            .filter(MASKED_VALUE::equals)
            .count());
  }

  @Test
  void test_addInspectionQuery(TestInfo test) throws IOException {
    CreateTestCase create =
        createRequest(test)
            .withEntityLink(TABLE_LINK)
            .withTestSuite(TEST_SUITE1.getFullyQualifiedName())
            .withTestDefinition(TEST_DEFINITION3.getFullyQualifiedName())
            .withParameterValues(
                List.of(
                    new TestCaseParameterValue().withValue("100").withName("missingCountValue")));
    TestCase testCase = createAndCheckEntity(create, ADMIN_AUTH_HEADERS);
    String inspectionQuery = "SELECT * FROM test_table WHERE column1 = 'value1'";
    putInspectionQuery(testCase, inspectionQuery);
    TestCase updated = getTestCase(testCase.getFullyQualifiedName(), ADMIN_AUTH_HEADERS);
    assertEquals(updated.getInspectionQuery(), inspectionQuery);
  }

  @Test
  @Execution(ExecutionMode.CONCURRENT)
  protected void post_entityCreateWithInvalidName_400() {
    // Create an entity with mandatory name field null
    final CreateTestCase request = createRequest(null, "description", "displayName", null);
    assertResponseContains(
        () -> createEntity(request, ADMIN_AUTH_HEADERS), BAD_REQUEST, "[name must not be null]");

    // Create an entity with mandatory name field empty
    final CreateTestCase request1 = createRequest("", "description", "displayName", null);
    assertResponseContains(
        () -> createEntity(request1, ADMIN_AUTH_HEADERS),
        BAD_REQUEST,
        TestUtils.getEntityNameLengthError(entityClass));

    // Any entity name that has EntityLink separator must fail
    final CreateTestCase request3 =
        createRequest("invalid::Name", "description", "displayName", null);
    assertResponseContains(
        () -> createEntity(request3, ADMIN_AUTH_HEADERS), BAD_REQUEST, "name must match");
  }

  @Test
  void createUpdate_DynamicAssertionTests(TestInfo testInfo) throws IOException {
    CreateTestCase create = createRequest(testInfo).withUseDynamicAssertion(true);
    TestCase testCase = createAndCheckEntity(create, ADMIN_AUTH_HEADERS);
    testCase = getTestCase(testCase.getFullyQualifiedName(), ADMIN_AUTH_HEADERS);
    assertTrue(testCase.getUseDynamicAssertion());
    CreateTestCase update = create.withUseDynamicAssertion(false);
    updateEntity(update, OK, ADMIN_AUTH_HEADERS);
    testCase = getTestCase(testCase.getFullyQualifiedName(), ADMIN_AUTH_HEADERS);
    assertFalse(testCase.getUseDynamicAssertion());
  }

  @Test
<<<<<<< HEAD
  void aggregate_testCaseResults(TestInfo testInfo) throws IOException, ParseException {
    // Set up tests
    SearchRepository searchRepository = getSearchRepository();
    CreateTestCase create = createRequest(testInfo);
    create
        .withEntityLink(TABLE_COLUMN_LINK)
        .withTestSuite(TEST_SUITE1.getFullyQualifiedName())
        .withTestDefinition(TEST_DEFINITION3.getFullyQualifiedName())
        .withParameterValues(
            List.of(new TestCaseParameterValue().withValue("100").withName("missingCountValue")));
    TestCase testCase = createAndCheckEntity(create, ADMIN_AUTH_HEADERS);
    for (int i = 1; i < 10; i++) {
      TestCaseResult testCaseResult =
          new TestCaseResult()
              .withResult("tested")
              .withTestCaseStatus(TestCaseStatus.Success)
              .withTimestamp(TestUtils.dateToTimestamp("2021-09-0%s".formatted(i)));
      putTestCaseResult(testCase.getFullyQualifiedName(), testCaseResult, ADMIN_AUTH_HEADERS);
    }

    // Test aggregation
    String aggregationQuery =
        "bucketName=dates:aggType=date_histogram:field=timestamp&calendar_interval=1d,bucketName=dimesion:aggType=terms:field=testDefinition.dataQualityDimension";
    Map<String, Object> aggregationString =
        SearchIndexUtils.buildAggregationString(aggregationQuery);
    DataQualityReport dataQualityReport =
        searchRepository.genericAggregation(null, "testCaseResult", aggregationString);
    assertNotNull(dataQualityReport.getData());
  }

  private void putInspectionQuery(TestCase testCase, String sql) throws IOException {
    TestCase putResponse = putInspectionQuery(testCase.getId(), sql, ADMIN_AUTH_HEADERS);
=======
  void createTestCaseResults_wrongTs(TestInfo testInfo) throws IOException, HttpResponseException {
    CreateTestCase create = createRequest(testInfo);
    TestCase testCase = createAndCheckEntity(create, ADMIN_AUTH_HEADERS);
    TestCaseResult testCaseResult =
        new TestCaseResult()
            .withResult("result")
            .withTestCaseStatus(TestCaseStatus.Failed)
            .withTimestamp(1725521153L);
    assertResponse(
        () ->
            putTestCaseResult(testCase.getFullyQualifiedName(), testCaseResult, ADMIN_AUTH_HEADERS),
        BAD_REQUEST,
        "Timestamp 1725521153 is not valid, it should be in milliseconds since epoch");
  }

  private void putInspectionQuery(TestCase testCase, String sql, Map<String, String> authHeaders)
      throws IOException {
    TestCase putResponse = putInspectionQuery(testCase.getId(), sql, authHeaders);
>>>>>>> 3164bc48
    assertEquals(sql, putResponse.getInspectionQuery());
  }

  private void putFailedRowsSample(
      TestCase testCase,
      List<String> columns,
      List<List<Object>> rows,
      Map<String, String> authHeaders)
      throws IOException {
    putFailedRowsSample(testCase, columns, rows, authHeaders, Collections.emptyMap());
  }

  private void putFailedRowsSample(
      TestCase testCase,
      List<String> columns,
      List<List<Object>> rows,
      Map<String, String> authHeaders,
      Map<String, String> queryParams)
      throws IOException {
    TableData tableData = new TableData().withColumns(columns).withRows(rows);
    TestCase putResponse =
        putFailedRowsSample(testCase.getId(), tableData, authHeaders, queryParams);
    assertEquals(tableData, putResponse.getFailedRowsSample());

    TableData data = getSampleData(testCase.getId(), ADMIN_AUTH_HEADERS);
    assertEquals(tableData, data);
  }

  private void deleteFailedRowsSample(TestCase testCase) throws IOException {
    WebTarget target = getResource(testCase.getId()).path("/failedRowsSample");
    TestUtils.delete(target, TestCase.class, ADMIN_AUTH_HEADERS);
  }

  public TestCase putFailedRowsSample(
      UUID testCaseId,
      TableData data,
      Map<String, String> authHeaders,
      Map<String, String> queryParams)
      throws HttpResponseException {
    WebTarget target = getResource(testCaseId).path("/failedRowsSample");
    for (Map.Entry<String, String> entry : queryParams.entrySet()) {
      target = target.queryParam(entry.getKey(), entry.getValue());
    }
    return TestUtils.put(target, data, TestCase.class, OK, authHeaders);
  }

  public TestCase putInspectionQuery(UUID testCaseId, String sql, Map<String, String> authHeaders)
      throws HttpResponseException {
    WebTarget target = getResource(testCaseId).path("/inspectionQuery");
    return TestUtils.put(target, sql, TestCase.class, OK, authHeaders);
  }

  public TableData getSampleData(UUID testCaseId, Map<String, String> authHeaders)
      throws HttpResponseException {
    WebTarget target = getResource(testCaseId).path("/failedRowsSample");
    return TestUtils.get(target, TableData.class, authHeaders);
  }
}<|MERGE_RESOLUTION|>--- conflicted
+++ resolved
@@ -2756,7 +2756,6 @@
   }
 
   @Test
-<<<<<<< HEAD
   void aggregate_testCaseResults(TestInfo testInfo) throws IOException, ParseException {
     // Set up tests
     SearchRepository searchRepository = getSearchRepository();
@@ -2787,9 +2786,7 @@
     assertNotNull(dataQualityReport.getData());
   }
 
-  private void putInspectionQuery(TestCase testCase, String sql) throws IOException {
-    TestCase putResponse = putInspectionQuery(testCase.getId(), sql, ADMIN_AUTH_HEADERS);
-=======
+  @Test
   void createTestCaseResults_wrongTs(TestInfo testInfo) throws IOException, HttpResponseException {
     CreateTestCase create = createRequest(testInfo);
     TestCase testCase = createAndCheckEntity(create, ADMIN_AUTH_HEADERS);
@@ -2805,10 +2802,8 @@
         "Timestamp 1725521153 is not valid, it should be in milliseconds since epoch");
   }
 
-  private void putInspectionQuery(TestCase testCase, String sql, Map<String, String> authHeaders)
-      throws IOException {
-    TestCase putResponse = putInspectionQuery(testCase.getId(), sql, authHeaders);
->>>>>>> 3164bc48
+  private void putInspectionQuery(TestCase testCase, String sql) throws IOException {
+    TestCase putResponse = putInspectionQuery(testCase.getId(), sql, ADMIN_AUTH_HEADERS);
     assertEquals(sql, putResponse.getInspectionQuery());
   }
 
