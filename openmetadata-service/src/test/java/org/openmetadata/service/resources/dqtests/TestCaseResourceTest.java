/*
 *  Copyright 2021 Collate
 *  Licensed under the Apache License, Version 2.0 (the "License");
 *  you may not use this file except in compliance with the License.
 *  You may obtain a copy of the License at
 *  http://www.apache.org/licenses/LICENSE-2.0
 *  Unless required by applicable law or agreed to in writing, software
 *  distributed under the License is distributed on an "AS IS" BASIS,
 *  WITHOUT WARRANTIES OR CONDITIONS OF ANY KIND, either express or implied.
 *  See the License for the specific language governing permissions and
 *  limitations under the License.
 */

package org.openmetadata.service.resources.dqtests;

import static javax.ws.rs.core.Response.Status.BAD_REQUEST;
import static javax.ws.rs.core.Response.Status.CREATED;
import static javax.ws.rs.core.Response.Status.FORBIDDEN;
import static javax.ws.rs.core.Response.Status.NOT_FOUND;
import static javax.ws.rs.core.Response.Status.OK;
import static org.junit.jupiter.api.Assertions.assertEquals;
import static org.junit.jupiter.api.Assertions.assertFalse;
import static org.junit.jupiter.api.Assertions.assertNotEquals;
import static org.junit.jupiter.api.Assertions.assertNotNull;
import static org.junit.jupiter.api.Assertions.assertNull;
import static org.junit.jupiter.api.Assertions.assertTrue;
import static org.openmetadata.common.utils.CommonUtil.listOf;
import static org.openmetadata.schema.type.ColumnDataType.BIGINT;
import static org.openmetadata.schema.type.MetadataOperation.EDIT_TESTS;
import static org.openmetadata.service.Entity.ADMIN_USER_NAME;
import static org.openmetadata.service.Entity.getSearchRepository;
import static org.openmetadata.service.exception.CatalogExceptionMessage.permissionNotAllowed;
import static org.openmetadata.service.jdbi3.TestCaseRepository.FAILED_ROWS_SAMPLE_EXTENSION;
import static org.openmetadata.service.security.SecurityUtil.authHeaders;
import static org.openmetadata.service.security.SecurityUtil.getPrincipalName;
import static org.openmetadata.service.security.mask.PIIMasker.MASKED_VALUE;
import static org.openmetadata.service.util.EntityUtil.fieldUpdated;
import static org.openmetadata.service.util.TestUtils.ADMIN_AUTH_HEADERS;
import static org.openmetadata.service.util.TestUtils.TEST_AUTH_HEADERS;
import static org.openmetadata.service.util.TestUtils.TEST_USER_NAME;
import static org.openmetadata.service.util.TestUtils.UpdateType.CHANGE_CONSOLIDATED;
import static org.openmetadata.service.util.TestUtils.UpdateType.MINOR_UPDATE;
import static org.openmetadata.service.util.TestUtils.assertEntityPagination;
import static org.openmetadata.service.util.TestUtils.assertListNotEmpty;
import static org.openmetadata.service.util.TestUtils.assertListNotNull;
import static org.openmetadata.service.util.TestUtils.assertListNull;
import static org.openmetadata.service.util.TestUtils.assertResponse;
import static org.openmetadata.service.util.TestUtils.assertResponseContains;
import static org.openmetadata.service.util.TestUtils.dateToTimestamp;

import com.fasterxml.jackson.databind.JsonNode;
import es.org.elasticsearch.client.Request;
import es.org.elasticsearch.client.Response;
import es.org.elasticsearch.client.RestClient;
import java.io.IOException;
import java.text.ParseException;
import java.util.*;
import java.util.stream.Collectors;
import javax.ws.rs.client.WebTarget;
import lombok.extern.slf4j.Slf4j;
import org.apache.http.client.HttpResponseException;
import org.apache.http.util.EntityUtils;
import org.junit.jupiter.api.Assertions;
import org.junit.jupiter.api.MethodOrderer;
import org.junit.jupiter.api.Order;
import org.junit.jupiter.api.Test;
import org.junit.jupiter.api.TestInfo;
import org.junit.jupiter.api.TestMethodOrder;
import org.junit.jupiter.api.parallel.Execution;
import org.junit.jupiter.api.parallel.ExecutionMode;
import org.openmetadata.schema.api.data.CreateTable;
import org.openmetadata.schema.api.feed.CloseTask;
import org.openmetadata.schema.api.feed.ResolveTask;
import org.openmetadata.schema.api.tests.CreateTestCase;
import org.openmetadata.schema.api.tests.CreateTestCaseResolutionStatus;
import org.openmetadata.schema.api.tests.CreateTestCaseResult;
import org.openmetadata.schema.api.tests.CreateTestSuite;
import org.openmetadata.schema.entity.data.Table;
import org.openmetadata.schema.entity.feed.Thread;
<<<<<<< HEAD
=======
import org.openmetadata.schema.tests.DataQualityReport;
import org.openmetadata.schema.tests.ResultSummary;
>>>>>>> c0a01159
import org.openmetadata.schema.tests.TestCase;
import org.openmetadata.schema.tests.TestCaseParameterValue;
import org.openmetadata.schema.tests.TestPlatform;
import org.openmetadata.schema.tests.TestSuite;
import org.openmetadata.schema.tests.type.Assigned;
import org.openmetadata.schema.tests.type.ColumnTestSummaryDefinition;
import org.openmetadata.schema.tests.type.Resolved;
import org.openmetadata.schema.tests.type.Severity;
import org.openmetadata.schema.tests.type.TestCaseFailureReasonType;
import org.openmetadata.schema.tests.type.TestCaseResolutionStatus;
import org.openmetadata.schema.tests.type.TestCaseResolutionStatusTypes;
import org.openmetadata.schema.tests.type.TestCaseResult;
import org.openmetadata.schema.tests.type.TestCaseStatus;
import org.openmetadata.schema.tests.type.TestSummary;
import org.openmetadata.schema.type.ChangeDescription;
import org.openmetadata.schema.type.Column;
import org.openmetadata.schema.type.ColumnDataType;
import org.openmetadata.schema.type.Include;
import org.openmetadata.schema.type.TableData;
import org.openmetadata.schema.type.TagLabel;
import org.openmetadata.schema.type.TaskStatus;
import org.openmetadata.service.Entity;
import org.openmetadata.service.resources.EntityResourceTest;
import org.openmetadata.service.resources.databases.TableResourceTest;
import org.openmetadata.service.resources.feeds.FeedResourceTest;
import org.openmetadata.service.resources.feeds.MessageParser;
import org.openmetadata.service.search.SearchIndexUtils;
import org.openmetadata.service.search.SearchRepository;
import org.openmetadata.service.search.indexes.TestCaseIndex;
import org.openmetadata.service.search.models.IndexMapping;
import org.openmetadata.service.util.JsonUtils;
import org.openmetadata.service.util.ResultList;
import org.openmetadata.service.util.TestUtils;
import org.openmetadata.service.util.incidentSeverityClassifier.IncidentSeverityClassifierInterface;
import org.testcontainers.shaded.com.google.common.collect.ImmutableMap;

@TestMethodOrder(MethodOrderer.OrderAnnotation.class)
@Slf4j
public class TestCaseResourceTest extends EntityResourceTest<TestCase, CreateTestCase> {
  public static String TABLE_LINK;
  public static String TABLE_COLUMN_LINK;
  public static String TABLE_LINK_2;
  public static String TABLE_COLUMN_LINK_2;
  public static String INVALID_LINK1;
  public static String INVALID_LINK2;
  protected boolean supportsSearchIndex = true;
  private final String testCaseResultsCollectionName;

  public TestCaseResourceTest() {
    super(
        Entity.TEST_CASE,
        org.openmetadata.schema.tests.TestCase.class,
        TestCaseResource.TestCaseList.class,
        "dataQuality/testCases",
        TestCaseResource.FIELDS);
    supportsTags = false; // Test cases do not support setting tags directly (inherits from Entity)
    testCaseResultsCollectionName = "dataQuality/testCases/testCaseResults";
  }

  public void setupTestCase(TestInfo test) throws IOException {
    TableResourceTest tableResourceTest = new TableResourceTest();
    CreateTable tableReq =
        tableResourceTest
            .createRequest(test)
            .withName("testCase'_ Table")
            .withDatabaseSchema(DATABASE_SCHEMA.getFullyQualifiedName())
            .withOwners(List.of(USER1_REF))
            .withColumns(
                List.of(
                    new Column().withName(C1).withDisplayName("c1").withDataType(BIGINT),
                    new Column()
                        .withName(C2)
                        .withDisplayName("c2")
                        .withDataType(ColumnDataType.VARCHAR)
                        .withDataLength(10),
                    new Column().withName(C3).withDisplayName("c3").withDataType(BIGINT)))
            .withOwners(List.of(USER1_REF));
    TEST_TABLE1 = tableResourceTest.createAndCheckEntity(tableReq, ADMIN_AUTH_HEADERS);
    tableReq =
        tableResourceTest
            .createRequest(test)
            .withName("testCaseTable" + UUID.randomUUID())
            .withDatabaseSchema(DATABASE_SCHEMA.getFullyQualifiedName())
            .withColumns(
                List.of(
                    new Column()
                        .withName(C1)
                        .withDisplayName("c1")
                        .withDataType(ColumnDataType.VARCHAR)
                        .withDataLength(10)))
            .withOwners(List.of(USER1_REF));
    TEST_TABLE2 = tableResourceTest.createAndCheckEntity(tableReq, ADMIN_AUTH_HEADERS);
    TABLE_LINK = String.format("<#E::table::%s>", TEST_TABLE1.getFullyQualifiedName());
    TABLE_LINK_2 = String.format("<#E::table::%s>", TEST_TABLE2.getFullyQualifiedName());
    TABLE_COLUMN_LINK =
        String.format("<#E::table::%s::columns::%s>", TEST_TABLE1.getFullyQualifiedName(), C1);
    TABLE_COLUMN_LINK_2 =
        String.format("<#E::table::%s::columns::%s>", TEST_TABLE2.getFullyQualifiedName(), C1);
    INVALID_LINK1 = String.format("<#E::dashboard::%s", "temp");
    INVALID_LINK2 = String.format("<#E::table::%s>", "non-existent");
  }

  @Test
  void test_getEntityName(TestInfo test) {
    assertTrue(getEntityName(test).contains(supportedNameCharacters));
  }

  @Override
  @Test
  public void patch_entityDescriptionAndTestAuthorizer(TestInfo test) throws IOException {
    // TestCase is treated as an operation on an entity being tested, such as table
    TestCase entity =
        createEntity(
            createRequest(getEntityName(test), "description", null, null), ADMIN_AUTH_HEADERS);

    // Admin can edit tests
    entity = patchEntityAndCheckAuthorization(entity, ADMIN_USER_NAME, false);

    // Other roles and non-owner can't edit tests
    entity = patchEntityAndCheckAuthorization(entity, DATA_STEWARD.getName(), EDIT_TESTS, true);
    entity = patchEntityAndCheckAuthorization(entity, DATA_CONSUMER.getName(), EDIT_TESTS, true);
    patchEntityAndCheckAuthorization(entity, USER2.getName(), EDIT_TESTS, true);
  }

  @Test
  void patch_entityComputePassedFailedRowCount(TestInfo test) throws IOException {
    TestCase entity =
        createEntity(
            createRequest(getEntityName(test), "description", null, null), ADMIN_AUTH_HEADERS);
    String json = JsonUtils.pojoToJson(entity);
    entity.setComputePassedFailedRowCount(true);

    patchEntity(entity.getId(), json, entity, ADMIN_AUTH_HEADERS);

    entity = getEntity(entity.getId(), ADMIN_AUTH_HEADERS);

    assertTrue(entity.getComputePassedFailedRowCount());
  }

  @Test
  void post_testWithoutRequiredFields_4xx(TestInfo test) {
    // name is required field
    assertResponse(
        () -> createEntity(createRequest(test).withName(null), ADMIN_AUTH_HEADERS),
        BAD_REQUEST,
        "[name must not be null]");
  }

  @Test
  void post_testWithInvalidEntityTestSuite_4xx(TestInfo test) throws IOException {
    CreateTestCase create = createRequest(test);
    TestSuiteResourceTest testSuiteResourceTest = new TestSuiteResourceTest();
    CreateTestSuite createTestSuite =
        testSuiteResourceTest.createRequest(test).withName(TEST_TABLE1.getFullyQualifiedName());
    TestSuite testSuite =
        testSuiteResourceTest.createExecutableTestSuite(createTestSuite, ADMIN_AUTH_HEADERS);

    create.withEntityLink(INVALID_LINK1).withTestSuite(testSuite.getFullyQualifiedName());
    assertResponseContains(
        () -> createAndCheckEntity(create, ADMIN_AUTH_HEADERS),
        BAD_REQUEST,
        ENTITY_LINK_MATCH_ERROR);

    create.withEntityLink(INVALID_LINK2).withTestSuite(testSuite.getFullyQualifiedName());
    assertResponseContains(
        () -> createAndCheckEntity(create, ADMIN_AUTH_HEADERS),
        NOT_FOUND,
        "table instance for non-existent not found");

    CreateTestCase create1 = createRequest(test);
    create1.withTestSuite(TEST_DEFINITION1.getFullyQualifiedName());
    assertResponseContains(
        () -> createAndCheckEntity(create1, ADMIN_AUTH_HEADERS),
        NOT_FOUND,
        "testSuite instance for " + TEST_DEFINITION1.getFullyQualifiedName() + " not found");

    CreateTestCase create2 = createRequest(test);
    create2
        .withEntityLink(TABLE_LINK)
        .withTestSuite(testSuite.getFullyQualifiedName())
        .withTestDefinition(TEST_SUITE1.getFullyQualifiedName());
    assertResponseContains(
        () -> createAndCheckEntity(create2, ADMIN_AUTH_HEADERS),
        NOT_FOUND,
        "testDefinition instance for " + TEST_SUITE1.getFullyQualifiedName() + " not found");
  }

  @Test
  void post_testWithInvalidParamValues_4xx(TestInfo test) {
    CreateTestCase create = createRequest(test);
    create
        .withEntityLink(TABLE_LINK)
        .withTestSuite(TEST_SUITE1.getFullyQualifiedName())
        .withTestDefinition(TEST_DEFINITION2.getFullyQualifiedName())
        .withParameterValues(List.of(new TestCaseParameterValue().withName("col").withValue("x")));
    assertResponseContains(
        () -> createAndCheckEntity(create, ADMIN_AUTH_HEADERS),
        BAD_REQUEST,
        "Parameter Values doesn't match Test Definition Parameters");

    CreateTestCase create1 = createRequest(test);
    create1
        .withEntityLink(TABLE_LINK)
        .withTestSuite(TEST_SUITE1.getFullyQualifiedName())
        .withTestDefinition(TEST_DEFINITION3.getFullyQualifiedName());
    assertResponseContains(
        () -> createAndCheckEntity(create1, ADMIN_AUTH_HEADERS),
        BAD_REQUEST,
        "Required parameter missingCountValue is not passed in parameterValues");
  }

  @Test
  void createUpdateDelete_tests_200(TestInfo test) throws IOException {
    // Create a test case
    CreateTestCase create = createRequest(test);
    create
        .withEntityLink(TABLE_LINK)
        .withTestSuite(TEST_SUITE1.getFullyQualifiedName())
        .withTestDefinition(TEST_DEFINITION3.getFullyQualifiedName())
        .withParameterValues(
            List.of(new TestCaseParameterValue().withValue("100").withName("missingCountValue")));
    TestCase testCase = createAndCheckEntity(create, ADMIN_AUTH_HEADERS);

    // Change the test with PUT request
    create
        .withTestDefinition(TEST_DEFINITION2.getFullyQualifiedName())
        .withParameterValues(new ArrayList<>());
    ChangeDescription change = getChangeDescription(testCase, MINOR_UPDATE);
    fieldUpdated(
        change,
        "testDefinition",
        TEST_DEFINITION3.getEntityReference(),
        TEST_DEFINITION2.getEntityReference());
    fieldUpdated(change, "parameterValues", testCase.getParameterValues(), new ArrayList<>());
    updateAndCheckEntity(create, OK, ADMIN_AUTH_HEADERS, MINOR_UPDATE, change);
  }

  @Test
  void test_sensitivePIITestCase(TestInfo test) throws IOException {
    // First, create a table with PII Sensitive tag in a column
    TableResourceTest tableResourceTest = new TableResourceTest();
    CreateTable tableReq = getSensitiveTableReq(test, tableResourceTest);
    Table sensitiveTable = tableResourceTest.createAndCheckEntity(tableReq, ADMIN_AUTH_HEADERS);
    String sensitiveColumnLink =
        String.format("<#E::table::%s::columns::%s>", sensitiveTable.getFullyQualifiedName(), C1);

    CreateTestCase create = createRequest(test);
    create
        .withEntityLink(sensitiveColumnLink)
        .withTestSuite(TEST_SUITE1.getFullyQualifiedName())
        .withTestDefinition(TEST_DEFINITION3.getFullyQualifiedName())
        .withParameterValues(
            List.of(new TestCaseParameterValue().withValue("100").withName("missingCountValue")));
    createAndCheckEntity(create, ADMIN_AUTH_HEADERS);

    // Owner can see the results
    Map<String, Object> queryParamsOne =
        ImmutableMap.of("limit", 10, "entityLink", sensitiveColumnLink, "fields", "*");
    ResultList<TestCase> testCases = getTestCases(queryParamsOne, authHeaders(USER1_REF.getName()));
    assertNotNull(testCases.getData().get(0).getDescription());
    assertListNotEmpty(testCases.getData().get(0).getParameterValues());

    // Owner can see the results
    Map<String, Object> queryParamsTwo =
        ImmutableMap.of("limit", 10, "entityLink", sensitiveColumnLink, "fields", "*");
    ResultList<TestCase> maskedTestCases =
        getTestCases(queryParamsTwo, authHeaders(USER2_REF.getName()));
    assertNull(maskedTestCases.getData().get(0).getDescription());
    assertEquals(0, maskedTestCases.getData().get(0).getParameterValues().size());
  }

  private CreateTable getSensitiveTableReq(TestInfo test, TableResourceTest tableResourceTest) {
    return tableResourceTest
        .createRequest(test)
        .withName(test.getDisplayName() + "_sensitiveTableTest")
        .withDatabaseSchema(DATABASE_SCHEMA.getFullyQualifiedName())
        .withOwners(List.of(USER1_REF))
        .withColumns(
            List.of(
                new Column()
                    .withName(C1)
                    .withDisplayName("c1")
                    .withDataType(ColumnDataType.VARCHAR)
                    .withDataLength(10)
                    .withTags(List.of(PII_SENSITIVE_TAG_LABEL))));
  }

  @Test
  @Order(1)
  void put_testCase_list_200(TestInfo test) throws IOException {
    List<CreateTestCase> expectedTestCaseList = new ArrayList<>();
    List<CreateTestCase> expectedColTestCaseList = new ArrayList<>();

    CreateTestCase create =
        createRequest(test)
            .withEntityLink(TABLE_LINK_2)
            .withTestSuite(TEST_SUITE1.getFullyQualifiedName())
            .withTestDefinition(TEST_DEFINITION3.getFullyQualifiedName())
            .withParameterValues(
                List.of(
                    new TestCaseParameterValue().withValue("100").withName("missingCountValue")));
    createAndCheckEntity(create, ADMIN_AUTH_HEADERS);
    expectedTestCaseList.add(create);
    CreateTestCase create1 =
        createRequest(test, 1)
            .withEntityLink(TABLE_LINK_2)
            .withTestSuite(TEST_SUITE1.getFullyQualifiedName())
            .withTestDefinition(TEST_DEFINITION3.getFullyQualifiedName())
            .withParameterValues(
                List.of(
                    new TestCaseParameterValue().withValue("20").withName("missingCountValue")));
    createAndCheckEntity(create1, ADMIN_AUTH_HEADERS);
    expectedTestCaseList.add(create1);
    Map<String, Object> queryParams = new HashMap<>();
    queryParams.put("limit", 10);
    queryParams.put("entityLink", TABLE_LINK_2);
    queryParams.put("fields", "*");
    ResultList<TestCase> testCaseList = getTestCases(queryParams, ADMIN_AUTH_HEADERS);
    verifyTestCases(testCaseList, expectedTestCaseList, 2);

    CreateTestCase create3 =
        createRequest(test, 2)
            .withEntityLink(TABLE_COLUMN_LINK_2)
            .withTestSuite(TEST_SUITE1.getFullyQualifiedName())
            .withTestDefinition(TEST_DEFINITION3.getFullyQualifiedName())
            .withParameterValues(
                List.of(
                    new TestCaseParameterValue().withValue("20").withName("missingCountValue")));
    createAndCheckEntity(create3, ADMIN_AUTH_HEADERS);
    expectedColTestCaseList.add(create3);

    testCaseList = getTestCases(queryParams, ADMIN_AUTH_HEADERS);
    verifyTestCases(testCaseList, expectedTestCaseList, 2);

    queryParams.put("entityLink", TABLE_COLUMN_LINK_2);
    testCaseList = getTestCases(queryParams, ADMIN_AUTH_HEADERS);
    verifyTestCases(testCaseList, expectedColTestCaseList, 1);

    for (int i = 3; i < 12; i++) {
      CreateTestCase create4 =
          createRequest(test, i)
              .withEntityLink(TABLE_COLUMN_LINK_2)
              .withTestSuite(TEST_SUITE1.getFullyQualifiedName())
              .withTestDefinition(TEST_DEFINITION3.getFullyQualifiedName())
              .withParameterValues(
                  List.of(
                      new TestCaseParameterValue().withValue("20").withName("missingCountValue")));
      createAndCheckEntity(create4, ADMIN_AUTH_HEADERS);
      expectedColTestCaseList.add(create4);
    }

    queryParams.put("entityLink", TABLE_COLUMN_LINK_2);
    testCaseList = getTestCases(queryParams, ADMIN_AUTH_HEADERS);
    verifyTestCases(testCaseList, expectedColTestCaseList, 10);

    queryParams.put("entityLink", TABLE_LINK_2);
    queryParams.put("limit", 12);
    queryParams.put("includeAllTests", true);
    queryParams.put("include", "all");
    testCaseList = getTestCases(queryParams, ADMIN_AUTH_HEADERS);
    expectedTestCaseList.addAll(expectedColTestCaseList);
    verifyTestCases(testCaseList, expectedTestCaseList, 12);

    queryParams.remove("includeAllTests");
    queryParams.remove("include");
    queryParams.remove("entityLink");
    queryParams.put("testSuiteId", TEST_SUITE1.getId().toString());
    testCaseList = getTestCases(queryParams, ADMIN_AUTH_HEADERS);
    verifyTestCases(testCaseList, expectedTestCaseList, 12);
  }

  @Test
  void get_listTestCasesFromSearchWithPagination(TestInfo testInfo)
      throws IOException, ParseException {
    if (supportsSearchIndex) {
      Random rand = new Random();
      int tablesNum = rand.nextInt(3) + 3;
      int testCasesNum = rand.nextInt(7) + 3;

      TableResourceTest tableResourceTest = new TableResourceTest();
      TestSuiteResourceTest testSuiteResourceTest = new TestSuiteResourceTest();

      List<Table> tables = new ArrayList<>();
      Map<String, TestSuite> testSuites = new HashMap<>();
      int testCaseCount = 0;
      int testCaseResultCount = 0;

      for (int i = 0; i < tablesNum; i++) {
        CreateTable tableReq =
            tableResourceTest
                .createRequest(testInfo, i)
                .withDatabaseSchema(DATABASE_SCHEMA.getFullyQualifiedName())
                .withColumns(
                    List.of(
                        new Column()
                            .withName(C1)
                            .withDisplayName("c1")
                            .withDataType(ColumnDataType.VARCHAR)
                            .withDataLength(10)))
                .withOwners(List.of(USER1_REF));
        Table table = tableResourceTest.createEntity(tableReq, ADMIN_AUTH_HEADERS);
        tables.add(table);
        CreateTestSuite createTestSuite =
            testSuiteResourceTest.createRequest(table.getFullyQualifiedName());
        TestSuite testSuite =
            testSuiteResourceTest.createExecutableTestSuite(createTestSuite, ADMIN_AUTH_HEADERS);
        testSuites.put(table.getFullyQualifiedName(), testSuite);
      }

      for (int i = 0; i < testCasesNum; i++) {
        String tableFQN = tables.get(rand.nextInt(tables.size())).getFullyQualifiedName();
        String testSuiteFQN = testSuites.get(tableFQN).getFullyQualifiedName();
        CreateTestCase create =
            createRequest(testInfo, i)
                .withEntityLink(String.format("<#E::table::%s>", tableFQN))
                .withTestSuite(testSuiteFQN)
                .withTestDefinition(TEST_DEFINITION3.getFullyQualifiedName())
                .withParameterValues(
                    List.of(
                        new TestCaseParameterValue()
                            .withValue("20")
                            .withName("missingCountValue")));
        TestCase testCase = createEntity(create, ADMIN_AUTH_HEADERS);
        testCaseCount++;
        CreateTestCaseResult createTestCaseResult =
            new CreateTestCaseResult()
                .withResult("tested")
                .withTestCaseStatus(TestCaseStatus.Success)
                .withTimestamp(TestUtils.dateToTimestamp(String.format("2021-09-%02d", i)));
        postTestCaseResult(
            testCase.getFullyQualifiedName(), createTestCaseResult, ADMIN_AUTH_HEADERS);
        testCaseResultCount++;
      }
      validateEntityListFromSearchWithPagination(new HashMap<>(), testCaseCount);
    }
  }

  @Test
  void test_getSimpleListFromSearch(TestInfo testInfo) throws IOException, ParseException {
    int tablesNum = 5;
    int testCasesNum = 5;
    TableResourceTest tableResourceTest = new TableResourceTest();
    TestSuiteResourceTest testSuiteResourceTest = new TestSuiteResourceTest();

    List<Table> tables = new ArrayList<>();
    Map<String, TestSuite> testSuites = new HashMap<>();
    List<TestCase> testCases = new ArrayList<>();

    for (int i = 0; i < tablesNum; i++) {
      CreateTable tableReq;
      // Add entity FQN with same prefix to validate listing
      // with AllTest=true returns all columns and table test for the
      // specific entityFQN (and does not include tests from the other entityFQN
      // with the same prefix
      if (i == 0) {
        tableReq = tableResourceTest.createRequest("test_getSimpleListFromSearch");
        tableReq.setTags(List.of(PERSONAL_DATA_TAG_LABEL));
      } else if (i == 1) {
        tableReq = tableResourceTest.createRequest("test_getSimpleListFromSearch_a");
        tableReq.setTags(List.of(PII_SENSITIVE_TAG_LABEL, TIER1_TAG_LABEL));
      } else {
        tableReq = tableResourceTest.createRequest(testInfo, i);
      }
      tableReq
          .withDatabaseSchema(DATABASE_SCHEMA.getFullyQualifiedName())
          .withColumns(
              List.of(
                  new Column()
                      .withName(C1)
                      .withDisplayName("c1")
                      .withDataType(ColumnDataType.VARCHAR)
                      .withDataLength(10)))
          .withOwners(List.of(USER1_REF));
      Table table = tableResourceTest.createEntity(tableReq, ADMIN_AUTH_HEADERS);
      tables.add(table);
      CreateTestSuite createTestSuite =
          testSuiteResourceTest.createRequest(table.getFullyQualifiedName());
      TestSuite testSuite =
          testSuiteResourceTest.createExecutableTestSuite(createTestSuite, ADMIN_AUTH_HEADERS);
      testSuites.put(table.getFullyQualifiedName(), testSuite);
    }

    for (int i = 0; i < testCasesNum; i++) {
      String tableFQN = tables.get(i).getFullyQualifiedName();
      String testSuiteFQN = testSuites.get(tableFQN).getFullyQualifiedName();
      CreateTestCase create =
          createRequest(testInfo, i)
              .withEntityLink(String.format("<#E::table::%s>", tableFQN))
              .withTestSuite(testSuiteFQN)
              .withTestDefinition(TEST_DEFINITION3.getFullyQualifiedName())
              .withParameterValues(
                  List.of(
                      new TestCaseParameterValue().withValue("20").withName("missingCountValue")));
      if (i == 2) {
        // create 1 test cases with USER21_TEAM as owner
        create.withOwners(List.of(TEAM21.getEntityReference()));
      } else if (i % 2 == 0) {
        // create 2 test cases with USER1_REF as owner
        create.withOwners(List.of(USER2_REF));
      }
      TestCase testCase = createEntity(create, ADMIN_AUTH_HEADERS);
      testCases.add(testCase);
      CreateTestCaseResult createTestCaseResult =
          new CreateTestCaseResult()
              .withResult("tested")
              .withTestCaseStatus(TestCaseStatus.Success)
              .withTimestamp(TestUtils.dateToTimestamp(String.format("2021-09-%02d", i)));
      postTestCaseResult(
          testCase.getFullyQualifiedName(), createTestCaseResult, ADMIN_AUTH_HEADERS);
    }
    TestCase testCaseForEL = testCases.get(0);

    Map queryParams = new HashMap<>();
    ResultList<TestCase> allEntities =
        listEntitiesFromSearch(queryParams, testCasesNum, 0, ADMIN_AUTH_HEADERS);
    assertEquals(testCasesNum, allEntities.getData().size());
    queryParams.put("q", "test_getSimpleListFromSearchc");
    allEntities = listEntitiesFromSearch(queryParams, testCasesNum, 0, ADMIN_AUTH_HEADERS);
    assertEquals(1, allEntities.getData().size());
    org.assertj.core.api.Assertions.assertThat(allEntities.getData().get(0).getName())
        .contains("test_getSimpleListFromSearchc");

    queryParams.clear();
    queryParams.put("entityLink", testCaseForEL.getEntityLink());
    queryParams.put("includeAllTests", true);
    allEntities = listEntitiesFromSearch(queryParams, testCasesNum, 0, ADMIN_AUTH_HEADERS);
    assertEquals(1, allEntities.getData().size());
    org.assertj.core.api.Assertions.assertThat(allEntities.getData().get(0).getEntityLink())
        .contains(testCaseForEL.getEntityLink());

    queryParams.clear();
    queryParams.put("testPlatforms", TestPlatform.DEEQU);
    allEntities = listEntitiesFromSearch(queryParams, testCasesNum, 0, ADMIN_AUTH_HEADERS);
    assertEquals(
        0, allEntities.getData().size()); // we don't have any test cases with DEEQU platform

    queryParams.clear();
    queryParams.put("testPlatforms", TestPlatform.OPEN_METADATA);
    allEntities = listEntitiesFromSearch(queryParams, testCasesNum, 0, ADMIN_AUTH_HEADERS);
    assertEquals(
        testCasesNum,
        allEntities.getData().size()); // we have all test cases with OPEN_METADATA platform

    queryParams.clear();
    queryParams.put(
        "testPlatforms", String.format("%s,%s", TestPlatform.OPEN_METADATA, TestPlatform.DEEQU));
    allEntities = listEntitiesFromSearch(queryParams, testCasesNum, 0, ADMIN_AUTH_HEADERS);
    assertEquals(
        testCasesNum, allEntities.getData().size()); // Should return either values matching

    queryParams.clear();
    queryParams.put("owner", USER2_REF.getName());
    allEntities = listEntitiesFromSearch(queryParams, testCasesNum, 0, ADMIN_AUTH_HEADERS);
    assertEquals(2, allEntities.getData().size()); // we have 2 test cases with USER2_REF as owner

    queryParams.put("owner", USER_TEAM21.getName());
    allEntities = listEntitiesFromSearch(queryParams, testCasesNum, 0, ADMIN_AUTH_HEADERS);
    assertEquals(
        1,
        allEntities
            .getData()
            .size()); // we have 1 test cases with TEAM21 as owner which USER_21 is part of

    queryParams.clear();
    queryParams.put("fields", "tags");
    queryParams.put(
        "tags",
        String.format(
            "%s,%s", PII_SENSITIVE_TAG_LABEL.getTagFQN(), PERSONAL_DATA_TAG_LABEL.getTagFQN()));
    allEntities = listEntitiesFromSearch(queryParams, testCasesNum, 0, ADMIN_AUTH_HEADERS);
    // check we don't have any list of tags that doesn't have PII_SENSITIVE_TAG_LABEL or
    // PERSONAL_DATA_TAG_LABEL for all test cases
    allEntities
        .getData()
        .forEach(
            tc ->
                assertFalse(
                    tc.getTags().stream()
                        .noneMatch(
                            t ->
                                t.getTagFQN()
                                    .matches(
                                        String.format(
                                            "(%s|%s)",
                                            PII_SENSITIVE_TAG_LABEL.getTagFQN(),
                                            PERSONAL_DATA_TAG_LABEL.getTagFQN())))));

    queryParams.put("tags", PERSONAL_DATA_TAG_LABEL.getTagFQN());
    allEntities = listEntitiesFromSearch(queryParams, testCasesNum, 0, ADMIN_AUTH_HEADERS);
    // check we have all test cases with PERSONAL_DATA_TAG_LABEL
    allEntities
        .getData()
        .forEach(
            tc ->
                assertTrue(
                    tc.getTags().stream()
                        .anyMatch(
                            t -> t.getTagFQN().contains(PERSONAL_DATA_TAG_LABEL.getTagFQN()))));

    queryParams.clear();
    queryParams.put("tier", TIER1_TAG_LABEL.getTagFQN());
    queryParams.put("fields", "tags");
    allEntities = listEntitiesFromSearch(queryParams, testCasesNum, 0, ADMIN_AUTH_HEADERS);
    // check we have all test cases with TIER1_TAG_LABEL
    allEntities
        .getData()
        .forEach(
            tc ->
                assertTrue(
                    tc.getTags().stream()
                        .anyMatch(t -> t.getTagFQN().contains(TIER1_TAG_LABEL.getTagFQN()))));

    queryParams.clear();
    String serviceName = tables.get(0).getService().getName();
    queryParams.put("serviceName", serviceName);
    allEntities = listEntitiesFromSearch(queryParams, testCasesNum, 0, ADMIN_AUTH_HEADERS);
    assertTrue(
        allEntities.getData().stream().allMatch(tc -> tc.getEntityLink().contains(serviceName)));

    // Test return only requested fields
    queryParams.put("includeFields", "id,name,entityLink");
    allEntities = listEntitiesFromSearch(queryParams, testCasesNum, 0, ADMIN_AUTH_HEADERS);
    TestCase testCase = allEntities.getData().get(0);
    assertNull(testCase.getDescription());
    assertNull(testCase.getTestSuite());
    assertNotNull(testCase.getEntityLink());
    assertNotNull(testCase.getName());
    assertNotNull(testCase.getId());

    // Test return only the specified dimension
    queryParams.clear();
    queryParams.put("dataQualityDimension", "Completeness");
    allEntities = listEntitiesFromSearch(queryParams, testCasesNum, 0, ADMIN_AUTH_HEADERS);
    assertNotEquals(0, allEntities.getData().size());
  }

  @Test
  void test_testCaseInheritedFields(TestInfo testInfo) throws IOException {
    // Set up the test case
    TableResourceTest tableResourceTest = new TableResourceTest();
    TestSuiteResourceTest testSuiteResourceTest = new TestSuiteResourceTest();
    CreateTable createTable = tableResourceTest.createRequest(testInfo);
    createTable
        .withDatabaseSchema(DATABASE_SCHEMA.getFullyQualifiedName())
        .withColumns(
            List.of(
                new Column()
                    .withName(C1)
                    .withDisplayName("c1")
                    .withDataType(ColumnDataType.VARCHAR)
                    .withDataLength(10)
                    .withTags(List.of(PII_SENSITIVE_TAG_LABEL))))
        .withOwners(List.of(USER1_REF))
        .withDomain(DOMAIN1.getFullyQualifiedName())
        .withTags(List.of(PERSONAL_DATA_TAG_LABEL, TIER1_TAG_LABEL));
    Table table = tableResourceTest.createEntity(createTable, ADMIN_AUTH_HEADERS);
    CreateTestSuite createTestSuite =
        testSuiteResourceTest.createRequest(table.getFullyQualifiedName());
    TestSuite testSuite =
        testSuiteResourceTest.createExecutableTestSuite(createTestSuite, ADMIN_AUTH_HEADERS);

    CreateTestCase create =
        createRequest(testInfo)
            .withEntityLink(String.format("<#E::table::%s>", table.getFullyQualifiedName()))
            .withTestSuite(testSuite.getFullyQualifiedName())
            .withTestDefinition(TEST_DEFINITION2.getFullyQualifiedName());
    createEntity(create, ADMIN_AUTH_HEADERS);
    create =
        createRequest(testInfo)
            .withEntityLink(
                String.format("<#E::table::%s::columns::%s>", table.getFullyQualifiedName(), C1))
            .withTestSuite(testSuite.getFullyQualifiedName())
            .withTestDefinition(TEST_DEFINITION3.getFullyQualifiedName())
            .withParameterValues(
                List.of(
                    new TestCaseParameterValue().withValue("20").withName("missingCountValue")));
    createEntity(create, ADMIN_AUTH_HEADERS);

    // Run the tests assertions
    Map<String, String> queryParams = new HashMap<>();
    queryParams.put("entityLink", String.format("<#E::table::%s>", table.getFullyQualifiedName()));
    queryParams.put("includeAllTests", "true");
    queryParams.put("fields", "domain,owners,tags");
    ResultList<TestCase> testCases = listEntitiesFromSearch(queryParams, 10, 0, ADMIN_AUTH_HEADERS);
    assertEquals(2, testCases.getData().size());
    for (TestCase testCase : testCases.getData()) {
      assertOwners(table.getOwners(), testCase.getOwners());
      assertEquals(table.getDomain().getId(), testCase.getDomain().getId());
      List<TagLabel> tags = testCase.getTags();
      HashSet<String> actualTags =
          tags.stream().map(TagLabel::getName).collect(Collectors.toCollection(HashSet::new));
      HashSet<String> expectedTags;
      if (testCase.getEntityLink().contains(C1)) {
        expectedTags =
            new HashSet<>(
                List.of(
                    PERSONAL_DATA_TAG_LABEL.getName(),
                    TIER1_TAG_LABEL.getName(),
                    PII_SENSITIVE_TAG_LABEL.getName()));
      } else {
        expectedTags =
            new HashSet<>(List.of(PERSONAL_DATA_TAG_LABEL.getName(), TIER1_TAG_LABEL.getName()));
      }
      assertEquals(expectedTags, actualTags);
    }

    createTable.setOwners(List.of(USER2_REF));
    createTable.setDomain(DOMAIN.getFullyQualifiedName());
    createTable.setTags(List.of(USER_ADDRESS_TAG_LABEL));
    createTable.withColumns(
        List.of(
            new Column()
                .withName(C1)
                .withDisplayName("c1")
                .withDataType(ColumnDataType.VARCHAR)
                .withDataLength(10)
                .withTags(List.of(PERSONAL_DATA_TAG_LABEL))));
    table = tableResourceTest.updateEntity(createTable, OK, ADMIN_AUTH_HEADERS);
    testCases = listEntitiesFromSearch(queryParams, 10, 0, ADMIN_AUTH_HEADERS);

    for (TestCase testCase : testCases.getData()) {
      assertOwners(table.getOwners(), testCase.getOwners());
      assertEquals(table.getDomain().getId(), testCase.getDomain().getId());
      List<TagLabel> tags = testCase.getTags();
      HashSet<String> actualTags =
          tags.stream().map(TagLabel::getName).collect(Collectors.toCollection(HashSet::new));
      HashSet<String> expectedTags;
      List<TagLabel> expectedTagsList = table.getTags();
      if (testCase.getEntityLink().contains(C1)) {
        expectedTagsList.addAll(table.getColumns().get(0).getTags());
      }
      expectedTags = new HashSet<>(expectedTagsList.stream().map(TagLabel::getName).toList());
      assertEquals(expectedTags, actualTags);
    }
  }

  @Test
  @Override
  public void post_entity_as_non_admin_401(TestInfo test) {
    // Override the default behavior where entities are created vs. for test case
    // the operation is the entity to which tests are attached is edited
    assertResponse(
        () -> createEntity(createRequest(test), TEST_AUTH_HEADERS),
        FORBIDDEN,
        permissionNotAllowed(TEST_USER_NAME, List.of(EDIT_TESTS)));
  }

  @Test
  void post_put_patch_delete_testCase_table_owner(TestInfo test) throws IOException {
    // Table owner should be able to create, update, and delete tests
    Map<String, String> ownerAuthHeaders = authHeaders(USER1_REF.getName());
    TestCase testCase = createAndCheckEntity(createRequest(test), ownerAuthHeaders);

    // Update description with PUT
    String oldDescription = testCase.getDescription();
    String newDescription = "description1";
    ChangeDescription change = getChangeDescription(testCase, MINOR_UPDATE);
    fieldUpdated(change, "description", oldDescription, newDescription);
    testCase =
        updateAndCheckEntity(
            createRequest(test).withDescription(newDescription).withName(testCase.getName()),
            OK,
            ownerAuthHeaders,
            MINOR_UPDATE,
            change);

    // Update description with PATCH
    // Changes from this PATCH is consolidated with the previous changes
    newDescription = "description2";
    change = getChangeDescription(testCase, CHANGE_CONSOLIDATED);
    fieldUpdated(change, "description", oldDescription, newDescription);
    String json = JsonUtils.pojoToJson(testCase);
    testCase.setDescription(newDescription);
    testCase = patchEntityAndCheck(testCase, json, ownerAuthHeaders, CHANGE_CONSOLIDATED, change);

    // Delete the testcase
    deleteAndCheckEntity(testCase, ownerAuthHeaders);
  }

  @Test
  @Override
  public void delete_entity_as_non_admin_401(TestInfo test) throws HttpResponseException {
    // Override the default behavior where entities are deleted vs. for test case
    // the operation is the entity to which tests are attached is edited
    CreateTestCase request = createRequest(getEntityName(test), "", "", null);
    TestCase entity = createEntity(request, ADMIN_AUTH_HEADERS);
    assertResponse(
        () -> deleteAndCheckEntity(entity, TEST_AUTH_HEADERS),
        FORBIDDEN,
        permissionNotAllowed(TEST_USER_NAME, List.of(EDIT_TESTS)));
  }

  @Test
  void add_EmptyTestCaseToLogicalTestSuite_200(TestInfo test) throws IOException {
    TestSuiteResourceTest testSuiteResourceTest = new TestSuiteResourceTest();
    // Create a logical Test Suite
    CreateTestSuite createLogicalTestSuite = testSuiteResourceTest.createRequest(test);
    TestSuite logicalTestSuite =
        testSuiteResourceTest.createEntity(createLogicalTestSuite, ADMIN_AUTH_HEADERS);

    testSuiteResourceTest.addTestCasesToLogicalTestSuite(logicalTestSuite, new ArrayList<>());
  }

  @Test
  void delete_testCaseFromLogicalTestSuite(TestInfo test) throws IOException {
    TestSuiteResourceTest testSuiteResourceTest = new TestSuiteResourceTest();
    // Create a logical Test Suite
    CreateTestSuite createLogicalTestSuite = testSuiteResourceTest.createRequest(test);
    TestSuite logicalTestSuite =
        testSuiteResourceTest.createEntity(createLogicalTestSuite, ADMIN_AUTH_HEADERS);
    // Create an executable test suite
    TestSuite executableTestSuite = createExecutableTestSuite(test);

    List<TestCase> testCases = new ArrayList<>();

    // Create the test cases (need to be created against an executable test suite)
    for (int i = 0; i < 5; i++) {
      CreateTestCase create =
          createRequest("test_testSuite__" + i)
              .withTestSuite(executableTestSuite.getFullyQualifiedName());
      TestCase testCase = createAndCheckEntity(create, ADMIN_AUTH_HEADERS);
      testCases.add(testCase);
    }

    // Add the test cases to the logical test suite
    testSuiteResourceTest.addTestCasesToLogicalTestSuite(
        logicalTestSuite, testCases.stream().map(TestCase::getId).collect(Collectors.toList()));

    // Verify that the test cases are in the logical test suite
    Map<String, Object> queryParams = new HashMap<>();
    queryParams.put("limit", 100);
    queryParams.put("fields", "*");
    queryParams.put("testSuiteId", logicalTestSuite.getId().toString());
    ResultList<TestCase> logicalTestSuiteTestCases = getTestCases(queryParams, ADMIN_AUTH_HEADERS);
    assertEquals(testCases.size(), logicalTestSuiteTestCases.getData().size());

    // Delete a logical test case and check that it is deleted from the logical test suite but not
    // from the executable test suite
    UUID logicalTestCaseIdToDelete = testCases.get(0).getId();
    deleteLogicalTestCase(logicalTestSuite, logicalTestCaseIdToDelete);
    logicalTestSuiteTestCases = getTestCases(queryParams, ADMIN_AUTH_HEADERS);
    assertTrue(assertTestCaseIdNotInList(logicalTestSuiteTestCases, logicalTestCaseIdToDelete));

    queryParams.put("testSuiteId", executableTestSuite.getId().toString());
    ResultList<TestCase> executableTestSuiteTestCases =
        getTestCases(queryParams, ADMIN_AUTH_HEADERS);
    assertEquals(testCases.size(), executableTestSuiteTestCases.getData().size());

    // Soft Delete a test case from the executable test suite and check that it is deleted from the
    // executable test suite and from the logical test suite
    UUID executableTestCaseIdToDelete = testCases.get(1).getId();
    deleteEntity(executableTestCaseIdToDelete, false, false, ADMIN_AUTH_HEADERS);
    queryParams.put("testSuiteId", logicalTestSuite.getId().toString());
    logicalTestSuiteTestCases = getTestCases(queryParams, ADMIN_AUTH_HEADERS);
    assertEquals(3, logicalTestSuiteTestCases.getData().size());
    assertTrue(assertTestCaseIdNotInList(logicalTestSuiteTestCases, executableTestCaseIdToDelete));

    queryParams.put("includeAllTests", true);
    queryParams.put("include", "all");
    logicalTestSuiteTestCases = getTestCases(queryParams, ADMIN_AUTH_HEADERS);
    assertEquals(4, logicalTestSuiteTestCases.getData().size());

    queryParams.put("testSuiteId", executableTestSuite.getId().toString());
    queryParams.remove("includeAllTests");
    queryParams.remove("include");
    executableTestSuiteTestCases = getTestCases(queryParams, ADMIN_AUTH_HEADERS);
    assertEquals(4, executableTestSuiteTestCases.getData().size());
    assertTrue(
        assertTestCaseIdNotInList(executableTestSuiteTestCases, executableTestCaseIdToDelete));

    queryParams.put("includeAllTests", true);
    queryParams.put("include", "all");
    executableTestSuiteTestCases = getTestCases(queryParams, ADMIN_AUTH_HEADERS);
    assertEquals(5, executableTestSuiteTestCases.getData().size());

    // Hard Delete a test case from the executable test suite and check that it is deleted from the
    // executable test suite and from the logical test suite
    deleteEntity(executableTestCaseIdToDelete, false, true, ADMIN_AUTH_HEADERS);

    queryParams.put("testSuiteId", logicalTestSuite.getId().toString());
    logicalTestSuiteTestCases = getTestCases(queryParams, ADMIN_AUTH_HEADERS);
    assertEquals(3, logicalTestSuiteTestCases.getData().size());
    assertTrue(assertTestCaseIdNotInList(logicalTestSuiteTestCases, executableTestCaseIdToDelete));

    queryParams.put("testSuiteId", executableTestSuite.getId().toString());
    executableTestSuiteTestCases = getTestCases(queryParams, ADMIN_AUTH_HEADERS);
    assertEquals(4, executableTestSuiteTestCases.getData().size());
    assertTrue(
        assertTestCaseIdNotInList(executableTestSuiteTestCases, executableTestCaseIdToDelete));
  }

  @Test
  void list_allTestSuitesFromTestCase_200(TestInfo test) throws IOException {
    TestSuiteResourceTest testSuiteResourceTest = new TestSuiteResourceTest();
    // Create a logical Test Suite
    CreateTestSuite createLogicalTestSuite = testSuiteResourceTest.createRequest(test);
    TestSuite logicalTestSuite =
        testSuiteResourceTest.createEntity(createLogicalTestSuite, ADMIN_AUTH_HEADERS);
    // Create an executable test suite
    CreateTestSuite createTestSuite =
        testSuiteResourceTest.createRequest(test).withName(TEST_TABLE2.getFullyQualifiedName());
    TestSuite executableTestSuite =
        testSuiteResourceTest.createExecutableTestSuite(createTestSuite, ADMIN_AUTH_HEADERS);

    // Create the test cases (need to be created against an executable test suite)
    CreateTestCase create =
        createRequest("test_testSuite__" + test.getDisplayName())
            .withTestSuite(executableTestSuite.getFullyQualifiedName());
    TestCase testCase = createAndCheckEntity(create, ADMIN_AUTH_HEADERS);
    List<UUID> testCaseIds = listOf(testCase.getId());

    // Add the test cases to the logical test suite
    testSuiteResourceTest.addTestCasesToLogicalTestSuite(logicalTestSuite, testCaseIds);

    TestCase testCaseWithSuites =
        getEntityByName(testCase.getFullyQualifiedName(), "*", ADMIN_AUTH_HEADERS);
    assertEquals(
        executableTestSuite.getFullyQualifiedName(),
        testCaseWithSuites.getTestSuite().getFullyQualifiedName());
    assertEquals(2, testCaseWithSuites.getTestSuites().size());

    // Verify both our testSuites are in the list of TestSuite Entities
    Map<String, TestSuite> testSuiteFQNs = new HashMap<>();
    testSuiteFQNs.put(logicalTestSuite.getFullyQualifiedName(), logicalTestSuite);
    testSuiteFQNs.put(executableTestSuite.getFullyQualifiedName(), executableTestSuite);

    for (TestSuite testSuite : testCaseWithSuites.getTestSuites()) {
      assertNotNull(testSuiteFQNs.get(testSuite.getFullyQualifiedName()));
    }
  }

  @Test
  void post_createTestCaseResultFailure(TestInfo test)
      throws HttpResponseException, ParseException {
    // We're going to check how each test only has a single open stateID
    // and 2 tests have their own flow
    Long startTs = System.currentTimeMillis();
    TestCase testCaseEntity1 = createEntity(createRequest(getEntityName(test)), ADMIN_AUTH_HEADERS);
    TestCase testCaseEntity2 =
        createEntity(createRequest(getEntityName(test) + "2"), ADMIN_AUTH_HEADERS);

    // Add a failed result, which will create a NEW incident and add a new status
    for (TestCase testCase : List.of(testCaseEntity1, testCaseEntity2)) {
      postTestCaseResult(
          testCase.getFullyQualifiedName(),
          new CreateTestCaseResult()
              .withResult("result")
              .withTestCaseStatus(TestCaseStatus.Failed)
              .withTimestamp(TestUtils.dateToTimestamp("2024-01-01")),
          ADMIN_AUTH_HEADERS);

      CreateTestCaseResolutionStatus createAckIncident =
          new CreateTestCaseResolutionStatus()
              .withTestCaseReference(testCase.getFullyQualifiedName())
              .withTestCaseResolutionStatusType(TestCaseResolutionStatusTypes.Ack)
              .withTestCaseResolutionStatusDetails(null);
      createTestCaseFailureStatus(createAckIncident);
    }
    Long endTs = System.currentTimeMillis();

    // Get the test case failure statuses
    ResultList<TestCaseResolutionStatus> testCaseFailureStatusResultList =
        getTestCaseFailureStatus(startTs, endTs, null, null);
    assertEquals(4, testCaseFailureStatusResultList.getData().size());

    // check we have only 2 distinct sequence IDs, one for each test case
    List<UUID> stateIds =
        testCaseFailureStatusResultList.getData().stream()
            .map(TestCaseResolutionStatus::getStateId)
            .toList();
    Set<UUID> stateIdSet = new HashSet<>(stateIds);
    assertEquals(2, stateIdSet.size());

    TestCaseResolutionStatus testCaseResolutionStatus =
        testCaseFailureStatusResultList.getData().get(0);
    UUID stateId = stateIds.get(0);

    // Get the test case failure statuses by ID
    TestCaseResolutionStatus storedTestCaseResolution =
        getTestCaseFailureStatusById(testCaseResolutionStatus.getId());
    assertEquals(storedTestCaseResolution.getId(), testCaseResolutionStatus.getId());

    // Get the test case failure statuses by sequence ID
    ResultList<TestCaseResolutionStatus> storedTestCaseResolutions =
        getTestCaseFailureStatusByStateId(stateId);
    assertEquals(2, storedTestCaseResolutions.getData().size());
    assertEquals(stateId, storedTestCaseResolutions.getData().get(0).getStateId());

    // Get the test case resolution statuses by status type
    storedTestCaseResolutions =
        getTestCaseFailureStatus(startTs, endTs, null, TestCaseResolutionStatusTypes.Ack);
    assertEquals(2, storedTestCaseResolutions.getData().size());
    assertEquals(
        TestCaseResolutionStatusTypes.Ack,
        storedTestCaseResolutions.getData().get(0).getTestCaseResolutionStatusType());

    // Delete test case recursively and check that the test case resolution status is also deleted
    // 1. soft delete - should not delete the test case resolution status
    // 2. hard delete - should delete the test case resolution status
    deleteEntity(testCaseEntity1.getId(), true, false, ADMIN_AUTH_HEADERS);
    storedTestCaseResolutions =
        getTestCaseFailureStatus(startTs, endTs, null, TestCaseResolutionStatusTypes.Ack);
    assertEquals(2, storedTestCaseResolutions.getData().size());
    assertTrue(
        storedTestCaseResolutions.getData().stream()
            .anyMatch(t -> t.getTestCaseReference().getId().equals(testCaseEntity1.getId())));

    deleteEntity(testCaseEntity1.getId(), true, true, ADMIN_AUTH_HEADERS);
    storedTestCaseResolutions =
        getTestCaseFailureStatus(startTs, endTs, null, TestCaseResolutionStatusTypes.Ack);
    assertEquals(1, storedTestCaseResolutions.getData().size());
    assertTrue(
        storedTestCaseResolutions.getData().stream()
            .noneMatch(t -> t.getTestCaseReference().getId().equals(testCaseEntity1.getId())));
  }

  @Test
  void test_listTestCaseFailureStatusPagination(TestInfo test) throws IOException, ParseException {
    // Create a number of entities between 5 and 20 inclusive
    Random rand = new Random();
    int maxEntities = rand.nextInt(16) + 5;

    Long startTs = System.currentTimeMillis() - 1000;
    for (int i = 0; i < maxEntities; i++) {
      // We'll create random test cases
      TestCase testCaseEntity =
          createEntity(createRequest(getEntityName(test) + i), ADMIN_AUTH_HEADERS);
      // Adding failed test case, which will create a NEW incident
      postTestCaseResult(
          testCaseEntity.getFullyQualifiedName(),
          new CreateTestCaseResult()
              .withResult("result")
              .withTestCaseStatus(TestCaseStatus.Failed)
              .withTimestamp(TestUtils.dateToTimestamp("2024-01-01")),
          ADMIN_AUTH_HEADERS);
    }
    Long endTs = System.currentTimeMillis() + 1000;

    // List all entities and use it for checking pagination
    ResultList<TestCaseResolutionStatus> allEntities =
        getTestCaseFailureStatus(1000000, null, false, startTs, endTs, null);

    paginateTestCaseFailureStatus(maxEntities, allEntities, startTs, endTs);
  }

  @Test
  void patch_TestCaseResultFailure(TestInfo test) throws HttpResponseException {
    TestCase testCaseEntity = createEntity(createRequest(getEntityName(test)), ADMIN_AUTH_HEADERS);
    CreateTestCaseResolutionStatus createTestCaseFailureStatus =
        new CreateTestCaseResolutionStatus()
            .withTestCaseReference(testCaseEntity.getFullyQualifiedName())
            .withTestCaseResolutionStatusType(TestCaseResolutionStatusTypes.Ack)
            .withSeverity(Severity.Severity2)
            .withTestCaseResolutionStatusDetails(null);
    TestCaseResolutionStatus testCaseFailureStatus =
        createTestCaseFailureStatus(createTestCaseFailureStatus);
    String original = JsonUtils.pojoToJson(testCaseFailureStatus);
    String updated =
        JsonUtils.pojoToJson(
            testCaseFailureStatus
                .withUpdatedAt(System.currentTimeMillis())
                .withUpdatedBy(USER1_REF)
                .withSeverity(Severity.Severity1));
    JsonNode patch = TestUtils.getJsonPatch(original, updated);
    TestCaseResolutionStatus patched =
        patchTestCaseResultFailureStatus(testCaseFailureStatus.getId(), patch);
    TestCaseResolutionStatus stored = getTestCaseFailureStatus(testCaseFailureStatus.getId());

    // check our patch fields have been updated
    assertEquals(patched.getUpdatedAt(), stored.getUpdatedAt());
    assertEquals(patched.getUpdatedBy(), stored.getUpdatedBy());
    assertEquals(patched.getSeverity(), stored.getSeverity());
  }

  @Test
  void patch_TestCaseResultFailureUnauthorizedFields(TestInfo test) throws HttpResponseException {
    TestCase testCaseEntity = createEntity(createRequest(getEntityName(test)), ADMIN_AUTH_HEADERS);
    CreateTestCaseResolutionStatus createTestCaseFailureStatus =
        new CreateTestCaseResolutionStatus()
            .withTestCaseReference(testCaseEntity.getFullyQualifiedName())
            .withTestCaseResolutionStatusType(TestCaseResolutionStatusTypes.Ack)
            .withTestCaseResolutionStatusDetails(null);
    TestCaseResolutionStatus testCaseFailureStatus =
        createTestCaseFailureStatus(createTestCaseFailureStatus);
    String original = JsonUtils.pojoToJson(testCaseFailureStatus);
    String updated =
        JsonUtils.pojoToJson(
            testCaseFailureStatus
                .withUpdatedAt(System.currentTimeMillis())
                .withUpdatedBy(USER1_REF)
                .withTestCaseResolutionStatusType(TestCaseResolutionStatusTypes.Assigned));
    JsonNode patch = TestUtils.getJsonPatch(original, updated);

    assertResponse(
        () -> patchTestCaseResultFailureStatus(testCaseFailureStatus.getId(), patch),
        BAD_REQUEST,
        "Field testCaseResolutionStatusType is not allowed to be updated");
  }

  @Test
  void test_testCaseResolutionTaskResolveWorkflowThruFeed(TestInfo test)
      throws HttpResponseException, ParseException {
    Long startTs = System.currentTimeMillis();
    FeedResourceTest feedResourceTest = new FeedResourceTest();

    TestCase testCaseEntity = createEntity(createRequest(getEntityName(test)), ADMIN_AUTH_HEADERS);

    // Add failed test case, which will create a NEW incident
    postTestCaseResult(
        testCaseEntity.getFullyQualifiedName(),
        new CreateTestCaseResult()
            .withResult("result")
            .withTestCaseStatus(TestCaseStatus.Failed)
            .withTimestamp(TestUtils.dateToTimestamp("2024-01-01")),
        ADMIN_AUTH_HEADERS);

    // Now, we should be good to create an ASSIGNED status
    CreateTestCaseResolutionStatus createAssignedIncident =
        new CreateTestCaseResolutionStatus()
            .withTestCaseReference(testCaseEntity.getFullyQualifiedName())
            .withTestCaseResolutionStatusType(TestCaseResolutionStatusTypes.Assigned)
            .withTestCaseResolutionStatusDetails(new Assigned().withAssignee(USER1_REF));
    TestCaseResolutionStatus assignedIncident = createTestCaseFailureStatus(createAssignedIncident);
    String jsonThread =
        Entity.getCollectionDAO()
            .feedDAO()
            .fetchThreadByTestCaseResolutionStatusId(assignedIncident.getStateId());
    Thread thread = JsonUtils.readValue(jsonThread, Thread.class);
    assertEquals(assignedIncident.getStateId(), thread.getTask().getTestCaseResolutionStatusId());
    assertEquals(TaskStatus.Open, thread.getTask().getStatus());

    // resolve the task. The old task should be closed and the latest test case resolution status
    // should be updated (resolved) with the same state ID

    ResolveTask resolveTask =
        new ResolveTask()
            .withTestCaseFQN(testCaseEntity.getFullyQualifiedName())
            .withTestCaseFailureReason(TestCaseFailureReasonType.FalsePositive)
            .withNewValue("False positive, test case was valid");
    feedResourceTest.resolveTask(thread.getTask().getId(), resolveTask, ADMIN_AUTH_HEADERS);
    jsonThread =
        Entity.getCollectionDAO()
            .feedDAO()
            .fetchThreadByTestCaseResolutionStatusId(assignedIncident.getStateId());
    thread = JsonUtils.readValue(jsonThread, Thread.class);
    // Confirm that the task is closed
    assertEquals(TaskStatus.Closed, thread.getTask().getStatus());

    // We'll confirm that we have created a new test case resolution status with the same state ID
    // and type Resolved
    ResultList<TestCaseResolutionStatus> mostRecentTestCaseResolutionStatus =
        getTestCaseFailureStatus(
            10,
            null,
            true,
            startTs,
            System.currentTimeMillis(),
            testCaseEntity.getFullyQualifiedName());
    assertEquals(1, mostRecentTestCaseResolutionStatus.getData().size());
    TestCaseResolutionStatus mostRecentTestCaseResolutionStatusData =
        mostRecentTestCaseResolutionStatus.getData().get(0);
    assertEquals(
        TestCaseResolutionStatusTypes.Resolved,
        mostRecentTestCaseResolutionStatusData.getTestCaseResolutionStatusType());
    assertEquals(
        assignedIncident.getStateId(), mostRecentTestCaseResolutionStatusData.getStateId());
    Resolved resolved =
        JsonUtils.convertValue(
            mostRecentTestCaseResolutionStatusData.getTestCaseResolutionStatusDetails(),
            Resolved.class);
    assertEquals(TestCaseFailureReasonType.FalsePositive, resolved.getTestCaseFailureReason());
    assertEquals("False positive, test case was valid", resolved.getTestCaseFailureComment());
  }

  @Test
  void test_testCaseResolutionTaskCloseWorkflowThruFeed(TestInfo test)
      throws HttpResponseException, ParseException {
    Long startTs = System.currentTimeMillis();
    FeedResourceTest feedResourceTest = new FeedResourceTest();

    TestCase testCaseEntity = createEntity(createRequest(getEntityName(test)), ADMIN_AUTH_HEADERS);

    // Add failed test case, which will create a NEW incident
    postTestCaseResult(
        testCaseEntity.getFullyQualifiedName(),
        new CreateTestCaseResult()
            .withResult("result")
            .withTestCaseStatus(TestCaseStatus.Failed)
            .withTimestamp(TestUtils.dateToTimestamp("2024-01-01")),
        ADMIN_AUTH_HEADERS);

    // Now, we should be good to create an ASSIGNED status
    CreateTestCaseResolutionStatus createAssignedIncident =
        new CreateTestCaseResolutionStatus()
            .withTestCaseReference(testCaseEntity.getFullyQualifiedName())
            .withTestCaseResolutionStatusType(TestCaseResolutionStatusTypes.Assigned)
            .withTestCaseResolutionStatusDetails(new Assigned().withAssignee(USER1_REF));
    TestCaseResolutionStatus assignedIncident = createTestCaseFailureStatus(createAssignedIncident);

    // Assert that the task is open
    String jsonThread =
        Entity.getCollectionDAO()
            .feedDAO()
            .fetchThreadByTestCaseResolutionStatusId(assignedIncident.getStateId());
    Thread thread = JsonUtils.readValue(jsonThread, Thread.class);
    assertEquals(assignedIncident.getStateId(), thread.getTask().getTestCaseResolutionStatusId());
    assertEquals(TaskStatus.Open, thread.getTask().getStatus());

    // close the task. The old task should be closed and the latest test case resolution status
    // should be updated (resolved) with the same state ID.
    CloseTask closeTask =
        new CloseTask()
            .withComment(USER1.getFullyQualifiedName())
            .withTestCaseFQN(testCaseEntity.getFullyQualifiedName());
    feedResourceTest.closeTask(thread.getTask().getId(), closeTask, ADMIN_AUTH_HEADERS);
    jsonThread =
        Entity.getCollectionDAO()
            .feedDAO()
            .fetchThreadByTestCaseResolutionStatusId(assignedIncident.getStateId());
    thread = JsonUtils.readValue(jsonThread, Thread.class);
    assertEquals(TaskStatus.Closed, thread.getTask().getStatus());

    // We'll confirm that we have created a new test case resolution status with the same state ID
    // and type Assigned
    ResultList<TestCaseResolutionStatus> mostRecentTestCaseResolutionStatus =
        getTestCaseFailureStatus(
            10,
            null,
            true,
            startTs,
            System.currentTimeMillis(),
            testCaseEntity.getFullyQualifiedName());
    assertEquals(1, mostRecentTestCaseResolutionStatus.getData().size());
    TestCaseResolutionStatus mostRecentTestCaseResolutionStatusData =
        mostRecentTestCaseResolutionStatus.getData().get(0);
    assertEquals(
        TestCaseResolutionStatusTypes.Resolved,
        mostRecentTestCaseResolutionStatusData.getTestCaseResolutionStatusType());
    assertEquals(
        assignedIncident.getStateId(), mostRecentTestCaseResolutionStatusData.getStateId());
  }

  @Test
  void test_testCaseResolutionTaskWorkflowThruAPI(TestInfo test)
      throws HttpResponseException, ParseException {
    TestCase testCaseEntity = createEntity(createRequest(getEntityName(test)), ADMIN_AUTH_HEADERS);

    // Add failed test case, which will create a NEW incident
    postTestCaseResult(
        testCaseEntity.getFullyQualifiedName(),
        new CreateTestCaseResult()
            .withResult("result")
            .withTestCaseStatus(TestCaseStatus.Failed)
            .withTimestamp(TestUtils.dateToTimestamp("2024-01-01")),
        ADMIN_AUTH_HEADERS);

    // Now, we should be good to create an ASSIGNED status
    CreateTestCaseResolutionStatus createAssignedIncident =
        new CreateTestCaseResolutionStatus()
            .withTestCaseReference(testCaseEntity.getFullyQualifiedName())
            .withTestCaseResolutionStatusType(TestCaseResolutionStatusTypes.Assigned)
            .withTestCaseResolutionStatusDetails(new Assigned().withAssignee(USER1_REF));

    TestCaseResolutionStatus assignedIncident = createTestCaseFailureStatus(createAssignedIncident);

    // Confirm that the task is open
    String jsonThread =
        Entity.getCollectionDAO()
            .feedDAO()
            .fetchThreadByTestCaseResolutionStatusId(assignedIncident.getStateId());
    Thread thread = JsonUtils.readValue(jsonThread, Thread.class);
    assertEquals(TaskStatus.Open, thread.getTask().getStatus());
    assertEquals(assignedIncident.getStateId(), thread.getTask().getTestCaseResolutionStatusId());

    // Create a new test case resolution status with type Resolved
    // and confirm the task is closed
    CreateTestCaseResolutionStatus createTestCaseFailureStatusResolved =
        createAssignedIncident
            .withTestCaseResolutionStatusType(TestCaseResolutionStatusTypes.Resolved)
            .withTestCaseResolutionStatusDetails(
                new Resolved()
                    .withTestCaseFailureComment("resolved")
                    .withTestCaseFailureReason(TestCaseFailureReasonType.MissingData)
                    .withResolvedBy(USER1_REF));
    createTestCaseFailureStatus(createTestCaseFailureStatusResolved);

    jsonThread = Entity.getCollectionDAO().feedDAO().findById(thread.getId());
    thread = JsonUtils.readValue(jsonThread, Thread.class);
    assertEquals(TaskStatus.Closed, thread.getTask().getStatus());
  }

  @Test
  void unauthorizedTestCaseResolutionFlow(TestInfo test)
      throws HttpResponseException, ParseException {
    TestCase testCaseEntity = createEntity(createRequest(getEntityName(test)), ADMIN_AUTH_HEADERS);
    // Add failed test case, which will create a NEW incident
    postTestCaseResult(
        testCaseEntity.getFullyQualifiedName(),
        new CreateTestCaseResult()
            .withResult("result")
            .withTestCaseStatus(TestCaseStatus.Failed)
            .withTimestamp(TestUtils.dateToTimestamp("2024-01-01")),
        ADMIN_AUTH_HEADERS);

    // Now, we should be good to create an ASSIGNED status
    CreateTestCaseResolutionStatus createAssignedIncident =
        new CreateTestCaseResolutionStatus()
            .withTestCaseReference(testCaseEntity.getFullyQualifiedName())
            .withTestCaseResolutionStatusType(TestCaseResolutionStatusTypes.Assigned)
            .withTestCaseResolutionStatusDetails(new Assigned().withAssignee(USER1_REF));
    createTestCaseFailureStatus(createAssignedIncident);

    assertResponseContains(
        () ->
            createTestCaseFailureStatus(
                createAssignedIncident.withTestCaseResolutionStatusType(
                    TestCaseResolutionStatusTypes.Ack)),
        BAD_REQUEST,
        "Incident with status [Assigned] cannot be moved to [Ack]");
  }

  @Test
  void testInferSeverity() {
    IncidentSeverityClassifierInterface severityClassifier =
        IncidentSeverityClassifierInterface.getInstance();
    // TEST_TABLE1 has no tier information, hence severity should be null as the classifier won't be
    // able to infer
    Severity severity = severityClassifier.classifyIncidentSeverity(TEST_TABLE1);
    assertNull(severity);

    List<TagLabel> tags = new ArrayList<>();
    tags.add(new TagLabel().withTagFQN("Tier.Tier1").withName("Tier1"));
    TEST_TABLE1.setTags(tags);

    // With tier set to Tier1, the severity should be inferred
    severity = severityClassifier.classifyIncidentSeverity(TEST_TABLE1);
    assertNotNull(severity);
  }

  @Test
  void get_listTestCaseWithStatusAndType(TestInfo test) throws ParseException, IOException {
    TestSuite testSuite = createExecutableTestSuite(test);

    int testCaseEntries = 15;

    List<TestCase> createdTestCase = new ArrayList<>();
    for (int i = 0; i < testCaseEntries; i++) {
      if (i % 2 == 0) {
        // Create column level test case
        createdTestCase.add(
            createEntity(
                createRequest(test, i + 1)
                    .withEntityLink(TABLE_COLUMN_LINK)
                    .withTestSuite(testSuite.getFullyQualifiedName()),
                ADMIN_AUTH_HEADERS));
        continue;
      }
      createdTestCase.add(
          createEntity(
              createRequest(test, i + 1).withTestSuite(testSuite.getFullyQualifiedName()),
              ADMIN_AUTH_HEADERS));
    }

    for (int i = 0; i < testCaseEntries; i++) {
      // Even number = Failed (8), Odd number = Success (7), 9 = Aborted (1)
      TestCaseStatus result;
      if (i % 2 == 0) {
        result = TestCaseStatus.Failed;
      } else if (i == 9) {
        result = TestCaseStatus.Aborted;
      } else {
        result = TestCaseStatus.Success;
      }
      CreateTestCaseResult createTestCaseResult =
          new CreateTestCaseResult()
              .withResult("result")
              .withTestCaseStatus(result)
              .withTimestamp(TestUtils.dateToTimestamp("2024-01-01"));
      postTestCaseResult(
          createdTestCase.get(i).getFullyQualifiedName(), createTestCaseResult, ADMIN_AUTH_HEADERS);
    }

    Map<String, Object> queryParams = new HashMap<>();
    queryParams.put("limit", 100);
    queryParams.put("testSuiteId", testSuite.getId().toString());
    // Assert we get all 15 test cases
    ResultList<TestCase> testCases = getTestCases(queryParams, ADMIN_AUTH_HEADERS);
    assertEquals(testCaseEntries, testCases.getData().size());

    // Assert we get 8 failed test cases
    queryParams.put("testCaseStatus", TestCaseStatus.Failed);
    testCases = getTestCases(queryParams, ADMIN_AUTH_HEADERS);
    assertEquals(8, testCases.getData().size());

    // Assert we get 7 success test cases
    queryParams.put("testCaseStatus", TestCaseStatus.Success);
    testCases = getTestCases(queryParams, ADMIN_AUTH_HEADERS);
    assertEquals(6, testCases.getData().size());

    // Assert we get 1 aborted test cases
    queryParams.put("testCaseStatus", TestCaseStatus.Aborted);
    testCases = getTestCases(queryParams, ADMIN_AUTH_HEADERS);
    assertEquals(1, testCases.getData().size());

    queryParams.remove("testCaseStatus");

    // Assert we get 7 column level test cases
    queryParams.put("testCaseType", "column");
    testCases = getTestCases(queryParams, ADMIN_AUTH_HEADERS);
    assertEquals(8, testCases.getData().size());

    // Assert we get 8 table level test cases
    queryParams.put("testCaseType", "table");
    testCases = getTestCases(queryParams, ADMIN_AUTH_HEADERS);
    assertEquals(7, testCases.getData().size());
  }

  @Test
  void wrongMinMaxTestParameter(TestInfo test) throws HttpResponseException {
    CreateTestCase validTestCase = createRequest(test);
    validTestCase
        .withTestDefinition(TEST_DEFINITION1.getFullyQualifiedName())
        .withParameterValues(
            List.of(new TestCaseParameterValue().withName("minLength").withValue("10")));
    createEntity(validTestCase, ADMIN_AUTH_HEADERS);

    validTestCase = createRequest(test, 1);
    validTestCase
        .withTestDefinition(TEST_DEFINITION1.getFullyQualifiedName())
        .withParameterValues(
            List.of(new TestCaseParameterValue().withName("maxLength").withValue("10")));
    createEntity(validTestCase, ADMIN_AUTH_HEADERS);

    CreateTestCase invalidTestCase = createRequest(test, 2);
    invalidTestCase
        .withTestDefinition(TEST_DEFINITION1.getFullyQualifiedName())
        .withParameterValues(
            List.of(
                new TestCaseParameterValue().withName("minLength").withValue("10"),
                new TestCaseParameterValue().withName("maxLength").withValue("5")));

    assertResponseContains(
        () -> createEntity(invalidTestCase, ADMIN_AUTH_HEADERS), BAD_REQUEST, "Value");

    CreateTestCase invalidTestCaseMixedTypes = createRequest(test, 3);
    invalidTestCaseMixedTypes
        .withTestDefinition(TEST_DEFINITION1.getFullyQualifiedName())
        .withParameterValues(
            List.of(
                new TestCaseParameterValue().withName("minLength").withValue("10.6"),
                new TestCaseParameterValue().withName("maxLength").withValue("5")));

    assertResponseContains(
        () -> createEntity(invalidTestCaseMixedTypes, ADMIN_AUTH_HEADERS), BAD_REQUEST, "Value");
  }

  @Test
  void test_testCaseEsDocCleanUp() {
    TestCase testCase =
        new TestCase()
            .withId(UUID.randomUUID())
            .withChangeDescription(new ChangeDescription())
            .withTestSuites(
                List.of(
                    new TestSuite()
                        .withId(UUID.randomUUID())
                        .withChangeDescription(new ChangeDescription()),
                    new TestSuite()
                        .withId(UUID.randomUUID())
                        .withChangeDescription(new ChangeDescription())));

    Map<String, Object> doc = JsonUtils.convertValue(testCase, Map.class);

    TestCaseIndex testCaseIndex = new TestCaseIndex(testCase);
    testCaseIndex.removeNonIndexableFields(doc);
    assertNull(doc.get("changeDescription"));
    List<Map<String, Object>> testSuites = (List<Map<String, Object>>) doc.get("testSuites");
    assertNull(testSuites.get(0).get("changeDescription"));

    // Remove changeDescription logic handles null testSuites
    testCase.setTestSuites(null);
    doc = JsonUtils.convertValue(testCase, Map.class);
    testCaseIndex = new TestCaseIndex(testCase);
    testCaseIndex.removeNonIndexableFields(doc);
  }

  @Test
  void put_and_delete_failedRowSample_200(TestInfo test) throws IOException, ParseException {
    CreateTestCase create =
        createRequest(test)
            .withEntityLink(TABLE_LINK)
            .withTestSuite(TEST_SUITE1.getFullyQualifiedName())
            .withTestDefinition(TEST_DEFINITION3.getFullyQualifiedName())
            .withParameterValues(
                List.of(
                    new TestCaseParameterValue().withValue("100").withName("missingCountValue")));
    TestCase testCase = createAndCheckEntity(create, ADMIN_AUTH_HEADERS);
    List<String> columns = Arrays.asList(C1, C2, C3);

    // Add 3 rows of sample data for 3 columns
    List<List<Object>> rows =
        Arrays.asList(
            Arrays.asList("c1Value1", 1, true),
            Arrays.asList("c1Value2", null, false),
            Arrays.asList("c1Value3", 3, true));

    // Cannot set failed sample for a non-failing test case
    assertResponse(
        () -> putFailedRowsSample(testCase, columns, rows, ADMIN_AUTH_HEADERS),
        BAD_REQUEST,
        "Failed rows can only be added to a failed test case.");

    // Add failed test case, which will create a NEW incident
    postTestCaseResult(
        testCase.getFullyQualifiedName(),
        new CreateTestCaseResult()
            .withResult("result")
            .withTestCaseStatus(TestCaseStatus.Failed)
            .withTimestamp(TestUtils.dateToTimestamp("2024-01-01")),
        ADMIN_AUTH_HEADERS);
    // Sample data can be put as an ADMIN
    putFailedRowsSample(testCase, columns, rows, ADMIN_AUTH_HEADERS);

    // Sample data can be put as owner
    rows.get(0).set(1, 2); // Change value 1 to 2
    putFailedRowsSample(testCase, columns, rows, authHeaders(USER1.getName()));

    // Sample data can't be put as non-owner, non-admin
    assertResponse(
        () -> putFailedRowsSample(testCase, columns, rows, authHeaders(USER2.getName())),
        FORBIDDEN,
        permissionNotAllowed(USER2.getName(), List.of(EDIT_TESTS)));

    deleteFailedRowsSample(testCase);

    assertResponse(
        () -> getSampleData(testCase.getId(), ADMIN_AUTH_HEADERS),
        NOT_FOUND,
        FAILED_ROWS_SAMPLE_EXTENSION + " instance for " + testCase.getId() + " not found");
  }

  @Test
  void put_failedRowSample_without_validation_200(TestInfo test)
      throws IOException, ParseException {
    CreateTestCase create =
        createRequest(test)
            .withEntityLink(TABLE_LINK)
            .withTestSuite(TEST_SUITE1.getFullyQualifiedName())
            .withTestDefinition(TEST_DEFINITION3.getFullyQualifiedName())
            .withParameterValues(
                List.of(
                    new TestCaseParameterValue().withValue("100").withName("missingCountValue")));
    TestCase testCase = createAndCheckEntity(create, ADMIN_AUTH_HEADERS);
    List<String> columns = Arrays.asList("NOT_A_COLUMN", C1, C2, C3);

    // Add 3 rows of sample data for 3 columns
    List<List<Object>> rows =
        Arrays.asList(
            Arrays.asList("to be", "c1Value1", 1, true),
            Arrays.asList("or not", "c1Value2", null, false),
            Arrays.asList("to be", "c1Value3", 3, true));

    // Add failed test case, which will create a NEW incident
    postTestCaseResult(
        testCase.getFullyQualifiedName(),
        new CreateTestCaseResult()
            .withResult("result")
            .withTestCaseStatus(TestCaseStatus.Failed)
            .withTimestamp(TestUtils.dateToTimestamp("2024-01-01")),
        ADMIN_AUTH_HEADERS);

    // fail to put sample row with invalid column
    assertResponse(
        () -> putFailedRowsSample(testCase, columns, rows, ADMIN_AUTH_HEADERS),
        BAD_REQUEST,
        "Invalid column name NOT_A_COLUMN");

    // successfully put sample row with invalid column when set query param validate=false
    Map<String, String> queryParams = new HashMap<>();
    queryParams.put("validate", "false");
    putFailedRowsSample(testCase, columns, rows, ADMIN_AUTH_HEADERS, queryParams);
  }

  @Test
  void resolved_test_case_deletes_sample_data(TestInfo test) throws IOException, ParseException {
    CreateTestCase create =
        createRequest(test)
            .withEntityLink(TABLE_LINK)
            .withTestSuite(TEST_SUITE1.getFullyQualifiedName())
            .withTestDefinition(TEST_DEFINITION3.getFullyQualifiedName())
            .withParameterValues(
                List.of(
                    new TestCaseParameterValue().withValue("100").withName("missingCountValue")));
    TestCase testCase = createAndCheckEntity(create, ADMIN_AUTH_HEADERS);
    List<String> columns = Arrays.asList(C1, C2, C3);

    // Add 3 rows of sample data for 3 columns
    List<List<Object>> rows =
        Arrays.asList(
            Arrays.asList("c1Value1", 1, true),
            Arrays.asList("c1Value2", null, false),
            Arrays.asList("c1Value3", 3, true));

    postTestCaseResult(
        testCase.getFullyQualifiedName(),
        new CreateTestCaseResult()
            .withResult("result")
            .withTestCaseStatus(TestCaseStatus.Failed)
            .withTimestamp(TestUtils.dateToTimestamp("2024-01-01")),
        ADMIN_AUTH_HEADERS);

    putFailedRowsSample(testCase, columns, rows, ADMIN_AUTH_HEADERS);

    // resolving test case deletes the sample data
    CreateTestCaseResult createTestCaseResult =
        new CreateTestCaseResult()
            .withResult("tested")
            .withTestCaseStatus(TestCaseStatus.Success)
            .withTimestamp(TestUtils.dateToTimestamp("2021-09-09"));
    postTestCaseResult(testCase.getFullyQualifiedName(), createTestCaseResult, ADMIN_AUTH_HEADERS);
    assertResponse(
        () -> getSampleData(testCase.getId(), ADMIN_AUTH_HEADERS),
        NOT_FOUND,
        FAILED_ROWS_SAMPLE_EXTENSION + " instance for " + testCase.getId() + " not found");
  }

  @Test
  void test_sensitivePIISampleData(TestInfo test) throws IOException, ParseException {
    // Create table with owner and a column tagged with PII.Sensitive
    TableResourceTest tableResourceTest = new TableResourceTest();
    CreateTable tableReq = getSensitiveTableReq(test, tableResourceTest);
    Table sensitiveTable = tableResourceTest.createAndCheckEntity(tableReq, ADMIN_AUTH_HEADERS);
    String sensitiveColumnLink =
        String.format("<#E::table::%s::columns::%s>", sensitiveTable.getFullyQualifiedName(), C1);
    CreateTestCase create =
        createRequest(test)
            .withEntityLink(sensitiveColumnLink)
            .withTestSuite(TEST_SUITE1.getFullyQualifiedName())
            .withTestDefinition(TEST_DEFINITION3.getFullyQualifiedName())
            .withParameterValues(
                List.of(
                    new TestCaseParameterValue().withValue("100").withName("missingCountValue")));
    TestCase testCase = createAndCheckEntity(create, ADMIN_AUTH_HEADERS);
    postTestCaseResult(
        testCase.getFullyQualifiedName(),
        new CreateTestCaseResult()
            .withResult("result")
            .withTestCaseStatus(TestCaseStatus.Failed)
            .withTimestamp(TestUtils.dateToTimestamp("2024-01-01")),
        ADMIN_AUTH_HEADERS);
    List<String> columns = List.of(C1);
    // Add 3 rows of sample data
    List<List<Object>> rows =
        Arrays.asList(List.of("c1Value1"), List.of("c1Value2"), List.of("c1Value3"));
    // add sample data
    putFailedRowsSample(testCase, columns, rows, ADMIN_AUTH_HEADERS);
    // assert values are not masked for the table owner
    TableData data = getSampleData(testCase.getId(), authHeaders(USER1.getName()));
    assertFalse(
        data.getRows().stream()
            .flatMap(List::stream)
            .map(r -> r == null ? "" : r)
            .map(Object::toString)
            .anyMatch(MASKED_VALUE::equals));
    // assert values are masked when is not the table owner
    data = getSampleData(testCase.getId(), authHeaders(USER2.getName()));
    assertEquals(
        3,
        data.getRows().stream()
            .flatMap(List::stream)
            .map(r -> r == null ? "" : r)
            .map(Object::toString)
            .filter(MASKED_VALUE::equals)
            .count());
  }

  @Test
  void test_addInspectionQuery(TestInfo test) throws IOException {
    CreateTestCase create =
        createRequest(test)
            .withEntityLink(TABLE_LINK)
            .withTestSuite(TEST_SUITE1.getFullyQualifiedName())
            .withTestDefinition(TEST_DEFINITION3.getFullyQualifiedName())
            .withParameterValues(
                List.of(
                    new TestCaseParameterValue().withValue("100").withName("missingCountValue")));
    TestCase testCase = createAndCheckEntity(create, ADMIN_AUTH_HEADERS);
    String inspectionQuery = "SELECT * FROM test_table WHERE column1 = 'value1'";
    putInspectionQuery(testCase, inspectionQuery);
    TestCase updated = getTestCase(testCase.getFullyQualifiedName(), ADMIN_AUTH_HEADERS);
    assertEquals(updated.getInspectionQuery(), inspectionQuery);
  }

  @Test
  @Execution(ExecutionMode.CONCURRENT)
  protected void post_entityCreateWithInvalidName_400() {
    // Create an entity with mandatory name field null
    final CreateTestCase request = createRequest(null, "description", "displayName", null);
    assertResponseContains(
        () -> createEntity(request, ADMIN_AUTH_HEADERS), BAD_REQUEST, "[name must not be null]");

    // Create an entity with mandatory name field empty
    final CreateTestCase request1 = createRequest("", "description", "displayName", null);
    assertResponseContains(
        () -> createEntity(request1, ADMIN_AUTH_HEADERS),
        BAD_REQUEST,
        TestUtils.getEntityNameLengthError(entityClass));

    // Any entity name that has EntityLink separator must fail
    final CreateTestCase request3 =
        createRequest("invalid::Name", "description", "displayName", null);
    assertResponseContains(
        () -> createEntity(request3, ADMIN_AUTH_HEADERS), BAD_REQUEST, "name must match");
  }

  @Test
  void createUpdate_DynamicAssertionTests(TestInfo testInfo) throws IOException {
    CreateTestCase create = createRequest(testInfo).withUseDynamicAssertion(true);
    TestCase testCase = createAndCheckEntity(create, ADMIN_AUTH_HEADERS);
    testCase = getTestCase(testCase.getFullyQualifiedName(), ADMIN_AUTH_HEADERS);
    assertTrue(testCase.getUseDynamicAssertion());
    CreateTestCase update = create.withUseDynamicAssertion(false);
    updateEntity(update, OK, ADMIN_AUTH_HEADERS);
    testCase = getTestCase(testCase.getFullyQualifiedName(), ADMIN_AUTH_HEADERS);
    assertFalse(testCase.getUseDynamicAssertion());
  }

  @Test
  void createTestCaseResults_wrongTs(TestInfo testInfo) throws IOException, HttpResponseException {
    CreateTestCase create = createRequest(testInfo);
    TestCase testCase = createAndCheckEntity(create, ADMIN_AUTH_HEADERS);
    CreateTestCaseResult createTestCaseResult =
        new CreateTestCaseResult()
            .withResult("result")
            .withTestCaseStatus(TestCaseStatus.Failed)
            .withTimestamp(1725521153L);
    assertResponse(
        () ->
            postTestCaseResult(
                testCase.getFullyQualifiedName(), createTestCaseResult, ADMIN_AUTH_HEADERS),
        BAD_REQUEST,
        "Timestamp 1725521153 is not valid, it should be in milliseconds since epoch");
  }

  // BEGINNING OF TEST CASE RESULTS TESTS

  @Test
  void put_testCaseResults_200(TestInfo test) throws IOException, ParseException {
    List<TestCaseResult> testCaseResultsList = new ArrayList<>();
    CreateTestCase create = createRequest(test);
    create
        .withEntityLink(TABLE_COLUMN_LINK)
        .withTestSuite(TEST_SUITE1.getFullyQualifiedName())
        .withTestDefinition(TEST_DEFINITION3.getFullyQualifiedName())
        .withParameterValues(
            List.of(new TestCaseParameterValue().withValue("100").withName("missingCountValue")));
    TestCase testCase = createAndCheckEntity(create, ADMIN_AUTH_HEADERS);
    CreateTestCaseResult createTestCaseResult =
        new CreateTestCaseResult()
            .withResult("tested")
            .withTestCaseStatus(TestCaseStatus.Success)
            .withTimestamp(TestUtils.dateToTimestamp("2021-09-09"));
    testCaseResultsList.add(
        postTestCaseResult(
            testCase.getFullyQualifiedName(), createTestCaseResult, ADMIN_AUTH_HEADERS));

    ResultList<TestCaseResult> testCaseResults =
        getTestCaseResults(
            testCase.getFullyQualifiedName(),
            TestUtils.dateToTimestamp("2021-09-09"),
            TestUtils.dateToTimestamp("2021-09-10"),
            ADMIN_AUTH_HEADERS);
    verifyTestCaseResults(testCaseResults, testCaseResultsList, 1);

    // Add new data for TableCaseResult
    createTestCaseResult =
        new CreateTestCaseResult()
            .withResult("tested")
            .withTestCaseStatus(TestCaseStatus.Failed)
            .withTimestamp(TestUtils.dateToTimestamp("2021-09-10"));
    testCaseResultsList.add(
        postTestCaseResult(
            testCase.getFullyQualifiedName(), createTestCaseResult, ADMIN_AUTH_HEADERS));

    testCaseResults =
        getTestCaseResults(
            testCase.getFullyQualifiedName(),
            TestUtils.dateToTimestamp("2021-09-09"),
            TestUtils.dateToTimestamp("2021-09-10"),
            ADMIN_AUTH_HEADERS);
    verifyTestCaseResults(testCaseResults, testCaseResultsList, 2);

    testCase = getEntity(testCase.getId(), "testCaseResult", ADMIN_AUTH_HEADERS);
    // first result should be the latest date
    testCaseResults =
        getTestCaseResults(
            testCase.getFullyQualifiedName(),
            TestUtils.dateToTimestamp("2021-09-09"),
            TestUtils.dateToTimestamp("2021-09-10"),
            ADMIN_AUTH_HEADERS);
    verifyTestCaseResults(testCaseResults, testCaseResultsList, 2);

    String dateStr = "2021-09-";
    for (int i = 11; i <= 20; i++) {
      createTestCaseResult =
          new CreateTestCaseResult()
              .withResult("result")
              .withTestCaseStatus(TestCaseStatus.Success)
              .withTimestamp(TestUtils.dateToTimestamp(dateStr + i));
      testCaseResultsList.add(
          postTestCaseResult(
              testCase.getFullyQualifiedName(), createTestCaseResult, ADMIN_AUTH_HEADERS));
    }
    testCaseResults =
        getTestCaseResults(
            testCase.getFullyQualifiedName(),
            TestUtils.dateToTimestamp("2021-09-09"),
            TestUtils.dateToTimestamp("2021-09-20"),
            ADMIN_AUTH_HEADERS);
    verifyTestCaseResults(testCaseResults, testCaseResultsList, 12);

    // create another table and add test results
    TestCase testCase1 = createAndCheckEntity(createRequest(test, 1), ADMIN_AUTH_HEADERS);
    List<TestCaseResult> testCase1ResultsList = new ArrayList<>();
    dateStr = "2021-10-";
    for (int i = 11; i <= 15; i++) {
      createTestCaseResult =
          new CreateTestCaseResult()
              .withResult("result")
              .withTestCaseStatus(TestCaseStatus.Failed)
              .withTimestamp(TestUtils.dateToTimestamp(dateStr + i));
      testCase1ResultsList.add(
          postTestCaseResult(
              testCase1.getFullyQualifiedName(), createTestCaseResult, ADMIN_AUTH_HEADERS));
    }
    testCaseResults =
        getTestCaseResults(
            testCase1.getFullyQualifiedName(),
            TestUtils.dateToTimestamp("2021-10-11"),
            TestUtils.dateToTimestamp("2021-10-15"),
            ADMIN_AUTH_HEADERS);
    verifyTestCaseResults(testCaseResults, testCase1ResultsList, 5);
    deleteTestCaseResult(
        testCase1.getFullyQualifiedName(),
        TestUtils.dateToTimestamp("2021-10-11"),
        ADMIN_AUTH_HEADERS);
    testCase1ResultsList.remove(0);
    testCaseResults =
        getTestCaseResults(
            testCase1.getFullyQualifiedName(),
            TestUtils.dateToTimestamp("2021-10-11"),
            TestUtils.dateToTimestamp("2021-10-15"),
            ADMIN_AUTH_HEADERS);
    verifyTestCaseResults(testCaseResults, testCase1ResultsList, 4);

    validateListTestCaseResultsFromSearchWithPagination(
        new HashMap<>(),
        testCase1ResultsList.size() + testCaseResultsList.size(),
        "/testCaseResults/search/list");

    //    // Start of test summary validation// TODO: ENABLE THIS TEST ONCE WE HAVE TEST SUMMARY
    // MIGRATION DONE
    //    if (supportsSearchIndex) {
    //      getAndValidateTestSummary(null);
    //    }
    //
    //    // Test that we can get the test summary for a logical test suite and that
    //    // adding a logical test suite does not change the total number of tests
    //    TestSuiteResourceTest testSuiteResourceTest = new TestSuiteResourceTest();
    //    CreateTestSuite createLogicalTestSuite = testSuiteResourceTest.createRequest(test);
    //    TestSuite logicalTestSuite =
    //            testSuiteResourceTest.createEntity(createLogicalTestSuite, ADMIN_AUTH_HEADERS);
    //    List<UUID> testCaseIds = new ArrayList<>();
    //    testCaseIds.add(testCase1.getId());
    //    testSuiteResourceTest.addTestCasesToLogicalTestSuite(logicalTestSuite, testCaseIds);
    //
    //    if (supportsSearchIndex) {
    //      getAndValidateTestSummary(logicalTestSuite.getId().toString());
    //      getAndValidateTestSummary(null);
    //    }
    //
    //    // add a new test case to the logical test suite to validate if the
    //    // summary is updated correctly
    //    testCaseIds.clear();
    //    testCaseIds.add(testCase.getId());
    //    testSuiteResourceTest.addTestCasesToLogicalTestSuite(logicalTestSuite, testCaseIds);
    //    if (supportsSearchIndex) {
    //      getAndValidateTestSummary(logicalTestSuite.getId().toString());
    //      getAndValidateTestSummary(null);
    //    }
    //
    //    // remove test case from logical test suite and validate
    //    // the summary is updated as expected
    //    deleteLogicalTestCase(logicalTestSuite, testCase.getId());
    //
    //    if (supportsSearchIndex) {
    //      getAndValidateTestSummary(logicalTestSuite.getId().toString());
    //      getAndValidateTestSummary(null);
    //    }
  }

  // TODO: ADDRESS ONCE SUMMARY MIGRATION IS DONE
  //  @Test
  //  void test_testCaseResultState(TestInfo test) throws IOException, ParseException {
  //    // Create table for our test
  //    TestSuiteResourceTest testSuiteResourceTest = new TestSuiteResourceTest();
  //    TestSuite testSuite = createExecutableTestSuite(test);
  //
  //    // create testCase
  //    CreateTestCase createTestCase =
  //            new CreateTestCase()
  //                    .withName(test.getDisplayName())
  //                    .withDescription(test.getDisplayName())
  //                    .withEntityLink(
  //                            String.format(
  //                                    "<#E::table::%s>",
  //
  // testSuite.getExecutableEntityReference().getFullyQualifiedName()))
  //                    .withTestSuite(testSuite.getFullyQualifiedName())
  //                    .withTestDefinition(TEST_DEFINITION1.getFullyQualifiedName());
  //    TestCase testCase = createAndCheckEntity(createTestCase, ADMIN_AUTH_HEADERS);
  //    UUID testSuiteId = testCase.getTestSuite().getId();
  //
  //    String dateStr = "2023-08-";
  //    for (int i = 11; i <= 15; i++) {
  //      CreateTestCaseResult createTestCaseResult =
  //              new CreateTestCaseResult()
  //                      .withResult("result")
  //                      .withTestCaseStatus(TestCaseStatus.Failed)
  //                      .withTimestamp(TestUtils.dateToTimestamp(dateStr + i));
  //      postTestCaseResult(testCase.getFullyQualifiedName(), createTestCaseResult,
  // ADMIN_AUTH_HEADERS);
  //    }
  //
  //    // check that result state is the latest
  //    TestCase storedTestCase = getEntity(testCase.getId(), "testCaseResult", ADMIN_AUTH_HEADERS);
  //    TestSuite storedTestSuite =
  //            testSuiteResourceTest.getEntity(testSuiteId, "*", ADMIN_AUTH_HEADERS);
  //    ResultSummary testSuiteResultSummary =
  //            storedTestSuite.getTestCaseResultSummary().stream()
  //                    .filter(t -> t.getTestCaseName().equals(testCase.getFullyQualifiedName()))
  //                    .findFirst()
  //                    .orElse(null);
  //    assertEquals(
  //            TestUtils.dateToTimestamp("2023-08-15"),
  // storedTestCase.getTestCaseResult().getTimestamp());
  //    assertEquals(1, storedTestSuite.getSummary().getTotal());
  //    if (testSuiteResultSummary != null)
  //      assertEquals(TestUtils.dateToTimestamp("2023-08-15"),
  // testSuiteResultSummary.getTimestamp());
  //
  //    // delete latest and check that result is the  new latest (i.e. the 14th)
  //    deleteTestCaseResult(
  //            testCase.getFullyQualifiedName(),
  //            TestUtils.dateToTimestamp("2023-08-15"),
  //            ADMIN_AUTH_HEADERS);
  //    storedTestCase = getEntity(testCase.getId(), "testCaseResult", ADMIN_AUTH_HEADERS);
  //    storedTestSuite = testSuiteResourceTest.getEntity(testSuiteId, "*", ADMIN_AUTH_HEADERS);
  //    testSuiteResultSummary =
  //            storedTestSuite.getTestCaseResultSummary().stream()
  //                    .filter(t -> t.getTestCaseName().equals(testCase.getFullyQualifiedName()))
  //                    .findFirst()
  //                    .orElse(null);
  //    assertEquals(
  //            TestUtils.dateToTimestamp("2023-08-14"),
  // storedTestCase.getTestCaseResult().getTimestamp());
  //    assertEquals(1, storedTestSuite.getSummary().getTotal());
  //    if (testSuiteResultSummary != null)
  //      assertEquals(TestUtils.dateToTimestamp("2023-08-14"),
  // testSuiteResultSummary.getTimestamp());
  //
  //    // delete the 13h and check that result is still the 14th
  //    deleteTestCaseResult(
  //            testCase.getFullyQualifiedName(),
  //            TestUtils.dateToTimestamp("2023-08-13"),
  //            ADMIN_AUTH_HEADERS);
  //    storedTestSuite = testSuiteResourceTest.getEntity(testSuiteId, "*", ADMIN_AUTH_HEADERS);
  //    testSuiteResultSummary =
  //            storedTestSuite.getTestCaseResultSummary().stream()
  //                    .filter(t -> t.getTestCaseName().equals(testCase.getFullyQualifiedName()))
  //                    .findFirst()
  //                    .orElse(null);
  //    storedTestCase = getEntity(testCase.getId(), "testCaseResult", ADMIN_AUTH_HEADERS);
  //    assertEquals(
  //            TestUtils.dateToTimestamp("2023-08-14"),
  // storedTestCase.getTestCaseResult().getTimestamp());
  //    assertEquals(1, storedTestSuite.getSummary().getTotal());
  //    if (testSuiteResultSummary != null)
  //      assertEquals(TestUtils.dateToTimestamp("2023-08-14"),
  // testSuiteResultSummary.getTimestamp());
  //
  //    // Patch the test case result adding the resolved status
  //    TestCaseResult testCaseResult = storedTestCase.getTestCaseResult();
  //    String original = JsonUtils.pojoToJson(testCaseResult);
  //    JsonNode patch = TestUtils.getJsonPatch(original, JsonUtils.pojoToJson(testCaseResult));
  //    patchTestCaseResult(testCase.getFullyQualifiedName(), dateToTimestamp("2023-08-14"), patch);
  //
  //    // add a new test case result for the 16th and check the state is correctly updated
  //    CreateTestCaseResult createTestCaseResult =
  //            new CreateTestCaseResult()
  //                    .withResult("result")
  //                    .withTestCaseStatus(TestCaseStatus.Failed)
  //                    .withTimestamp(TestUtils.dateToTimestamp(dateStr + 16));
  //    postTestCaseResult(testCase.getFullyQualifiedName(), createTestCaseResult,
  // ADMIN_AUTH_HEADERS);
  //    storedTestCase = getEntity(testCase.getId(), "testCaseResult", ADMIN_AUTH_HEADERS);
  //    storedTestSuite = testSuiteResourceTest.getEntity(testSuiteId, "*", ADMIN_AUTH_HEADERS);
  //    testSuiteResultSummary =
  //            storedTestSuite.getTestCaseResultSummary().stream()
  //                    .filter(t -> t.getTestCaseName().equals(testCase.getFullyQualifiedName()))
  //                    .findFirst()
  //                    .orElse(null);
  //    assertEquals(
  //            TestUtils.dateToTimestamp("2023-08-16"),
  // storedTestCase.getTestCaseResult().getTimestamp());
  //    assertEquals(1, storedTestSuite.getSummary().getTotal());
  //    if (testSuiteResultSummary != null)
  //      assertEquals(TestUtils.dateToTimestamp("2023-08-16"),
  // testSuiteResultSummary.getTimestamp());
  //
  //    // Add a new test case
  //    CreateTestCase create = createRequest(test, 3);
  //    create
  //            .withEntityLink(testCase.getEntityLink())
  //            .withTestSuite(testCase.getTestSuite().getFullyQualifiedName());
  //    TestCase testCase1 = createAndCheckEntity(create, ADMIN_AUTH_HEADERS);
  //
  //    for (int i = 19; i <= 20; i++) {
  //      postTestCaseResult(
  //              testCase1.getFullyQualifiedName(),
  //              new CreateTestCaseResult()
  //                      .withResult("result")
  //                      .withTestCaseStatus(TestCaseStatus.Failed)
  //                      .withTimestamp(TestUtils.dateToTimestamp(dateStr + i)),
  //              ADMIN_AUTH_HEADERS);
  //    }
  //
  //    storedTestSuite = testSuiteResourceTest.getEntity(testSuiteId, "*", ADMIN_AUTH_HEADERS);
  //    assertEquals(2, storedTestSuite.getTestCaseResultSummary().size());
  //
  //    deleteEntity(testCase1.getId(), true, true, ADMIN_AUTH_HEADERS);
  //    storedTestSuite = testSuiteResourceTest.getEntity(testSuiteId, "*", ADMIN_AUTH_HEADERS);
  //    assertEquals(1, storedTestSuite.getTestCaseResultSummary().size());
  //  }

  @Test
  void get_testCaseResultWithIncidentId(TestInfo test)
      throws HttpResponseException, ParseException {

    // We create a test case with a failure
    TestCase testCaseEntity = createEntity(createRequest(getEntityName(test)), ADMIN_AUTH_HEADERS);
    postTestCaseResult(
        testCaseEntity.getFullyQualifiedName(),
        new CreateTestCaseResult()
            .withResult("result")
            .withTestCaseStatus(TestCaseStatus.Failed)
            .withTimestamp(TestUtils.dateToTimestamp("2024-01-01")),
        ADMIN_AUTH_HEADERS);

    // We can get it via API with a list of ongoing incidents
    TestCase result = getTestCase(testCaseEntity.getFullyQualifiedName(), ADMIN_AUTH_HEADERS);
    UUID incidentId = result.getIncidentId();
    assertNotNull(result.getIncidentId());

    // Resolving the status
    CreateTestCaseResolutionStatus createResolvedStatus =
        new CreateTestCaseResolutionStatus()
            .withTestCaseReference(testCaseEntity.getFullyQualifiedName())
            .withTestCaseResolutionStatusType(TestCaseResolutionStatusTypes.Resolved)
            .withTestCaseResolutionStatusDetails(
                new Resolved()
                    .withTestCaseFailureComment("resolved")
                    .withTestCaseFailureReason(TestCaseFailureReasonType.MissingData)
                    .withResolvedBy(USER1_REF));
    createTestCaseFailureStatus(createResolvedStatus);

    result = getTestCase(testCaseEntity.getFullyQualifiedName(), ADMIN_AUTH_HEADERS);
    assertNotNull(result.getIncidentId());
    assertEquals(incidentId, result.getIncidentId());

    // Add a new failed result, which will create a NEW incident and start a new stateId
    postTestCaseResult(
        testCaseEntity.getFullyQualifiedName(),
        new CreateTestCaseResult()
            .withResult("result")
            .withTestCaseStatus(TestCaseStatus.Failed)
            .withTimestamp(TestUtils.dateToTimestamp("2024-01-02")),
        ADMIN_AUTH_HEADERS);

    result = getTestCase(testCaseEntity.getFullyQualifiedName(), ADMIN_AUTH_HEADERS);
    UUID newIncidentId = result.getIncidentId();

    assertNotNull(result.getIncidentId());
    assertNotEquals(incidentId, result.getIncidentId());

    // Add a new testCase Result with status Success. This should clear the incidentId
    // from the testCase and the testCaseResult should not have an incidentId.
    postTestCaseResult(
        testCaseEntity.getFullyQualifiedName(),
        new CreateTestCaseResult()
            .withResult("result")
            .withTestCaseStatus(TestCaseStatus.Success)
            .withTimestamp(TestUtils.dateToTimestamp("2024-01-03")),
        ADMIN_AUTH_HEADERS);

    result = getTestCase(testCaseEntity.getFullyQualifiedName(), ADMIN_AUTH_HEADERS);
    List<TestCaseResult> testCaseResults =
        getTestCaseResults(
                testCaseEntity.getFullyQualifiedName(),
                TestUtils.dateToTimestamp("2024-01-03"),
                TestUtils.dateToTimestamp("2024-01-03"),
                ADMIN_AUTH_HEADERS)
            .getData();
    assertNull(testCaseResults.get(0).getIncidentId());
    assertNull(result.getIncidentId());

    // Add a new testCase Result with status Failure at an older date.
    // The incidentId should be the one from "2024-01-02" but the testCase incidentId should be null
    // as it should reflect the latest testCaseResult
    postTestCaseResult(
        testCaseEntity.getFullyQualifiedName(),
        new CreateTestCaseResult()
            .withResult("result")
            .withTestCaseStatus(TestCaseStatus.Failed)
            .withTimestamp(TestUtils.dateToTimestamp("2023-12-31")),
        ADMIN_AUTH_HEADERS);
    result = getTestCase(testCaseEntity.getFullyQualifiedName(), ADMIN_AUTH_HEADERS);
    testCaseResults =
        getTestCaseResults(
                testCaseEntity.getFullyQualifiedName(),
                TestUtils.dateToTimestamp("2023-12-31"),
                TestUtils.dateToTimestamp("2023-12-31"),
                ADMIN_AUTH_HEADERS)
            .getData();
    assertEquals(newIncidentId, testCaseResults.get(0).getIncidentId());
    assertNull(result.getIncidentId());
  }

  @Test
  void patch_testCaseResults_noChange(TestInfo test) throws IOException, ParseException {
    CreateTestCase create =
        createRequest(test)
            .withEntityLink(TABLE_LINK_2)
            .withTestSuite(TEST_SUITE1.getFullyQualifiedName())
            .withTestDefinition(TEST_DEFINITION3.getFullyQualifiedName())
            .withParameterValues(
                List.of(
                    new TestCaseParameterValue().withValue("100").withName("missingCountValue")));
    TestCase testCase = createAndCheckEntity(create, ADMIN_AUTH_HEADERS);

    CreateTestCaseResult createTestCaseResult =
        new CreateTestCaseResult()
            .withResult("tested")
            .withTestCaseStatus(TestCaseStatus.Success)
            .withTimestamp(TestUtils.dateToTimestamp("2021-09-09"));
    TestCaseResult testCaseResult =
        postTestCaseResult(
            testCase.getFullyQualifiedName(), createTestCaseResult, ADMIN_AUTH_HEADERS);

    String original = JsonUtils.pojoToJson(testCaseResult);
    testCaseResult.setTestCaseStatus(TestCaseStatus.Failed);
    JsonNode patch = TestUtils.getJsonPatch(original, JsonUtils.pojoToJson(testCaseResult));

    patchTestCaseResult(testCase.getFullyQualifiedName(), dateToTimestamp("2021-09-09"), patch);

    ResultList<TestCaseResult> testCaseResultResultListUpdated =
        getTestCaseResults(
            testCase.getFullyQualifiedName(),
            TestUtils.dateToTimestamp("2021-09-09"),
            TestUtils.dateToTimestamp("2021-09-09"),
            ADMIN_AUTH_HEADERS);

    assertEquals(
        TestCaseStatus.Failed,
        testCaseResultResultListUpdated.getData().get(0).getTestCaseStatus());
  }

  //  TODO: ENABLE THIS TEST ONCE WE HAVE TEST SUMMARY MIGRATION DONE
  //  @Test
  //  void test_resultSummaryCascadeToAllSuites(TestInfo test) throws IOException, ParseException {
  //    TestCase testCase = createAndCheckEntity(createRequest(test, 1), ADMIN_AUTH_HEADERS);
  //    TestCase testCase1 = createAndCheckEntity(createRequest(test, 2), ADMIN_AUTH_HEADERS);
  //
  //    CreateTestCaseResult createTestCaseResult;
  //
  //    String dateStr = "2021-10-";
  //    for (int i = 11; i <= 15; i++) {
  //      createTestCaseResult =
  //              new CreateTestCaseResult()
  //                      .withResult("result")
  //                      .withTestCaseStatus(TestCaseStatus.Failed)
  //                      .withTimestamp(TestUtils.dateToTimestamp(dateStr + i));
  //      postTestCaseResult(testCase.getFullyQualifiedName(), createTestCaseResult,
  // ADMIN_AUTH_HEADERS);
  //    }
  //
  //    for (int i = 11; i <= 20; i++) {
  //      createTestCaseResult =
  //              new CreateTestCaseResult()
  //                      .withResult("result")
  //                      .withTestCaseStatus(TestCaseStatus.Success)
  //                      .withTimestamp(TestUtils.dateToTimestamp(dateStr + i));
  //      postTestCaseResult(testCase1.getFullyQualifiedName(), createTestCaseResult,
  // ADMIN_AUTH_HEADERS);
  //    }
  //
  //    TestSuiteResourceTest testSuiteResourceTest = new TestSuiteResourceTest();
  //    CreateTestSuite createLogicalTestSuite = testSuiteResourceTest.createRequest(test);
  //    TestSuite logicalTestSuite =
  //            testSuiteResourceTest.createEntity(createLogicalTestSuite, ADMIN_AUTH_HEADERS);
  //    List<UUID> testCaseIds = new ArrayList<>();
  //    testCaseIds.add(testCase1.getId());
  //    testSuiteResourceTest.addTestCasesToLogicalTestSuite(logicalTestSuite, testCaseIds);
  //
  //    testSuiteResourceTest.getEntity(testCase.getTestSuite().getId(), "*", ADMIN_AUTH_HEADERS);
  //    if (supportsSearchIndex) {
  //      // test we get the right summary for the executable test suite
  //      getAndValidateTestSummary(testCase.getTestSuite().getId().toString());
  //    }
  //
  //    // test we get the right summary for the logical test suite
  //
  //    if (supportsSearchIndex) {
  //      getAndValidateTestSummary(logicalTestSuite.getId().toString());
  //    }
  //    testCaseIds.clear();
  //    testCaseIds.add(testCase.getId());
  //    testSuiteResourceTest.addTestCasesToLogicalTestSuite(logicalTestSuite, testCaseIds);
  //    if (supportsSearchIndex) {
  //      getAndValidateTestSummary(logicalTestSuite.getId().toString());
  //    }
  //    deleteEntity(testCase1.getId(), ADMIN_AUTH_HEADERS);
  //    ResultList<TestCaseResult> resultList =
  //            getTestCaseResults(
  //                    testCase1.getFullyQualifiedName(),
  //                    TestUtils.dateToTimestamp("2021-10-01"),
  //                    TestUtils.dateToTimestamp("2021-10-30"),
  //                    ADMIN_AUTH_HEADERS);
  //    assertNotEquals(
  //            resultList.getData().size(), 0); // soft deletion should not delete existing results
  //
  //    if (supportsSearchIndex) {
  //      getAndValidateTestSummary(testCase.getTestSuite().getId().toString());
  //      getAndValidateTestSummary(logicalTestSuite.getId().toString());
  //    }
  //
  //    deleteEntity(testCase1.getId(), true, true, ADMIN_AUTH_HEADERS); // hard delete
  //    resultList =
  //            getTestCaseResults(
  //                    testCase1.getFullyQualifiedName(),
  //                    TestUtils.dateToTimestamp("2021-10-01"),
  //                    TestUtils.dateToTimestamp("2021-10-30"),
  //                    ADMIN_AUTH_HEADERS);
  //    assertEquals(resultList.getData().size(), 0); // hard deletion should delete existing
  // results
  //
  //    if (supportsSearchIndex) {
  //      getAndValidateTestSummary(testCase.getTestSuite().getId().toString());
  //      getAndValidateTestSummary(logicalTestSuite.getId().toString());
  //    }
  //    // check the deletion of the test case from the executable test suite
  //    // cascaded to the logical test suite
  //    deleteLogicalTestCase(logicalTestSuite, testCase.getId());
  //
  //    if (supportsSearchIndex) {
  //      getAndValidateTestSummary(logicalTestSuite.getId().toString());
  //    }
  //  }

  // Test utils methods

  public ResultList<TestCaseResult> listTestCaseResultsFromSearch(
      Map<String, String> queryParams,
      Integer limit,
      Integer offset,
      String path,
      Map<String, String> authHeader)
      throws HttpResponseException {
    WebTarget target = getCollection().path(path);
    for (Map.Entry<String, String> entry : queryParams.entrySet()) {
      target = target.queryParam(entry.getKey(), entry.getValue());
    }
    target = limit != null ? target.queryParam("limit", limit) : target;
    target = offset != null ? target.queryParam("offset", offset) : target;
    return TestUtils.get(target, TestCaseResultResource.TestCaseResultList.class, authHeader);
  }

  protected void validateListTestCaseResultsFromSearchWithPagination(
      Map<String, String> queryParams, Integer maxEntities, String path) throws IOException {
    // List all entities and use it for checking pagination
    Random rand = new Random();

    for (Include include : List.of(Include.NON_DELETED, Include.ALL)) {
      queryParams.put("include", include.value());

      ResultList<TestCaseResult> allEntities =
          listTestCaseResultsFromSearch(queryParams, 1000, 0, path, ADMIN_AUTH_HEADERS);
      int totalRecords = allEntities.getData().size();

      ResultList<TestCaseResult> forwardPage;
      ResultList<TestCaseResult> backwardPage;
      int offset;
      int cumEntityCount;
      // List entity with "limit" set from 1 to maxEntities size with random jumps
      for (int limit = 1; limit <= maxEntities; limit += rand.nextInt(5) + 1) {
        offset = 0;
        cumEntityCount = 0;
        int pageCount = 0;
        do {
          LOG.debug(
              "Limit {} forward pageCount {} totalRecords {} offset {}",
              limit,
              pageCount,
              totalRecords,
              offset);
          forwardPage =
              listTestCaseResultsFromSearch(queryParams, limit, offset, path, ADMIN_AUTH_HEADERS);
          assertEntityPagination(allEntities.getData(), forwardPage, limit, offset);

          if (pageCount == 0) { // First page is being returned. Offset should be 0
            assertEquals(offset, 0);
          } else {
            // Make sure scrolling back based on offset - limit cursor returns the correct result
            backwardPage =
                listTestCaseResultsFromSearch(
                    queryParams, limit, (offset - limit), path, ADMIN_AUTH_HEADERS);
            assertEntityPagination(allEntities.getData(), forwardPage, limit, offset);
          }
          offset = offset + limit;
          cumEntityCount += forwardPage.getData().size();
          pageCount++;
        } while (offset < totalRecords);

        // We reached the end of the page check total cum number matches total records and paginate
        // backward
        assertEquals(totalRecords, cumEntityCount);

        pageCount = 0;
        cumEntityCount = 0;

        do {
          LOG.debug(
              "Limit {} backward pageCount {} totalRecords {} offset {}",
              limit,
              pageCount,
              totalRecords,
              offset);
          offset = offset - limit;
          backwardPage =
              listTestCaseResultsFromSearch(queryParams, limit, offset, path, ADMIN_AUTH_HEADERS);
          assertEntityPagination(allEntities.getData(), backwardPage, limit, offset);
          cumEntityCount += backwardPage.getData().size();
          pageCount++;
        } while (offset > 0);
      }
    }
  }

  public void putTestCaseResult(String fqn, TestCaseResult data, Map<String, String> authHeaders)
      throws HttpResponseException {
    data.setTestCaseFQN(fqn);
    WebTarget target = getResource(testCaseResultsCollectionName).path("/" + fqn);
    TestUtils.put(target, data, CREATED, authHeaders);
  }

  public TestCaseResult postTestCaseResult(
      String fqn, CreateTestCaseResult data, Map<String, String> authHeaders)
      throws HttpResponseException {
    WebTarget target = getResource(testCaseResultsCollectionName).path("/" + fqn);
    return TestUtils.post(target, data, TestCaseResult.class, authHeaders);
  }

  public void deleteTestCaseResult(String fqn, Long timestamp, Map<String, String> authHeaders)
      throws HttpResponseException {
    WebTarget target = getResource(testCaseResultsCollectionName).path("/" + fqn + "/" + timestamp);
    TestUtils.delete(target, authHeaders);
  }

  private TestSuite createExecutableTestSuite(TestInfo test) throws IOException {
    TestSuiteResourceTest testSuiteResourceTest = new TestSuiteResourceTest();
    TableResourceTest tableResourceTest = new TableResourceTest();
    CreateTable tableReq =
        tableResourceTest
            .createRequest(test)
            .withName(test.getDisplayName())
            .withDatabaseSchema(DATABASE_SCHEMA.getFullyQualifiedName())
            .withOwners(List.of(USER1_REF))
            .withColumns(
                List.of(
                    new Column()
                        .withName(C1)
                        .withDisplayName("c1")
                        .withDataType(ColumnDataType.VARCHAR)
                        .withDataLength(10)))
            .withOwners(List.of(USER1_REF));
    Table table = tableResourceTest.createAndCheckEntity(tableReq, ADMIN_AUTH_HEADERS);
    CreateTestSuite createExecutableTestSuite =
        testSuiteResourceTest.createRequest(table.getFullyQualifiedName());
    return testSuiteResourceTest.createExecutableTestSuite(
        createExecutableTestSuite, ADMIN_AUTH_HEADERS);
  }

  private void deleteLogicalTestCase(TestSuite testSuite, UUID testCaseId) throws IOException {
    WebTarget target =
        getCollection()
            .path(
                "/logicalTestCases/" + testSuite.getId().toString() + "/" + testCaseId.toString());
    TestUtils.delete(target, ADMIN_AUTH_HEADERS);
  }

  private boolean assertTestCaseIdNotInList(
      ResultList<TestCase> testCaseResultList, UUID testCaseId) {
    return testCaseResultList.getData().stream()
        .noneMatch(testCase -> testCase.getId().equals(testCaseId));
  }

  public ResultList<TestCaseResult> getTestCaseResults(
      String fqn, Long start, Long end, Map<String, String> authHeaders)
      throws HttpResponseException {
    WebTarget target = getResource(testCaseResultsCollectionName).path("/" + fqn);
    target = target.queryParam("startTs", start);
    target = target.queryParam("endTs", end);
    return TestUtils.get(target, TestCaseResource.TestCaseResultList.class, authHeaders);
  }

  public TestCase getTestCase(String fqn, Map<String, String> authHeaders)
      throws HttpResponseException {
    WebTarget target = getCollection().path("/name/" + fqn);
    target = target.queryParam("fields", "incidentId,inspectionQuery");
    return TestUtils.get(target, TestCase.class, authHeaders);
  }

  private TestSummary getTestSummary(String testSuiteId) throws IOException {
    TestSuiteResourceTest testSuiteResourceTest = new TestSuiteResourceTest();
    return testSuiteResourceTest.getTestSummary(ADMIN_AUTH_HEADERS, testSuiteId);
  }

  private void getAndValidateTestSummary(String testSuiteId) throws IOException {
    // Retry logic to handle ES async operations
    int maxRetries = 5;
    int retries = 0;

    while (true) {
      try {
        TestSummary testSummary = getTestSummary(testSuiteId);
        validateTestSummary(testSummary, testSuiteId);
        break;
      } catch (Exception e) {
        if (retries++ >= maxRetries) {
          throw e;
        }
      }
    }
  }

  private void validateTestSummary(TestSummary testSummary, String testSuiteId)
      throws HttpResponseException {
    HashMap<String, Integer> testSummaryMap = JsonUtils.convertValue(testSummary, HashMap.class);
    List<TestCase> testCases;

    HashMap<String, HashMap<String, Integer>> columnsMap = new HashMap<>();
    HashMap<String, Integer> map = new HashMap<>(5);
    map.put("success", 0);
    map.put("failed", 0);
    map.put("aborted", 0);
    map.put("queued", 0);
    map.put("total", 0);
    HashMap<String, String> params = new HashMap<>();

    if (testSuiteId != null) {
      params.put("testSuiteId", testSuiteId);
    }
    params.put("fields", "testCaseResult");
    params.put("limit", "10000");
    params.put("include", "non-deleted");

    ResultList<TestCase> testCaseResultList = listEntities(params, ADMIN_AUTH_HEADERS);
    testCases = testCaseResultList.getData();
    for (TestCase testCase : testCases) {
      TestCaseResult testCaseResult = testCase.getTestCaseResult();
      if (testCaseResult == null) {
        continue;
      }

      MessageParser.EntityLink entityLink =
          testCase.getEntityLink() != null
              ? MessageParser.EntityLink.parse(testCase.getEntityLink())
              : null;
      if (entityLink != null
          && entityLink.getFieldName() != null
          && entityLink.getFieldName().equals("columns")
          && testSuiteId != null) {
        HashMap<String, Integer> columnMap =
            columnsMap.get(entityLink.getFullyQualifiedFieldValue());
        if (columnMap == null) {
          columnMap = new HashMap<>(5);
          columnMap.put("success", 0);
          columnMap.put("failed", 0);
          columnMap.put("aborted", 0);
          columnMap.put("queued", 0);
          columnMap.put("total", 0);
          columnsMap.put(entityLink.getLinkString(), columnMap);
        }
        columnMap.merge(
            testCaseResult.getTestCaseStatus().toString().toLowerCase(), 1, Integer::sum);
        columnMap.merge("total", 1, Integer::sum);
      }
      map.merge(testCaseResult.getTestCaseStatus().toString().toLowerCase(), 1, Integer::sum);
      map.merge("total", 1, Integer::sum);
    }

    for (Map.Entry<String, Integer> entry : map.entrySet()) {
      assertEquals(entry.getValue(), testSummaryMap.get(entry.getKey()));
    }

    if (testSuiteId != null) {
      // we validate column summary is set properly when requesting summary at the column level
      List<ColumnTestSummaryDefinition> columnTestSummary = testSummary.getColumnTestSummary();
      assertEquals(columnsMap.size(), columnTestSummary.size());
      for (ColumnTestSummaryDefinition columnTestSummaryDefinition : columnTestSummary) {
        HashMap<String, Integer> columnSummary =
            JsonUtils.convertValue(columnTestSummaryDefinition, HashMap.class);
        HashMap<String, Integer> columnMap =
            columnsMap.get(columnTestSummaryDefinition.getEntityLink());
        for (Map.Entry<String, Integer> entry : columnMap.entrySet()) {
          assertEquals(entry.getValue(), columnSummary.get(entry.getKey()));
        }
      }
    }
  }

  public ResultList<TestCase> getTestCases(
      Map<String, Object> queryParams, Map<String, String> authHeaders)
      throws HttpResponseException {
    WebTarget target = getCollection();
    for (Map.Entry<String, Object> entry : queryParams.entrySet()) {
      if (entry.getValue() == null || entry.getValue().toString().isEmpty()) {
        continue;
      }
      target = target.queryParam(entry.getKey(), entry.getValue());
    }
    return TestUtils.get(target, TestCaseResource.TestCaseList.class, authHeaders);
  }

  private void patchTestCaseResult(String testCaseFqn, Long timestamp, JsonNode patch)
      throws HttpResponseException {
    WebTarget target =
        getResource(testCaseResultsCollectionName).path("/" + testCaseFqn + "/" + timestamp);
    TestUtils.patch(target, patch, TestCaseResult.class, ADMIN_AUTH_HEADERS);
  }

  private void verifyTestCaseResults(
      ResultList<TestCaseResult> actualTestCaseResults,
      List<TestCaseResult> expectedTestCaseResults,
      int expectedCount) {
    assertEquals(expectedCount, actualTestCaseResults.getPaging().getTotal());
    assertEquals(expectedTestCaseResults.size(), actualTestCaseResults.getData().size());
    Map<Long, TestCaseResult> testCaseResultMap = new HashMap<>();
    for (TestCaseResult result : actualTestCaseResults.getData()) {
      testCaseResultMap.put(result.getTimestamp(), result);
    }
    for (TestCaseResult result : expectedTestCaseResults) {
      TestCaseResult storedTestCaseResult = testCaseResultMap.get(result.getTimestamp());
      verifyTestCaseResult(storedTestCaseResult, result);
    }
  }

  private void verifyTestCases(
      ResultList<TestCase> actualTestCases,
      List<CreateTestCase> expectedTestCases,
      int expectedCount) {
    assertEquals(expectedCount, actualTestCases.getPaging().getTotal());
    assertEquals(expectedTestCases.size(), actualTestCases.getData().size());
    Map<String, TestCase> testCaseMap = new HashMap<>();
    for (TestCase result : actualTestCases.getData()) {
      testCaseMap.put(result.getName(), result);
    }
    for (CreateTestCase result : expectedTestCases) {
      TestCase storedTestCase = testCaseMap.get(result.getName());
      validateCreatedEntity(storedTestCase, result, ADMIN_AUTH_HEADERS);
    }
  }

  private void verifyTestCaseResult(TestCaseResult expected, TestCaseResult actual) {
    assertEquals(expected, actual); // Ignore id as set on create
    try {
      verifyTestCaseResultInIndex(expected);
    } catch (IOException e) {
      Assertions.fail("Failed to verify test case result in index: %s" + e.getMessage());
    }
  }

  private void verifyTestCaseResultInIndex(TestCaseResult dbTestCaseResult) throws IOException {
    // Try to search entity with INCOMPLETE description
    RestClient searchClient = getSearchClient();
    IndexMapping index = Entity.getSearchRepository().getIndexMapping(Entity.TEST_CASE_RESULT);
    Response response;
    Request request =
        new Request(
            "GET",
            String.format(
                "%s/_search", index.getIndexName(Entity.getSearchRepository().getClusterAlias())));
    String query =
        String.format(
            "{\"size\": 10,\"query\":{\"bool\":{\"must\":[{\"term\":{\"_id\":\"%s\"}}]}}}",
            dbTestCaseResult.getId().toString());
    request.setJsonEntity(query);
    try {
      response = searchClient.performRequest(request);
    } finally {
      searchClient.close();
    }
    String jsonString = EntityUtils.toString(response.getEntity());
    HashMap<String, Object> map =
        (HashMap<String, Object>) JsonUtils.readOrConvertValue(jsonString, HashMap.class);
    LinkedHashMap<String, Object> hits = (LinkedHashMap<String, Object>) map.get("hits");
    ArrayList<LinkedHashMap<String, Object>> hitsList =
        (ArrayList<LinkedHashMap<String, Object>>) hits.get("hits");
    assertNotEquals(0, hitsList.size());
    assertTrue(
        hitsList.stream()
            .allMatch(
                hit ->
                    ((LinkedHashMap<String, Object>) hit.get("_source"))
                        .get("id")
                        .equals(dbTestCaseResult.getId().toString())));
  }

  @Override
  public CreateTestCase createRequest(String name) {
    return new CreateTestCase()
        .withName(name)
        .withDescription(name)
        .withEntityLink(TABLE_LINK)
        .withTestSuite(TEST_SUITE1.getFullyQualifiedName())
        .withTestDefinition(TEST_DEFINITION1.getFullyQualifiedName());
  }

  @Override
  public void validateCreatedEntity(
      TestCase createdEntity, CreateTestCase request, Map<String, String> authHeaders) {
    validateCommonEntityFields(createdEntity, request, getPrincipalName(authHeaders));
    assertEquals(request.getEntityLink(), createdEntity.getEntityLink());
    assertReference(request.getTestSuite(), createdEntity.getTestSuite());
    assertReference(request.getTestDefinition(), createdEntity.getTestDefinition());
    assertReference(request.getTestSuite(), createdEntity.getTestSuite());
    assertEquals(request.getParameterValues(), createdEntity.getParameterValues());
  }

  @Override
  public void compareEntities(
      TestCase expected, TestCase updated, Map<String, String> authHeaders) {
    validateCommonEntityFields(expected, updated, getPrincipalName(authHeaders));
    assertEquals(expected.getEntityLink(), updated.getEntityLink());
    assertEquals(expected.getTestSuite(), updated.getTestSuite());
    assertEquals(expected.getTestDefinition(), updated.getTestDefinition());
    assertEquals(expected.getTestSuite(), updated.getTestSuite());
    assertEquals(expected.getParameterValues(), updated.getParameterValues());
  }

  @Override
  public TestCase validateGetWithDifferentFields(TestCase entity, boolean byName)
      throws HttpResponseException {
    String fields = "";
    entity =
        byName
            ? getEntityByName(entity.getFullyQualifiedName(), fields, ADMIN_AUTH_HEADERS)
            : getEntity(entity.getId(), null, ADMIN_AUTH_HEADERS);
    assertListNull(entity.getOwners(), entity.getTestSuite(), entity.getTestDefinition());

    fields = "owners,testSuite,testDefinition";
    entity =
        byName
            ? getEntityByName(entity.getFullyQualifiedName(), fields, ADMIN_AUTH_HEADERS)
            : getEntity(entity.getId(), fields, ADMIN_AUTH_HEADERS);
    assertListNotNull(entity.getOwners(), entity.getTestSuite(), entity.getTestDefinition());
    return entity;
  }

  @Override
  public void assertFieldChange(String fieldName, Object expected, Object actual) {
    if (expected == actual) {
      return;
    }
    if (fieldName.equals("parameterValues")) {
      assertEquals(JsonUtils.pojoToJson(expected), JsonUtils.pojoToJson(actual));
    } else if (fieldName.equals("testDefinition")) {
      assertEntityReferenceFieldChange(expected, actual);
    } else {
      assertCommonFieldChange(fieldName, expected, actual);
    }
  }

  public ResultList<TestCaseResolutionStatus> getTestCaseFailureStatus(
      Long startTs,
      Long endTs,
      String assignee,
      TestCaseResolutionStatusTypes testCaseResolutionStatusType)
      throws HttpResponseException {
    WebTarget target = getCollection().path("/testCaseIncidentStatus");
    target = target.queryParam("startTs", startTs);
    target = target.queryParam("endTs", endTs);
    target = assignee != null ? target.queryParam("assignee", assignee) : target;
    target =
        testCaseResolutionStatusType != null
            ? target.queryParam("testCaseResolutionStatusType", testCaseResolutionStatusType)
            : target;
    return TestUtils.get(
        target,
        TestCaseResolutionStatusResource.TestCaseResolutionStatusResultList.class,
        ADMIN_AUTH_HEADERS);
  }

  private TestCaseResolutionStatus getTestCaseFailureStatusById(UUID id)
      throws HttpResponseException {
    String pathUrl = "/testCaseIncidentStatus/" + id;
    WebTarget target = getCollection().path(pathUrl);
    return TestUtils.get(target, TestCaseResolutionStatus.class, ADMIN_AUTH_HEADERS);
  }

  private ResultList<TestCaseResolutionStatus> getTestCaseFailureStatusByStateId(UUID id)
      throws HttpResponseException {
    String pathUrl = "/testCaseIncidentStatus/stateId/" + id;
    WebTarget target = getCollection().path(pathUrl);
    return TestUtils.get(
        target,
        TestCaseResolutionStatusResource.TestCaseResolutionStatusResultList.class,
        ADMIN_AUTH_HEADERS);
  }

  private ResultList<TestCaseResolutionStatus> getTestCaseFailureStatus(
      int limit, String offset, Boolean latest, Long startTs, Long endTs, String testCaseFqn)
      throws HttpResponseException {
    WebTarget target = getCollection().path("/testCaseIncidentStatus");
    target = target.queryParam("limit", limit);
    target = offset != null ? target.queryParam("offset", offset) : target;
    target =
        latest != null ? target.queryParam("latest", latest) : target.queryParam("latest", false);
    target = testCaseFqn != null ? target.queryParam("entityFQNHash", testCaseFqn) : target;

    target =
        startTs != null
            ? target.queryParam("startTs", startTs)
            : target.queryParam("startTs", System.currentTimeMillis() - 100000);
    target =
        endTs != null
            ? target.queryParam("endTs", endTs)
            : target.queryParam("endTs", System.currentTimeMillis() + 100000);

    return TestUtils.get(
        target,
        TestCaseResolutionStatusResource.TestCaseResolutionStatusResultList.class,
        ADMIN_AUTH_HEADERS);
  }

  private TestCaseResolutionStatus createTestCaseFailureStatus(
      CreateTestCaseResolutionStatus createTestCaseFailureStatus) throws HttpResponseException {
    WebTarget target = getCollection().path("/testCaseIncidentStatus");
    return TestUtils.post(
        target,
        createTestCaseFailureStatus,
        TestCaseResolutionStatus.class,
        200,
        ADMIN_AUTH_HEADERS);
  }

  private TestCaseResolutionStatus patchTestCaseResultFailureStatus(
      UUID testCaseFailureStatusId, JsonNode patch) throws HttpResponseException {
    WebTarget target = getCollection().path("/testCaseIncidentStatus/" + testCaseFailureStatusId);
    return TestUtils.patch(target, patch, TestCaseResolutionStatus.class, ADMIN_AUTH_HEADERS);
  }

  private TestCaseResolutionStatus getTestCaseFailureStatus(UUID testCaseFailureStatusId)
      throws HttpResponseException {
    WebTarget target = getCollection().path("/testCaseIncidentStatus/" + testCaseFailureStatusId);
    return TestUtils.get(target, TestCaseResolutionStatus.class, ADMIN_AUTH_HEADERS);
  }

  private void paginateTestCaseFailureStatus(
      Integer maxEntities,
      ResultList<TestCaseResolutionStatus> allEntities,
      Long startTs,
      Long endTs)
      throws HttpResponseException {
    Random random = new Random();
    int totalRecords = allEntities.getData().size();

    for (int limit = 1; limit < maxEntities; limit += random.nextInt(5) + 1) {
      String after = null;
      String before;
      int pageCount = 0;
      int indexInAllTables = 0;
      ResultList<TestCaseResolutionStatus> forwardPage;
      ResultList<TestCaseResolutionStatus> backwardPage;
      do { // For each limit (or page size) - forward scroll till the end
        forwardPage = getTestCaseFailureStatus(limit, after, null, startTs, endTs, null);
        after = forwardPage.getPaging().getAfter();
        before = forwardPage.getPaging().getBefore();
        assertEntityPagination(allEntities.getData(), forwardPage, limit, indexInAllTables);

        if (pageCount == 0) { // CASE 0 - First page is being returned. There is no before-cursor
          assertNull(before);
        } else {
          // Make sure scrolling back based on before cursor returns the correct result
          backwardPage = getTestCaseFailureStatus(limit, before, null, startTs, endTs, null);
          assertEntityPagination(
              allEntities.getData(), backwardPage, limit, (indexInAllTables - limit));
        }

        indexInAllTables += forwardPage.getData().size();
        pageCount++;
      } while (after != null);

      // We have now reached the last page - test backward scroll till the beginning
      pageCount = 0;
      indexInAllTables = totalRecords - limit - forwardPage.getData().size();
      do {
        forwardPage = getTestCaseFailureStatus(limit, before, null, startTs, endTs, null);
        before = forwardPage.getPaging().getBefore();
        assertEntityPagination(allEntities.getData(), forwardPage, limit, indexInAllTables);
        pageCount++;
        indexInAllTables -= forwardPage.getData().size();
      } while (before != null);
    }
  }

<<<<<<< HEAD
=======
  @Test
  void put_and_delete_failedRowSample_200(TestInfo test) throws IOException, ParseException {
    CreateTestCase create =
        createRequest(test)
            .withEntityLink(TABLE_LINK)
            .withTestSuite(TEST_SUITE1.getFullyQualifiedName())
            .withTestDefinition(TEST_DEFINITION3.getFullyQualifiedName())
            .withParameterValues(
                List.of(
                    new TestCaseParameterValue().withValue("100").withName("missingCountValue")));
    TestCase testCase = createAndCheckEntity(create, ADMIN_AUTH_HEADERS);
    List<String> columns = Arrays.asList(C1, C2, C3);

    // Add 3 rows of sample data for 3 columns
    List<List<Object>> rows =
        Arrays.asList(
            Arrays.asList("c1Value1", 1, true),
            Arrays.asList("c1Value2", null, false),
            Arrays.asList("c1Value3", 3, true));

    // Cannot set failed sample for a non-failing test case
    assertResponse(
        () -> putFailedRowsSample(testCase, columns, rows, ADMIN_AUTH_HEADERS),
        BAD_REQUEST,
        "Failed rows can only be added to a failed test case.");

    // Add failed test case, which will create a NEW incident
    putTestCaseResult(
        testCase.getFullyQualifiedName(),
        new TestCaseResult()
            .withResult("result")
            .withTestCaseStatus(TestCaseStatus.Failed)
            .withTimestamp(TestUtils.dateToTimestamp("2024-01-01")),
        ADMIN_AUTH_HEADERS);
    // Sample data can be put as an ADMIN
    putFailedRowsSample(testCase, columns, rows, ADMIN_AUTH_HEADERS);

    // Sample data can be put as owner
    rows.get(0).set(1, 2); // Change value 1 to 2
    putFailedRowsSample(testCase, columns, rows, authHeaders(USER1.getName()));

    // Sample data can't be put as non-owner, non-admin
    assertResponse(
        () -> putFailedRowsSample(testCase, columns, rows, authHeaders(USER2.getName())),
        FORBIDDEN,
        permissionNotAllowed(USER2.getName(), List.of(EDIT_TESTS)));

    deleteFailedRowsSample(testCase);

    assertResponse(
        () -> getSampleData(testCase.getId(), ADMIN_AUTH_HEADERS),
        NOT_FOUND,
        FAILED_ROWS_SAMPLE_EXTENSION + " instance for " + testCase.getId() + " not found");
  }

  @Test
  void put_failedRowSample_without_validation_200(TestInfo test)
      throws IOException, ParseException {
    CreateTestCase create =
        createRequest(test)
            .withEntityLink(TABLE_LINK)
            .withTestSuite(TEST_SUITE1.getFullyQualifiedName())
            .withTestDefinition(TEST_DEFINITION3.getFullyQualifiedName())
            .withParameterValues(
                List.of(
                    new TestCaseParameterValue().withValue("100").withName("missingCountValue")));
    TestCase testCase = createAndCheckEntity(create, ADMIN_AUTH_HEADERS);
    List<String> columns = Arrays.asList("NOT_A_COLUMN", C1, C2, C3);

    // Add 3 rows of sample data for 3 columns
    List<List<Object>> rows =
        Arrays.asList(
            Arrays.asList("to be", "c1Value1", 1, true),
            Arrays.asList("or not", "c1Value2", null, false),
            Arrays.asList("to be", "c1Value3", 3, true));

    // Add failed test case, which will create a NEW incident
    putTestCaseResult(
        testCase.getFullyQualifiedName(),
        new TestCaseResult()
            .withResult("result")
            .withTestCaseStatus(TestCaseStatus.Failed)
            .withTimestamp(TestUtils.dateToTimestamp("2024-01-01")),
        ADMIN_AUTH_HEADERS);

    // fail to put sample row with invalid column
    assertResponse(
        () -> putFailedRowsSample(testCase, columns, rows, ADMIN_AUTH_HEADERS),
        BAD_REQUEST,
        "Invalid column name NOT_A_COLUMN");

    // successfully put sample row with invalid column when set query param validate=false
    Map<String, String> queryParams = new HashMap<>();
    queryParams.put("validate", "false");
    putFailedRowsSample(testCase, columns, rows, ADMIN_AUTH_HEADERS, queryParams);
  }

  @Test
  void resolved_test_case_deletes_sample_data(TestInfo test) throws IOException, ParseException {
    CreateTestCase create =
        createRequest(test)
            .withEntityLink(TABLE_LINK)
            .withTestSuite(TEST_SUITE1.getFullyQualifiedName())
            .withTestDefinition(TEST_DEFINITION3.getFullyQualifiedName())
            .withParameterValues(
                List.of(
                    new TestCaseParameterValue().withValue("100").withName("missingCountValue")));
    TestCase testCase = createAndCheckEntity(create, ADMIN_AUTH_HEADERS);
    List<String> columns = Arrays.asList(C1, C2, C3);

    // Add 3 rows of sample data for 3 columns
    List<List<Object>> rows =
        Arrays.asList(
            Arrays.asList("c1Value1", 1, true),
            Arrays.asList("c1Value2", null, false),
            Arrays.asList("c1Value3", 3, true));

    putTestCaseResult(
        testCase.getFullyQualifiedName(),
        new TestCaseResult()
            .withResult("result")
            .withTestCaseStatus(TestCaseStatus.Failed)
            .withTimestamp(TestUtils.dateToTimestamp("2024-01-01")),
        ADMIN_AUTH_HEADERS);

    putFailedRowsSample(testCase, columns, rows, ADMIN_AUTH_HEADERS);

    // resolving test case deletes the sample data
    TestCaseResult testCaseResult =
        new TestCaseResult()
            .withResult("tested")
            .withTestCaseStatus(TestCaseStatus.Success)
            .withTimestamp(TestUtils.dateToTimestamp("2021-09-09"));
    putTestCaseResult(testCase.getFullyQualifiedName(), testCaseResult, ADMIN_AUTH_HEADERS);
    assertResponse(
        () -> getSampleData(testCase.getId(), ADMIN_AUTH_HEADERS),
        NOT_FOUND,
        FAILED_ROWS_SAMPLE_EXTENSION + " instance for " + testCase.getId() + " not found");
  }

  @Test
  void test_sensitivePIISampleData(TestInfo test) throws IOException, ParseException {
    // Create table with owner and a column tagged with PII.Sensitive
    TableResourceTest tableResourceTest = new TableResourceTest();
    CreateTable tableReq = getSensitiveTableReq(test, tableResourceTest);
    Table sensitiveTable = tableResourceTest.createAndCheckEntity(tableReq, ADMIN_AUTH_HEADERS);
    String sensitiveColumnLink =
        String.format("<#E::table::%s::columns::%s>", sensitiveTable.getFullyQualifiedName(), C1);
    CreateTestCase create =
        createRequest(test)
            .withEntityLink(sensitiveColumnLink)
            .withTestSuite(TEST_SUITE1.getFullyQualifiedName())
            .withTestDefinition(TEST_DEFINITION3.getFullyQualifiedName())
            .withParameterValues(
                List.of(
                    new TestCaseParameterValue().withValue("100").withName("missingCountValue")));
    TestCase testCase = createAndCheckEntity(create, ADMIN_AUTH_HEADERS);
    putTestCaseResult(
        testCase.getFullyQualifiedName(),
        new TestCaseResult()
            .withResult("result")
            .withTestCaseStatus(TestCaseStatus.Failed)
            .withTimestamp(TestUtils.dateToTimestamp("2024-01-01")),
        ADMIN_AUTH_HEADERS);
    List<String> columns = List.of(C1);
    // Add 3 rows of sample data
    List<List<Object>> rows =
        Arrays.asList(List.of("c1Value1"), List.of("c1Value2"), List.of("c1Value3"));
    // add sample data
    putFailedRowsSample(testCase, columns, rows, ADMIN_AUTH_HEADERS);
    // assert values are not masked for the table owner
    TableData data = getSampleData(testCase.getId(), authHeaders(USER1.getName()));
    assertFalse(
        data.getRows().stream()
            .flatMap(List::stream)
            .map(r -> r == null ? "" : r)
            .map(Object::toString)
            .anyMatch(MASKED_VALUE::equals));
    // assert values are masked when is not the table owner
    data = getSampleData(testCase.getId(), authHeaders(USER2.getName()));
    assertEquals(
        3,
        data.getRows().stream()
            .flatMap(List::stream)
            .map(r -> r == null ? "" : r)
            .map(Object::toString)
            .filter(MASKED_VALUE::equals)
            .count());
  }

  @Test
  void test_addInspectionQuery(TestInfo test) throws IOException {
    CreateTestCase create =
        createRequest(test)
            .withEntityLink(TABLE_LINK)
            .withTestSuite(TEST_SUITE1.getFullyQualifiedName())
            .withTestDefinition(TEST_DEFINITION3.getFullyQualifiedName())
            .withParameterValues(
                List.of(
                    new TestCaseParameterValue().withValue("100").withName("missingCountValue")));
    TestCase testCase = createAndCheckEntity(create, ADMIN_AUTH_HEADERS);
    String inspectionQuery = "SELECT * FROM test_table WHERE column1 = 'value1'";
    putInspectionQuery(testCase, inspectionQuery);
    TestCase updated = getTestCase(testCase.getFullyQualifiedName(), ADMIN_AUTH_HEADERS);
    assertEquals(updated.getInspectionQuery(), inspectionQuery);
  }

  @Test
  @Execution(ExecutionMode.CONCURRENT)
  protected void post_entityCreateWithInvalidName_400() {
    // Create an entity with mandatory name field null
    final CreateTestCase request = createRequest(null, "description", "displayName", null);
    assertResponseContains(
        () -> createEntity(request, ADMIN_AUTH_HEADERS), BAD_REQUEST, "[name must not be null]");

    // Create an entity with mandatory name field empty
    final CreateTestCase request1 = createRequest("", "description", "displayName", null);
    assertResponseContains(
        () -> createEntity(request1, ADMIN_AUTH_HEADERS),
        BAD_REQUEST,
        TestUtils.getEntityNameLengthError(entityClass));

    // Any entity name that has EntityLink separator must fail
    final CreateTestCase request3 =
        createRequest("invalid::Name", "description", "displayName", null);
    assertResponseContains(
        () -> createEntity(request3, ADMIN_AUTH_HEADERS), BAD_REQUEST, "name must match");
  }

  @Test
  void createUpdate_DynamicAssertionTests(TestInfo testInfo) throws IOException {
    CreateTestCase create = createRequest(testInfo).withUseDynamicAssertion(true);
    TestCase testCase = createAndCheckEntity(create, ADMIN_AUTH_HEADERS);
    testCase = getTestCase(testCase.getFullyQualifiedName(), ADMIN_AUTH_HEADERS);
    assertTrue(testCase.getUseDynamicAssertion());
    CreateTestCase update = create.withUseDynamicAssertion(false);
    updateEntity(update, OK, ADMIN_AUTH_HEADERS);
    testCase = getTestCase(testCase.getFullyQualifiedName(), ADMIN_AUTH_HEADERS);
    assertFalse(testCase.getUseDynamicAssertion());
  }

  @Test
  void aggregate_testCaseResults(TestInfo testInfo) throws IOException, ParseException {
    // Set up tests
    SearchRepository searchRepository = getSearchRepository();
    CreateTestCase create = createRequest(testInfo);
    create
        .withEntityLink(TABLE_COLUMN_LINK)
        .withTestSuite(TEST_SUITE1.getFullyQualifiedName())
        .withTestDefinition(TEST_DEFINITION3.getFullyQualifiedName())
        .withParameterValues(
            List.of(new TestCaseParameterValue().withValue("100").withName("missingCountValue")));
    TestCase testCase = createAndCheckEntity(create, ADMIN_AUTH_HEADERS);
    for (int i = 1; i < 10; i++) {
      TestCaseResult testCaseResult =
          new TestCaseResult()
              .withResult("tested")
              .withTestCaseStatus(TestCaseStatus.Success)
              .withTimestamp(TestUtils.dateToTimestamp("2021-09-0%s".formatted(i)));
      putTestCaseResult(testCase.getFullyQualifiedName(), testCaseResult, ADMIN_AUTH_HEADERS);
    }

    // Test aggregation
    String aggregationQuery =
        "bucketName=dates:aggType=date_histogram:field=timestamp&calendar_interval=1d,bucketName=dimesion:aggType=terms:field=testDefinition.dataQualityDimension";
    Map<String, Object> aggregationString =
        SearchIndexUtils.buildAggregationString(aggregationQuery);
    DataQualityReport dataQualityReport =
        searchRepository.genericAggregation(null, "testCaseResult", aggregationString);
    assertNotNull(dataQualityReport.getData());
  }

  @Test
  void createTestCaseResults_wrongTs(TestInfo testInfo) throws IOException, HttpResponseException {
    CreateTestCase create = createRequest(testInfo);
    TestCase testCase = createAndCheckEntity(create, ADMIN_AUTH_HEADERS);
    TestCaseResult testCaseResult =
        new TestCaseResult()
            .withResult("result")
            .withTestCaseStatus(TestCaseStatus.Failed)
            .withTimestamp(1725521153L);
    assertResponse(
        () ->
            putTestCaseResult(testCase.getFullyQualifiedName(), testCaseResult, ADMIN_AUTH_HEADERS),
        BAD_REQUEST,
        "Timestamp 1725521153 is not valid, it should be in milliseconds since epoch");
  }

>>>>>>> c0a01159
  private void putInspectionQuery(TestCase testCase, String sql) throws IOException {
    TestCase putResponse = putInspectionQuery(testCase.getId(), sql, ADMIN_AUTH_HEADERS);
    assertEquals(sql, putResponse.getInspectionQuery());
  }

  private void putFailedRowsSample(
      TestCase testCase,
      List<String> columns,
      List<List<Object>> rows,
      Map<String, String> authHeaders)
      throws IOException {
    putFailedRowsSample(testCase, columns, rows, authHeaders, Collections.emptyMap());
  }

  private void putFailedRowsSample(
      TestCase testCase,
      List<String> columns,
      List<List<Object>> rows,
      Map<String, String> authHeaders,
      Map<String, String> queryParams)
      throws IOException {
    TableData tableData = new TableData().withColumns(columns).withRows(rows);
    TestCase putResponse =
        putFailedRowsSample(testCase.getId(), tableData, authHeaders, queryParams);
    assertEquals(tableData, putResponse.getFailedRowsSample());

    TableData data = getSampleData(testCase.getId(), ADMIN_AUTH_HEADERS);
    assertEquals(tableData, data);
  }

  private void deleteFailedRowsSample(TestCase testCase) throws IOException {
    WebTarget target = getResource(testCase.getId()).path("/failedRowsSample");
    TestUtils.delete(target, TestCase.class, ADMIN_AUTH_HEADERS);
  }

  public TestCase putFailedRowsSample(
      UUID testCaseId,
      TableData data,
      Map<String, String> authHeaders,
      Map<String, String> queryParams)
      throws HttpResponseException {
    WebTarget target = getResource(testCaseId).path("/failedRowsSample");
    for (Map.Entry<String, String> entry : queryParams.entrySet()) {
      target = target.queryParam(entry.getKey(), entry.getValue());
    }
    return TestUtils.put(target, data, TestCase.class, OK, authHeaders);
  }

  public TestCase putInspectionQuery(UUID testCaseId, String sql, Map<String, String> authHeaders)
      throws HttpResponseException {
    WebTarget target = getResource(testCaseId).path("/inspectionQuery");
    return TestUtils.put(target, sql, TestCase.class, OK, authHeaders);
  }

  public TableData getSampleData(UUID testCaseId, Map<String, String> authHeaders)
      throws HttpResponseException {
    WebTarget target = getResource(testCaseId).path("/failedRowsSample");
    return TestUtils.get(target, TableData.class, authHeaders);
  }
}<|MERGE_RESOLUTION|>--- conflicted
+++ resolved
@@ -77,11 +77,8 @@
 import org.openmetadata.schema.api.tests.CreateTestSuite;
 import org.openmetadata.schema.entity.data.Table;
 import org.openmetadata.schema.entity.feed.Thread;
-<<<<<<< HEAD
-=======
 import org.openmetadata.schema.tests.DataQualityReport;
 import org.openmetadata.schema.tests.ResultSummary;
->>>>>>> c0a01159
 import org.openmetadata.schema.tests.TestCase;
 import org.openmetadata.schema.tests.TestCaseParameterValue;
 import org.openmetadata.schema.tests.TestPlatform;
@@ -1807,23 +1804,6 @@
     updateEntity(update, OK, ADMIN_AUTH_HEADERS);
     testCase = getTestCase(testCase.getFullyQualifiedName(), ADMIN_AUTH_HEADERS);
     assertFalse(testCase.getUseDynamicAssertion());
-  }
-
-  @Test
-  void createTestCaseResults_wrongTs(TestInfo testInfo) throws IOException, HttpResponseException {
-    CreateTestCase create = createRequest(testInfo);
-    TestCase testCase = createAndCheckEntity(create, ADMIN_AUTH_HEADERS);
-    CreateTestCaseResult createTestCaseResult =
-        new CreateTestCaseResult()
-            .withResult("result")
-            .withTestCaseStatus(TestCaseStatus.Failed)
-            .withTimestamp(1725521153L);
-    assertResponse(
-        () ->
-            postTestCaseResult(
-                testCase.getFullyQualifiedName(), createTestCaseResult, ADMIN_AUTH_HEADERS),
-        BAD_REQUEST,
-        "Timestamp 1725521153 is not valid, it should be in milliseconds since epoch");
   }
 
   // BEGINNING OF TEST CASE RESULTS TESTS
@@ -2908,249 +2888,6 @@
     }
   }
 
-<<<<<<< HEAD
-=======
-  @Test
-  void put_and_delete_failedRowSample_200(TestInfo test) throws IOException, ParseException {
-    CreateTestCase create =
-        createRequest(test)
-            .withEntityLink(TABLE_LINK)
-            .withTestSuite(TEST_SUITE1.getFullyQualifiedName())
-            .withTestDefinition(TEST_DEFINITION3.getFullyQualifiedName())
-            .withParameterValues(
-                List.of(
-                    new TestCaseParameterValue().withValue("100").withName("missingCountValue")));
-    TestCase testCase = createAndCheckEntity(create, ADMIN_AUTH_HEADERS);
-    List<String> columns = Arrays.asList(C1, C2, C3);
-
-    // Add 3 rows of sample data for 3 columns
-    List<List<Object>> rows =
-        Arrays.asList(
-            Arrays.asList("c1Value1", 1, true),
-            Arrays.asList("c1Value2", null, false),
-            Arrays.asList("c1Value3", 3, true));
-
-    // Cannot set failed sample for a non-failing test case
-    assertResponse(
-        () -> putFailedRowsSample(testCase, columns, rows, ADMIN_AUTH_HEADERS),
-        BAD_REQUEST,
-        "Failed rows can only be added to a failed test case.");
-
-    // Add failed test case, which will create a NEW incident
-    putTestCaseResult(
-        testCase.getFullyQualifiedName(),
-        new TestCaseResult()
-            .withResult("result")
-            .withTestCaseStatus(TestCaseStatus.Failed)
-            .withTimestamp(TestUtils.dateToTimestamp("2024-01-01")),
-        ADMIN_AUTH_HEADERS);
-    // Sample data can be put as an ADMIN
-    putFailedRowsSample(testCase, columns, rows, ADMIN_AUTH_HEADERS);
-
-    // Sample data can be put as owner
-    rows.get(0).set(1, 2); // Change value 1 to 2
-    putFailedRowsSample(testCase, columns, rows, authHeaders(USER1.getName()));
-
-    // Sample data can't be put as non-owner, non-admin
-    assertResponse(
-        () -> putFailedRowsSample(testCase, columns, rows, authHeaders(USER2.getName())),
-        FORBIDDEN,
-        permissionNotAllowed(USER2.getName(), List.of(EDIT_TESTS)));
-
-    deleteFailedRowsSample(testCase);
-
-    assertResponse(
-        () -> getSampleData(testCase.getId(), ADMIN_AUTH_HEADERS),
-        NOT_FOUND,
-        FAILED_ROWS_SAMPLE_EXTENSION + " instance for " + testCase.getId() + " not found");
-  }
-
-  @Test
-  void put_failedRowSample_without_validation_200(TestInfo test)
-      throws IOException, ParseException {
-    CreateTestCase create =
-        createRequest(test)
-            .withEntityLink(TABLE_LINK)
-            .withTestSuite(TEST_SUITE1.getFullyQualifiedName())
-            .withTestDefinition(TEST_DEFINITION3.getFullyQualifiedName())
-            .withParameterValues(
-                List.of(
-                    new TestCaseParameterValue().withValue("100").withName("missingCountValue")));
-    TestCase testCase = createAndCheckEntity(create, ADMIN_AUTH_HEADERS);
-    List<String> columns = Arrays.asList("NOT_A_COLUMN", C1, C2, C3);
-
-    // Add 3 rows of sample data for 3 columns
-    List<List<Object>> rows =
-        Arrays.asList(
-            Arrays.asList("to be", "c1Value1", 1, true),
-            Arrays.asList("or not", "c1Value2", null, false),
-            Arrays.asList("to be", "c1Value3", 3, true));
-
-    // Add failed test case, which will create a NEW incident
-    putTestCaseResult(
-        testCase.getFullyQualifiedName(),
-        new TestCaseResult()
-            .withResult("result")
-            .withTestCaseStatus(TestCaseStatus.Failed)
-            .withTimestamp(TestUtils.dateToTimestamp("2024-01-01")),
-        ADMIN_AUTH_HEADERS);
-
-    // fail to put sample row with invalid column
-    assertResponse(
-        () -> putFailedRowsSample(testCase, columns, rows, ADMIN_AUTH_HEADERS),
-        BAD_REQUEST,
-        "Invalid column name NOT_A_COLUMN");
-
-    // successfully put sample row with invalid column when set query param validate=false
-    Map<String, String> queryParams = new HashMap<>();
-    queryParams.put("validate", "false");
-    putFailedRowsSample(testCase, columns, rows, ADMIN_AUTH_HEADERS, queryParams);
-  }
-
-  @Test
-  void resolved_test_case_deletes_sample_data(TestInfo test) throws IOException, ParseException {
-    CreateTestCase create =
-        createRequest(test)
-            .withEntityLink(TABLE_LINK)
-            .withTestSuite(TEST_SUITE1.getFullyQualifiedName())
-            .withTestDefinition(TEST_DEFINITION3.getFullyQualifiedName())
-            .withParameterValues(
-                List.of(
-                    new TestCaseParameterValue().withValue("100").withName("missingCountValue")));
-    TestCase testCase = createAndCheckEntity(create, ADMIN_AUTH_HEADERS);
-    List<String> columns = Arrays.asList(C1, C2, C3);
-
-    // Add 3 rows of sample data for 3 columns
-    List<List<Object>> rows =
-        Arrays.asList(
-            Arrays.asList("c1Value1", 1, true),
-            Arrays.asList("c1Value2", null, false),
-            Arrays.asList("c1Value3", 3, true));
-
-    putTestCaseResult(
-        testCase.getFullyQualifiedName(),
-        new TestCaseResult()
-            .withResult("result")
-            .withTestCaseStatus(TestCaseStatus.Failed)
-            .withTimestamp(TestUtils.dateToTimestamp("2024-01-01")),
-        ADMIN_AUTH_HEADERS);
-
-    putFailedRowsSample(testCase, columns, rows, ADMIN_AUTH_HEADERS);
-
-    // resolving test case deletes the sample data
-    TestCaseResult testCaseResult =
-        new TestCaseResult()
-            .withResult("tested")
-            .withTestCaseStatus(TestCaseStatus.Success)
-            .withTimestamp(TestUtils.dateToTimestamp("2021-09-09"));
-    putTestCaseResult(testCase.getFullyQualifiedName(), testCaseResult, ADMIN_AUTH_HEADERS);
-    assertResponse(
-        () -> getSampleData(testCase.getId(), ADMIN_AUTH_HEADERS),
-        NOT_FOUND,
-        FAILED_ROWS_SAMPLE_EXTENSION + " instance for " + testCase.getId() + " not found");
-  }
-
-  @Test
-  void test_sensitivePIISampleData(TestInfo test) throws IOException, ParseException {
-    // Create table with owner and a column tagged with PII.Sensitive
-    TableResourceTest tableResourceTest = new TableResourceTest();
-    CreateTable tableReq = getSensitiveTableReq(test, tableResourceTest);
-    Table sensitiveTable = tableResourceTest.createAndCheckEntity(tableReq, ADMIN_AUTH_HEADERS);
-    String sensitiveColumnLink =
-        String.format("<#E::table::%s::columns::%s>", sensitiveTable.getFullyQualifiedName(), C1);
-    CreateTestCase create =
-        createRequest(test)
-            .withEntityLink(sensitiveColumnLink)
-            .withTestSuite(TEST_SUITE1.getFullyQualifiedName())
-            .withTestDefinition(TEST_DEFINITION3.getFullyQualifiedName())
-            .withParameterValues(
-                List.of(
-                    new TestCaseParameterValue().withValue("100").withName("missingCountValue")));
-    TestCase testCase = createAndCheckEntity(create, ADMIN_AUTH_HEADERS);
-    putTestCaseResult(
-        testCase.getFullyQualifiedName(),
-        new TestCaseResult()
-            .withResult("result")
-            .withTestCaseStatus(TestCaseStatus.Failed)
-            .withTimestamp(TestUtils.dateToTimestamp("2024-01-01")),
-        ADMIN_AUTH_HEADERS);
-    List<String> columns = List.of(C1);
-    // Add 3 rows of sample data
-    List<List<Object>> rows =
-        Arrays.asList(List.of("c1Value1"), List.of("c1Value2"), List.of("c1Value3"));
-    // add sample data
-    putFailedRowsSample(testCase, columns, rows, ADMIN_AUTH_HEADERS);
-    // assert values are not masked for the table owner
-    TableData data = getSampleData(testCase.getId(), authHeaders(USER1.getName()));
-    assertFalse(
-        data.getRows().stream()
-            .flatMap(List::stream)
-            .map(r -> r == null ? "" : r)
-            .map(Object::toString)
-            .anyMatch(MASKED_VALUE::equals));
-    // assert values are masked when is not the table owner
-    data = getSampleData(testCase.getId(), authHeaders(USER2.getName()));
-    assertEquals(
-        3,
-        data.getRows().stream()
-            .flatMap(List::stream)
-            .map(r -> r == null ? "" : r)
-            .map(Object::toString)
-            .filter(MASKED_VALUE::equals)
-            .count());
-  }
-
-  @Test
-  void test_addInspectionQuery(TestInfo test) throws IOException {
-    CreateTestCase create =
-        createRequest(test)
-            .withEntityLink(TABLE_LINK)
-            .withTestSuite(TEST_SUITE1.getFullyQualifiedName())
-            .withTestDefinition(TEST_DEFINITION3.getFullyQualifiedName())
-            .withParameterValues(
-                List.of(
-                    new TestCaseParameterValue().withValue("100").withName("missingCountValue")));
-    TestCase testCase = createAndCheckEntity(create, ADMIN_AUTH_HEADERS);
-    String inspectionQuery = "SELECT * FROM test_table WHERE column1 = 'value1'";
-    putInspectionQuery(testCase, inspectionQuery);
-    TestCase updated = getTestCase(testCase.getFullyQualifiedName(), ADMIN_AUTH_HEADERS);
-    assertEquals(updated.getInspectionQuery(), inspectionQuery);
-  }
-
-  @Test
-  @Execution(ExecutionMode.CONCURRENT)
-  protected void post_entityCreateWithInvalidName_400() {
-    // Create an entity with mandatory name field null
-    final CreateTestCase request = createRequest(null, "description", "displayName", null);
-    assertResponseContains(
-        () -> createEntity(request, ADMIN_AUTH_HEADERS), BAD_REQUEST, "[name must not be null]");
-
-    // Create an entity with mandatory name field empty
-    final CreateTestCase request1 = createRequest("", "description", "displayName", null);
-    assertResponseContains(
-        () -> createEntity(request1, ADMIN_AUTH_HEADERS),
-        BAD_REQUEST,
-        TestUtils.getEntityNameLengthError(entityClass));
-
-    // Any entity name that has EntityLink separator must fail
-    final CreateTestCase request3 =
-        createRequest("invalid::Name", "description", "displayName", null);
-    assertResponseContains(
-        () -> createEntity(request3, ADMIN_AUTH_HEADERS), BAD_REQUEST, "name must match");
-  }
-
-  @Test
-  void createUpdate_DynamicAssertionTests(TestInfo testInfo) throws IOException {
-    CreateTestCase create = createRequest(testInfo).withUseDynamicAssertion(true);
-    TestCase testCase = createAndCheckEntity(create, ADMIN_AUTH_HEADERS);
-    testCase = getTestCase(testCase.getFullyQualifiedName(), ADMIN_AUTH_HEADERS);
-    assertTrue(testCase.getUseDynamicAssertion());
-    CreateTestCase update = create.withUseDynamicAssertion(false);
-    updateEntity(update, OK, ADMIN_AUTH_HEADERS);
-    testCase = getTestCase(testCase.getFullyQualifiedName(), ADMIN_AUTH_HEADERS);
-    assertFalse(testCase.getUseDynamicAssertion());
-  }
-
   @Test
   void aggregate_testCaseResults(TestInfo testInfo) throws IOException, ParseException {
     // Set up tests
@@ -3198,7 +2935,6 @@
         "Timestamp 1725521153 is not valid, it should be in milliseconds since epoch");
   }
 
->>>>>>> c0a01159
   private void putInspectionQuery(TestCase testCase, String sql) throws IOException {
     TestCase putResponse = putInspectionQuery(testCase.getId(), sql, ADMIN_AUTH_HEADERS);
     assertEquals(sql, putResponse.getInspectionQuery());
