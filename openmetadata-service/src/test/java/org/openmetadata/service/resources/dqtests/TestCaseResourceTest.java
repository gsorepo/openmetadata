--- conflicted
+++ resolved
@@ -1770,16 +1770,8 @@
     }
   }
 
-<<<<<<< HEAD
   public ResultList<TestCaseResolutionStatus> getTestCaseFailureStatus(
       Long startTs, Long endTs, String assignee, TestCaseResolutionStatusTypes testCaseResolutionStatusType)
-=======
-  private ResultList<TestCaseResolutionStatus> getTestCaseFailureStatus(
-      Long startTs,
-      Long endTs,
-      String assignee,
-      TestCaseResolutionStatusTypes testCaseResolutionStatusType)
->>>>>>> 4846103c
       throws HttpResponseException {
     WebTarget target = getCollection().path("/testCaseIncidentStatus");
     target = target.queryParam("startTs", startTs);
