package org.openmetadata.service.resources.dqtests;

import static javax.ws.rs.core.Response.Status.BAD_REQUEST;
import static javax.ws.rs.core.Response.Status.NOT_FOUND;
import static org.assertj.core.api.Assertions.assertThat;
import static org.junit.jupiter.api.Assertions.assertEquals;
import static org.junit.jupiter.api.Assertions.assertNotNull;
import static org.junit.jupiter.api.Assertions.assertNull;
import static org.openmetadata.service.util.TestUtils.ADMIN_AUTH_HEADERS;
import static org.openmetadata.service.util.TestUtils.LONG_ENTITY_NAME;
import static org.openmetadata.service.util.TestUtils.assertListNotNull;
import static org.openmetadata.service.util.TestUtils.assertListNull;
import static org.openmetadata.service.util.TestUtils.assertResponse;
import static org.openmetadata.service.util.TestUtils.assertResponseContains;
import static org.openmetadata.service.util.TestUtils.waitForEsAsyncOp;

import es.org.elasticsearch.search.aggregations.AggregationBuilder;
import es.org.elasticsearch.search.aggregations.AggregationBuilders;
import java.io.IOException;
import java.text.ParseException;
import java.util.ArrayList;
import java.util.HashMap;
import java.util.List;
import java.util.Map;
import java.util.Random;
import java.util.UUID;
import java.util.stream.Collectors;
import javax.json.JsonObject;
import javax.ws.rs.client.WebTarget;
import javax.ws.rs.core.Response;
import org.apache.http.client.HttpResponseException;
import org.junit.jupiter.api.Assertions;
import org.junit.jupiter.api.Test;
import org.junit.jupiter.api.TestInfo;
import org.openmetadata.schema.api.data.CreateTable;
import org.openmetadata.schema.api.tests.CreateLogicalTestCases;
import org.openmetadata.schema.api.tests.CreateTestCase;
import org.openmetadata.schema.api.tests.CreateTestSuite;
import org.openmetadata.schema.entity.data.Table;
import org.openmetadata.schema.tests.TestCase;
import org.openmetadata.schema.tests.TestSuite;
import org.openmetadata.schema.tests.type.TestCaseResult;
import org.openmetadata.schema.tests.type.TestCaseStatus;
import org.openmetadata.schema.tests.type.TestSummary;
import org.openmetadata.schema.type.Column;
import org.openmetadata.schema.type.ColumnDataType;
import org.openmetadata.schema.type.EntityReference;
import org.openmetadata.schema.type.Include;
import org.openmetadata.service.Entity;
import org.openmetadata.service.resources.EntityResourceTest;
import org.openmetadata.service.resources.databases.TableResourceTest;
import org.openmetadata.service.search.elasticsearch.ElasticSearchClient;
import org.openmetadata.service.util.JsonUtils;
import org.openmetadata.service.util.ResultList;
import org.openmetadata.service.util.TestUtils;
import org.testcontainers.shaded.org.apache.commons.lang3.RandomStringUtils;

public class TestSuiteResourceTest extends EntityResourceTest<TestSuite, CreateTestSuite> {

  public static final String TEST_SUITE_TABLE_NAME1 = "tableForExecutableTestSuite";
  public static final String TEST_SUITE_TABLE_NAME2 = "tableForExecutableTestSuiteTwo";

  public TestSuiteResourceTest() {
    super(
        Entity.TEST_SUITE,
        TestSuite.class,
        TestSuiteResource.TestSuiteList.class,
        "dataQuality/testSuites",
        TestSuiteResource.FIELDS);
    supportsSearchIndex = true;
  }

  public void setupTestSuites(TestInfo test) throws IOException {
    LONG_ENTITY_NAME = "a".repeat(256 + 1);
    // Create our table entity that will be used for the executable test suites
    TableResourceTest tableResourceTest = new TableResourceTest();
    CreateTable tableReq =
        tableResourceTest
            .createRequest(test)
            .withName(TEST_SUITE_TABLE_NAME1)
            .withOwner(USER1_REF)
            .withColumns(
                List.of(
                    new Column()
                        .withName(C1)
                        .withDisplayName("c1")
                        .withDataType(ColumnDataType.VARCHAR)
                        .withDataLength(10)))
            .withOwner(USER1_REF);
    TEST_SUITE_TABLE1 = tableResourceTest.createAndCheckEntity(tableReq, ADMIN_AUTH_HEADERS);
    tableReq =
        tableResourceTest
            .createRequest(test)
            .withName(TEST_SUITE_TABLE_NAME2)
            .withDatabaseSchema(DATABASE_SCHEMA.getFullyQualifiedName())
            .withOwner(USER1_REF)
            .withColumns(
                List.of(
                    new Column()
                        .withName(C1)
                        .withDisplayName("c1")
                        .withDataType(ColumnDataType.VARCHAR)
                        .withDataLength(10)))
            .withOwner(USER1_REF);
    TEST_SUITE_TABLE2 = tableResourceTest.createAndCheckEntity(tableReq, ADMIN_AUTH_HEADERS);
    CREATE_TEST_SUITE1 =
        createRequest(DATABASE_SCHEMA.getFullyQualifiedName() + "." + TEST_SUITE_TABLE_NAME1);
    TEST_SUITE1 = createExecutableTestSuite(CREATE_TEST_SUITE1, ADMIN_AUTH_HEADERS);
    CREATE_TEST_SUITE2 =
        createRequest(DATABASE_SCHEMA.getFullyQualifiedName() + "." + TEST_SUITE_TABLE_NAME2);
    TEST_SUITE2 = createExecutableTestSuite(CREATE_TEST_SUITE2, ADMIN_AUTH_HEADERS);
  }

  @Test
  void post_testDefinitionWithoutRequiredFields_4xx(TestInfo test) {
    // name is required field
    assertResponse(
        () -> createEntity(createRequest(test).withName(null), ADMIN_AUTH_HEADERS),
        BAD_REQUEST,
        "[name must not be null]");
  }

  @Test
  void put_testCaseResults_200() throws IOException, ParseException {
    TestCaseResourceTest testCaseResourceTest = new TestCaseResourceTest();
    List<EntityReference> testCases1 = new ArrayList<>();
    TestCaseResult testCaseResult =
        new TestCaseResult()
            .withResult("tested")
            .withTestCaseStatus(TestCaseStatus.Success)
            .withTimestamp(TestUtils.dateToTimestamp("2021-09-09"));

    for (int i = 0; i < 5; i++) {
      CreateTestCase createTestCase =
          testCaseResourceTest
              .createRequest("test_testSuite_" + i)
              .withTestSuite(TEST_SUITE1.getFullyQualifiedName());
      TestCase testCase =
          testCaseResourceTest.createAndCheckEntity(createTestCase, ADMIN_AUTH_HEADERS);
      testCases1.add(testCase.getEntityReference());
      testCaseResourceTest.putTestCaseResult(
          testCase.getFullyQualifiedName(), testCaseResult, ADMIN_AUTH_HEADERS);
    }

    for (int i = 5; i < 10; i++) {
      CreateTestCase create =
          testCaseResourceTest
              .createRequest("test_testSuite_2_" + i)
              .withTestSuite(TEST_SUITE2.getFullyQualifiedName());
      TestCase testCase = testCaseResourceTest.createAndCheckEntity(create, ADMIN_AUTH_HEADERS);
      testCaseResourceTest.putTestCaseResult(
          testCase.getFullyQualifiedName(), testCaseResult, ADMIN_AUTH_HEADERS);
    }

    ResultList<TestSuite> actualTestSuites =
        getTestSuites(10, "*", null, null, null, ADMIN_AUTH_HEADERS);
    verifyTestSuites(actualTestSuites, List.of(CREATE_TEST_SUITE1, CREATE_TEST_SUITE2));

    for (TestSuite testSuite : actualTestSuites.getData()) {
      if (testSuite.getName().equals(CREATE_TEST_SUITE1.getName())) {
        verifyTestCases(testSuite.getTests(), testCases1);
      }
    }
    deleteExecutableTestSuite(TEST_SUITE1.getId(), true, false, ADMIN_AUTH_HEADERS);
    assertResponse(
        () -> getEntity(TEST_SUITE1.getId(), ADMIN_AUTH_HEADERS),
        NOT_FOUND,
        "testSuite instance for " + TEST_SUITE1.getId() + " not found");
    Map<String, String> queryParams = new HashMap<>();
    queryParams.put("include", Include.ALL.value());
    TestSuite deletedTestSuite =
        getEntity(TEST_SUITE1.getId(), queryParams, null, ADMIN_AUTH_HEADERS);
    assertEquals(TEST_SUITE1.getId(), deletedTestSuite.getId());
    assertEquals(true, deletedTestSuite.getDeleted());
  }

  @Test
  void list_testSuitesIncludeEmpty_200(TestInfo test) throws IOException, ParseException {
    List<CreateTestSuite> testSuites = new ArrayList<>();
    TestCaseResourceTest testCaseResourceTest = new TestCaseResourceTest();
    TableResourceTest tableResourceTest = new TableResourceTest();
    for (int i = 0; i < 19; i++) {
      CreateTable tableReq =
          tableResourceTest
              .createRequest(test.getDisplayName() + RandomStringUtils.randomAlphanumeric(10))
              .withColumns(
                  List.of(
                      new Column()
                          .withName(C1)
                          .withDisplayName("c1")
                          .withDataType(ColumnDataType.VARCHAR)
                          .withDataLength(10)));
      Table table = tableResourceTest.createEntity(tableReq, ADMIN_AUTH_HEADERS);
      CreateTestSuite createTestSuite = createRequest(table.getFullyQualifiedName());
      TestSuite testSuite = createExecutableTestSuite(createTestSuite, ADMIN_AUTH_HEADERS);
      for (int j = 0; j < 3; j++) {
        CreateTestCase createTestCase =
            testCaseResourceTest
                .createRequest("test_" + RandomStringUtils.randomAlphabetic(10))
                .withTestSuite(testSuite.getFullyQualifiedName());
        testCaseResourceTest.createAndCheckEntity(createTestCase, ADMIN_AUTH_HEADERS);
      }
      testSuites.add(createTestSuite);
    }

    // create Empty test suite
    CreateTable tableReq =
        tableResourceTest
            .createRequest(test.getDisplayName() + RandomStringUtils.randomAlphanumeric(10))
            .withColumns(
                List.of(
                    new Column()
                        .withName(C1)
                        .withDisplayName("c1")
                        .withDataType(ColumnDataType.VARCHAR)
                        .withDataLength(10)));
    Table table = tableResourceTest.createEntity(tableReq, ADMIN_AUTH_HEADERS);
    CreateTestSuite createTestSuite = createRequest(table.getFullyQualifiedName());
    createExecutableTestSuite(createTestSuite, ADMIN_AUTH_HEADERS);
    testSuites.add(createTestSuite);

    ResultList<TestSuite> actualTestSuites =
        getTestSuites(20, "*", null, null, null, ADMIN_AUTH_HEADERS);
    verifyTestSuites(actualTestSuites, testSuites);
    // returns only 19 results
    ResultList<TestSuite> nonEmptyTestSuites =
        getTestSuites(20, "*", "false", null, null, ADMIN_AUTH_HEADERS);
    verifyTestSuites(nonEmptyTestSuites, testSuites.subList(0, 18));

    // delete test cases for a test suite to make it empty
    TestSuite deleteTestCases = nonEmptyTestSuites.getData().get(19);
    for (EntityReference ref : deleteTestCases.getTests()) {
      testCaseResourceTest.deleteEntity(ref.getId(), true, true, ADMIN_AUTH_HEADERS);
    }
    TestSuite checkTestSuite = getEntity(deleteTestCases.getId(), "*", ADMIN_AUTH_HEADERS);
    assertEquals(checkTestSuite.getTests().size(), 0);
    nonEmptyTestSuites = getTestSuites(20, "*", "false", null, null, ADMIN_AUTH_HEADERS);
    verifyTestSuites(nonEmptyTestSuites, testSuites.subList(0, 17));

    // test pagination
    nonEmptyTestSuites = getTestSuites(10, "*", "false", null, null, ADMIN_AUTH_HEADERS);
    verifyTestSuites(nonEmptyTestSuites, testSuites.subList(0, 9));
    nonEmptyTestSuites =
        getTestSuites(
            10, "*", "false", null, nonEmptyTestSuites.getPaging().getAfter(), ADMIN_AUTH_HEADERS);
    verifyTestSuites(nonEmptyTestSuites, testSuites.subList(10, 17));
    nonEmptyTestSuites =
        getTestSuites(
            10, "*", "false", nonEmptyTestSuites.getPaging().getBefore(), null, ADMIN_AUTH_HEADERS);
    verifyTestSuites(nonEmptyTestSuites, testSuites.subList(0, 9));
  }

  @Test
  void test_inheritOwnerFromTable(TestInfo test) throws IOException {
    TableResourceTest tableResourceTest = new TableResourceTest();
    CreateTable tableReq =
        tableResourceTest
            .createRequest(test)
            .withColumns(
                List.of(
                    new Column()
                        .withName(C1)
                        .withDisplayName("c1")
                        .withDataType(ColumnDataType.VARCHAR)
                        .withDataLength(10)))
            .withOwner(USER1_REF);
    Table table = tableResourceTest.createEntity(tableReq, ADMIN_AUTH_HEADERS);
    table = tableResourceTest.getEntity(table.getId(), "*", ADMIN_AUTH_HEADERS);
    CreateTestSuite createExecutableTestSuite = createRequest(table.getFullyQualifiedName());
    TestSuite executableTestSuite =
        createExecutableTestSuite(createExecutableTestSuite, ADMIN_AUTH_HEADERS);
    TestSuite testSuite = getEntity(executableTestSuite.getId(), "*", ADMIN_AUTH_HEADERS);
    assertEquals(testSuite.getOwner().getId(), table.getOwner().getId());
    Table updateTableOwner = table;
    updateTableOwner.setOwner(TEAM11_REF);
    tableResourceTest.patchEntity(
        table.getId(), JsonUtils.pojoToJson(table), updateTableOwner, ADMIN_AUTH_HEADERS);
    table = tableResourceTest.getEntity(table.getId(), "*", ADMIN_AUTH_HEADERS);
    testSuite = getEntity(executableTestSuite.getId(), "*", ADMIN_AUTH_HEADERS);
    assertEquals(table.getOwner().getId(), testSuite.getOwner().getId());
  }

  @Test
  void post_createLogicalTestSuiteAndAddTests_200(TestInfo test) throws IOException {
    TestCaseResourceTest testCaseResourceTest = new TestCaseResourceTest();
    TableResourceTest tableResourceTest = new TableResourceTest();
    CreateTable tableReq =
        tableResourceTest
            .createRequest(test)
            .withColumns(
                List.of(
                    new Column()
                        .withName(C1)
                        .withDisplayName("c1")
                        .withDataType(ColumnDataType.VARCHAR)
                        .withDataLength(10)));
    Table table = tableResourceTest.createEntity(tableReq, ADMIN_AUTH_HEADERS);
    CreateTestSuite createExecutableTestSuite = createRequest(table.getFullyQualifiedName());
    createExecutableTestSuite.withOwner(USER1_REF);
    TestSuite executableTestSuite =
        createExecutableTestSuite(createExecutableTestSuite, ADMIN_AUTH_HEADERS);
    List<EntityReference> testCases1 = new ArrayList<>();

    // We'll create tests cases for testSuite1
    for (int i = 0; i < 5; i++) {
      CreateTestCase createTestCase =
          testCaseResourceTest
              .createRequest(String.format("test_testSuite_2_%s_", test.getDisplayName()) + i)
              .withTestSuite(executableTestSuite.getFullyQualifiedName());
      TestCase testCase =
          testCaseResourceTest.createAndCheckEntity(createTestCase, ADMIN_AUTH_HEADERS);
      testCases1.add(testCase.getEntityReference());
    }

    // We'll create a logical test suite and associate the test cases to it
    CreateTestSuite createTestSuite = createRequest(test);
    createTestSuite.withOwner(TEAM11_REF);
    TestSuite testSuite = createEntity(createTestSuite, ADMIN_AUTH_HEADERS);
    addTestCasesToLogicalTestSuite(
        testSuite, testCases1.stream().map(EntityReference::getId).collect(Collectors.toList()));

    TestSuite logicalTestSuite = getEntity(testSuite.getId(), "*", ADMIN_AUTH_HEADERS);
    executableTestSuite =
        getEntityByName(executableTestSuite.getFullyQualifiedName(), "*", ADMIN_AUTH_HEADERS);
    // Check that the logical test suite has the test cases
    verifyTestCases(executableTestSuite.getTests(), logicalTestSuite.getTests());

    /* We'll then list the test suite from search
    List from search test path:
      1. List all test suites w/o filters
      2. List only executable test suites
      3. List only logical test suites
      4. List non-empty test suites
      5. List test suites with a query
      6. List test suites with a nested sort
      7. List test suites with fqn
      8. List test suites with owner
     */
    Map<String, String> queryParams = new HashMap<>();
    queryParams.put("fields", "tests");
    // 1. List all test suites w/o filters
    ResultList<TestSuite> allEntities =
        listEntitiesFromSearch(queryParams, 100, 0, ADMIN_AUTH_HEADERS);
    Assertions.assertTrue(
        allEntities.getData().stream().anyMatch(ts -> ts.getId().equals(logicalTestSuite.getId())));
    TestSuite finalExecutableTestSuite = executableTestSuite;
    Assertions.assertTrue(
        allEntities.getData().stream()
            .anyMatch(ts -> ts.getId().equals(finalExecutableTestSuite.getId())));
    // 2. List only executable test suites
    queryParams.put("testSuiteType", "executable");
    queryParams.put("fields", "tests");
    ResultList<TestSuite> executableTestSuites =
        listEntitiesFromSearch(queryParams, 100, 0, ADMIN_AUTH_HEADERS);
    Assertions.assertTrue(
        executableTestSuites.getData().stream()
            .anyMatch(ts -> ts.getId().equals(finalExecutableTestSuite.getId())));
    // 3. List only logical test suites
    queryParams.put("testSuiteType", "logical");
    queryParams.put("fields", "tests");
    ResultList<TestSuite> logicalTestSuites =
        listEntitiesFromSearch(queryParams, 100, 0, ADMIN_AUTH_HEADERS);
    Assertions.assertTrue(
        logicalTestSuites.getData().stream()
            .anyMatch(ts -> ts.getId().equals(logicalTestSuite.getId())));
    // 4. List non-empty test suites
    queryParams.clear();
    queryParams.put("includeEmptyTestSuites", "false");
    queryParams.put("fields", "tests");
    ResultList<TestSuite> nonEmptyTestSuites =
        listEntitiesFromSearch(queryParams, 100, 0, ADMIN_AUTH_HEADERS);
    Assertions.assertTrue(
        nonEmptyTestSuites.getData().stream().anyMatch(ts -> !ts.getTests().isEmpty()));
    // 5. List test suite with a query
    queryParams.clear();
    queryParams.put("q", logicalTestSuite.getFullyQualifiedName());
    ResultList<TestSuite> queryTestSuites =
        listEntitiesFromSearch(queryParams, 100, 0, ADMIN_AUTH_HEADERS);
    Assertions.assertTrue(
        queryTestSuites.getData().stream()
            .allMatch(
                ts -> ts.getFullyQualifiedName().equals(logicalTestSuite.getFullyQualifiedName())));
    // 6. List test suites with a nested sort
    queryParams.clear();
    queryParams.put("fields", "tests");
    queryParams.put("sortField", "testCaseResultSummary.timestamp");
    queryParams.put("sortOrder", "asc");
    queryParams.put("sortNestedPath", "testCaseResultSummary");
    queryParams.put("sortNestedMode", "max");
    ResultList<TestSuite> sortedTestSuites =
        listEntitiesFromSearch(queryParams, 100, 0, ADMIN_AUTH_HEADERS);
    assertNotNull(sortedTestSuites.getData());

    // 7. List test suites with fqn
    queryParams.clear();
    queryParams.put("fullyQualifiedName", logicalTestSuite.getFullyQualifiedName());
    ResultList<TestSuite> fqnTestSuites =
        listEntitiesFromSearch(queryParams, 100, 0, ADMIN_AUTH_HEADERS);
    Assertions.assertTrue(
        fqnTestSuites.getData().stream()
            .allMatch(ts -> ts.getId().equals(logicalTestSuite.getId())));

    // 8. List test suites with owner
    // 8.1 Team owner
    queryParams.clear();
    queryParams.put("owner", TEAM11_REF.getFullyQualifiedName());
    queryParams.put("fields", "owner");
    ResultList<TestSuite> teamOwnerTestSuites =
        listEntitiesFromSearch(queryParams, 100, 0, ADMIN_AUTH_HEADERS);
    Assertions.assertTrue(
        teamOwnerTestSuites.getData().stream()
            .allMatch(ts -> ts.getOwner().getId().equals(TEAM11_REF.getId())));

    // 8.2 User owner
    queryParams.clear();
    queryParams.put("owner", USER1_REF.getFullyQualifiedName());
    queryParams.put("fields", "owner");
    ResultList<TestSuite> userOwnerTestSuites =
        listEntitiesFromSearch(queryParams, 100, 0, ADMIN_AUTH_HEADERS);
    Assertions.assertTrue(
        userOwnerTestSuites.getData().stream()
            .allMatch(ts -> ts.getOwner().getId().equals(USER1_REF.getId())));
  }

  @Test
  void addTestCaseWithLogicalEndPoint(TestInfo test) throws IOException {
    TestCaseResourceTest testCaseResourceTest = new TestCaseResourceTest();
    TableResourceTest tableResourceTest = new TableResourceTest();
    CreateTable tableReq =
        tableResourceTest
            .createRequest(test)
            .withColumns(
                List.of(
                    new Column()
                        .withName(C1)
                        .withDisplayName("c1")
                        .withDataType(ColumnDataType.VARCHAR)
                        .withDataLength(10)));
    Table table = tableResourceTest.createEntity(tableReq, ADMIN_AUTH_HEADERS);
    CreateTestSuite createTestSuite = createRequest(table.getFullyQualifiedName());
    TestSuite testSuite = createExecutableTestSuite(createTestSuite, ADMIN_AUTH_HEADERS);
    List<EntityReference> testCases1 = new ArrayList<>();

    // We'll create tests cases for testSuite1
    for (int i = 0; i < 5; i++) {
      CreateTestCase createTestCase =
          testCaseResourceTest
              .createRequest(String.format("test_testSuite_2_%s_", test.getDisplayName()) + i)
              .withTestSuite(testSuite.getFullyQualifiedName());
      TestCase testCase =
          testCaseResourceTest.createAndCheckEntity(createTestCase, ADMIN_AUTH_HEADERS);
      testCases1.add(testCase.getEntityReference());
    }

    TestSuite executableTestSuite =
        getEntityByName(testSuite.getFullyQualifiedName(), "*", ADMIN_AUTH_HEADERS);
    assertResponse(
        () ->
            addTestCasesToLogicalTestSuite(
                executableTestSuite,
                testCases1.stream().map(EntityReference::getId).collect(Collectors.toList())),
        BAD_REQUEST,
        "You are trying to add test cases to an executable test suite.");
  }

  @Test
  void post_createExecTestSuiteNonExistingEntity_400(TestInfo test) {
    CreateTestSuite createTestSuite = createRequest(test);
    assertResponse(
        () -> createExecutableTestSuite(createTestSuite, ADMIN_AUTH_HEADERS),
        NOT_FOUND,
        String.format("table instance for %s not found", createTestSuite.getName()));
  }

  @Test
  void get_execTestSuiteFromTable_200(TestInfo test) throws IOException {
    TableResourceTest tableResourceTest = new TableResourceTest();
    TestCaseResourceTest testCaseResourceTest = new TestCaseResourceTest();
    CreateTable tableReq =
        tableResourceTest
            .createRequest(test)
            .withColumns(
                List.of(
                    new Column()
                        .withName(C1)
                        .withDisplayName("c1")
                        .withDataType(ColumnDataType.VARCHAR)
                        .withDataLength(10)));
    Table table = tableResourceTest.createEntity(tableReq, ADMIN_AUTH_HEADERS);
    CreateTestSuite createTestSuite = createRequest(table.getFullyQualifiedName());
    TestSuite testSuite = createExecutableTestSuite(createTestSuite, ADMIN_AUTH_HEADERS);

    // We'll create tests cases for testSuite
    for (int i = 0; i < 5; i++) {
      CreateTestCase createTestCase =
          testCaseResourceTest
              .createRequest(String.format("test_testSuite_2_%s_", test.getDisplayName()) + i)
              .withTestSuite(testSuite.getFullyQualifiedName());
      testCaseResourceTest.createAndCheckEntity(createTestCase, ADMIN_AUTH_HEADERS);
    }

    Table actualTable = tableResourceTest.getEntity(table.getId(), "testSuite", ADMIN_AUTH_HEADERS);
    TestSuite tableTestSuite = actualTable.getTestSuite();
    assertEquals(testSuite.getId(), tableTestSuite.getId());
    assertEquals(5, tableTestSuite.getTests().size());

    // Soft delete entity
    deleteExecutableTestSuite(tableTestSuite.getId(), true, false, ADMIN_AUTH_HEADERS);
    actualTable = tableResourceTest.getEntity(actualTable.getId(), "testSuite", ADMIN_AUTH_HEADERS);
    tableTestSuite = actualTable.getTestSuite();
    assertEquals(true, tableTestSuite.getDeleted());

    // Hard delete entity
    deleteExecutableTestSuite(tableTestSuite.getId(), true, true, ADMIN_AUTH_HEADERS);
    actualTable = tableResourceTest.getEntity(table.getId(), "testSuite", ADMIN_AUTH_HEADERS);
    assertNull(actualTable.getTestSuite());
  }

  @Test
  void get_execTestSuiteDeletedOnTableDeletion(TestInfo test) throws IOException {
    TableResourceTest tableResourceTest = new TableResourceTest();
    CreateTable tableReq =
        tableResourceTest
            .createRequest(test)
            .withColumns(
                List.of(
                    new Column()
                        .withName(C1)
                        .withDisplayName("c1")
                        .withDataType(ColumnDataType.VARCHAR)
                        .withDataLength(10)));
    Table table = tableResourceTest.createEntity(tableReq, ADMIN_AUTH_HEADERS);
    CreateTestSuite createTestSuite = createRequest(table.getFullyQualifiedName());
    TestSuite testSuite = createExecutableTestSuite(createTestSuite, ADMIN_AUTH_HEADERS);

    Table actualTable = tableResourceTest.getEntity(table.getId(), "testSuite", ADMIN_AUTH_HEADERS);
    TestSuite actualTestSuite = actualTable.getTestSuite();
    assertEquals(actualTestSuite.getId(), testSuite.getId());

    tableResourceTest.deleteEntity(actualTable.getId(), true, false, ADMIN_AUTH_HEADERS);
    HashMap<String, String> queryParams = new HashMap<>();
    queryParams.put("include", Include.ALL.value());
    actualTestSuite =
        getEntityByName(testSuite.getFullyQualifiedName(), queryParams, "*", ADMIN_AUTH_HEADERS);
    assertEquals(true, actualTestSuite.getDeleted());

    // Hard delete entity
    tableResourceTest.deleteEntity(table.getId(), true, true, ADMIN_AUTH_HEADERS);
    assertResponse(
        () ->
            getEntityByName(
                testSuite.getFullyQualifiedName(), queryParams, "*", ADMIN_AUTH_HEADERS),
        NOT_FOUND,
        String.format("testSuite instance for %s not found", testSuite.getFullyQualifiedName()));
  }

  @Test
  void get_filterTestSuiteType_200(TestInfo test) throws IOException {
    // Create a logical test suite
    CreateTestSuite createTestSuite = createRequest(test);
    createEntity(createTestSuite, ADMIN_AUTH_HEADERS);

    Map<String, String> queryParams = new HashMap<>();

    ResultList<TestSuite> testSuiteResultList = listEntities(queryParams, ADMIN_AUTH_HEADERS);
    assertEquals(10, testSuiteResultList.getData().size());

    queryParams.put("testSuiteType", "executable");
    testSuiteResultList = listEntities(queryParams, ADMIN_AUTH_HEADERS);
    testSuiteResultList.getData().forEach(ts -> assertEquals(true, ts.getExecutable()));

    queryParams.put("testSuiteType", "logical");
    testSuiteResultList = listEntities(queryParams, ADMIN_AUTH_HEADERS);
    testSuiteResultList.getData().forEach(ts -> assertEquals(false, ts.getExecutable()));

    queryParams.put("includeEmptyTestSuites", "false");
    testSuiteResultList = listEntities(queryParams, ADMIN_AUTH_HEADERS);
    assertEquals(0, testSuiteResultList.getData().size());
  }

  @Test
  @Override
  protected void post_entityCreateWithInvalidName_400() {
    // Create an entity with mandatory name field null
    final CreateTestSuite createTestSuite = createRequest(null, "description", "displayName", null);
    assertResponseContains(
        () -> createEntity(createTestSuite, ADMIN_AUTH_HEADERS),
        BAD_REQUEST,
        "[name must not be null]");

    // Create an entity with mandatory name field empty
    final CreateTestSuite createTestSuite1 = createRequest("", "description", "displayName", null);
    assertResponseContains(
        () -> createEntity(createTestSuite1, ADMIN_AUTH_HEADERS),
        BAD_REQUEST,
        TestUtils.getEntityNameLengthError(entityClass));

    // Create an entity with mandatory name field too long
    final CreateTestSuite createTestSuite12 =
        createRequest(LONG_ENTITY_NAME, "description", "displayName", null);
    assertResponse(
        () -> createEntity(createTestSuite12, ADMIN_AUTH_HEADERS),
        BAD_REQUEST,
        TestUtils.getEntityNameLengthError(entityClass));
  }

  @Test
  void buildElasticsearchAggregationFromJson(TestInfo test) {
    JsonObject aggregationJson;
    List<AggregationBuilder> actual;
    List<AggregationBuilder> expected = new ArrayList<>();
    String aggregationQuery;

    // Test aggregation with nested aggregation
    aggregationQuery =
        """
            {
              "aggregations": {
                "test_case_results": {
                  "nested": {
                    "path": "testCaseResultSummary"
                  },
                  "aggs": {
                    "status_counts": {
                      "terms": {
                        "field": "testCaseResultSummary.status"
                      }
                    }
                  }
                }
              }
            }
            """;

    expected.add(
        AggregationBuilders.nested("testCaseResultSummary", "testCaseResultSummary")
            .subAggregation(
                AggregationBuilders.terms("status_counts").field("testCaseResultSummary.status")));

    aggregationJson = JsonUtils.readJson(aggregationQuery).asJsonObject();
    actual = ElasticSearchClient.buildAggregation(aggregationJson.getJsonObject("aggregations"));
    assertThat(actual).hasSameElementsAs(expected);

    // Test aggregation with multiple aggregations
    aggregationQuery =
        """
            {
              "aggregations": {
                "my-first-agg-name": {
                  "terms": {
                    "field": "my-field"
                  }
                },
                "my-second-agg-name": {
                  "terms": {
                    "field": "my-other-field"
                  }
                }
              }
            }
            """;
    aggregationJson = JsonUtils.readJson(aggregationQuery).asJsonObject();

    expected.clear();
    expected.addAll(
        List.of(
            AggregationBuilders.terms("my-second-agg-name").field("my-other-field"),
            AggregationBuilders.terms("my-first-agg-name").field("my-field")));

    actual = ElasticSearchClient.buildAggregation(aggregationJson.getJsonObject("aggregations"));
    assertThat(actual).hasSameElementsAs(expected);

    // Test aggregation with multiple aggregations including a nested one which has itself multiple
    // aggregations
    aggregationQuery =
        """
            {
              "aggregations": {
                "my-first-agg-name": {
                  "terms": {
                    "field": "my-field"
                  }
                },
                "test_case_results": {
                  "nested": {
                    "path": "testCaseResultSummary"
                  },
                  "aggs": {
                    "status_counts": {
                      "terms": {
                        "field": "testCaseResultSummary.status"
                      }
                    },
                    "other_status_counts": {
                      "terms": {
                        "field": "testCaseResultSummary.status"
                      }
                    }
                  }
                }
              }
            }
            """;
    aggregationJson = JsonUtils.readJson(aggregationQuery).asJsonObject();

    expected.clear();
    expected.addAll(
        List.of(
            AggregationBuilders.nested("testCaseResultSummary", "testCaseResultSummary")
                .subAggregation(
                    AggregationBuilders.terms("status_counts")
                        .field("testCaseResultSummary.status"))
                .subAggregation(
                    AggregationBuilders.terms("other_status_counts")
                        .field("testCaseResultSummary.status")),
            AggregationBuilders.terms("my-first-agg-name").field("my-field")));

    actual = ElasticSearchClient.buildAggregation(aggregationJson.getJsonObject("aggregations"));
    assertThat(actual).hasSameElementsAs(expected);
  }

  @Test
  void delete_LogicalTestSuite_200(TestInfo test) throws IOException {
    TestCaseResourceTest testCaseResourceTest = new TestCaseResourceTest();
    TableResourceTest tableResourceTest = new TableResourceTest();
    CreateTable tableReq =
        tableResourceTest
            .createRequest(test)
            .withColumns(
                List.of(
                    new Column()
                        .withName(C1)
                        .withDisplayName("c1")
                        .withDataType(ColumnDataType.VARCHAR)
                        .withDataLength(10)));
    Table table = tableResourceTest.createEntity(tableReq, ADMIN_AUTH_HEADERS);
    CreateTestSuite createExecutableTestSuite = createRequest(table.getFullyQualifiedName());
    TestSuite executableTestSuite =
        createExecutableTestSuite(createExecutableTestSuite, ADMIN_AUTH_HEADERS);
    List<EntityReference> testCases = new ArrayList<>();

    // We'll create tests cases for testSuite1
    for (int i = 0; i < 5; i++) {
      CreateTestCase createTestCase =
          testCaseResourceTest
              .createRequest(String.format("test_testSuite_2_%s_", test.getDisplayName()) + i)
              .withTestSuite(executableTestSuite.getFullyQualifiedName());
      TestCase testCase =
          testCaseResourceTest.createAndCheckEntity(createTestCase, ADMIN_AUTH_HEADERS);
      testCases.add(testCase.getEntityReference());
    }

    // We'll create a logical test suite and associate the test cases to it
    CreateTestSuite createTestSuite = createRequest(test);
    TestSuite testSuite = createEntity(createTestSuite, ADMIN_AUTH_HEADERS);
    addTestCasesToLogicalTestSuite(
        testSuite, testCases.stream().map(EntityReference::getId).collect(Collectors.toList()));

    // We'll delete the logical test suite
    deleteEntity(testSuite.getId(), true, true, ADMIN_AUTH_HEADERS);

    // We'll check that the test cases are still present in the executable test suite
    TestSuite actualExecutableTestSuite =
        getEntity(executableTestSuite.getId(), "*", ADMIN_AUTH_HEADERS);
    assertEquals(5, actualExecutableTestSuite.getTests().size());
  }

  @Test
<<<<<<< HEAD
  void get_listTestSuiteFromSearchWithPagination(TestInfo testInfo) throws IOException {
    if (supportsSearchIndex) {
      Random rand = new Random();
      int tablesNum = rand.nextInt(3) + 3;
      int testSuiteNum = rand.nextInt(7) + 3;
=======
  void get_listTestSuiteFromSearchWithPagination(TestInfo testInfo)
      throws IOException, InterruptedException {
    if (supportsSearchIndex) {
      Random rand = new Random();
      int tablesNum = rand.nextInt(3) + 3;
>>>>>>> 11e1901a

      TableResourceTest tableResourceTest = new TableResourceTest();
      TestSuiteResourceTest testSuiteResourceTest = new TestSuiteResourceTest();

      List<Table> tables = new ArrayList<>();
      Map<String, TestSuite> testSuites = new HashMap<>();

      for (int i = 0; i < tablesNum; i++) {
        CreateTable tableReq =
            tableResourceTest
                .createRequest(testInfo, i)
                .withDatabaseSchema(DATABASE_SCHEMA.getFullyQualifiedName())
                .withColumns(
                    List.of(
                        new Column()
                            .withName(C1)
                            .withDisplayName("c1")
                            .withDataType(ColumnDataType.VARCHAR)
                            .withDataLength(10)))
                .withOwner(USER1_REF);
        Table table = tableResourceTest.createEntity(tableReq, ADMIN_AUTH_HEADERS);
        tables.add(table);
        CreateTestSuite createTestSuite =
            testSuiteResourceTest.createRequest(table.getFullyQualifiedName());
        TestSuite testSuite =
            testSuiteResourceTest.createExecutableTestSuite(createTestSuite, ADMIN_AUTH_HEADERS);
        testSuites.put(table.getFullyQualifiedName(), testSuite);
      }
<<<<<<< HEAD

=======
      waitForEsAsyncOp();
>>>>>>> 11e1901a
      validateEntityListFromSearchWithPagination(new HashMap<>(), testSuites.size());
    }
  }

  public ResultList<TestSuite> getTestSuites(
      Integer limit,
      String fields,
      String includeEmptyTestSuites,
      String before,
      String after,
      Map<String, String> authHeaders)
      throws HttpResponseException {
    WebTarget target = getResource("dataQuality/testSuites");
    target = limit != null ? target.queryParam("limit", limit) : target;
    target =
        includeEmptyTestSuites != null
            ? target.queryParam("includeEmptyTests", includeEmptyTestSuites)
            : target;
    target = before != null ? target.queryParam("before", before) : target;
    target = after != null ? target.queryParam("after", after) : target;
    target = target.queryParam("fields", fields);
    return TestUtils.get(target, TestSuiteResource.TestSuiteList.class, authHeaders);
  }

  public TestSuite createExecutableTestSuite(
      CreateTestSuite createTestSuite, Map<String, String> authHeaders) throws IOException {
    WebTarget target = getResource("dataQuality/testSuites/executable");
    createTestSuite.setExecutableEntityReference(createTestSuite.getName());
    return TestUtils.post(target, createTestSuite, TestSuite.class, authHeaders);
  }

  public void addTestCasesToLogicalTestSuite(TestSuite testSuite, List<UUID> testCaseIds)
      throws IOException {
    WebTarget target = getResource("dataQuality/testCases/logicalTestCases");
    CreateLogicalTestCases createLogicalTestCases =
        new CreateLogicalTestCases()
            .withTestSuiteId(testSuite.getId())
            .withTestCaseIds(testCaseIds);
    TestUtils.put(target, createLogicalTestCases, Response.Status.OK, ADMIN_AUTH_HEADERS);
  }

  public void deleteExecutableTestSuite(
      UUID id, boolean recursive, boolean hardDelete, Map<String, String> authHeaders)
      throws IOException {
    WebTarget target =
        getResource(String.format("dataQuality/testSuites/executable/%s", id.toString()));
    target = recursive ? target.queryParam("recursive", true) : target;
    target = hardDelete ? target.queryParam("hardDelete", true) : target;
    TestUtils.delete(target, TestSuite.class, authHeaders);
  }

  public TestSummary getTestSummary(Map<String, String> authHeaders, String testSuiteId)
      throws IOException {
    WebTarget target = getCollection().path("/executionSummary");
    if (testSuiteId != null) {
      target = target.queryParam("testSuiteId", testSuiteId);
    }
    return TestUtils.get(target, TestSummary.class, authHeaders);
  }

  private void verifyTestSuites(
      ResultList<TestSuite> actualTestSuites, List<CreateTestSuite> expectedTestSuites) {
    Map<String, TestSuite> testSuiteMap = new HashMap<>();
    for (TestSuite result : actualTestSuites.getData()) {
      testSuiteMap.put(result.getName(), result);
    }
    for (CreateTestSuite result : expectedTestSuites) {
      TestSuite storedTestSuite = testSuiteMap.get(result.getName());
      if (storedTestSuite == null) continue;
      validateCreatedEntity(storedTestSuite, result, ADMIN_AUTH_HEADERS);
    }
  }

  private void verifyTestCases(
      List<EntityReference> actualTestCases, List<EntityReference> expectedTestCases) {
    assertEquals(expectedTestCases.size(), actualTestCases.size());
    Map<UUID, EntityReference> testCaseMap = new HashMap<>();
    for (EntityReference result : actualTestCases) {
      testCaseMap.put(result.getId(), result);
    }
    for (EntityReference result : expectedTestCases) {
      EntityReference storedTestCase = testCaseMap.get(result.getId());
      assertEquals(result.getId(), storedTestCase.getId());
      assertEquals(result.getName(), storedTestCase.getName());
      assertEquals(result.getDescription(), storedTestCase.getDescription());
    }
  }

  @Override
  public CreateTestSuite createRequest(String name) {
    return new CreateTestSuite().withName(name).withDescription(name);
  }

  @Override
  public void validateCreatedEntity(
      TestSuite createdEntity, CreateTestSuite request, Map<String, String> authHeaders) {
    assertEquals(request.getName(), createdEntity.getName());
    assertEquals(request.getDescription(), createdEntity.getDescription());
  }

  @Override
  public void compareEntities(
      TestSuite expected, TestSuite updated, Map<String, String> authHeaders) {
    assertEquals(expected.getName(), updated.getName());
    assertEquals(expected.getDescription(), updated.getDescription());
  }

  @Override
  public TestSuite validateGetWithDifferentFields(TestSuite entity, boolean byName)
      throws HttpResponseException {
    String fields = "";
    entity =
        byName
            ? getEntityByName(entity.getFullyQualifiedName(), fields, ADMIN_AUTH_HEADERS)
            : getEntity(entity.getId(), null, ADMIN_AUTH_HEADERS);
    assertListNull(entity.getOwner(), entity.getTests());
    fields = "owner,tests";
    entity =
        byName
            ? getEntityByName(entity.getFullyQualifiedName(), fields, ADMIN_AUTH_HEADERS)
            : getEntity(entity.getId(), fields, ADMIN_AUTH_HEADERS);
    assertListNotNull(entity.getOwner(), entity.getTests());
    return entity;
  }

  @Override
  public void assertFieldChange(String fieldName, Object expected, Object actual) {
    assertCommonFieldChange(fieldName, expected, actual);
  }
}<|MERGE_RESOLUTION|>--- conflicted
+++ resolved
@@ -766,19 +766,11 @@
   }
 
   @Test
-<<<<<<< HEAD
-  void get_listTestSuiteFromSearchWithPagination(TestInfo testInfo) throws IOException {
-    if (supportsSearchIndex) {
-      Random rand = new Random();
-      int tablesNum = rand.nextInt(3) + 3;
-      int testSuiteNum = rand.nextInt(7) + 3;
-=======
   void get_listTestSuiteFromSearchWithPagination(TestInfo testInfo)
       throws IOException, InterruptedException {
     if (supportsSearchIndex) {
       Random rand = new Random();
       int tablesNum = rand.nextInt(3) + 3;
->>>>>>> 11e1901a
 
       TableResourceTest tableResourceTest = new TableResourceTest();
       TestSuiteResourceTest testSuiteResourceTest = new TestSuiteResourceTest();
@@ -807,11 +799,7 @@
             testSuiteResourceTest.createExecutableTestSuite(createTestSuite, ADMIN_AUTH_HEADERS);
         testSuites.put(table.getFullyQualifiedName(), testSuite);
       }
-<<<<<<< HEAD
-
-=======
       waitForEsAsyncOp();
->>>>>>> 11e1901a
       validateEntityListFromSearchWithPagination(new HashMap<>(), testSuites.size());
     }
   }
