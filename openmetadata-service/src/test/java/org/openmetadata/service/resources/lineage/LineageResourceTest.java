/*
 *  Copyright 2021 Collate
 *  Licensed under the Apache License, Version 2.0 (the "License");
 *  you may not use this file except in compliance with the License.
 *  You may obtain a copy of the License at
 *  http://www.apache.org/licenses/LICENSE-2.0
 *  Unless required by applicable law or agreed to in writing, software
 *  distributed under the License is distributed on an "AS IS" BASIS,
 *  WITHOUT WARRANTIES OR CONDITIONS OF ANY KIND, either express or implied.
 *  See the License for the specific language governing permissions and
 *  limitations under the License.
 */

package org.openmetadata.service.resources.lineage;

import static javax.ws.rs.core.Response.Status.BAD_REQUEST;
import static javax.ws.rs.core.Response.Status.FORBIDDEN;
import static org.junit.jupiter.api.Assertions.assertEquals;
import static org.junit.jupiter.api.Assertions.assertFalse;
import static org.junit.jupiter.api.Assertions.assertTrue;
import static org.openmetadata.service.Entity.ADMIN_USER_NAME;
import static org.openmetadata.service.exception.CatalogExceptionMessage.permissionNotAllowed;
import static org.openmetadata.service.security.SecurityUtil.authHeaders;
import static org.openmetadata.service.util.TestUtils.ADMIN_AUTH_HEADERS;
import static org.openmetadata.service.util.TestUtils.assertResponse;

import java.io.IOException;
import java.net.URISyntaxException;
import java.util.ArrayList;
import java.util.Arrays;
import java.util.List;
import java.util.Map;
import java.util.UUID;
import javax.ws.rs.client.WebTarget;
import javax.ws.rs.core.Response.Status;
import lombok.extern.slf4j.Slf4j;
import org.apache.http.client.HttpResponseException;
import org.junit.jupiter.api.BeforeAll;
import org.junit.jupiter.api.MethodOrderer;
import org.junit.jupiter.api.Order;
import org.junit.jupiter.api.Test;
import org.junit.jupiter.api.TestInfo;
import org.junit.jupiter.api.TestMethodOrder;
import org.openmetadata.schema.EntityInterface;
import org.openmetadata.schema.api.data.CreateDashboardDataModel;
import org.openmetadata.schema.api.data.CreateTable;
import org.openmetadata.schema.api.lineage.AddLineage;
import org.openmetadata.schema.entity.data.DashboardDataModel;
import org.openmetadata.schema.entity.data.Table;
import org.openmetadata.schema.entity.teams.Role;
import org.openmetadata.schema.entity.teams.User;
import org.openmetadata.schema.type.ColumnLineage;
import org.openmetadata.schema.type.Edge;
import org.openmetadata.schema.type.EntitiesEdge;
import org.openmetadata.schema.type.EntityLineage;
import org.openmetadata.schema.type.EntityReference;
import org.openmetadata.schema.type.LineageDetails;
import org.openmetadata.schema.type.MetadataOperation;
import org.openmetadata.service.Entity;
import org.openmetadata.service.OpenMetadataApplicationTest;
import org.openmetadata.service.resources.databases.TableResourceTest;
import org.openmetadata.service.resources.datamodels.DashboardDataModelResourceTest;
import org.openmetadata.service.resources.teams.RoleResource;
import org.openmetadata.service.resources.teams.RoleResourceTest;
import org.openmetadata.service.resources.teams.UserResourceTest;
import org.openmetadata.service.util.TestUtils;

@Slf4j
@TestMethodOrder(MethodOrderer.OrderAnnotation.class)
public class LineageResourceTest extends OpenMetadataApplicationTest {
  public static final List<Table> TABLES = new ArrayList<>();
  public static final int TABLE_COUNT = 10;
  private static final String DATA_STEWARD_ROLE_NAME = "DataSteward";

  private static DashboardDataModel DATA_MODEL;

  private static Table TABLE_DATA_MODEL_LINEAGE;

  @BeforeAll
  public static void setup(TestInfo test) throws IOException, URISyntaxException {
    // Create TABLE_COUNT number of tables
    TableResourceTest tableResourceTest = new TableResourceTest();
    tableResourceTest.setup(test); // Initialize TableResourceTest for using helper methods
    for (int i = 0; i < TABLE_COUNT; i++) {
      CreateTable createTable = tableResourceTest.createRequest(test, i);
      TABLES.add(tableResourceTest.createEntity(createTable, ADMIN_AUTH_HEADERS));
    }

    // Entities to test lineage DashboardDataModel <-> Table
    DashboardDataModelResourceTest dashboardResourceTest = new DashboardDataModelResourceTest();
    CreateDashboardDataModel createDashboardDataModel = dashboardResourceTest.createRequest(test);
    DATA_MODEL = dashboardResourceTest.createEntity(createDashboardDataModel, ADMIN_AUTH_HEADERS);
    CreateTable createTable = tableResourceTest.createRequest(test, TABLE_COUNT);
    createTable.setColumns(createDashboardDataModel.getColumns());
    TABLE_DATA_MODEL_LINEAGE = tableResourceTest.createEntity(createTable, ADMIN_AUTH_HEADERS);
  }

  @Order(1)
  @Test
  void put_delete_lineage_withAuthorizer() throws HttpResponseException {
    // Random user cannot update lineage.
    UserResourceTest userResourceTest = new UserResourceTest();
    User randomUser =
        userResourceTest.createEntity(userResourceTest.createRequest("lineage_user", "", "", null), ADMIN_AUTH_HEADERS);

    // User with Data Steward role. Data Steward role has a default policy to allow update for lineage.
    RoleResourceTest roleResourceTest = new RoleResourceTest();
    Role dataStewardRole =
        roleResourceTest.getEntityByName(DATA_STEWARD_ROLE_NAME, null, RoleResource.FIELDS, ADMIN_AUTH_HEADERS);
    User userWithDataStewardRole =
        userResourceTest.createEntity(
            userResourceTest
                .createRequest("lineage_user_data_steward", "", "", null)
                .withRoles(List.of(dataStewardRole.getId())),
            ADMIN_AUTH_HEADERS);

    // Admins are able to add or delete edges.
    checkAuthorization(ADMIN_USER_NAME, false);
    // User with Data Steward role is able to add or delete edges.
    checkAuthorization(userWithDataStewardRole.getName(), false);
    // Random user is not able to add or delete edges.
    checkAuthorization(randomUser.getName(), true);
  }

  private void checkAuthorization(String userName, boolean shouldThrowException) throws HttpResponseException {
    Map<String, String> authHeaders = authHeaders(userName + "@open-metadata.org");

    if (shouldThrowException) {
      assertResponse(
          () -> addEdge(TABLES.get(1), TABLES.get(2), null, authHeaders),
          FORBIDDEN,
          permissionNotAllowed(userName, List.of(MetadataOperation.EDIT_LINEAGE)));
      assertResponse(
          () -> deleteEdge(TABLES.get(1), TABLES.get(2), authHeaders),
          FORBIDDEN,
          permissionNotAllowed(userName, List.of(MetadataOperation.EDIT_LINEAGE)));
      return;
    }

    addEdge(TABLES.get(1), TABLES.get(2), null, authHeaders(userName + "@open-metadata.org"));
    deleteEdge(TABLES.get(1), TABLES.get(2), authHeaders(userName + "@open-metadata.org"));
  }

  @Order(2)
  @Test
  void put_delete_lineage_200() throws HttpResponseException {
    // Add lineage table4-->table5
    addEdge(TABLES.get(4), TABLES.get(5));

    // Add lineage table5-->table6
    addEdge(TABLES.get(5), TABLES.get(6));
    addEdge(TABLES.get(5), TABLES.get(6)); // PUT operation again with the same edge

    //
    // Add edges to this lineage graph
    //          table2-->      -->table9
    // table0-->table3-->table4-->table5->table6->table7
    //          table1-->      -->table8
    addEdge(TABLES.get(0), TABLES.get(3));
    addEdge(TABLES.get(2), TABLES.get(4));
    addEdge(TABLES.get(3), TABLES.get(4));
    addEdge(TABLES.get(1), TABLES.get(4));
    addEdge(TABLES.get(4), TABLES.get(9));
    addEdge(TABLES.get(4), TABLES.get(5));
    addEdge(TABLES.get(4), TABLES.get(8));
    addEdge(TABLES.get(5), TABLES.get(6));
    addEdge(TABLES.get(6), TABLES.get(7));

    // Test table4 lineage
    Edge[] expectedUpstreamEdges = {
      getEdge(TABLES.get(2), TABLES.get(4)),
      getEdge(TABLES.get(3), TABLES.get(4)),
      getEdge(TABLES.get(1), TABLES.get(4)),
      getEdge(TABLES.get(0), TABLES.get(3))
    };
    Edge[] expectedDownstreamEdges = {
      getEdge(TABLES.get(4), TABLES.get(9)),
      getEdge(TABLES.get(4), TABLES.get(5)),
      getEdge(TABLES.get(4), TABLES.get(8)),
      getEdge(TABLES.get(5), TABLES.get(6)),
      getEdge(TABLES.get(6), TABLES.get(7))
    };

    // GET lineage by id and fqn and ensure it is correct
    assertLineage(
        Entity.TABLE,
        TABLES.get(4).getId(),
        TABLES.get(4).getFullyQualifiedName(),
        3,
        3,
        expectedUpstreamEdges,
        expectedDownstreamEdges);

    // Test table4 partial lineage with various upstream and downstream depths
    // First upstream and downstream depth of 0
    assertLineage(
        Entity.TABLE,
        TABLES.get(4).getId(),
        TABLES.get(4).getFullyQualifiedName(),
        0,
        0,
        Arrays.copyOfRange(expectedUpstreamEdges, 0, 0),
        Arrays.copyOfRange(expectedDownstreamEdges, 0, 0));
    // Upstream and downstream depth of 1
    assertLineage(
        Entity.TABLE,
        TABLES.get(4).getId(),
        TABLES.get(4).getFullyQualifiedName(),
        1,
        1,
        Arrays.copyOfRange(expectedUpstreamEdges, 0, 3),
        Arrays.copyOfRange(expectedDownstreamEdges, 0, 3));
    // Upstream and downstream depth of 2
    assertLineage(
        Entity.TABLE,
        TABLES.get(4).getId(),
        TABLES.get(4).getFullyQualifiedName(),
        2,
        2,
        Arrays.copyOfRange(expectedUpstreamEdges, 0, 4),
        Arrays.copyOfRange(expectedDownstreamEdges, 0, 4));

    // Upstream and downstream depth as null to test for default value of 1
    assertLineage(
        Entity.TABLE,
        TABLES.get(4).getId(),
        TABLES.get(4).getFullyQualifiedName(),
        null,
        null,
        Arrays.copyOfRange(expectedUpstreamEdges, 0, 3),
        Arrays.copyOfRange(expectedDownstreamEdges, 0, 3));

    //
    // Delete all the lineage edges
    //          table2-->      -->table9
    // table0-->table3-->table4-->table5->table6->table7
    //          table1-->      -->table8
    deleteEdge(TABLES.get(0), TABLES.get(3));
    deleteEdge(TABLES.get(3), TABLES.get(4));
    deleteEdge(TABLES.get(2), TABLES.get(4));
    deleteEdge(TABLES.get(1), TABLES.get(4));
    deleteEdge(TABLES.get(4), TABLES.get(9));
    deleteEdge(TABLES.get(4), TABLES.get(5));
    deleteEdge(TABLES.get(4), TABLES.get(8));
    deleteEdge(TABLES.get(5), TABLES.get(6));
    deleteEdge(TABLES.get(6), TABLES.get(7));

    // Ensure upstream and downstream lineage is empty
    assertLineage(
        Entity.TABLE, TABLES.get(4).getId(), TABLES.get(4).getFullyQualifiedName(), 2, 2, new Edge[0], new Edge[0]);
  }

  @Order(3)
  @Test
  void put_lineageWithDetails() throws HttpResponseException {
    // Add column lineage table1.c1 -> table2.c1
    LineageDetails details = new LineageDetails();
    String t1c1FQN = TABLES.get(0).getColumns().get(0).getFullyQualifiedName();
    String t1c2FQN = TABLES.get(0).getColumns().get(1).getFullyQualifiedName();
    String t1c3FQN = TABLES.get(0).getColumns().get(2).getFullyQualifiedName();
    String t2c1FQN = TABLES.get(1).getColumns().get(0).getFullyQualifiedName();
    String t2c2FQN = TABLES.get(1).getColumns().get(1).getFullyQualifiedName();
    String t2c3FQN = TABLES.get(1).getColumns().get(2).getFullyQualifiedName();
    String t3c1FQN = TABLES.get(2).getColumns().get(0).getFullyQualifiedName();
    String t3c2FQN = TABLES.get(2).getColumns().get(1).getFullyQualifiedName();
    String t3c3FQN = TABLES.get(2).getColumns().get(2).getFullyQualifiedName();

    details.getColumnsLineage().add(new ColumnLineage().withFromColumns(List.of(t1c1FQN)).withToColumn(t2c1FQN));
    addEdge(TABLES.get(0), TABLES.get(1), details, ADMIN_AUTH_HEADERS);

    // Add invalid column lineage (from column or to column are invalid)
    details
        .getColumnsLineage()
        .add(new ColumnLineage().withFromColumns(List.of("invalidColumn")).withToColumn(t2c1FQN));
    assertResponse(
        () -> addEdge(TABLES.get(0), TABLES.get(1), details, ADMIN_AUTH_HEADERS),
        BAD_REQUEST,
        "Invalid fully qualified column name invalidColumn");
    details
        .getColumnsLineage()
        .add(new ColumnLineage().withFromColumns(List.of(t1c1FQN)).withToColumn("invalidColumn"));
    assertResponse(
        () -> addEdge(TABLES.get(0), TABLES.get(1), details, ADMIN_AUTH_HEADERS),
        BAD_REQUEST,
        "Invalid fully qualified column name invalidColumn");

    // Add column level lineage with multiple fromColumns (t1c1 + t3c1) to t2c1
    details.getColumnsLineage().clear();
    details
        .getColumnsLineage()
        .add(new ColumnLineage().withFromColumns(List.of(t1c1FQN, t3c1FQN)).withToColumn(t2c1FQN));
    addEdge(TABLES.get(0), TABLES.get(1), details, ADMIN_AUTH_HEADERS);

    // Finally, add detailed column level lineage
    details.getColumnsLineage().clear();
    List<ColumnLineage> lineage = details.getColumnsLineage();
    lineage.add(new ColumnLineage().withFromColumns(List.of(t1c1FQN, t3c1FQN)).withToColumn(t2c1FQN));
    lineage.add(new ColumnLineage().withFromColumns(List.of(t1c2FQN, t3c2FQN)).withToColumn(t2c2FQN));
    lineage.add(new ColumnLineage().withFromColumns(List.of(t1c3FQN, t3c3FQN)).withToColumn(t2c3FQN));

    addEdge(TABLES.get(0), TABLES.get(1), details, ADMIN_AUTH_HEADERS);
  }

  @Order(4)
  @Test
<<<<<<< HEAD
  void put_lineageWithDescription() throws HttpResponseException {
    LineageDetails lineageDetails = new LineageDetails();
    lineageDetails.setDescription("lineage edge description");
    addEdge(TABLES.get(0), TABLES.get(1), lineageDetails, ADMIN_AUTH_HEADERS);
    Edge edgeWithDescription = getEdgeWithDescription(TABLES.get(0).getId(), TABLES.get(1).getId(), lineageDetails);
    assertEquals(lineageDetails.getDescription(), edgeWithDescription.getDescription());
=======
  void putLineageFromDashboardDataModelToTable() throws HttpResponseException {

    // Add column lineage dashboard.d1 -> table.c1
    LineageDetails details = new LineageDetails();
    String d1c1FQN = DATA_MODEL.getColumns().get(0).getFullyQualifiedName();
    String d1c2FQN = DATA_MODEL.getColumns().get(1).getFullyQualifiedName();
    String d1c3FQN = DATA_MODEL.getColumns().get(2).getFullyQualifiedName();
    String c1c1FQN = TABLE_DATA_MODEL_LINEAGE.getColumns().get(0).getFullyQualifiedName();
    String c1c2FQN = TABLE_DATA_MODEL_LINEAGE.getColumns().get(1).getFullyQualifiedName();
    String c1c3FQN = TABLE_DATA_MODEL_LINEAGE.getColumns().get(2).getFullyQualifiedName();

    List<ColumnLineage> lineage = details.getColumnsLineage();
    lineage.add(new ColumnLineage().withFromColumns(List.of(c1c1FQN)).withToColumn(d1c1FQN));
    lineage.add(new ColumnLineage().withFromColumns(List.of(c1c2FQN)).withToColumn(d1c2FQN));
    lineage.add(new ColumnLineage().withFromColumns(List.of(c1c3FQN)).withToColumn(d1c3FQN));

    addEdge(TABLE_DATA_MODEL_LINEAGE, DATA_MODEL, details, ADMIN_AUTH_HEADERS);

    assertResponse(
        () -> addEdge(DATA_MODEL, TABLE_DATA_MODEL_LINEAGE, details, ADMIN_AUTH_HEADERS),
        BAD_REQUEST,
        "Column level lineage is only allowed between two tables or from table to dashboard.");
>>>>>>> 915e800d
  }

  public Edge getEdge(Table from, Table to) {
    return getEdge(from.getId(), to.getId(), null);
  }

  public static Edge getEdge(UUID from, UUID to, LineageDetails details) {
    return new Edge().withFromEntity(from).withToEntity(to).withLineageDetails(details);
  }

  public static Edge getEdgeWithDescription(UUID from, UUID to, LineageDetails details) {
    return new Edge().withFromEntity(from).withToEntity(to).withDescription(details.getDescription());
  }

  public void addEdge(Table from, Table to) throws HttpResponseException {
    addEdge(from, to, null, ADMIN_AUTH_HEADERS);
  }

  private void addEdge(
      EntityInterface from, EntityInterface to, LineageDetails details, Map<String, String> authHeaders)
      throws HttpResponseException {
    if (details != null) {
      details.setSqlQuery("select *;");
    }
    EntitiesEdge edge =
        new EntitiesEdge()
            .withFromEntity(from.getEntityReference())
            .withToEntity(to.getEntityReference())
            .withLineageDetails(details);
    AddLineage addLineage = new AddLineage().withEdge(edge);
    addLineageAndCheck(addLineage, authHeaders);
  }

  public void deleteEdge(Table from, Table to) throws HttpResponseException {
    deleteEdge(from, to, ADMIN_AUTH_HEADERS);
  }

  private void deleteEdge(Table from, Table to, Map<String, String> authHeaders) throws HttpResponseException {
    EntitiesEdge edge =
        new EntitiesEdge().withFromEntity(from.getEntityReference()).withToEntity(to.getEntityReference());
    deleteLineageAndCheck(edge, authHeaders);
  }

  public void addLineageAndCheck(AddLineage addLineage, Map<String, String> authHeaders) throws HttpResponseException {
    addLineage(addLineage, authHeaders);
    validateLineage(addLineage, authHeaders);
  }

  public void deleteLineageAndCheck(EntitiesEdge deleteEdge, Map<String, String> authHeaders)
      throws HttpResponseException {
    deleteLineage(deleteEdge, authHeaders);
    validateLineageDeleted(deleteEdge, authHeaders);
  }

  public void addLineage(AddLineage addLineage, Map<String, String> authHeaders) throws HttpResponseException {
    TestUtils.put(getResource("lineage"), addLineage, Status.OK, authHeaders);
  }

  public void deleteLineage(EntitiesEdge edge, Map<String, String> authHeaders) throws HttpResponseException {
    WebTarget target =
        getResource(
            String.format(
                "lineage/%s/%s/%s/%s",
                edge.getFromEntity().getType(),
                edge.getFromEntity().getId(),
                edge.getToEntity().getType(),
                edge.getToEntity().getId()));
    TestUtils.delete(target, authHeaders);
  }

  private void validateLineage(AddLineage addLineage, Map<String, String> authHeaders) throws HttpResponseException {
    EntityReference from = addLineage.getEdge().getFromEntity();
    EntityReference to = addLineage.getEdge().getToEntity();
    Edge expectedEdge = getEdge(from.getId(), to.getId(), addLineage.getEdge().getLineageDetails());

    // Check fromEntity ---> toEntity downstream edge of 'from' is returned
    EntityLineage lineage = getLineage(from.getType(), from.getId(), 0, 1, authHeaders);
    assertEdge(lineage, expectedEdge, true);

    // Check fromEntity ---> toEntity upstream edge 'to' is returned
    lineage = getLineage(to.getType(), to.getId(), 1, 0, authHeaders);
    assertEdge(lineage, expectedEdge, false);
  }

  private void validateLineageDeleted(EntitiesEdge deletedEdge, Map<String, String> authHeaders)
      throws HttpResponseException {
    EntityReference from = deletedEdge.getFromEntity();
    EntityReference to = deletedEdge.getToEntity();
    Edge expectedEdge = getEdge(from.getId(), to.getId(), deletedEdge.getLineageDetails());

    // Check fromEntity ---> toEntity downstream edge is returned
    EntityLineage lineage = getLineage(from.getType(), from.getId(), 0, 1, authHeaders);
    assertDeleted(lineage, expectedEdge, true);

    // Check fromEntity ---> toEntity upstream edge is returned
    lineage = getLineage(to.getType(), to.getId(), 1, 0, authHeaders);
    assertDeleted(lineage, expectedEdge, false);
  }

  private static void validateLineage(EntityLineage lineage) {
    TestUtils.validateEntityReference(lineage.getEntity());
    lineage.getNodes().forEach(TestUtils::validateEntityReference);

    // Total number of from and to points in an edge must be equal to the number of nodes
    List<UUID> ids = new ArrayList<>();
    lineage
        .getUpstreamEdges()
        .forEach(
            edge -> {
              ids.add(edge.getFromEntity());
              ids.add(edge.getToEntity());
            });
    lineage
        .getDownstreamEdges()
        .forEach(
            edge -> {
              ids.add(edge.getFromEntity());
              ids.add(edge.getToEntity());
            });
    if (lineage.getNodes().size() != 0) {
      assertEquals((int) ids.stream().distinct().count(), lineage.getNodes().size() + 1);
    }
  }

  public void assertLineage(
      String entityType,
      UUID id,
      String fqn,
      Integer upstreamDepth,
      Integer downstreamDepth,
      Edge[] expectedUpstreamEdges,
      Edge[] expectedDownstreamEdges)
      throws HttpResponseException {
    EntityLineage lineageById = getLineage(entityType, id, upstreamDepth, downstreamDepth, ADMIN_AUTH_HEADERS);
    assertEdges(lineageById, expectedUpstreamEdges, expectedDownstreamEdges);

    EntityLineage lineageByName = getLineageByName(entityType, fqn, upstreamDepth, downstreamDepth, ADMIN_AUTH_HEADERS);
    assertEdges(lineageByName, expectedUpstreamEdges, expectedDownstreamEdges);

    // Finally, ensure lineage by Id matches lineage by name
    assertEquals(lineageById, lineageByName);
  }

  public EntityLineage getLineage(
      String entity, UUID id, Integer upstreamDepth, Integer downStreamDepth, Map<String, String> authHeaders)
      throws HttpResponseException {
    WebTarget target = getResource("lineage/" + entity + "/" + id);
    target = upstreamDepth != null ? target.queryParam("upstreamDepth", upstreamDepth) : target;
    target = downStreamDepth != null ? target.queryParam("downstreamDepth", downStreamDepth) : target;
    EntityLineage lineage = TestUtils.get(target, EntityLineage.class, authHeaders);
    validateLineage((lineage));
    return lineage;
  }

  public EntityLineage getLineageByName(
      String entity, String fqn, Integer upstreamDepth, Integer downStreamDepth, Map<String, String> authHeaders)
      throws HttpResponseException {
    WebTarget target = getResource("lineage/" + entity + "/name/").path(fqn);
    target = upstreamDepth != null ? target.queryParam("upstreamDepth", upstreamDepth) : target;
    target = downStreamDepth != null ? target.queryParam("downstreamDepth", downStreamDepth) : target;
    EntityLineage lineage = TestUtils.get(target, EntityLineage.class, authHeaders);
    validateLineage((lineage));
    return lineage;
  }

  public void assertEdge(EntityLineage lineage, Edge expectedEdge, boolean downstream) {
    if (downstream) {
      assertTrue(lineage.getDownstreamEdges().contains(expectedEdge));
    } else {
      assertTrue(lineage.getUpstreamEdges().contains(expectedEdge));
    }
  }

  public void assertDeleted(EntityLineage lineage, Edge expectedEdge, boolean downstream) {
    if (downstream) {
      assertFalse(lineage.getDownstreamEdges().contains(expectedEdge));
    } else {
      assertFalse(lineage.getUpstreamEdges().contains(expectedEdge));
    }
  }

  public void assertEdges(EntityLineage lineage, Edge[] expectedUpstreamEdges, Edge[] expectedDownstreamEdges) {
    assertEquals(lineage.getUpstreamEdges().size(), expectedUpstreamEdges.length);
    for (Edge expectedUpstreamEdge : expectedUpstreamEdges) {
      assertTrue(lineage.getUpstreamEdges().contains(expectedUpstreamEdge));
    }
    assertEquals(lineage.getDownstreamEdges().size(), expectedDownstreamEdges.length);
    for (Edge expectedDownstreamEdge : expectedDownstreamEdges) {
      assertTrue(lineage.getDownstreamEdges().contains(expectedDownstreamEdge));
    }
  }
}<|MERGE_RESOLUTION|>--- conflicted
+++ resolved
@@ -303,14 +303,6 @@
 
   @Order(4)
   @Test
-<<<<<<< HEAD
-  void put_lineageWithDescription() throws HttpResponseException {
-    LineageDetails lineageDetails = new LineageDetails();
-    lineageDetails.setDescription("lineage edge description");
-    addEdge(TABLES.get(0), TABLES.get(1), lineageDetails, ADMIN_AUTH_HEADERS);
-    Edge edgeWithDescription = getEdgeWithDescription(TABLES.get(0).getId(), TABLES.get(1).getId(), lineageDetails);
-    assertEquals(lineageDetails.getDescription(), edgeWithDescription.getDescription());
-=======
   void putLineageFromDashboardDataModelToTable() throws HttpResponseException {
 
     // Add column lineage dashboard.d1 -> table.c1
@@ -333,7 +325,16 @@
         () -> addEdge(DATA_MODEL, TABLE_DATA_MODEL_LINEAGE, details, ADMIN_AUTH_HEADERS),
         BAD_REQUEST,
         "Column level lineage is only allowed between two tables or from table to dashboard.");
->>>>>>> 915e800d
+  }
+
+  @Order(5)
+  @Test
+  void put_lineageWithDescription() throws HttpResponseException {
+    LineageDetails lineageDetails = new LineageDetails();
+    lineageDetails.setDescription("lineage edge description");
+    addEdge(TABLES.get(0), TABLES.get(1), lineageDetails, ADMIN_AUTH_HEADERS);
+    Edge edgeWithDescription = getEdgeWithDescription(TABLES.get(0).getId(), TABLES.get(1).getId(), lineageDetails);
+    assertEquals(lineageDetails.getDescription(), edgeWithDescription.getDescription());
   }
 
   public Edge getEdge(Table from, Table to) {
