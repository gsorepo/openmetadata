--- conflicted
+++ resolved
@@ -212,16 +212,11 @@
             request.withSourceUrl(pipelineURL).withConcurrency(pipelineConcurrency).withStartDate(startDate),
             OK,
             ADMIN_AUTH_HEADERS);
-<<<<<<< HEAD
     String expectedFQN =
         FullyQualifiedName.add(
             EntityInterfaceUtil.quoteName(AIRFLOW_REFERENCE.getName()),
             EntityInterfaceUtil.quoteName(pipeline.getName()));
-    assertEquals(pipelineURL, pipeline.getPipelineUrl());
-=======
-    String expectedFQN = FullyQualifiedName.add(AIRFLOW_REFERENCE.getFullyQualifiedName(), pipeline.getName());
     assertEquals(pipelineURL, pipeline.getSourceUrl());
->>>>>>> 146c56ab
     assertEquals(startDate, pipeline.getStartDate());
     assertEquals(pipelineConcurrency, pipeline.getConcurrency());
     assertEquals(expectedFQN, pipeline.getFullyQualifiedName());
