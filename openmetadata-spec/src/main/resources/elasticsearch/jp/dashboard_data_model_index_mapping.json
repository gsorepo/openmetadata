--- conflicted
+++ resolved
@@ -104,15 +104,13 @@
             "normalizer": "lowercase_normalizer",
             "ignore_above": 256
           },
-<<<<<<< HEAD
           "compound": {
             "type": "text",
             "analyzer": "om_compound_analyzer"
-=======
+          },
           "actualCase": {
             "type": "keyword",
             "ignore_above": 256
->>>>>>> 386b71b8
           }
         }
       },
