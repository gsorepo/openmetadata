{
  "$id": "https://open-metadata.org/schema/api/tests/createWebAnalyticEvent.json",
  "$schema": "http://json-schema.org/draft-07/schema#",
  "title": "CreateWebAnalyticEvent",
  "description": "Payload to create a web analytic event",
  "type": "object",
  "javaType": "org.openmetadata.schema.api.tests.CreateWebAnalyticEvent",
  "javaInterfaces": ["org.openmetadata.schema.CreateEntity"],
  "properties": {
    "name": {
      "description": "Name that identifies this report definition.",
      "$ref": "../../type/basic.json#/definitions/entityName"
    },
    "displayName": {
      "description": "Display Name the report definition.",
      "type": "string"
    },
    "description": {
      "description": "Description of the report definition.",
      "$ref": "../../type/basic.json#/definitions/markdown"
    },
    "eventType": {
      "description": "dimension(s) and metric(s) for a report",
      "$ref": "../../analytics/basic.json#/definitions/webAnalyticEventType"
    },
<<<<<<< HEAD
    "owner": {
      "description": "Owner of this report definition",
      "$ref": "../../type/entityReference.json"
    },
    "domain" : {
      "description": "Fully qualified name of the domain the Table belongs to.",
      "type": "string"
=======
    "owners": {
      "description": "Owners of this report definition",
      "$ref": "../../type/entityReferenceList.json",
      "default": null
>>>>>>> 2f1037a1
    }
  },
  "required": ["name", "eventType"],
  "additionalProperties": false
}<|MERGE_RESOLUTION|>--- conflicted
+++ resolved
@@ -23,20 +23,14 @@
       "description": "dimension(s) and metric(s) for a report",
       "$ref": "../../analytics/basic.json#/definitions/webAnalyticEventType"
     },
-<<<<<<< HEAD
-    "owner": {
-      "description": "Owner of this report definition",
-      "$ref": "../../type/entityReference.json"
+    "owners": {
+      "description": "Owners of this report definition",
+      "$ref": "../../type/entityReferenceList.json",
+      "default": null
     },
     "domain" : {
       "description": "Fully qualified name of the domain the Table belongs to.",
       "type": "string"
-=======
-    "owners": {
-      "description": "Owners of this report definition",
-      "$ref": "../../type/entityReferenceList.json",
-      "default": null
->>>>>>> 2f1037a1
     }
   },
   "required": ["name", "eventType"],
