{
    "$id": "https://open-metadata.org/schema/api/dataInsight/kpi/createKpiRequest.json",
    "$schema": "http://json-schema.org/draft-07/schema#",
    "title": "CreateKpiRequest",
    "description": "Schema corresponding to a Kpi.",
    "type": "object",
    "javaType": "org.openmetadata.schema.api.dataInsight.kpi.CreateKpiRequest",
    "javaInterfaces": [
        "org.openmetadata.schema.CreateEntity"
    ],
    "properties": {
        "name": {
            "description": "Name that identifies this Kpi.",
            "$ref": "../../../type/basic.json#/definitions/entityName"
        },
        "displayName": {
            "description": "Display Name that identifies this Kpi.",
            "type": "string"
        },
        "description": {
            "description": "Description of the Kpi.",
            "$ref": "../../../type/basic.json#/definitions/markdown"
        },
<<<<<<< HEAD
        "owner": {
            "description": "Owner of this Kpi",
            "$ref": "../../../type/entityReference.json"
=======
        "owners": {
            "description": "Owner of this Kpi",
            "$ref": "../../../type/entityReferenceList.json",
            "default": null
>>>>>>> ef674743
        },
        "dataInsightChart": {
            "description": "Fully qualified name of the Chart this kpi refers to",
            "type": "string",
            "javaType": "org.openmetadata.schema.api.dataInsight.kpi.KpiDataInsightChart",
            "enum": [
                "percentage_of_data_asset_with_description_kpi",
                "percentage_of_data_asset_with_owner_kpi",
                "number_of_data_asset_with_description_kpi",
                "number_of_data_asset_with_owner_kpi"
            ]
        },
        "startDate": {
            "description": "Start Date for the KPIs",
            "$ref": "../../../type/basic.json#/definitions/timestamp"
        },
        "endDate": {
            "description": "End Date for the KPIs",
            "$ref": "../../../type/basic.json#/definitions/timestamp"
        },
        "targetValue": {
            "description": "Metrics from the chart and the target to achieve the result.",
            "type": "number"
        },
        "metricType": {
            "$ref": "../../../dataInsight/kpi/basic.json#/definitions/kpiTargetType"
        }
    },
    "required": [
        "name",
        "description",
        "dataInsightChart",
        "startDate",
        "endDate",
        "targetValue",
        "metricType"
    ],
    "additionalProperties": false
}<|MERGE_RESOLUTION|>--- conflicted
+++ resolved
@@ -21,16 +21,10 @@
             "description": "Description of the Kpi.",
             "$ref": "../../../type/basic.json#/definitions/markdown"
         },
-<<<<<<< HEAD
-        "owner": {
-            "description": "Owner of this Kpi",
-            "$ref": "../../../type/entityReference.json"
-=======
         "owners": {
             "description": "Owner of this Kpi",
             "$ref": "../../../type/entityReferenceList.json",
             "default": null
->>>>>>> ef674743
         },
         "dataInsightChart": {
             "description": "Fully qualified name of the Chart this kpi refers to",
