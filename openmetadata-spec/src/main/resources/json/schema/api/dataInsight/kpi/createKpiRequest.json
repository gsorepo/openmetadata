--- conflicted
+++ resolved
@@ -21,9 +21,10 @@
             "description": "Description of the Kpi.",
             "$ref": "../../../type/basic.json#/definitions/markdown"
         },
-        "owner": {
+        "owners": {
             "description": "Owner of this Kpi",
-            "$ref": "../../../type/entityReference.json"
+            "$ref": "../../../type/entityReferenceList.json",
+            "default": null
         },
         "dataInsightChart": {
             "description": "Fully qualified name of the Chart this kpi refers to",
@@ -52,7 +53,6 @@
             "$ref": "../../../dataInsight/kpi/basic.json#/definitions/kpiTargetType"
         }
     },
-<<<<<<< HEAD
     "required": [
         "name",
         "description",
@@ -63,44 +63,4 @@
         "metricType"
     ],
     "additionalProperties": false
-=======
-    "displayName": {
-      "description": "Display Name that identifies this Kpi.",
-      "type": "string"
-    },
-    "description": {
-      "description": "Description of the Kpi.",
-      "$ref": "../../../type/basic.json#/definitions/markdown"
-    },
-    "owners": {
-      "description": "Owners of this Kpi",
-      "$ref": "../../../type/entityReferenceList.json",
-      "default": null
-    },
-    "dataInsightChart": {
-      "description": "Fully qualified name of the Chart this kpi refers to",
-      "$ref": "../../../type/basic.json#/definitions/fullyQualifiedEntityName"
-    },
-    "startDate": {
-      "description": "Start Date for the KPIs",
-      "$ref": "../../../type/basic.json#/definitions/timestamp"
-    },
-    "endDate": {
-      "description": "End Date for the KPIs",
-      "$ref": "../../../type/basic.json#/definitions/timestamp"
-    },
-    "targetDefinition": {
-      "description": "Metrics from the chart and the target to achieve the result.",
-      "type": "array",
-      "items": {
-        "$ref": "../../../dataInsight/kpi/basic.json#/definitions/kpiTarget"
-      }
-    },
-    "metricType": {
-      "$ref": "../../../dataInsight/kpi/basic.json#/definitions/kpiTargetType"
-    }
-  },
-  "required": ["name", "description", "dataInsightChart", "startDate", "endDate", "targetDefinition", "metricType"],
-  "additionalProperties": false
->>>>>>> 2f1037a1
 }