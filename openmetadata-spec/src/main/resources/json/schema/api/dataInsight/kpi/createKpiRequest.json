--- conflicted
+++ resolved
@@ -1,59 +1,16 @@
 {
-    "$id": "https://open-metadata.org/schema/api/dataInsight/kpi/createKpiRequest.json",
-    "$schema": "http://json-schema.org/draft-07/schema#",
-    "title": "CreateKpiRequest",
-    "description": "Schema corresponding to a Kpi.",
-    "type": "object",
-    "javaType": "org.openmetadata.schema.api.dataInsight.kpi.CreateKpiRequest",
-    "javaInterfaces": [
-        "org.openmetadata.schema.CreateEntity"
-    ],
-    "properties": {
-        "name": {
-            "description": "Name that identifies this Kpi.",
-            "$ref": "../../../type/basic.json#/definitions/entityName"
-        },
-        "displayName": {
-            "description": "Display Name that identifies this Kpi.",
-            "type": "string"
-        },
-        "description": {
-            "description": "Description of the Kpi.",
-            "$ref": "../../../type/basic.json#/definitions/markdown"
-        },
-        "owners": {
-            "description": "Owner of this Kpi",
-            "$ref": "../../../type/entityReferenceList.json",
-            "default": null
-        },
-        "dataInsightChart": {
-            "description": "Fully qualified name of the Chart this kpi refers to",
-            "type": "string",
-            "javaType": "org.openmetadata.schema.api.dataInsight.kpi.KpiDataInsightChart",
-            "enum": [
-                "percentage_of_data_asset_with_description_kpi",
-                "percentage_of_data_asset_with_owner_kpi",
-                "number_of_data_asset_with_description_kpi",
-                "number_of_data_asset_with_owner_kpi"
-            ]
-        },
-        "startDate": {
-            "description": "Start Date for the KPIs",
-            "$ref": "../../../type/basic.json#/definitions/timestamp"
-        },
-        "endDate": {
-            "description": "End Date for the KPIs",
-            "$ref": "../../../type/basic.json#/definitions/timestamp"
-        },
-        "targetValue": {
-            "description": "Metrics from the chart and the target to achieve the result.",
-            "type": "number"
-        },
-        "metricType": {
-            "$ref": "../../../dataInsight/kpi/basic.json#/definitions/kpiTargetType"
-        }
+  "$id": "https://open-metadata.org/schema/api/dataInsight/kpi/createKpiRequest.json",
+  "$schema": "http://json-schema.org/draft-07/schema#",
+  "title": "CreateKpiRequest",
+  "description": "Schema corresponding to a Kpi.",
+  "type": "object",
+  "javaType": "org.openmetadata.schema.api.dataInsight.kpi.CreateKpiRequest",
+  "javaInterfaces": ["org.openmetadata.schema.CreateEntity"],
+  "properties": {
+    "name": {
+      "description": "Name that identifies this Kpi.",
+      "$ref": "../../../type/basic.json#/definitions/entityName"
     },
-<<<<<<< HEAD
     "displayName": {
       "description": "Display Name that identifies this Kpi.",
       "type": "string"
@@ -63,13 +20,20 @@
       "$ref": "../../../type/basic.json#/definitions/markdown"
     },
     "owners": {
-      "description": "Owners of this Kpi",
+      "description": "Owner of this Kpi",
       "$ref": "../../../type/entityReferenceList.json",
       "default": null
     },
     "dataInsightChart": {
       "description": "Fully qualified name of the Chart this kpi refers to",
-      "$ref": "../../../type/basic.json#/definitions/fullyQualifiedEntityName"
+      "type": "string",
+      "javaType": "org.openmetadata.schema.api.dataInsight.kpi.KpiDataInsightChart",
+      "enum": [
+        "percentage_of_data_asset_with_description_kpi",
+        "percentage_of_data_asset_with_owner_kpi",
+        "number_of_data_asset_with_description_kpi",
+        "number_of_data_asset_with_owner_kpi"
+      ]
     },
     "startDate": {
       "description": "Start Date for the KPIs",
@@ -79,33 +43,26 @@
       "description": "End Date for the KPIs",
       "$ref": "../../../type/basic.json#/definitions/timestamp"
     },
-    "targetDefinition": {
+    "targetValue": {
       "description": "Metrics from the chart and the target to achieve the result.",
-      "type": "array",
-      "items": {
-        "$ref": "../../../dataInsight/kpi/basic.json#/definitions/kpiTarget"
-      }
+      "type": "number"
     },
     "metricType": {
       "$ref": "../../../dataInsight/kpi/basic.json#/definitions/kpiTargetType"
     },
-    "domain" : {
+    "domain": {
       "description": "Fully qualified name of the domain the Table belongs to.",
       "type": "string"
     }
   },
-  "required": ["name", "description", "dataInsightChart", "startDate", "endDate", "targetDefinition", "metricType"],
+  "required": [
+    "name",
+    "description",
+    "dataInsightChart",
+    "startDate",
+    "endDate",
+    "targetValue",
+    "metricType"
+  ],
   "additionalProperties": false
-=======
-    "required": [
-        "name",
-        "description",
-        "dataInsightChart",
-        "startDate",
-        "endDate",
-        "targetValue",
-        "metricType"
-    ],
-    "additionalProperties": false
->>>>>>> ef674743
 }