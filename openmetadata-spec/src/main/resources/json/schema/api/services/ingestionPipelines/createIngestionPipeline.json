--- conflicted
+++ resolved
@@ -36,20 +36,14 @@
       "description": "Link to the service for which ingestion pipeline is ingesting the metadata.",
       "$ref": "../../../type/entityReference.json"
     },
-<<<<<<< HEAD
-    "owner": {
-      "description": "Owner of this Pipeline.",
-      "$ref": "../../../type/entityReference.json"
+    "owners": {
+      "description": "Owner of this Ingestion Pipeline.",
+      "$ref": "../../../type/entityReferenceList.json",
+      "default": null
     },
     "domain" : {
       "description": "Fully qualified name of the domain the Table belongs to.",
       "type": "string"
-=======
-    "owners": {
-      "description": "Owner of this Ingestion Pipeline.",
-      "$ref": "../../../type/entityReferenceList.json",
-      "default": null
->>>>>>> 2f1037a1
     }
   },
   "required": [
