{
<<<<<<< HEAD
    "$id": "/api/tests/createTestSuite.json",
    "$schema": "http://json-schema.org/draft-07/schema#",
    "title": "CreateTestSuiteRequest",
    "description": "Schema corresponding to a Test Suite",
    "type": "object",
    "javaType": "org.openmetadata.schema.api.tests.CreateTestSuite",
    "javaInterfaces": [
        "org.openmetadata.schema.CreateEntity"
    ],
    "properties": {
        "name": {
            "description": "Name that identifies this test suite.",
            "$ref": "../../type/basic.json#/definitions/entityName"
        },
        "displayName": {
            "description": "Display Name that identifies this test suite.",
            "type": "string"
        },
        "description": {
            "description": "Description of the test suite.",
            "$ref": "../../type/basic.json#/definitions/markdown"
        },
        "owner": {
            "description": "Owner of this test suite",
            "$ref": "../../type/entityReference.json"
        }
    },
    "required": [
        "name",
        "description"
    ],
    "additionalProperties": false
=======
  "$id": "https://open-metadata.org/schema/api/data/createTestSuite.json",
  "$schema": "http://json-schema.org/draft-07/schema#",
  "title": "CreateTestSuiteRequest",
  "description": "Schema corresponding to a Test Suite",
  "type": "object",
  "javaType": "org.openmetadata.schema.api.tests.CreateTestSuite",
  "javaInterfaces": ["org.openmetadata.schema.CreateEntity"],
  "definitions": {
    "testSuiteEntityName": {
      "description": "Name of a test suite entity. For executable testSuite, this should match the entity FQN in the platform.",
        "type": "string",
        "minLength": 1,
        "maxLength": 256
    }
  },
  "properties": {
    "name": {
      "description": "Name that identifies this test suite. For executable testSuite, this should match the an entity FQN in the platform.",
      "$ref": "#/definitions/testSuiteEntityName"
    },
    "displayName": {
      "description": "Display Name that identifies this test suite.",
      "type": "string"
    },
    "description": {
      "description": "Description of the test suite.",
      "$ref": "../../type/basic.json#/definitions/markdown"
    },
    "owner": {
      "description": "Owner of this test suite",
      "$ref": "../../type/entityReference.json"
    }
  },
  "required": ["name"],
  "additionalProperties": false
>>>>>>> c98a15ca
}<|MERGE_RESOLUTION|>--- conflicted
+++ resolved
@@ -1,39 +1,5 @@
 {
-<<<<<<< HEAD
-    "$id": "/api/tests/createTestSuite.json",
-    "$schema": "http://json-schema.org/draft-07/schema#",
-    "title": "CreateTestSuiteRequest",
-    "description": "Schema corresponding to a Test Suite",
-    "type": "object",
-    "javaType": "org.openmetadata.schema.api.tests.CreateTestSuite",
-    "javaInterfaces": [
-        "org.openmetadata.schema.CreateEntity"
-    ],
-    "properties": {
-        "name": {
-            "description": "Name that identifies this test suite.",
-            "$ref": "../../type/basic.json#/definitions/entityName"
-        },
-        "displayName": {
-            "description": "Display Name that identifies this test suite.",
-            "type": "string"
-        },
-        "description": {
-            "description": "Description of the test suite.",
-            "$ref": "../../type/basic.json#/definitions/markdown"
-        },
-        "owner": {
-            "description": "Owner of this test suite",
-            "$ref": "../../type/entityReference.json"
-        }
-    },
-    "required": [
-        "name",
-        "description"
-    ],
-    "additionalProperties": false
-=======
-  "$id": "https://open-metadata.org/schema/api/data/createTestSuite.json",
+  "$id": "/api/tests/createTestSuite.json",
   "$schema": "http://json-schema.org/draft-07/schema#",
   "title": "CreateTestSuiteRequest",
   "description": "Schema corresponding to a Test Suite",
@@ -68,5 +34,4 @@
   },
   "required": ["name"],
   "additionalProperties": false
->>>>>>> c98a15ca
 }