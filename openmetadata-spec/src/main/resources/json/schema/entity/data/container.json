{
  "$id": "https://open-metadata.org/schema/entity/data/container.json",
  "$schema": "http://json-schema.org/draft-07/schema#",
  "title": "Container",
  "$comment": "@om-entity-type",
  "description": "This schema defines the Container entity. A Container is an abstraction for any path(including the top level eg. bucket in S3) storing data in an Object store such as S3, GCP, Azure. It maps a tree-like structure, where each Container can have a parent and a list of sub-folders, and it can be structured - where it contains structured data, or unstructured where no schema for its data is defined.",
  "type": "object",
  "javaType": "org.openmetadata.schema.entity.data.Container",
  "javaInterfaces": [
    "org.openmetadata.schema.EntityInterface"
  ],
  "definitions": {
    "entityName": {
      "description": "Name of a container. Expected to be unique in the same level containers.",
      "type": "string",
      "minLength": 1,
      "maxLength": 128,
      "pattern": "^((?!::).)*$"
    },
    "containerDataModel": {
      "description": "This captures information about how the container's data is modeled, if it has a schema. ",
      "type": "object",
      "javaType": "org.openmetadata.schema.type.ContainerDataModel",
      "properties": {
        "isPartitioned": {
          "description": "Whether the data under this container is partitioned by some property, eg. eventTime=yyyy-mm-dd",
          "type": "boolean",
          "default": false
        },
        "columns": {
          "description": "Columns belonging to this container's schema",
          "type": "array",
          "items": {
            "$ref": "../data/table.json#/definitions/column"
          }
        }
      },
      "required": [
        "columns"
      ],
      "additionalProperties": false
    },
    "fileFormat": {
      "javaType": "org.openmetadata.schema.type.ContainerFileFormat",
      "description": "This schema defines the file formats for the object/files within a container.",
      "javaInterfaces": ["org.openmetadata.schema.EnumInterface"],
      "type": "string",
      "enum": ["zip", "gz", "zstd", "csv", "tsv", "json", "parquet", "avro"],
      "javaEnums": [
        {"name": "Zip"},
        {"name": "Gz"},
        {"name": "Zstd"},
        {"name": "Csv"},
        {"name": "Tsv"},
        {"name": "Json"},
        {"name": "Parquet"},
        {"name": "Avro"}
      ]
    }
  },
  "properties": {
    "id": {
      "description": "Unique identifier that identifies this container instance.",
      "$ref": "../../type/basic.json#/definitions/uuid"
    },
    "name": {
      "description": "Name that identifies the container.",
      "$ref": "#/definitions/entityName"
    },
    "fullyQualifiedName": {
      "description": "Name that uniquely identifies a container in the format 'ServiceName.ContainerName'.",
      "$ref": "../../type/basic.json#/definitions/fullyQualifiedEntityName"
    },
    "displayName": {
      "description": "Display Name that identifies this container.",
      "type": "string"
    },
    "description": {
      "description": "Description of the container instance.",
      "$ref": "../../type/basic.json#/definitions/markdown"
    },
    "version": {
      "description": "Metadata version of the entity.",
      "$ref": "../../type/entityHistory.json#/definitions/entityVersion"
    },
    "updatedAt": {
      "description": "Last update time corresponding to the new version of the entity in Unix epoch time milliseconds.",
      "$ref": "../../type/basic.json#/definitions/timestamp"
    },
    "updatedBy": {
      "description": "User who made the update.",
      "type": "string"
    },
    "href": {
      "description": "Link to the resource corresponding to this entity.",
      "$ref": "../../type/basic.json#/definitions/href"
    },
    "owner": {
      "description": "Owner of this container.",
      "$ref": "../../type/entityReference.json"
    },
    "service": {
      "description": "Link to the storage service where this container is hosted in.",
      "$ref": "../../type/entityReference.json"
    },
    "parent": {
      "description": "Link to the parent container under which this entity sits, if not top level.",
      "$ref": "../../type/entityReference.json"
    },
    "children": {
      "description": "References to child containers residing under this entity.",
      "$ref": "../../type/entityReferenceList.json"
    },
    "dataModel": {
      "description": "References to the container's data model, if data is structured, or null otherwise",
      "$ref": "#/definitions/containerDataModel",
      "default": null
    },
    "prefix": {
      "description": "Optional prefix path defined for this container",
      "type": "string",
      "default": null
    },
    "numberOfObjects": {
      "description": "The number of objects/files this container has.",
      "type": "number",
      "default": null
    },
    "size": {
      "description": "The total size in KB this container has.",
      "type": "number",
      "default": null
    },
    "fileFormats": {
      "description": "File & data formats identified for the container:  e.g. dataFormats=[csv, json]. These can be present both when the container has a dataModel or not",
      "type": "array",
      "items": {
        "$ref": "#/definitions/fileFormat"
      },
      "default": null
    },
    "serviceType": {
      "description": "Service type this table is hosted in.",
      "$ref": "../services/storageService.json#/definitions/storageServiceType"
    },
    "followers": {
      "description": "Followers of this container.",
      "$ref": "../../type/entityReferenceList.json"
    },
    "tags": {
      "description": "Tags for this container.",
      "type": "array",
      "items": {
        "$ref": "../../type/tagLabel.json"
      },
      "default": null
    },
    "changeDescription": {
      "description": "Change that lead to this version of the entity.",
      "$ref": "../../type/entityHistory.json#/definitions/changeDescription"
    },
    "deleted": {
      "description": "When `true` indicates the entity has been soft deleted.",
      "type": "boolean",
      "default": false
    },
    "extension": {
      "description": "Entity extension data with custom attributes added to the entity.",
      "$ref": "../../type/basic.json#/definitions/entityExtension"
    },
    "sourceUrl": {
      "description": "Source URL of container.",
      "$ref": "../../type/basic.json#/definitions/sourceUrl"
    },
    "domain" : {
      "description": "Domain the Container belongs to. When not set, the Container inherits the domain from the storage service it belongs to.",
      "$ref": "../../type/entityReference.json"
    },
<<<<<<< HEAD
    "votes" : {
      "$ref": "../../type/votes.json"
=======
    "lifeCycle": {
      "description": "Life Cycle properties of the entity",
      "$ref": "../../type/lifeCycle.json"
>>>>>>> d8e78a32
    }
  },
  "required": [
    "id",
    "name",
    "service"
  ],
  "additionalProperties": false
}<|MERGE_RESOLUTION|>--- conflicted
+++ resolved
@@ -176,14 +176,12 @@
       "description": "Domain the Container belongs to. When not set, the Container inherits the domain from the storage service it belongs to.",
       "$ref": "../../type/entityReference.json"
     },
-<<<<<<< HEAD
     "votes" : {
       "$ref": "../../type/votes.json"
-=======
+    },
     "lifeCycle": {
       "description": "Life Cycle properties of the entity",
       "$ref": "../../type/lifeCycle.json"
->>>>>>> d8e78a32
     }
   },
   "required": [
