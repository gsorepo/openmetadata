--- conflicted
+++ resolved
@@ -116,14 +116,12 @@
       "description": "Domain the Database belongs to. When not set, the Database inherits the domain from the database service it belongs to.",
       "$ref": "../../type/entityReference.json"
     },
-<<<<<<< HEAD
     "votes" : {
       "$ref": "../../type/votes.json"
-=======
+    },
     "lifeCycle": {
       "description": "Life Cycle properties of the entity",
       "$ref": "../../type/lifeCycle.json"
->>>>>>> d8e78a32
     }
   },
   "required": ["name", "service"],
