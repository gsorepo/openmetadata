--- conflicted
+++ resolved
@@ -111,14 +111,12 @@
       "description": "Domain the Database Schema belongs to. When not set, the Schema inherits the domain from the database it belongs to.",
       "$ref": "../../type/entityReference.json"
     },
-<<<<<<< HEAD
     "votes" : {
       "$ref": "../../type/votes.json"
-=======
+    },
     "lifeCycle": {
       "description": "Life Cycle properties of the entity",
       "$ref": "../../type/lifeCycle.json"
->>>>>>> d8e78a32
     }
   },
   "required": ["name", "database", "service"],
