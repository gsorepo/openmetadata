--- conflicted
+++ resolved
@@ -97,16 +97,12 @@
       "description": "Domain the Glossary belongs to.",
       "$ref": "../../type/entityReference.json"
     },
-<<<<<<< HEAD
-    "votes": {
-      "description": "Votes on the entity.",
-=======
-    "dataProducts" : {
+    "dataProducts": {
       "description": "List of data products this entity is part of.",
       "$ref" : "../../type/entityReferenceList.json"
     },
-    "votes" : {
->>>>>>> a98f6b8d
+    "votes": {
+      "description": "Votes on the entity.",
       "$ref": "../../type/votes.json"
     },
     "extension": {
