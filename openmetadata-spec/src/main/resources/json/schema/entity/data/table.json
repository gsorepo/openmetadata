--- conflicted
+++ resolved
@@ -1001,14 +1001,7 @@
             "$ref": "../../type/basic.json#/definitions/entityExtension"
         }
     },
-<<<<<<< HEAD
-    "required": [
-        "id",
-        "name",
-        "columns"
-    ],
-    "additionalProperties": false
-=======
+
     "database": {
       "description": "Reference to Database that contains this table.",
       "$ref": "../../type/entityReference.json"
@@ -1097,5 +1090,4 @@
     "columns"
   ],
   "additionalProperties": false
->>>>>>> c98a15ca
 }