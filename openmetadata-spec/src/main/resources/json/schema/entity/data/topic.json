--- conflicted
+++ resolved
@@ -166,14 +166,12 @@
       "description": "List of data products this entity is part of.",
       "$ref" : "../../type/entityReferenceList.json"
     },
-<<<<<<< HEAD
     "votes" : {
       "$ref": "../../type/votes.json"
-=======
+    },
     "lifeCycle": {
       "description": "Life Cycle properties of the entity",
       "$ref": "../../type/lifeCycle.json"
->>>>>>> d8e78a32
     }
   },
   "required": ["id", "name", "partitions", "service"],
