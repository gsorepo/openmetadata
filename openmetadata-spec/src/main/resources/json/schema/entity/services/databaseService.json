{
<<<<<<< HEAD
    "$id": "/entity/services/databaseService.json",
    "$schema": "http://json-schema.org/draft-07/schema#",
    "title": "Database Service",
    "description": "This schema defines the `Database Service` is a service such as MySQL, BigQuery, Redshift, Postgres, or Snowflake. Alternative terms such as Database Cluster, Database Server instance are also used for database service.",
    "type": "object",
    "javaType": "org.openmetadata.schema.entity.services.DatabaseService",
    "javaInterfaces": [
        "org.openmetadata.schema.EntityInterface",
        "org.openmetadata.schema.ServiceEntityInterface"
    ],
    "definitions": {
        "databaseServiceType": {
            "description": "Type of database service such as MySQL, BigQuery, Snowflake, Redshift, Postgres...",
            "javaInterfaces": [
                "org.openmetadata.schema.EnumInterface"
            ],
            "type": "string",
            "enum": [
                "BigQuery",
                "Mysql",
                "Redshift",
                "Snowflake",
                "Postgres",
                "Mssql",
                "Oracle",
                "Athena",
                "Hive",
                "Impala",
                "Presto",
                "Trino",
                "Vertica",
                "Glue",
                "MariaDB",
                "Druid",
                "Db2",
                "Clickhouse",
                "Databricks",
                "AzureSQL",
                "DynamoDB",
                "SingleStore",
                "SQLite",
                "DeltaLake",
                "Salesforce",
                "PinotDB",
                "Datalake",
                "DomoDatabase",
                "QueryLog",
                "CustomDatabase",
                "Dbt"
            ],
            "javaEnums": [
                {
                    "name": "BigQuery"
                },
                {
                    "name": "Mysql"
                },
                {
                    "name": "Redshift"
                },
                {
                    "name": "Snowflake"
                },
                {
                    "name": "Postgres"
                },
                {
                    "name": "Mssql"
                },
                {
                    "name": "Oracle"
                },
                {
                    "name": "Athena"
                },
                {
                    "name": "Hive"
                },
                {
                    "name": "Impala"
                },
                {
                    "name": "Presto"
                },
                {
                    "name": "Trino"
                },
                {
                    "name": "Vertica"
                },
                {
                    "name": "Glue"
                },
                {
                    "name": "MariaDB"
                },
                {
                    "name": "Druid"
                },
                {
                    "name": "Db2"
                },
                {
                    "name": "Clickhouse"
                },
                {
                    "name": "Databricks"
                },
                {
                    "name": "AzureSQL"
                },
                {
                    "name": "DynamoDB"
                },
                {
                    "name": "SingleStore"
                },
                {
                    "name": "SQLite"
                },
                {
                    "name": "DeltaLake"
                },
                {
                    "name": "Salesforce"
                },
                {
                    "name": "PinotDB"
                },
                {
                    "name": "Datalake"
                },
                {
                    "name": "DomoDatabase"
                },
                {
                    "name": "QueryLog"
                },
                {
                    "name": "CustomDatabase"
                },
                {
                    "name": "Dbt"
                }
            ]
=======
  "$id": "https://open-metadata.org/schema/entity/services/databaseService.json",
  "$schema": "http://json-schema.org/draft-07/schema#",
  "title": "Database Service",
  "description": "This schema defines the `Database Service` is a service such as MySQL, BigQuery, Redshift, Postgres, or Snowflake. Alternative terms such as Database Cluster, Database Server instance are also used for database service.",
  "type": "object",
  "javaType": "org.openmetadata.schema.entity.services.DatabaseService",
  "javaInterfaces": [
    "org.openmetadata.schema.EntityInterface",
    "org.openmetadata.schema.ServiceEntityInterface"
  ],
  "definitions": {
    "databaseServiceType": {
      "description": "Type of database service such as MySQL, BigQuery, Snowflake, Redshift, Postgres...",
      "javaInterfaces": ["org.openmetadata.schema.EnumInterface"],
      "type": "string",
      "enum": [
        "BigQuery",
        "Mysql",
        "Redshift",
        "Snowflake",
        "Postgres",
        "Mssql",
        "Oracle",
        "Athena",
        "Hive",
        "Impala",
        "Presto",
        "Trino",
        "Vertica",
        "Glue",
        "MariaDB",
        "Druid",
        "Db2",
        "Clickhouse",
        "Databricks",
        "AzureSQL",
        "DynamoDB",
        "SingleStore",
        "SQLite",
        "DeltaLake",
        "Salesforce",
        "PinotDB",
        "Datalake",
        "DomoDatabase",
        "QueryLog",
        "CustomDatabase",
        "Dbt",
        "SapHana"
      ],
      "javaEnums": [
        {
          "name": "BigQuery"
>>>>>>> 39662387
        },
        "databaseConnection": {
            "type": "object",
            "description": "Database Connection.",
            "javaInterfaces": [
                "org.openmetadata.schema.ServiceConnectionEntityInterface"
            ],
            "properties": {
                "config": {
                    "mask": true,
                    "oneOf": [
                        {
                            "$ref": "./connections/database/bigQueryConnection.json"
                        },
                        {
                            "$ref": "./connections/database/athenaConnection.json"
                        },
                        {
                            "$ref": "./connections/database/azureSQLConnection.json"
                        },
                        {
                            "$ref": "./connections/database/clickhouseConnection.json"
                        },
                        {
                            "$ref": "./connections/database/databricksConnection.json"
                        },
                        {
                            "$ref": "./connections/database/db2Connection.json"
                        },
                        {
                            "$ref": "./connections/database/deltaLakeConnection.json"
                        },
                        {
                            "$ref": "./connections/database/druidConnection.json"
                        },
                        {
                            "$ref": "./connections/database/dynamoDBConnection.json"
                        },
                        {
                            "$ref": "./connections/database/glueConnection.json"
                        },
                        {
                            "$ref": "./connections/database/hiveConnection.json"
                        },
                        {
                            "$ref": "./connections/database/impalaConnection.json"
                        },
                        {
                            "$ref": "./connections/database/mariaDBConnection.json"
                        },
                        {
                            "$ref": "./connections/database/mssqlConnection.json"
                        },
                        {
                            "$ref": "./connections/database/mysqlConnection.json"
                        },
                        {
                            "$ref": "./connections/database/sqliteConnection.json"
                        },
                        {
                            "$ref": "./connections/database/oracleConnection.json"
                        },
                        {
                            "$ref": "./connections/database/postgresConnection.json"
                        },
                        {
                            "$ref": "./connections/database/prestoConnection.json"
                        },
                        {
                            "$ref": "./connections/database/redshiftConnection.json"
                        },
                        {
                            "$ref": "./connections/database/salesforceConnection.json"
                        },
                        {
                            "$ref": "./connections/database/singleStoreConnection.json"
                        },
                        {
                            "$ref": "./connections/database/snowflakeConnection.json"
                        },
                        {
                            "$ref": "./connections/database/trinoConnection.json"
                        },
                        {
                            "$ref": "./connections/database/verticaConnection.json"
                        },
                        {
                            "$ref": "./connections/database/pinotDBConnection.json"
                        },
                        {
                            "$ref": "./connections/database/datalakeConnection.json"
                        },
                        {
                            "$ref": "./connections/database/domoDatabaseConnection.json"
                        },
                        {
                            "$ref": "./connections/database/customDatabaseConnection.json"
                        }
                    ]
                }
            },
            "additionalProperties": false
        }
    },
    "properties": {
        "id": {
            "description": "Unique identifier of this database service instance.",
            "$ref": "../../type/basic.json#/definitions/uuid"
        },
        "name": {
            "description": "Name that identifies this database service.",
            "$ref": "../../type/basic.json#/definitions/entityName"
        },
        "fullyQualifiedName": {
            "description": "FullyQualifiedName same as `name`.",
            "$ref": "../../type/basic.json#/definitions/fullyQualifiedEntityName"
        },
        "displayName": {
            "description": "Display Name that identifies this database service.",
            "type": "string"
        },
        "serviceType": {
            "description": "Type of database service such as MySQL, BigQuery, Snowflake, Redshift, Postgres...",
            "$ref": "#/definitions/databaseServiceType"
        },
        "description": {
            "description": "Description of a database service instance.",
            "$ref": "../../type/basic.json#/definitions/markdown"
        },
        "connection": {
            "$ref": "#/definitions/databaseConnection"
        },
        "pipelines": {
            "description": "References to pipelines deployed for this database service to extract metadata, usage, lineage etc..",
            "$ref": "../../type/entityReferenceList.json#/definitions/entityReferenceList"
        },
        "testConnectionResult": {
            "description": "Last test connection results for this service",
            "$ref": "connections/testConnectionResult.json"
        },
        "tags": {
            "description": "Tags for this Database Service.",
            "type": "array",
            "items": {
                "$ref": "../../type/tagLabel.json"
            },
            "default": null
        },
        "version": {
            "description": "Metadata version of the entity.",
            "$ref": "../../type/entityHistory.json#/definitions/entityVersion"
        },
        "updatedAt": {
            "description": "Last update time corresponding to the new version of the entity in Unix epoch time milliseconds.",
            "$ref": "../../type/basic.json#/definitions/timestamp"
        },
        "updatedBy": {
            "description": "User who made the update.",
            "type": "string"
        },
        "owner": {
            "description": "Owner of this database service.",
            "$ref": "../../type/entityReference.json"
        },
        "href": {
            "description": "Link to the resource corresponding to this database service.",
            "$ref": "../../type/basic.json#/definitions/href"
        },
        "changeDescription": {
            "description": "Change that lead to this version of the entity.",
            "$ref": "../../type/entityHistory.json#/definitions/changeDescription"
        },
<<<<<<< HEAD
        "deleted": {
            "description": "When `true` indicates the entity has been soft deleted.",
            "type": "boolean",
            "default": false
=======
        {
          "name": "Dbt"
        },
        {
          "name": "SapHana"
        }
      ]
    },
    "databaseConnection": {
      "type": "object",
      "description": "Database Connection.",
      "javaInterfaces": [
        "org.openmetadata.schema.ServiceConnectionEntityInterface"
      ],
      "properties": {
        "config": {
          "mask": true,
          "oneOf": [
            {
              "$ref": "./connections/database/bigQueryConnection.json"
            },
            {
              "$ref": "./connections/database/athenaConnection.json"
            },
            {
              "$ref": "./connections/database/azureSQLConnection.json"
            },
            {
              "$ref": "./connections/database/clickhouseConnection.json"
            },
            {
              "$ref": "./connections/database/databricksConnection.json"
            },
            {
              "$ref": "./connections/database/db2Connection.json"
            },
            {
              "$ref": "./connections/database/deltaLakeConnection.json"
            },
            {
              "$ref": "./connections/database/druidConnection.json"
            },
            {
              "$ref": "./connections/database/dynamoDBConnection.json"
            },
            {
              "$ref": "./connections/database/glueConnection.json"
            },
            {
              "$ref": "./connections/database/hiveConnection.json"
            },
            {
              "$ref": "./connections/database/impalaConnection.json"
            },
            {
              "$ref": "./connections/database/mariaDBConnection.json"
            },
            {
              "$ref": "./connections/database/mssqlConnection.json"
            },
            {
              "$ref": "./connections/database/mysqlConnection.json"
            },
            {
              "$ref": "./connections/database/sqliteConnection.json"
            },
            {
              "$ref": "./connections/database/oracleConnection.json"
            },
            {
              "$ref": "./connections/database/postgresConnection.json"
            },
            {
              "$ref": "./connections/database/prestoConnection.json"
            },
            {
              "$ref": "./connections/database/redshiftConnection.json"
            },
            {
              "$ref": "./connections/database/salesforceConnection.json"
            },
            {
              "$ref": "./connections/database/singleStoreConnection.json"
            },
            {
              "$ref": "./connections/database/snowflakeConnection.json"
            },
            {
              "$ref": "./connections/database/trinoConnection.json"
            },
            {
              "$ref": "./connections/database/verticaConnection.json"
            },
            {
              "$ref": "./connections/database/pinotDBConnection.json"
            },
            {
              "$ref": "./connections/database/datalakeConnection.json"
            },
            {
              "$ref": "./connections/database/domoDatabaseConnection.json"
            },
            {
              "$ref": "./connections/database/customDatabaseConnection.json"
            },
            {
              "$ref": "./connections/database/sapHanaConnection.json"
            }
          ]
>>>>>>> 39662387
        }
    },
    "required": [
        "id",
        "name",
        "serviceType"
    ],
    "additionalProperties": false
}<|MERGE_RESOLUTION|>--- conflicted
+++ resolved
@@ -1,5 +1,4 @@
 {
-<<<<<<< HEAD
     "$id": "/entity/services/databaseService.json",
     "$schema": "http://json-schema.org/draft-07/schema#",
     "title": "Database Service",
@@ -48,7 +47,8 @@
                 "DomoDatabase",
                 "QueryLog",
                 "CustomDatabase",
-                "Dbt"
+                "Dbt",
+                "SapHana"
             ],
             "javaEnums": [
                 {
@@ -144,61 +144,11 @@
                 {
                     "name": "Dbt"
                 }
+                ,
+                  {
+                      "name": "SapHana"
+                  }
             ]
-=======
-  "$id": "https://open-metadata.org/schema/entity/services/databaseService.json",
-  "$schema": "http://json-schema.org/draft-07/schema#",
-  "title": "Database Service",
-  "description": "This schema defines the `Database Service` is a service such as MySQL, BigQuery, Redshift, Postgres, or Snowflake. Alternative terms such as Database Cluster, Database Server instance are also used for database service.",
-  "type": "object",
-  "javaType": "org.openmetadata.schema.entity.services.DatabaseService",
-  "javaInterfaces": [
-    "org.openmetadata.schema.EntityInterface",
-    "org.openmetadata.schema.ServiceEntityInterface"
-  ],
-  "definitions": {
-    "databaseServiceType": {
-      "description": "Type of database service such as MySQL, BigQuery, Snowflake, Redshift, Postgres...",
-      "javaInterfaces": ["org.openmetadata.schema.EnumInterface"],
-      "type": "string",
-      "enum": [
-        "BigQuery",
-        "Mysql",
-        "Redshift",
-        "Snowflake",
-        "Postgres",
-        "Mssql",
-        "Oracle",
-        "Athena",
-        "Hive",
-        "Impala",
-        "Presto",
-        "Trino",
-        "Vertica",
-        "Glue",
-        "MariaDB",
-        "Druid",
-        "Db2",
-        "Clickhouse",
-        "Databricks",
-        "AzureSQL",
-        "DynamoDB",
-        "SingleStore",
-        "SQLite",
-        "DeltaLake",
-        "Salesforce",
-        "PinotDB",
-        "Datalake",
-        "DomoDatabase",
-        "QueryLog",
-        "CustomDatabase",
-        "Dbt",
-        "SapHana"
-      ],
-      "javaEnums": [
-        {
-          "name": "BigQuery"
->>>>>>> 39662387
         },
         "databaseConnection": {
             "type": "object",
@@ -296,6 +246,9 @@
                         },
                         {
                             "$ref": "./connections/database/customDatabaseConnection.json"
+                        },
+                        {
+                          "$ref": "./connections/database/sapHanaConnection.json"
                         }
                     ]
                 }
@@ -371,122 +324,10 @@
             "description": "Change that lead to this version of the entity.",
             "$ref": "../../type/entityHistory.json#/definitions/changeDescription"
         },
-<<<<<<< HEAD
         "deleted": {
             "description": "When `true` indicates the entity has been soft deleted.",
             "type": "boolean",
             "default": false
-=======
-        {
-          "name": "Dbt"
-        },
-        {
-          "name": "SapHana"
-        }
-      ]
-    },
-    "databaseConnection": {
-      "type": "object",
-      "description": "Database Connection.",
-      "javaInterfaces": [
-        "org.openmetadata.schema.ServiceConnectionEntityInterface"
-      ],
-      "properties": {
-        "config": {
-          "mask": true,
-          "oneOf": [
-            {
-              "$ref": "./connections/database/bigQueryConnection.json"
-            },
-            {
-              "$ref": "./connections/database/athenaConnection.json"
-            },
-            {
-              "$ref": "./connections/database/azureSQLConnection.json"
-            },
-            {
-              "$ref": "./connections/database/clickhouseConnection.json"
-            },
-            {
-              "$ref": "./connections/database/databricksConnection.json"
-            },
-            {
-              "$ref": "./connections/database/db2Connection.json"
-            },
-            {
-              "$ref": "./connections/database/deltaLakeConnection.json"
-            },
-            {
-              "$ref": "./connections/database/druidConnection.json"
-            },
-            {
-              "$ref": "./connections/database/dynamoDBConnection.json"
-            },
-            {
-              "$ref": "./connections/database/glueConnection.json"
-            },
-            {
-              "$ref": "./connections/database/hiveConnection.json"
-            },
-            {
-              "$ref": "./connections/database/impalaConnection.json"
-            },
-            {
-              "$ref": "./connections/database/mariaDBConnection.json"
-            },
-            {
-              "$ref": "./connections/database/mssqlConnection.json"
-            },
-            {
-              "$ref": "./connections/database/mysqlConnection.json"
-            },
-            {
-              "$ref": "./connections/database/sqliteConnection.json"
-            },
-            {
-              "$ref": "./connections/database/oracleConnection.json"
-            },
-            {
-              "$ref": "./connections/database/postgresConnection.json"
-            },
-            {
-              "$ref": "./connections/database/prestoConnection.json"
-            },
-            {
-              "$ref": "./connections/database/redshiftConnection.json"
-            },
-            {
-              "$ref": "./connections/database/salesforceConnection.json"
-            },
-            {
-              "$ref": "./connections/database/singleStoreConnection.json"
-            },
-            {
-              "$ref": "./connections/database/snowflakeConnection.json"
-            },
-            {
-              "$ref": "./connections/database/trinoConnection.json"
-            },
-            {
-              "$ref": "./connections/database/verticaConnection.json"
-            },
-            {
-              "$ref": "./connections/database/pinotDBConnection.json"
-            },
-            {
-              "$ref": "./connections/database/datalakeConnection.json"
-            },
-            {
-              "$ref": "./connections/database/domoDatabaseConnection.json"
-            },
-            {
-              "$ref": "./connections/database/customDatabaseConnection.json"
-            },
-            {
-              "$ref": "./connections/database/sapHanaConnection.json"
-            }
-          ]
->>>>>>> 39662387
         }
     },
     "required": [
