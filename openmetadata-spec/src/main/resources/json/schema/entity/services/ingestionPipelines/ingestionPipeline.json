--- conflicted
+++ resolved
@@ -210,15 +210,13 @@
     "provider" : {
       "$ref": "../../../type/basic.json#/definitions/providerType"
     },
-<<<<<<< HEAD
     "domain" : {
       "description": "Domain the asset belongs to. When not set, the asset inherits the domain from the parent it belongs to.",
       "$ref": "../../../type/entityReference.json"
-=======
+    },
     "applicationType": {
       "description": "Type of the application when pipelineType is 'application'.",
       "type": "string"
->>>>>>> 3df3e6ef
     }
   },
   "required": [
