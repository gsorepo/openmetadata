--- conflicted
+++ resolved
@@ -33,11 +33,7 @@
         "KafkaConnect",
         "DBTCloud",
         "Matillion",
-<<<<<<< HEAD
-        "DataFactory"
-=======
-        "Stitch"
->>>>>>> a237ebf5
+        "DataFactory",
       ],
       "javaEnums": [
         {
@@ -89,11 +85,8 @@
           "name": "Matillion"
         },
         {
-<<<<<<< HEAD
-          "name": "DataFactory"
-=======
-          "name": "Stitch"
->>>>>>> a237ebf5
+          "name": "DataFactory",
+          "name": "Stitch",
         }
       ]
     },
@@ -157,11 +150,10 @@
               "$ref": "./connections/pipeline/matillionConnection.json"
             },
             {
-<<<<<<< HEAD
               "$ref": "./connections/pipeline/datafactoryConnection.json"
-=======
+            },
+            {
               "$ref": "./connections/pipeline/stitchConnection.json"
->>>>>>> a237ebf5
             }
           ]
         }
