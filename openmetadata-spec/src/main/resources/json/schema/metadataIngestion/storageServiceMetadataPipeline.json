--- conflicted
+++ resolved
@@ -43,16 +43,12 @@
         },
         {
           "$ref": "./storage/storageMetadataS3Config.json"
-<<<<<<< HEAD
-=======
         },
         {
           "$ref": "./storage/storageMetadataADLSConfig.json"
->>>>>>> 496ae26c
         }
       ]
     }
   },
-  "additionalProperties": false,
-  "required": ["storageMetadataConfigSource"]
+  "additionalProperties": false
 }