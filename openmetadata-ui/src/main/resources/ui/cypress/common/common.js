/*
 *  Copyright 2022 Collate.
 *  Licensed under the Apache License, Version 2.0 (the "License");
 *  you may not use this file except in compliance with the License.
 *  You may obtain a copy of the License at
 *  http://www.apache.org/licenses/LICENSE-2.0
 *  Unless required by applicable law or agreed to in writing, software
 *  distributed under the License is distributed on an "AS IS" BASIS,
 *  WITHOUT WARRANTIES OR CONDITIONS OF ANY KIND, either express or implied.
 *  See the License for the specific language governing permissions and
 *  limitations under the License.
 */

// / <reference types="cypress" />

import {
  CUSTOM_PROPERTY_INVALID_NAMES,
  CUSTOM_PROPERTY_NAME_VALIDATION_ERROR,
  DELETE_TERM,
  SEARCH_INDEX,
} from '../constants/constants';

export const descriptionBox =
  '.toastui-editor-md-container > .toastui-editor > .ProseMirror';
export const uuid = () => Cypress._.random(0, 1e6);
const RETRY_TIMES = 4;
const BASE_WAIT_TIME = 20000;

const ADMIN = 'admin';

const TEAM_TYPES = ['BusinessUnit', 'Department', 'Division', 'Group'];

const isDatabaseService = (type) => type === 'database';

export const checkServiceFieldSectionHighlighting = (field) => {
  cy.get(`[data-id="${field}"]`).should(
    'have.attr',
    'data-highlighted',
    'true'
  );
};

const checkTeamTypeOptions = () => {
  for (const teamType of TEAM_TYPES) {
    cy.get(`.ant-select-dropdown [title="${teamType}"]`)
      .should('exist')
      .should('be.visible');
  }
};

// intercepting URL with cy.intercept
export const interceptURL = (method, url, alias, callback) => {
  cy.intercept({ method: method, url: url }, callback).as(alias);
};

// waiting for response and validating the response status code
export const verifyResponseStatusCode = (
  alias,
  responseCode,
  option,
  hasMultipleResponseCode = false
) => {
  if (hasMultipleResponseCode) {
    cy.wait(alias, option)
      .its('response.statusCode')
      .should('be.oneOf', responseCode);
  } else {
    cy.wait(alias, option)
      .its('response.statusCode')
      .should('eq', responseCode);
  }
};

// waiting for multiple response and validating the response status code
export const verifyMultipleResponseStatusCode = (
  alias = [],
  responseCode = 200,
  option
) => {
  cy.wait(alias, option).then((data) => {
    data.map((value) => expect(value.response.statusCode).eq(responseCode));
  });
};

export const handleIngestionRetry = (
  type,
  testIngestionButton,
  count = 0,
  ingestionType = 'metadata'
) => {
  let timer = BASE_WAIT_TIME;
  const rowIndex = ingestionType === 'metadata' ? 1 : 2;

  interceptURL(
    'GET',
    '/api/v1/services/ingestionPipelines?*',
    'ingestionPipelines'
  );
  interceptURL(
    'GET',
    '/api/v1/services/ingestionPipelines/*/pipelineStatus?startTs=*&endTs=*',
    'pipelineStatuses'
  );
  interceptURL('GET', '/api/v1/services/*/name/*', 'serviceDetails');
  interceptURL('GET', '/api/v1/permissions?limit=100', 'allPermissions');

  // ingestions page
  let retryCount = count;
  const testIngestionsTab = () => {
    // click on the tab only for the first time
    if (retryCount === 0) {
      cy.get('[data-testid="Ingestions"]').should('exist').and('be.visible');
      cy.get(
        '[data-testid="Ingestions"] >> [data-testid="filter-count"]'
      ).should('have.text', rowIndex);
      cy.get('[data-testid="Ingestions"]').click();

      if (ingestionType === 'metadata') {
        verifyResponseStatusCode('@pipelineStatuses', 200, {
          responseTimeout: 50000,
        });
      }
    }
  };
  const checkSuccessState = () => {
    testIngestionsTab();

    if (retryCount !== 0) {
      cy.wait('@allPermissions').then(() => {
        verifyResponseStatusCode('@serviceDetails', 200);
        verifyResponseStatusCode('@ingestionPipelines', 200);
        verifyResponseStatusCode('@pipelineStatuses', 200, {
          responseTimeout: 50000,
        });
      });
    }

    retryCount++;

    cy.get(`[data-row-key*="${ingestionType}"]`)
      .find('[data-testid="pipeline-status"]')
      .as('checkRun');
    // the latest run should be success
    cy.get('@checkRun').then(($ingestionStatus) => {
      if (
        $ingestionStatus.text() !== 'Success' &&
        $ingestionStatus.text() !== 'Failed' &&
        retryCount <= RETRY_TIMES
      ) {
        // retry after waiting with log1 method [20s,40s,80s,160s,320s]
        cy.wait(timer);
        timer *= 2;
        cy.reload();
        checkSuccessState();
      } else {
        cy.get('@checkRun').should('have.text', 'Success');
      }
    });
  };

  checkSuccessState();
};

export const scheduleIngestion = () => {
  interceptURL(
    'POST',
    '/api/v1/services/ingestionPipelines',
    'createIngestionPipelines'
  );
  interceptURL(
    'POST',
    '/api/v1/services/ingestionPipelines/deploy/*',
    'deployPipeline'
  );
  interceptURL(
    'GET',
    '/api/v1/services/ingestionPipelines/status',
    'getIngestionPipelineStatus'
  );
  // Schedule & Deploy
  cy.get('[data-testid="cron-type"]').should('be.visible').click();
  cy.get('.ant-select-item-option-content').contains('Hour').click();
  cy.get('[data-testid="deploy-button"]').should('be.visible').click();

  verifyResponseStatusCode('@createIngestionPipelines', 201);
  verifyResponseStatusCode('@deployPipeline', 200, {
    responseTimeout: 50000,
  });
  verifyResponseStatusCode('@getIngestionPipelineStatus', 200);
  // check success
  cy.get('[data-testid="success-line"]', { timeout: 15000 }).should(
    'be.visible'
  );
  cy.contains('has been created and deployed successfully').should(
    'be.visible'
  );
};

// Storing the created service name and the type of service for later use

export const testServiceCreationAndIngestion = ({
  serviceType,
  connectionInput,
  addIngestionInput,
  serviceName,
  type = 'database',
  testIngestionButton = true,
  serviceCategory,
}) => {
  // Storing the created service name and the type of service
  // Select Service in step 1
  cy.get(`[data-testid="${serviceType}"]`).should('exist').click();
  cy.get('[data-testid="next-button"]').should('exist').click();

  // Enter service name in step 2
  cy.get('[data-testid="service-name"]').should('exist').type(serviceName);
  interceptURL('GET', '/api/v1/services/ingestionPipelines/ip', 'ipApi');
  interceptURL(
    'GET',
    'api/v1/services/ingestionPipelines/*',
    'ingestionPipelineStatus'
  );
  // intercept the service requirement md file fetch request
  interceptURL(
    'GET',
    `en-US/${serviceCategory}/${serviceType}.md`,
    'getServiceRequirements'
  );
  cy.get('[data-testid="next-button"]').should('exist').click();
  verifyResponseStatusCode('@ingestionPipelineStatus', 200);
  verifyResponseStatusCode('@ipApi', 204);

  // Connection Details in step 3
  cy.get('[data-testid="add-new-service-container"]')
    .parent()
    .parent()
    .scrollTo('top', {
      ensureScrollable: false,
    });
  cy.contains('Connection Details').scrollIntoView().should('be.visible');

  // Requirement panel should be visible and fetch the requirements md file
  cy.get('[data-testid="service-requirements"]').should('be.visible');
  verifyResponseStatusCode('@getServiceRequirements', [200, 304], {}, true);

  connectionInput();

  // Test the connection
  interceptURL(
    'GET',
    '/api/v1/services/testConnectionDefinitions/name/*',
    'testConnectionStepDefinition'
  );

  interceptURL('POST', '/api/v1/automations/workflows', 'createWorkflow');

  interceptURL(
    'POST',
    '/api/v1/automations/workflows/trigger/*',
    'triggerWorkflow'
  );

  interceptURL('GET', '/api/v1/automations/workflows/*', 'getWorkflow');

  cy.get('[data-testid="test-connection-btn"]').should('exist').click();

  verifyResponseStatusCode('@testConnectionStepDefinition', 200);

  cy.get('[data-testid="test-connection-modal"]').should('exist');
  cy.get('.ant-modal-footer > .ant-btn-primary')
    .should('exist')
    .contains('OK')
    .click();

  verifyResponseStatusCode('@createWorkflow', 201);
  // added extra buffer time as triggerWorkflow API can take up to 2minute to provide result
  verifyResponseStatusCode('@triggerWorkflow', 200, {
    responseTimeout: 120000,
  });
  verifyResponseStatusCode('@getWorkflow', 200);
  cy.get('[data-testid="messag-text"]').then(($message) => {
    if ($message.text().includes('partially successful')) {
      cy.contains('Test connection partially successful').should('exist');
    } else {
      cy.contains('Connection test was successful').should('exist');
    }
  });
  interceptURL(
    'GET',
    '/api/v1/services/ingestionPipelines/status',
    'getIngestionPipelineStatus'
  );
  cy.get('[data-testid="submit-btn"]').should('exist').click();
  verifyResponseStatusCode('@getIngestionPipelineStatus', 200);
  // check success
  cy.get('[data-testid="success-line"]').should('be.visible');
  cy.contains(`"${serviceName}"`).should('be.visible');
  cy.contains('has been created successfully').should('be.visible');

  cy.get('[data-testid="add-ingestion-button"]').should('be.visible').click();

  // Add ingestion page
  cy.get('[data-testid="add-ingestion-container"]').should('be.visible');

  if (isDatabaseService(type)) {
    cy.get('[data-testid="configure-ingestion-container"]').should(
      'be.visible'
    );

    // Set mark-deleted slider to off to disable it.
    cy.get('[data-testid="toggle-button-mark-deleted"]')
      .should('exist')
      .click();
  }

  addIngestionInput && addIngestionInput();

  cy.get('[data-testid="next-button"]').should('exist').click();

  scheduleIngestion();

  cy.contains(`${serviceName}_metadata`).should('be.visible');

  // wait for ingestion to run
  cy.clock();
  cy.wait(10000);

  interceptURL(
    'GET',
    '/api/v1/services/ingestionPipelines?*',
    'ingestionPipelines'
  );
  interceptURL('GET', '/api/v1/services/*/name/*', 'serviceDetails');

  cy.get('[data-testid="view-service-button"]').should('be.visible').click();
  verifyResponseStatusCode('@serviceDetails', 200);
  verifyResponseStatusCode('@ingestionPipelines', 200);
  handleIngestionRetry(type, testIngestionButton);
};

export const deleteCreatedService = (
  typeOfService,
  service_Name,
  apiService,
  serviceCategory
) => {
  // Click on settings page
  interceptURL(
    'GET',
    'api/v1/teams/name/Organization?fields=*',
    'getSettingsPage'
  );
  cy.get('[data-testid="appbar-item-settings"]')
    .should('be.visible')
    .click({ force: true });
  verifyResponseStatusCode('@getSettingsPage', 200);
  // Services page
  interceptURL('GET', '/api/v1/services/*', 'getServices');

  cy.get('.ant-menu-title-content')
    .contains(typeOfService)
    .should('be.visible')
    .click();

  verifyResponseStatusCode('@getServices', 200);

  // click on created service
  cy.get(`[data-testid="service-name-${service_Name}"]`)
    .should('exist')
    .should('be.visible')
    .click();

  cy.get(`[data-testid="entity-header-display-name"]`)
    .should('exist')
    .should('be.visible')
    .invoke('text')
    .then((text) => {
      expect(text).to.equal(service_Name);
    });

  verifyResponseStatusCode('@getServices', 200);

  // Clicking on permanent delete radio button and checking the service name
  cy.get('[data-testid="manage-button"]')
    .should('exist')
    .should('be.visible')
    .click();

  cy.get('[data-menu-id*="delete-button"]')
    .should('exist')
    .should('be.visible');
  cy.get('[data-testid="delete-button-title"]')
    .should('be.visible')
    .click()
    .as('deleteBtn');

  // Clicking on permanent delete radio button and checking the service name
  cy.get('[data-testid="hard-delete-option"]')
    .contains(service_Name)
    .should('be.visible')
    .click();

  cy.get('[data-testid="confirmation-text-input"]')
    .should('be.visible')
    .type(DELETE_TERM);
  interceptURL('DELETE', `/api/v1/services/${apiService}/*`, 'deleteService');
  interceptURL(
    'GET',
    '/api/v1/services/*/name/*?fields=owner',
    'serviceDetails'
  );

  cy.get('[data-testid="confirm-button"]').should('be.visible').click();
  verifyResponseStatusCode('@deleteService', 200);

  // Closing the toast notification
  toastNotification(
    `${serviceCategory ?? typeOfService} Service deleted successfully!`
  );

  cy.get(`[data-testid="service-name-${service_Name}"]`).should('not.exist');
};

export const editOwnerforCreatedService = (
  service_type,
  service_Name,
  api_services
) => {
  interceptURL(
    'GET',
    'api/v1/teams/name/Organization?fields=*',
    'getSettingsPage'
  );
  // Click on settings page
  cy.get('[data-testid="appbar-item-settings"]').should('be.visible').click();
  verifyResponseStatusCode('@getSettingsPage', 200);

  // Services page
  cy.get('.ant-menu-title-content')
    .contains(service_type)
    .should('be.visible')
    .click();

  interceptURL(
    'GET',
    `/api/v1/services/${api_services}/name/${service_Name}?fields=*`,
    'getSelectedService'
  );

  interceptURL(
    'GET',
    `/api/v1/services/ingestionPipelines?fields=owner,pipelineStatuses&service=${service_Name}`,
    'waitForIngestion'
  );

  interceptURL(
    'GET',
    '/api/v1/system/config/pipeline-service-client',
    'airflow'
  );
  interceptURL('GET', '/api/v1/databases?service=*&fields=*', 'database');
  // click on created service
  cy.get(`[data-testid="service-name-${service_Name}"]`)
    .should('exist')
    .should('be.visible')
    .click();

  verifyResponseStatusCode('@getSelectedService', 200);
  verifyResponseStatusCode('@waitForIngestion', 200);
  verifyResponseStatusCode('@airflow', 200);
  if (isDatabaseService(service_type)) {
    verifyResponseStatusCode('@database', 200);
  }
  interceptURL('GET', '/api/v1/users?&isBot=false&limit=15', 'waitForUsers');

  // Click on edit owner button
  cy.get('[data-testid="edit-owner"]')
    .should('exist')
    .should('be.visible')
    .click();

  verifyResponseStatusCode('@waitForUsers', 200);

  interceptURL(
    'GET',
    `api/v1/search/query?q=*${encodeURI('admin')}*&from=0&size=*&index=*`,
    'searchOwner'
  );
  cy.get('.user-team-select-popover [data-testid="searchbar"]')
    .should('be.visible')
    .and('exist')
    .trigger('click')
    .type('admin');

  verifyResponseStatusCode('@searchOwner', 200);

  cy.get('[data-testid="owner-name"]')
    .invoke('text')
    .then((text) => {
      expect(text).equal(ADMIN);
    });
};

export const goToAddNewServicePage = (service_type) => {
  interceptURL(
    'GET',
    'api/v1/teams/name/Organization?fields=*',
    'getSettingsPage'
  );
  cy.get('[data-testid="tables"]').should('be.visible');
  // Click on settings page
  cy.get('[data-testid="appbar-item-settings"]').should('be.visible').click();
  verifyResponseStatusCode('@getSettingsPage', 200);
  // Services page
  interceptURL('GET', '/api/v1/services/*', 'getServiceList');
  cy.get('[data-testid="global-setting-left-panel"]')
    .contains(service_type)
    .should('be.visible')
    .click();

  verifyResponseStatusCode('@getServiceList', 200);

  cy.get('[data-testid="add-service-button"]').should('be.visible').click();

  // Add new service page
  cy.url().should('include', '/add-service');
  cy.get('[data-testid="header"]').should('be.visible');
  cy.contains('Add New Service').should('be.visible');
  cy.get('[data-testid="service-category"]').should('be.visible');
};

/**
 * Search for entities through the search bar
 * @param {string} term Entity name
 */
export const searchEntity = (term, suggestionOverly = true) => {
  cy.get('[data-testid="searchBox"]').scrollIntoView().should('be.visible');
  cy.get('[data-testid="searchBox"]').type(`${term}{enter}`);
  if (suggestionOverly) {
    cy.get('[data-testid="suggestion-overlay"]').click(1, 1);
  }
};

export const visitEntityDetailsPage = (
  term,
  serviceName,
  entity,
<<<<<<< HEAD
  serviceType
=======
  dataTestId
>>>>>>> 83652541
) => {
  interceptURL('GET', '/api/v1/*/name/*', 'getEntityDetails');
  interceptURL(
    'GET',
    `/api/v1/search/query?q=*&index=${SEARCH_INDEX[entity]}&from=*&size=**`,
    'explorePageTabSearch'
  );
  interceptURL('GET', `/api/v1/search/suggest?q=*&index=*`, 'searchQuery');
  interceptURL('GET', `/api/v1/search/*`, 'explorePageSearch');
  const id = dataTestId ?? `${serviceName}-${term}`;
  // searching term in search box
  cy.get('[data-testid="searchBox"]').scrollIntoView().should('be.visible');
  cy.get('[data-testid="searchBox"]').type(term);
  verifyResponseStatusCode('@searchQuery', 200);
  cy.get('[data-testid="suggestion-overlay"]').should('exist');
  cy.get('body').then(($body) => {
    // checking if requested term is available in search suggestion
    if ($body.find(`[data-testid="${id}"] [data-testid="data-name"]`).length) {
      // if term is available in search suggestion, redirecting to entity details page
      cy.get(`[data-testid="${id}"] [data-testid="data-name"]`)
        .should('be.visible')
        .first()
        .click();
    } else {
      // if term is not available in search suggestion, hitting enter to search box so it will redirect to explore page
      cy.get('body').click(1, 1);
      cy.get('[data-testid="searchBox"]').type('{enter}');
      verifyResponseStatusCode('@explorePageSearch', 200);

      cy.get(`[data-testid="${entity}-tab"]`).should('be.visible').click();
      cy.get(`[data-testid="${entity}-tab"]`).should('be.visible');
      verifyResponseStatusCode('@explorePageTabSearch', 200);

<<<<<<< HEAD
      cy.get(`[data-testid="${serviceType}-${term}"]`)
=======
      cy.get(`[data-testid="${id}"]`)
>>>>>>> 83652541
        .scrollIntoView()
        .should('be.visible')
        .click();
    }
  });

  verifyResponseStatusCode('@getEntityDetails', 200);
  cy.get('body').then(($body) => {
    if ($body.find('[data-testid="suggestion-overlay"]').length) {
      cy.get('[data-testid="suggestion-overlay"]').click(1, 1);
    }
  });
  cy.get('body').click(1, 1);
  cy.get('[data-testid="searchBox"]').clear();
};

// add new tag to entity and its table
export const addNewTagToEntity = (entityObj, term) => {
  visitEntityDetailsPage(
    entityObj.term,
    entityObj.serviceName,
    entityObj.entity
  );
  cy.wait(500);
  cy.get('[data-testid="tags"] [data-testid="add-tag"]')
    .eq(0)
    .should('be.visible')
    .scrollIntoView()
    .click();

  cy.get('[data-testid="tag-selector"] input').should('be.visible').type(term);

  cy.get('.ant-select-item-option-content')
    .contains(term)
    .should('be.visible')
    .click();
  cy.get('[data-testid="tag-selector"] > .ant-select-selector').contains(term);
  cy.get('[data-testid="saveAssociatedTag"]').should('be.visible').click();
  cy.get('[data-testid="entity-tags"]')
    .scrollIntoView()
    .should('be.visible')
    .contains(term);

  cy.get('[data-testid="classification-tags-0"] [data-testid="tag-container"]')
    .scrollIntoView()
    .contains('Add')
    .should('be.visible')
    .click();

  cy.get('[data-testid="tag-selector"]')
    .scrollIntoView()
    .should('be.visible')
    .type(term);
  cy.wait(500);
  cy.get('.ant-select-item-option-content')
    .contains(term)
    .should('be.visible')
    .click();
  cy.get('[data-testid="saveAssociatedTag"]')
    .scrollIntoView()
    .should('be.visible')
    .click();
  cy.get('[data-testid="classification-tags-0"] [data-testid="tag-container"]')
    .contains(term)
    .should('exist');
};

export const addUser = (username, email) => {
  cy.get('[data-testid="email"]')
    .scrollIntoView()
    .should('exist')
    .should('be.visible')
    .type(email);
  cy.get('[data-testid="displayName"]')
    .should('exist')
    .should('be.visible')
    .type(username);
  cy.get(descriptionBox)
    .should('exist')
    .should('be.visible')
    .type('Adding user');
  interceptURL('GET', ' /api/v1/users/generateRandomPwd', 'generatePassword');
  cy.get('[data-testid="password-generator"]').should('be.visible').click();
  verifyResponseStatusCode('@generatePassword', 200);
  cy.wait(1000);
  interceptURL('POST', ' /api/v1/users', 'add-user');
  cy.get('[data-testid="save-user"]').scrollIntoView().click();
};

export const softDeleteUser = (username, isAdmin) => {
  // Search the created user
  interceptURL(
    'GET',
    '/api/v1/search/query?q=**&from=0&size=*&index=*',
    'searchUser'
  );
  cy.get('[data-testid="searchbar"]')
    .should('exist')
    .should('be.visible')
    .type(username);

  verifyResponseStatusCode('@searchUser', 200);

  // Click on delete button
  cy.get(`[data-testid="delete-user-btn-${username}"]`)
    .should('exist')
    .should('be.visible')
    .click();

  // Soft deleting the user
  cy.get('[data-testid="soft-delete"]').click();
  cy.get('[data-testid="confirmation-text-input"]').type('DELETE');

  interceptURL(
    'DELETE',
    '/api/v1/users/*?hardDelete=false&recursive=false',
    'softdeleteUser'
  );
  interceptURL('GET', '/api/v1/users*', 'userDeleted');
  cy.get('[data-testid="confirm-button"]')
    .should('exist')
    .should('be.visible')
    .click();
  verifyResponseStatusCode('@softdeleteUser', 200);
  verifyResponseStatusCode('@userDeleted', 200);

  toastNotification('User deleted successfully!');

  if (!isAdmin) {
    cy.get('[data-testid="previous"]')
      .scrollIntoView()
      .should('exist')
      .should('be.disabled');

    cy.get('[data-testid="page-indicator"]').contains('1/7 Page');
  }

  interceptURL('GET', '/api/v1/search/query*', 'searchUser');

  // Verifying the deleted user
  cy.get('[data-testid="searchbar"]')
    .scrollIntoView()
    .should('exist')
    .should('be.visible')
    .clear()
    .type(username);

  verifyResponseStatusCode('@searchUser', 200);
  cy.get('[data-testid="search-error-placeholder"]').should('be.visible');
};

export const restoreUser = (username) => {
  // Click on deleted user toggle
  interceptURL('GET', '/api/v1/users*', 'deletedUser');
  cy.get('.ant-switch-handle').should('exist').should('be.visible').click();
  verifyResponseStatusCode('@deletedUser', 200);

  cy.get(`[data-testid="restore-user-btn-${username}"]`)
    .should('exist')
    .should('be.visible')
    .click();
  cy.get('.ant-modal-body > p').should(
    'contain',
    `Are you sure you want to restore ${username}?`
  );
  interceptURL('PUT', '/api/v1/users', 'restoreUser');
  cy.get('.ant-modal-footer > .ant-btn-primary')
    .should('exist')
    .should('be.visible')
    .click();
  verifyResponseStatusCode('@restoreUser', 200);
  toastNotification('User restored successfully');

  // Verifying the restored user
  cy.get('.ant-switch').should('exist').should('be.visible').click();

  interceptURL('GET', '/api/v1/search/query*', 'searchUser');
  cy.get('[data-testid="searchbar"]')
    .should('exist')
    .should('be.visible')
    .type(username);
  verifyResponseStatusCode('@searchUser', 200);

  cy.get('.ant-table-row > :nth-child(1)').should('contain', username);
};

export const deleteSoftDeletedUser = (username) => {
  interceptURL(
    'GET',
    '/api/v1/users?fields=profile,teams,roles&include=*&limit=*',
    'getSoftDeletedUser'
  );

  cy.get('.ant-switch-handle').should('exist').should('be.visible').click();

  verifyResponseStatusCode('@getSoftDeletedUser', 200);

  cy.get(`[data-testid="delete-user-btn-${username}"]`)
    .should('exist')
    .should('be.visible')
    .click();
  cy.get('[data-testid="confirmation-text-input"]').type('DELETE');
  interceptURL(
    'DELETE',
    'api/v1/users/*?hardDelete=true&recursive=false',
    'hardDeleteUser'
  );
  cy.get('[data-testid="confirm-button"]')
    .should('exist')
    .should('be.visible')
    .click();
  verifyResponseStatusCode('@hardDeleteUser', 200);

  toastNotification('User deleted successfully!');

  interceptURL(
    'GET',
    'api/v1/search/query?q=**&from=0&size=15&index=user_search_index',
    'searchUser'
  );

  cy.get('[data-testid="searchbar"]')
    .should('exist')
    .should('be.visible')
    .type(username);
  verifyResponseStatusCode('@searchUser', 200);

  cy.get('[data-testid="search-error-placeholder"]').should('be.visible');
};

export const toastNotification = (msg) => {
  cy.get('.Toastify__toast-body').should('be.visible').contains(msg);
  cy.wait(200);
  cy.get('.Toastify__close-button').should('be.visible').click();
};

export const addCustomPropertiesForEntity = (
  propertyName,
  entityType,
  customType,
  value,
  entityObj
) => {
  // Add Custom property for selected entity
  cy.get('[data-testid="add-placeholder-button"]')
    .should('exist')
    .should('be.visible')
    .click();

  // validation should work
  cy.get('[data-testid="create-button"]').scrollIntoView().click();

  cy.get('#name_help').should('be.visible').contains('name is required');
  cy.get('#propertyType_help')
    .should('be.visible')
    .contains('propertyType is required');
  cy.get('#description_help')
    .should('be.visible')
    .contains('description is required');

  // capital case validation
  cy.get('[data-testid="name"]')
    .scrollIntoView()
    .should('be.visible')
    .type(CUSTOM_PROPERTY_INVALID_NAMES.CAPITAL_CASE);
  cy.get('[role="alert"]').should(
    'contain',
    CUSTOM_PROPERTY_NAME_VALIDATION_ERROR
  );

  // with underscore validation
  cy.get('[data-testid="name"]')
    .should('be.visible')
    .clear()
    .type(CUSTOM_PROPERTY_INVALID_NAMES.WITH_UNDERSCORE);
  cy.get('[role="alert"]').should(
    'contain',
    CUSTOM_PROPERTY_NAME_VALIDATION_ERROR
  );

  // with space validation
  cy.get('[data-testid="name"]')
    .should('be.visible')
    .clear()
    .type(CUSTOM_PROPERTY_INVALID_NAMES.WITH_SPACE);
  cy.get('[role="alert"]').should(
    'contain',
    CUSTOM_PROPERTY_NAME_VALIDATION_ERROR
  );

  // with dots validation
  cy.get('[data-testid="name"]')
    .should('be.visible')
    .clear()
    .type(CUSTOM_PROPERTY_INVALID_NAMES.WITH_DOTS);
  cy.get('[role="alert"]').should(
    'contain',
    CUSTOM_PROPERTY_NAME_VALIDATION_ERROR
  );

  cy.get('[data-testid="name"]')
    .should('be.visible')
    .clear()
    .type(propertyName);

  cy.get('[data-testid="propertyType"]').should('be.visible').click();
  cy.get(`[title="${customType}"]`).should('be.visible').click();

  cy.get(descriptionBox)
    .should('be.visible')
    .clear()
    .type(entityType.description);

  // Check if the property got added
  cy.intercept('/api/v1/metadata/types/name/*?fields=customProperties').as(
    'customProperties'
  );
  cy.get('[data-testid="create-button"]').scrollIntoView().click();

  cy.wait('@customProperties');
  cy.get('.ant-table-row').should('contain', propertyName);

  // Navigating to home page
  cy.clickOnLogo();

  // Checking the added property in Entity

  visitEntityDetailsPage(
    entityObj.term,
    entityObj.serviceName,
    entityObj.entity
  );

  cy.get('[data-testid="Custom Properties"]')
    .should('exist')
    .should('be.visible')
    .click();
  cy.get('tbody').should('contain', propertyName);

  // Adding value for the custom property

  // Navigating through the created custom property for adding value
  cy.get(`[data-row-key="${propertyName}"]`)
    .find('[data-testid="edit-icon"]')
    .as('editbutton');
  cy.wait(1000);

  cy.get('@editbutton').should('exist').should('be.visible').click();

  // Checking for value text box or markdown box
  cy.get('body').then(($body) => {
    if ($body.find('[data-testid="value-input"]').length > 0) {
      cy.get('[data-testid="value-input"]').should('be.visible').type(value);
      cy.get('[data-testid="save-value"]').click();
    } else if (
      $body.find(
        '.toastui-editor-md-container > .toastui-editor > .ProseMirror'
      )
    ) {
      cy.get('.toastui-editor-md-container > .toastui-editor > .ProseMirror')
        .should('be.visible')
        .type(value);
      cy.get('[data-testid="save"]').click();
    }
  });

  cy.get(`[data-row-key="${propertyName}"]`).should('contain', value);
};

export const editCreatedProperty = (propertyName) => {
  // Fetching for edit button
  cy.get(`[data-row-key="${propertyName}"]`)
    .find('[data-testid="edit-button"]')
    .as('editbutton');

  cy.get('@editbutton').click();

  cy.get(descriptionBox)
    .should('be.visible')
    .clear()
    .type('This is new description');

  interceptURL('PATCH', '/api/v1/metadata/types/*', 'checkPatchForDescription');

  cy.get('[data-testid="save"]').should('be.visible').click();

  verifyResponseStatusCode('@checkPatchForDescription', 200);

  cy.get('.ant-modal-wrap').should('not.exist');

  // Fetching for updated descriptions for the created custom property
  cy.get(`[data-row-key="${propertyName}"]`)
    .find('[data-testid="viewer-container"]')
    .should('contain', 'This is new description');
};

export const deleteCreatedProperty = (propertyName) => {
  // Fetching for delete button
  cy.get(`[data-row-key="${propertyName}"]`)
    .find('[data-testid="delete-button"]')
    .as('deletebutton');

  cy.get('@deletebutton').click();

  // Checking property name is present on the delete pop-up
  cy.get('[data-testid="body-text"]').should('contain', propertyName);

  cy.get('[data-testid="save-button"]').should('be.visible').click();

  // Checking if property got deleted successfully
  cy.get('[data-testid="add-placeholder-button"]')
    .scrollIntoView()
    .should('be.visible');
};

export const updateOwner = () => {
  cy.get('[data-testid="avatar"]').should('be.visible').click();
  cy.get('[data-testid="user-name"]')
    .should('exist')
    .invoke('text')
    .then((text) => {
      cy.get('[data-testid="hiden-layer"]').should('exist').click();
      interceptURL('GET', '/api/v1/users?limit=15', 'getUsers');
      // Clicking on edit owner button
      cy.get('[data-testid="add-user"]').should('be.visible').click();

      cy.get('[data-testid="selectable-list"]')
        .find(`[title="${text.trim()}"]`)
        .click();

      // Asserting the added name
      cy.get('[data-testid="owner-link"]').should('contain', text.trim());
    });
};

export const mySqlConnectionInput = () => {
  cy.get('#root\\/username').type(Cypress.env('mysqlUsername'));
  checkServiceFieldSectionHighlighting('username');
  cy.get('#root\\/password').type(Cypress.env('mysqlPassword'));
  checkServiceFieldSectionHighlighting('password');
  cy.get('#root\\/hostPort').type(Cypress.env('mysqlHostPort'));
  checkServiceFieldSectionHighlighting('hostPort');
  cy.get('#root\\/databaseSchema').type(Cypress.env('mysqlDatabaseSchema'));
  checkServiceFieldSectionHighlighting('databaseSchema');
};

export const login = (username, password) => {
  cy.visit('/');
  cy.get('[id="email"]').should('be.visible').clear().type(username);
  cy.get('[id="password"]').should('be.visible').clear().type(password);
  cy.get('.ant-btn').contains('Login').should('be.visible').click();
};

export const addTeam = (TEAM_DETAILS, index) => {
  interceptURL('GET', '/api/v1/teams*', 'addTeam');
  // Fetching the add button and clicking on it
  if (index > 0) {
    cy.get('[data-testid="add-placeholder-button"]')
      .should('be.visible')
      .click();
  } else {
    cy.get('[data-testid="add-team"]').should('be.visible').click();
  }

  verifyResponseStatusCode('@addTeam', 200);

  // Entering team details
  cy.get('[data-testid="name"]')
    .should('exist')
    .should('be.visible')
    .type(TEAM_DETAILS.name);

  cy.get('[data-testid="display-name"]')
    .should('exist')
    .should('be.visible')
    .type(TEAM_DETAILS.name);

  cy.get('[data-testid="email"]')
    .should('exist')
    .should('be.visible')
    .type(TEAM_DETAILS.email);

  cy.get('[data-testid="team-selector"]')
    .should('exist')
    .should('be.visible')
    .click();

  checkTeamTypeOptions();

  cy.get(`.ant-select-dropdown [title="${TEAM_DETAILS.teamType}"]`)
    .should('exist')
    .should('be.visible')
    .click();

  cy.get(descriptionBox)
    .should('exist')
    .should('be.visible')
    .type(TEAM_DETAILS.description);

  interceptURL('POST', '/api/v1/teams', 'saveTeam');
  interceptURL('GET', '/api/v1/team*', 'createTeam');

  // Saving the created team
  cy.get('[form="add-team-form"]')
    .scrollIntoView()
    .should('be.visible')
    .click();

  verifyResponseStatusCode('@saveTeam', 201);
  verifyResponseStatusCode('@createTeam', 200);
};

export const retryIngestionRun = () => {
  interceptURL('GET', '/api/v1/services/*/name/*', 'serviceDetails');
  let timer = BASE_WAIT_TIME;
  let retryCount = 0;
  const testIngestionsTab = () => {
    cy.get('[data-testid="Ingestions"]').scrollIntoView().should('be.visible');
    cy.get('[data-testid="Ingestions"] >> [data-testid="filter-count"]').should(
      'have.text',
      '1'
    );
    if (retryCount === 0) {
      cy.wait(1000);
      cy.get('[data-testid="Ingestions"]').should('be.visible');
    }
  };

  const checkSuccessState = () => {
    testIngestionsTab();
    retryCount++;
    cy.get('body').then(($body) => {
      if ($body.find('.ant-skeleton-input').length) {
        cy.wait(1000);
      }
    });

    // the latest run should be success
    cy.get('[data-testid="pipeline-status"]').then(($ingestionStatus) => {
      if ($ingestionStatus.text() !== 'Success' && retryCount <= RETRY_TIMES) {
        // retry after waiting with log1 method [20s,40s,80s,160s,320s]
        cy.wait(timer);
        timer *= 2;
        cy.reload();
        verifyResponseStatusCode('@serviceDetails', 200);
        checkSuccessState();
      } else {
        cy.get('[data-testid="pipeline-status"]').should(
          'have.text',
          'Success'
        );
      }
    });
  };

  checkSuccessState();
};

export const updateDescriptionForIngestedTables = (
  serviceName,
  tableName,
  description,
  type,
  entity
) => {
  interceptURL(
    'GET',
    `/api/v1/services/ingestionPipelines?fields=*&service=${serviceName}`,
    'ingestionPipelines'
  );
  interceptURL(
    'GET',
    `/api/v1/*?service=${serviceName}&fields=*`,
    'serviceDetails'
  );
  interceptURL(
    'GET',
    `/api/v1/system/config/pipeline-service-client`,
    'pipelineServiceClient'
  );
  interceptURL(
    'GET',
    `/api/v1/services/ingestionPipelines/*/pipelineStatus?*`,
    'pipelineStatus'
  );
  // Navigate to ingested table
  visitEntityDetailsPage(tableName, serviceName, entity);

  // update description
  cy.get('[data-testid="edit-description"]')
    .should('be.visible')
    .click({ force: true });
  cy.get(descriptionBox).should('be.visible').click().clear().type(description);
  interceptURL('PATCH', '/api/v1/*/*', 'updateEntity');
  cy.get('[data-testid="save"]').click();
  verifyResponseStatusCode('@updateEntity', 200);

  // re-run ingestion flow

  cy.get('[data-testid="appbar-item-settings"]').should('be.visible').click();

  // Services page
  cy.get('.ant-menu-title-content').contains(type).should('be.visible').click();

  // click on created service
  cy.get(`[data-testid="service-name-${serviceName}"]`)
    .should('exist')
    .should('be.visible')
    .click();

  verifyResponseStatusCode('@serviceDetails', 200);
  verifyResponseStatusCode('@ingestionPipelines', 200);
  verifyResponseStatusCode('@pipelineServiceClient', 200);
  cy.get('[data-testid="Ingestions"]').should('be.visible').click();
  verifyResponseStatusCode('@pipelineStatus', 200);

  interceptURL(
    'POST',
    '/api/v1/services/ingestionPipelines/trigger/*',
    'checkRun'
  );
  cy.get(`[data-row-key*="${serviceName}_metadata"] [data-testid="run"]`)
    .should('be.visible')
    .click();
  verifyResponseStatusCode('@checkRun', 200);

  // Close the toast message
  cy.get('.Toastify__close-button').should('be.visible').click();

  // Wait for success
  retryIngestionRun();

  // Navigate to table name
  visitEntityDetailsPage(tableName, serviceName, entity);
  cy.get('[data-testid="markdown-parser"]')
    .first()
    .invoke('text')
    .should('contain', description);
};

export const followAndOwnTheEntity = (termObj) => {
  // search for the term and redirect to the respective entity tab

  visitEntityDetailsPage(termObj.term, termObj.serviceName, termObj.entity);
  // go to manage tab and search for logged in user and set the owner
  interceptURL(
    'GET',
    '/api/v1/search/query?q=*%20AND%20teamType:Group&from=0&size=15&index=team_search_index',
    'getTeams'
  );
  cy.get('[data-testid="edit-owner"]').should('be.visible').click();

  verifyResponseStatusCode('@getTeams', 200);
  // Clicking on users tab
  cy.get('.user-team-select-popover')
    .contains('Users')
    .should('exist')
    .should('be.visible')
    .click();

  cy.get('[data-testid="selectable-list"]')
    .eq(1)
    .should('exist')
    .should('be.visible')
    .find('[title="admin"]')
    .should('be.visible')
    .click();

  cy.get('[data-testid="owner-link"]')
    .scrollIntoView()
    .invoke('text')
    .then((text) => {
      expect(text).equal('admin');
    });

  interceptURL('PUT', '/api/v1/*/*/followers', 'waitAfterFollow');
  cy.get('[data-testid="follow-button"]')
    .scrollIntoView()
    .should('be.visible')
    .click();
  verifyResponseStatusCode('@waitAfterFollow', 200);

  cy.clickOnLogo();

  cy.get('[data-testid="message-container"]')
    .first()
    .contains(`Followed ${termObj.entity.slice(0, -1)}`)
    .should('be.visible');

  // checks newly generated feed for follow and setting owner
  cy.get('[data-testid="message-container"]')
    .eq(1)
    .scrollIntoView()
    .contains('Added owner: admin')
    .should('be.visible');

  // Check followed entity on mydata page
  cy.get('[data-testid="following-data-container"]')
    .find(`[data-testid="Following data-${termObj.displayName}"]`)
    .should('be.visible');

  // Check owned entity
  cy.get('[data-testid="my-data-container"]')
    .find(`[data-testid="My data-${termObj.displayName}"]`)
    .should('be.visible');

  cy.clickOnLogo();
};<|MERGE_RESOLUTION|>--- conflicted
+++ resolved
@@ -545,11 +545,7 @@
   term,
   serviceName,
   entity,
-<<<<<<< HEAD
-  serviceType
-=======
   dataTestId
->>>>>>> 83652541
 ) => {
   interceptURL('GET', '/api/v1/*/name/*', 'getEntityDetails');
   interceptURL(
@@ -583,11 +579,7 @@
       cy.get(`[data-testid="${entity}-tab"]`).should('be.visible');
       verifyResponseStatusCode('@explorePageTabSearch', 200);
 
-<<<<<<< HEAD
-      cy.get(`[data-testid="${serviceType}-${term}"]`)
-=======
       cy.get(`[data-testid="${id}"]`)
->>>>>>> 83652541
         .scrollIntoView()
         .should('be.visible')
         .click();
