--- conflicted
+++ resolved
@@ -50,7 +50,6 @@
     count = 0,
     ingestionType = 'metadata'
 ) => {
-<<<<<<< HEAD
     const rowIndex = ingestionType === 'metadata' ? 1 : 2;
 
     interceptURL('GET', '/api/v1/services/ingestionPipelines/*/pipelineStatus?*', 'pipelineStatuses')
@@ -68,45 +67,6 @@
         if (retryCount === 0) {
             // Wait for pipeline status to be loaded
             cy.get('[data-testid="Ingestions"]').click();
-=======
-  const rowIndex = ingestionType === 'metadata' ? 1 : 2;
-  // ingestions page
-
-  let retryCount = count;
-  const testIngestionsTab = () => {
-    cy.get('[data-testid="Ingestions"]').should('be.visible');
-    cy.get('[data-testid="Ingestions"] >> [data-testid="filter-count"]').should(
-      'have.text',
-      rowIndex
-    );
-    // click on the tab only for the first time
-    if (retryCount === 0) {
-      cy.get('[data-testid="Ingestions"]').click();
-    }
-    if (isDatabaseService(type) && testIngestionButton) {
-      cy.get('[data-testid="add-new-ingestion-button"]').should('be.visible');
-    }
-  };
-  const checkSuccessState = () => {
-    testIngestionsTab();
-    retryCount++;
-    // the latest run should be success
-    cy.get(`.ant-table-tbody > :nth-child(${rowIndex}) > :nth-child(4)`).then(
-      ($ingestionStatus) => {
-        if (
-          ($ingestionStatus.text() === 'Running' ||
-            $ingestionStatus.text() === 'Queued') &&
-          retryCount <= RETRY_TIMES
-        ) {
-          // retry after waiting for 20 seconds
-          cy.wait(20000);
-          cy.reload();
-          checkSuccessState();
-        } else {
-          cy.get(
-            `.ant-table-tbody > :nth-child(${rowIndex}) > :nth-child(4)`
-          ).should('have.text', 'Success');
->>>>>>> 91b395bc
         }
         verifyResponseStatusCode('@pipelineStatuses', 200)
         if (isDatabaseService(type) && testIngestionButton) {
@@ -326,11 +286,6 @@
     cy.get(`[data-testid="service-name-${service_Name}"]`).should('not.exist');
 };
 
-<<<<<<< HEAD
-export const editOwnerforCreatedService = (service_type, service_Name) => {
-    //Click on settings page
-    cy.get('[data-testid="appbar-item-settings"]').should('be.visible').click();
-=======
 export const editOwnerforCreatedService = (
   service_type,
   service_Name,
@@ -339,11 +294,11 @@
   //Click on settings page
   cy.get('[data-testid="appbar-item-settings"]').should('be.visible').click();
 
-  // Services page
-  cy.get('.ant-menu-title-content')
-    .contains(service_type)
-    .should('be.visible')
-    .click();
+    // Services page
+    cy.get('.ant-menu-title-content')
+        .contains(service_type)
+        .should('be.visible')
+        .click();
 
   interceptURL(
     'GET',
@@ -366,11 +321,11 @@
   verifyResponseStatusCode('@getSelectedService', 200);
   verifyResponseStatusCode('@waitForIngestion', 200);
 
-  interceptURL(
-    'GET',
-    '/api/v1/search/query?q=*%20AND%20teamType:Group&from=0&size=10&index=team_search_index',
-    'waitForTeams'
-  );
+    interceptURL(
+        'GET',
+        '/api/v1/search/query?q=*%20AND%20teamType:Group&from=0&size=10&index=team_search_index',
+        'waitForTeams'
+    );
 
   //Click on edit owner button
   cy.get('[data-testid="edit-Owner-icon"]')
@@ -378,62 +333,6 @@
     .should('be.visible')
     .trigger('mouseover')
     .click();
-
-  verifyResponseStatusCode('@waitForTeams', 200);
-
-  //Clicking on users tab
-  cy.get('[data-testid="dropdown-tab"]')
-    .contains('Users')
-    .should('exist')
-    .should('be.visible')
-    .click();
-
-  //Selecting the user
-  cy.get('[data-testid="list-item"]')
-    .first()
-    .should('exist')
-    .should('be.visible')
-    .click();
-
-  cy.get('[data-testid="owner-dropdown"]')
-    .invoke('text')
-    .then((text) => {
-      expect(text).equal(ADMIN);
-    });
-};
->>>>>>> 91b395bc
-
-    // Services page
-    cy.get('.ant-menu-title-content')
-        .contains(service_type)
-        .should('be.visible')
-        .click();
-
-    interceptURL(
-        'GET',
-        `/api/v1/services/*/name/${service_Name}*`,
-        'getSelectedService'
-    );
-
-    //click on created service
-    cy.get(`[data-testid="service-name-${service_Name}"]`)
-        .should('exist')
-        .should('be.visible')
-        .click();
-
-    verifyResponseStatusCode('@getSelectedService', 200);
-
-    interceptURL(
-        'GET',
-        '/api/v1/search/query?q=*%20AND%20teamType:Group&from=0&size=10&index=team_search_index',
-        'waitForTeams'
-    );
-
-    //Click on edit owner button
-    cy.get('[data-testid="edit-Owner-icon"]')
-        .should('exist')
-        .should('be.visible')
-        .click();
 
     verifyResponseStatusCode('@waitForTeams', 200);
 
