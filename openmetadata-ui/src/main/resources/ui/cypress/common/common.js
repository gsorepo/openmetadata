--- conflicted
+++ resolved
@@ -640,11 +640,7 @@
     .scrollIntoView()
     .should('be.visible')
     .click();
-<<<<<<< HEAD
-  cy.get('[data-testid="entity-tags"]')
-=======
   cy.get('[data-testid="tags-container"] [data-testid="entity-tags"]')
->>>>>>> 159b5f13
     .scrollIntoView()
     .should('be.visible')
     .contains(term);
