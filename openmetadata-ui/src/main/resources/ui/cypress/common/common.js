--- conflicted
+++ resolved
@@ -1127,12 +1127,8 @@
       '1'
     );
     if (retryCount === 0) {
-<<<<<<< HEAD
-      cy.get('[data-testid="Ingestions"]').should('be.visible');
-=======
       cy.wait(1000);
       cy.get('[data-testid="ingestions"]').should('be.visible');
->>>>>>> 0315fc2a
     }
   };
 
