--- conflicted
+++ resolved
@@ -1100,10 +1100,6 @@
     .should('contain', description);
 };
 
-<<<<<<< HEAD
-export const addOwner = (ownerName, entity, isGlossaryPage) => {
-  cy.get('[data-testid="edit-owner"]').click();
-=======
 export const addOwner = (
   ownerName,
   entity,
@@ -1115,7 +1111,6 @@
   } else {
     cy.get('[data-testid="edit-owner"]').click();
   }
->>>>>>> 890aae73
 
   interceptURL('GET', '/api/v1/users?&isBot=false&limit=15', 'getUsers');
   cy.get('.ant-tabs [id*=tab-users]').click();
@@ -1232,11 +1227,7 @@
       cy.get('[data-testid="next"]').click();
       navigateToService(serviceName);
     } else {
-<<<<<<< HEAD
-      serviceTitle.click();
-=======
       cy.get(`[data-testid="service-name-${serviceName}"]`).click();
->>>>>>> 890aae73
     }
   });
 };
