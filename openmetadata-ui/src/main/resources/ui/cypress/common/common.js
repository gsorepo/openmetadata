--- conflicted
+++ resolved
@@ -121,26 +121,10 @@
 };
 
 export const scheduleIngestion = () => {
-<<<<<<< HEAD
-    // Schedule & Deploy
-    cy.contains('Schedule for Ingestion').should('be.visible');
-    cy.get('[data-testid="cron-type"]').should('be.visible').click();
-    cy.get('.ant-select-item-option-content')
-    .contains('hour')
-    .click();
-    cy.get('[data-testid="deploy-button"]').should('be.visible').click();
-
-    // check success
-    cy.get('[data-testid="success-line"]', { timeout: 15000 }).should(
-        'be.visible'
-    );
-    cy.contains('has been created and deployed successfully').should(
-        'be.visible'
-    );
-=======
   // Schedule & Deploy
   cy.contains('Schedule for Ingestion').should('be.visible');
-  cy.get('[data-testid="cron-type"]').should('be.visible').select('hour');
+  cy.get('[data-testid="cron-type"]').should('be.visible').click();
+  cy.get('.ant-select-item-option-content').contains('hour').click();
   cy.get('[data-testid="deploy-button"]').should('be.visible').click();
 
   // check success
@@ -150,7 +134,6 @@
   cy.contains('has been created and deployed successfully').should(
     'be.visible'
   );
->>>>>>> 3785ea85
 };
 
 // Storing the created service name and the type of service for later use
