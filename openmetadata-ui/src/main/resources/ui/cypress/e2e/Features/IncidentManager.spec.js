--- conflicted
+++ resolved
@@ -15,18 +15,12 @@
   verifyResponseStatusCode,
   visitEntityDetailsPage,
 } from '../../common/common';
-<<<<<<< HEAD
 import {
   createEntityTableViaREST,
   deleteEntityViaREST,
 } from '../../common/Utils/Entity';
 import { DATA_ASSETS, uuid } from '../../constants/constants';
-import { EntityType } from '../../constants/Entity.interface';
-=======
-import { createEntityTableViaREST } from '../../common/Utils/Entity';
-import { DATA_ASSETS, NEW_TABLE_TEST_CASE } from '../../constants/constants';
-import { SidebarItem } from '../../constants/Entity.interface';
->>>>>>> bcefecbe
+import { EntityType, SidebarItem } from '../../constants/Entity.interface';
 import { DATABASE_SERVICE } from '../../constants/EntityConstant';
 const TABLE_NAME = DATABASE_SERVICE.entity.name;
 
@@ -116,9 +110,7 @@
 };
 
 const assignIncident = (testCaseName) => {
-  cy.sidebarHover();
-  cy.get("[data-testid='observability'").click();
-  cy.sidebarClick('app-bar-item-incident-manager');
+  cy.sidebarClick(SidebarItem.INCIDENT_MANAGER);
   cy.get(`[data-testid="test-case-${testCaseName}"]`).should('be.visible');
   cy.get(`[data-testid="${testCaseName}-status"]`)
     .find(`[data-testid="edit-resolution-icon"]`)
@@ -241,38 +233,7 @@
     });
 
     it('Assign incident to user', () => {
-<<<<<<< HEAD
       assignIncident(testCaseName);
-=======
-      cy.sidebarClick(SidebarItem.INCIDENT_MANAGER);
-      cy.get(`[data-testid="test-case-${NEW_TABLE_TEST_CASE.name}"]`).should(
-        'be.visible'
-      );
-      cy.get(`[data-testid="${NEW_TABLE_TEST_CASE.name}-status"]`)
-        .find(`[data-testid="edit-resolution-icon"]`)
-        .click();
-      cy.get(`[data-testid="test-case-resolution-status-type"]`).click();
-      cy.get(`[title="Assigned"]`).click();
-      cy.get('#testCaseResolutionStatusDetails_assignee').should('be.visible');
-      interceptURL(
-        'GET',
-        '/api/v1/search/suggest?q=Aaron%20Johnson&index=user_search_index',
-        'searchAssignee'
-      );
-      cy.get('#testCaseResolutionStatusDetails_assignee').type('Aaron Johnson');
-      verifyResponseStatusCode('@searchAssignee', 200);
-      cy.get('[data-testid="aaron_johnson0"]').click();
-      interceptURL(
-        'POST',
-        '/api/v1/dataQuality/testCases/testCaseIncidentStatus',
-        'updateTestCaseIncidentStatus'
-      );
-      cy.get('#update-status-button').click();
-      verifyResponseStatusCode('@updateTestCaseIncidentStatus', 200);
-      cy.get(
-        `[data-testid="${NEW_TABLE_TEST_CASE.name}-status"] [data-testid="badge-container"]`
-      ).should('contain', 'Assigned');
->>>>>>> bcefecbe
     });
 
     it('Re-assign incident to user', () => {
@@ -282,17 +243,8 @@
         'getTestCase'
       );
       interceptURL('GET', '/api/v1/feed?entityLink=*&type=Task', 'getTaskFeed');
-<<<<<<< HEAD
-      cy.sidebarHover();
-      cy.get("[data-testid='observability'").click();
-      cy.sidebarClick('app-bar-item-incident-manager');
+      cy.sidebarClick(SidebarItem.INCIDENT_MANAGER);
       cy.get(`[data-testid="test-case-${testCaseName}"]`).click();
-=======
-
-      cy.sidebarClick(SidebarItem.INCIDENT_MANAGER);
-
-      cy.get(`[data-testid="test-case-${NEW_TABLE_TEST_CASE.name}"]`).click();
->>>>>>> bcefecbe
       verifyResponseStatusCode('@getTestCase', 200);
       cy.get('[data-testid="incident"]').click();
       verifyResponseStatusCode('@getTaskFeed', 200);
@@ -328,15 +280,8 @@
         'getTestCase'
       );
       interceptURL('GET', '/api/v1/feed?entityLink=*&type=Task', 'getTaskFeed');
-<<<<<<< HEAD
-      cy.sidebarHover();
-      cy.get("[data-testid='observability'").click();
-      cy.sidebarClick('app-bar-item-incident-manager');
+      cy.sidebarClick(SidebarItem.INCIDENT_MANAGER);
       cy.get(`[data-testid="test-case-${testCaseName}"]`).click();
-=======
-      cy.sidebarClick(SidebarItem.INCIDENT_MANAGER);
-      cy.get(`[data-testid="test-case-${NEW_TABLE_TEST_CASE.name}"]`).click();
->>>>>>> bcefecbe
       verifyResponseStatusCode('@getTestCase', 200);
       cy.get('[data-testid="incident"]').click();
       verifyResponseStatusCode('@getTaskFeed', 200);
