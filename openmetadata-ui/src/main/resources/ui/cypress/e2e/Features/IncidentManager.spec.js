--- conflicted
+++ resolved
@@ -15,16 +15,9 @@
   createEntityTableViaREST,
   deleteEntityViaREST,
   visitEntityDetailsPage,
-<<<<<<< HEAD
-} from '../../common/common';
-import { createEntityTableViaREST } from '../../common/Utils/Entity';
-import { DATA_ASSETS, NEW_TABLE_TEST_CASE } from '../../constants/constants';
-import { SidebarItem } from '../../constants/Entity.interface';
-=======
 } from '../../common/Utils/Entity';
 import { DATA_ASSETS, uuid } from '../../constants/constants';
 import { EntityType, SidebarItem } from '../../constants/Entity.interface';
->>>>>>> 59d97357
 import { DATABASE_SERVICE } from '../../constants/EntityConstant';
 const TABLE_NAME = DATABASE_SERVICE.entity.name;
 
@@ -237,38 +230,7 @@
     });
 
     it('Assign incident to user', () => {
-<<<<<<< HEAD
-      cy.sidebarClick(SidebarItem.INCIDENT_MANAGER);
-      cy.get(`[data-testid="test-case-${NEW_TABLE_TEST_CASE.name}"]`).should(
-        'be.visible'
-      );
-      cy.get(`[data-testid="${NEW_TABLE_TEST_CASE.name}-status"]`)
-        .find(`[data-testid="edit-resolution-icon"]`)
-        .click();
-      cy.get(`[data-testid="test-case-resolution-status-type"]`).click();
-      cy.get(`[title="Assigned"]`).click();
-      cy.get('#testCaseResolutionStatusDetails_assignee').should('be.visible');
-      interceptURL(
-        'GET',
-        '/api/v1/search/suggest?q=Aaron%20Johnson&index=user_search_index',
-        'searchAssignee'
-      );
-      cy.get('#testCaseResolutionStatusDetails_assignee').type('Aaron Johnson');
-      verifyResponseStatusCode('@searchAssignee', 200);
-      cy.get('[data-testid="aaron_johnson0"]').click();
-      interceptURL(
-        'POST',
-        '/api/v1/dataQuality/testCases/testCaseIncidentStatus',
-        'updateTestCaseIncidentStatus'
-      );
-      cy.get('#update-status-button').click();
-      verifyResponseStatusCode('@updateTestCaseIncidentStatus', 200);
-      cy.get(
-        `[data-testid="${NEW_TABLE_TEST_CASE.name}-status"] [data-testid="badge-container"]`
-      ).should('contain', 'Assigned');
-=======
       assignIncident(testCaseName);
->>>>>>> 59d97357
     });
 
     it('Re-assign incident to user', () => {
@@ -278,15 +240,8 @@
         'getTestCase'
       );
       interceptURL('GET', '/api/v1/feed?entityLink=*&type=Task', 'getTaskFeed');
-<<<<<<< HEAD
-
-      cy.sidebarClick(SidebarItem.INCIDENT_MANAGER);
-
-      cy.get(`[data-testid="test-case-${NEW_TABLE_TEST_CASE.name}"]`).click();
-=======
       cy.sidebarClick(SidebarItem.INCIDENT_MANAGER);
       cy.get(`[data-testid="test-case-${testCaseName}"]`).click();
->>>>>>> 59d97357
       verifyResponseStatusCode('@getTestCase', 200);
       cy.get('[data-testid="incident"]').click();
       verifyResponseStatusCode('@getTaskFeed', 200);
@@ -323,11 +278,7 @@
       );
       interceptURL('GET', '/api/v1/feed?entityLink=*&type=Task', 'getTaskFeed');
       cy.sidebarClick(SidebarItem.INCIDENT_MANAGER);
-<<<<<<< HEAD
-      cy.get(`[data-testid="test-case-${NEW_TABLE_TEST_CASE.name}"]`).click();
-=======
       cy.get(`[data-testid="test-case-${testCaseName}"]`).click();
->>>>>>> 59d97357
       verifyResponseStatusCode('@getTestCase', 200);
       cy.get('[data-testid="incident"]').click();
       verifyResponseStatusCode('@getTaskFeed', 200);
