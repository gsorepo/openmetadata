/*
 *  Copyright 2022 Collate.
 *  Licensed under the Apache License, Version 2.0 (the "License");
 *  you may not use this file except in compliance with the License.
 *  You may obtain a copy of the License at
 *  http://www.apache.org/licenses/LICENSE-2.0
 *  Unless required by applicable law or agreed to in writing, software
 *  distributed under the License is distributed on an "AS IS" BASIS,
 *  WITHOUT WARRANTIES OR CONDITIONS OF ANY KIND, either express or implied.
 *  See the License for the specific language governing permissions and
 *  limitations under the License.
 */
import {
  customFormatDateTime,
  getEpochMillisForFutureDays,
} from '../../../src/utils/date-time/DateTimeUtils';
import {
  descriptionBox,
  interceptURL,
  uuid,
  verifyResponseStatusCode,
} from '../../common/common';
import { DELETE_TERM } from '../../constants/constants';
<<<<<<< HEAD
import { SidebarItem } from '../../constants/Entity.interface';
=======
import { GlobalSettingOptions } from '../../constants/settings.constant';
>>>>>>> 59d97357

const botName = `Bot-ct-test-${uuid()}`;
const botEmail = `${botName}@mail.com`;
const description = 'This is bot description';
const updatedDescription = 'This is updated bot description';
const updatedBotName = `updated-${botName}`;
const unlimitedExpiryTime = 'This token has no expiration date.';
const JWTToken = 'OpenMetadata JWT';

const expirationTime = {
  oneday: '1',
  sevendays: '7',
  onemonth: '30',
  twomonths: '60',
  threemonths: '90',
};
const getCreatedBot = () => {
  interceptURL('GET', `/api/v1/bots/name/${botName}*`, 'getCreatedBot');
  // Click on created Bot name
  cy.get(`[data-testid="bot-link-${botName}"]`).should('exist').click();
  verifyResponseStatusCode('@getCreatedBot', 200);
};

const revokeToken = () => {
  // Click on revoke button
  cy.get('[data-testid="revoke-button"]').click();
  // Verify the revoke text
  cy.get('[data-testid="body-text"]').should(
    'contain',
    'Are you sure you want to revoke access for JWT Token?'
  );
  interceptURL('PUT', `/api/v1/users/revokeToken`, 'revokeToken');
  // Click on confirm button
  cy.get('[data-testid="save-button"]').click();
  verifyResponseStatusCode('@revokeToken', 200);

  // Verify the revoke is successful
  cy.get('[data-testid="revoke-button"]').should('not.exist');
  cy.get('[data-testid="auth-mechanism"]')
    .should('be.visible')
    .invoke('text')
    .should('eq', 'OpenMetadata JWT');
  cy.get('[data-testid="token-expiry"]').should('exist').should('be.visible');
  cy.get('[data-testid="save-edit"]').should('exist').should('be.visible');
};

describe('Bots Page should work properly', () => {
  beforeEach(() => {
    cy.login();
<<<<<<< HEAD
    cy.sidebarClick(SidebarItem.SETTINGS);
=======
>>>>>>> 59d97357
    interceptURL(
      'GET',
      'api/v1/bots?limit=*&include=non-deleted',
      'getBotsList'
    );
    cy.settingClick(GlobalSettingOptions.BOTS);
    verifyResponseStatusCode('@getBotsList', 200);
  });

  it('Verify ingestion bot delete button is always disabled', () => {
    cy.get('[data-testid="bot-delete-ingestion-bot"]')
      .should('exist')
      .should('be.disabled');
  });

  it('Create new Bot', () => {
    cy.get('[data-testid="add-bot"]')
      .should('exist')
      .should('be.visible')
      .as('addBotButton');
    cy.wait(500);
    // Click on add bot button
    cy.get('@addBotButton').click();
    // Enter email
    cy.get('[data-testid="email"]').should('exist').type(botEmail);
    // Enter display name
    cy.get('[data-testid="displayName"]').should('exist').type(botName);
    // Select expiry time
    cy.get('[data-testid="token-expiry"]').should('be.visible').click();
    cy.contains('1 hr').should('exist').should('be.visible').click();
    // Enter description
    cy.get(descriptionBox).type(description);
    // Click on save button
    cy.wait(1000);
    interceptURL('PUT', '/api/v1/bots', 'createBot');
    cy.get('[data-testid="save-user"]')
      .scrollIntoView()
      .should('be.visible')
      .click();
    verifyResponseStatusCode('@createBot', 201);
    verifyResponseStatusCode('@getBotsList', 200);
    // Verify bot is getting added in the bots listing page
    cy.get('table').should('contain', botName).and('contain', description);

    getCreatedBot();
    cy.get('[data-testid="revoke-button"]')
      .should('be.visible')
      .should('contain', 'Revoke token');

    cy.get('[data-testid="center-panel"]')
      .should('be.visible')
      .should('contain', `${JWTToken} Token`);
    // Verify expiration time
    cy.get('[data-testid="token-expiry"]').should('be.visible');
  });

  Object.values(expirationTime).forEach((expiry) => {
    it(`Update token expiration for ${expiry} days`, () => {
      getCreatedBot();
      revokeToken();
      // Click on dropdown
      cy.get('[data-testid="token-expiry"]').click();
      // Select the expiration period
      cy.contains(`${expiry} days`).should('exist').click();
      // Save the updated date
      const expiryDate = customFormatDateTime(
        getEpochMillisForFutureDays(expiry),
        `ccc d'th' MMMM, yyyy`
      );
      cy.get('[data-testid="save-edit"]').should('be.visible').click();
      cy.get('[data-testid="center-panel"]')
        .find('[data-testid="revoke-button"]')
        .should('be.visible');
      // Verify the expiry time
      cy.get('[data-testid="token-expiry"]')
        .should('be.visible')
        .invoke('text')
        .should('contain', `Expires on ${expiryDate}`);
    });
  });

  it('Update token expiration for unlimited days', () => {
    getCreatedBot();
    revokeToken();
    // Click on expiry token dropdown
    cy.get('[data-testid="token-expiry"]').click();
    // Select unlimited days
    cy.contains('Unlimited days').click();
    // Save the selected changes
    cy.get('[data-testid="save-edit"]').click();
    // Verify the updated expiry time
    cy.get('[data-testid="center-panel"]')
      .find('[data-testid="revoke-button"]')
      .should('be.visible');
    // Verify the expiry time
    cy.get('[data-testid="token-expiry"]')
      .should('be.visible')
      .invoke('text')
      .should('contain', `${unlimitedExpiryTime}`);
  });

  it('Update display name and description', () => {
    getCreatedBot();

    // Click on edit display name
    cy.get('[data-testid="edit-displayName"]')
      .should('exist')
      .should('be.visible')
      .click();
    // Enter new display name
    cy.get('[data-testid="displayName"]')
      .should('be.visible')
      .clear()
      .type(updatedBotName);
    // Save the updated display name

    cy.get('[data-testid="save-displayName"]').should('be.visible').click();

    // Verify the display name is updated on bot details page
    cy.get('[data-testid="left-panel"]').should('contain', updatedBotName);
    cy.wait(1000);
    // Click on edit description button
    cy.get('[data-testid="edit-description"]').should('be.visible').click();
    // Enter updated description and save
    cy.get(descriptionBox).clear().type(updatedDescription);
    cy.get('[data-testid="save"]').click();

    interceptURL('GET', '/api/v1/bots*', 'getBotsPage');
    cy.get('[data-testid="breadcrumb-link"]').first().click();
    verifyResponseStatusCode('@getBotsPage', 200);

    // Verify the updated name is displayed in the Bots listing page
    cy.get(`[data-testid="bot-link-${updatedBotName}"]`).should(
      'contain',
      updatedBotName
    );
    cy.get('[data-testid="markdown-parser"]').should(
      'contain',
      updatedDescription
    );
  });

  it('Delete created bot', () => {
    // Click on delete button
    cy.get(`[data-testid="bot-delete-${updatedBotName}"]`)
      .should('be.visible')
      .click();
    // Select permanent delete
    cy.get('[data-testid="hard-delete-option"]').should('be.visible').click();
    // Enter confirmation text
    cy.get('[data-testid="confirmation-text-input"]')
      .should('be.visible')
      .type(DELETE_TERM);
    interceptURL('DELETE', '/api/v1/bots/*', 'deleteBot');
    cy.get('[data-testid="confirm-button"]').should('be.visible').click();
    verifyResponseStatusCode('@deleteBot', 200);
    cy.get('[data-testid="page-layout-v1"]').should('not.contain', botName);
  });
});<|MERGE_RESOLUTION|>--- conflicted
+++ resolved
@@ -21,11 +21,7 @@
   verifyResponseStatusCode,
 } from '../../common/common';
 import { DELETE_TERM } from '../../constants/constants';
-<<<<<<< HEAD
-import { SidebarItem } from '../../constants/Entity.interface';
-=======
 import { GlobalSettingOptions } from '../../constants/settings.constant';
->>>>>>> 59d97357
 
 const botName = `Bot-ct-test-${uuid()}`;
 const botEmail = `${botName}@mail.com`;
@@ -75,10 +71,6 @@
 describe('Bots Page should work properly', () => {
   beforeEach(() => {
     cy.login();
-<<<<<<< HEAD
-    cy.sidebarClick(SidebarItem.SETTINGS);
-=======
->>>>>>> 59d97357
     interceptURL(
       'GET',
       'api/v1/bots?limit=*&include=non-deleted',
