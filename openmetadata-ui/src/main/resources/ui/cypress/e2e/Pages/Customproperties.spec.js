--- conflicted
+++ resolved
@@ -24,13 +24,6 @@
 describe('Custom Properties should work properly', () => {
   beforeEach(() => {
     cy.login();
-<<<<<<< HEAD
-    interceptURL('GET', '/api/v1/teams/name/*', 'settingsPage');
-    cy.sidebarClick(SidebarItem.SETTINGS);
-    verifyResponseStatusCode('@settingsPage', 200);
-    cy.get('[data-testid="settings-left-panel"]').should('be.visible');
-=======
->>>>>>> 59d97357
   });
 
   describe('Add update and delete Integer custom properties', () => {
@@ -57,15 +50,7 @@
         );
 
         // Navigating back to custom properties page
-<<<<<<< HEAD
-        cy.sidebarClick(SidebarItem.SETTINGS);
-        cy.get(`[data-menu-id*="customAttributes.${entity.name}"]`)
-          .scrollIntoView()
-          .click();
-
-=======
-        cy.settingClick(entity.entityApiType, true);
->>>>>>> 59d97357
+        cy.settingClick(entity.entityApiType, true);
         verifyResponseStatusCode('@getEntity', 200);
       });
 
@@ -124,16 +109,7 @@
         );
 
         // Navigating back to custom properties page
-<<<<<<< HEAD
-        cy.sidebarClick(SidebarItem.SETTINGS);
-        // Selecting the entity
-        cy.get(`[data-menu-id*="customAttributes.${entity.name}"]`)
-          .scrollIntoView()
-          .should('be.visible')
-          .click();
-=======
-        cy.settingClick(entity.entityApiType, true);
->>>>>>> 59d97357
+        cy.settingClick(entity.entityApiType, true);
 
         verifyResponseStatusCode('@getEntity', 200);
       });
@@ -193,15 +169,7 @@
         );
 
         // Navigating back to custom properties page
-<<<<<<< HEAD
-        cy.sidebarClick(SidebarItem.SETTINGS);
-        cy.get(`[data-menu-id*="customAttributes.${entity.name}"]`)
-          .scrollIntoView()
-          .should('be.visible')
-          .click();
-=======
-        cy.settingClick(entity.entityApiType, true);
->>>>>>> 59d97357
+        cy.settingClick(entity.entityApiType, true);
 
         verifyResponseStatusCode('@getEntity', 200);
       });
