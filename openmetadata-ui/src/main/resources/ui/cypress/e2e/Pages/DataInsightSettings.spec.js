--- conflicted
+++ resolved
@@ -12,24 +12,11 @@
  */
 
 import { interceptURL, verifyResponseStatusCode } from '../../common/common';
-<<<<<<< HEAD
-import { SidebarItem } from '../../constants/Entity.interface';
-=======
 import { GlobalSettingOptions } from '../../constants/settings.constant';
->>>>>>> 59d97357
 
 describe('Data Insight settings page should work properly', () => {
   beforeEach(() => {
     cy.login();
-<<<<<<< HEAD
-    interceptURL('GET', '/api/v1/teams/name/*', 'settingsPage');
-
-    cy.sidebarClick(SidebarItem.SETTINGS);
-
-    verifyResponseStatusCode('@settingsPage', 200);
-    cy.get('[data-testid="settings-left-panel"]').should('be.visible');
-=======
->>>>>>> 59d97357
 
     interceptURL('GET', '/api/v1/apps?limit=*', 'getApplications');
 
