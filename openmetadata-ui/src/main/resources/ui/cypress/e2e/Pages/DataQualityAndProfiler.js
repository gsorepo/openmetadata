--- conflicted
+++ resolved
@@ -116,18 +116,11 @@
     cy.clock();
     cy.wait(10000);
 
-<<<<<<< HEAD
-    cy.get('[data-testid="view-service-button"]')
-      .scrollIntoView()
-      .should('exist')
-      .click({ force: true });
-=======
     cy.wait("@deployIngestion").then(() => {
         cy.get('[data-testid="view-service-button"]')
         .scrollIntoView()
         .should('be.visible')
         .click();  
->>>>>>> 1bddfefb
 
         handleIngestionRetry('database', true, 0, 'profiler');
     })
