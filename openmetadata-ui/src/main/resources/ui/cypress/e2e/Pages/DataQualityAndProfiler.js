/*
 *  Copyright 2022 Collate
 *  Licensed under the Apache License, Version 2.0 (the "License");
 *  you may not use this file except in compliance with the License.
 *  You may obtain a copy of the License at
 *  http://www.apache.org/licenses/LICENSE-2.0
 *  Unless required by applicable law or agreed to in writing, software
 *  distributed under the License is distributed on an "AS IS" BASIS,
 *  WITHOUT WARRANTIES OR CONDITIONS OF ANY KIND, either express or implied.
 *  See the License for the specific language governing permissions and
 *  limitations under the License.
 */

/// <reference types="cypress" />

import {
    deleteCreatedService,
    descriptionBox,
    goToAddNewServicePage,
    handleIngestionRetry,
    interceptURL,
    mySqlConnectionInput,
    scheduleIngestion,
    testServiceCreationAndIngestion,
    toastNotification,
    uuid,
    verifyResponseStatusCode,
    visitEntityDetailsPage
} from '../../common/common';
import {
    API_SERVICE,
    DATA_QUALITY_SAMPLE_DATA_TABLE,
    DELETE_TERM,
    MYDATA_SUMMARY_OPTIONS,
    NEW_COLUMN_TEST_CASE,
    NEW_TABLE_TEST_CASE,
    NEW_TEST_SUITE,
    SERVICE_TYPE,
    TEAM_ENTITY
} from '../../constants/constants';

const serviceType = 'Mysql';
const serviceName = `${serviceType}-ct-test-${uuid()}`;
const columnTestName = `${NEW_COLUMN_TEST_CASE.column}_${NEW_COLUMN_TEST_CASE.type}`;

const goToProfilerTab = () => {
  visitEntityDetailsPage(
    TEAM_ENTITY,
    serviceName,
    MYDATA_SUMMARY_OPTIONS.tables
  );

  cy.get('[data-testid="Profiler & Data Quality"]')
    .should('be.visible')
    .click();
};

describe('Data Quality and Profiler should work properly', () => {
  beforeEach(() => {
    cy.login();
  });
  it('Add and ingest mysql data', () => {
    goToAddNewServicePage(SERVICE_TYPE.Database);

    const addIngestionInput = () => {
      cy.get('[data-testid="schema-filter-pattern-checkbox"]').check();
      cy.get('[data-testid="filter-pattern-includes-schema"]')
        .should('be.visible')
        .type(Cypress.env('mysqlDatabaseSchema'));
    };

    testServiceCreationAndIngestion(
      serviceType,
      mySqlConnectionInput,
      addIngestionInput,
      serviceName
    );
  });

  it('Add Profiler ingestion', () => {
    interceptURL(
      'POST',
      '/api/v1/services/ingestionPipelines/deploy/*',
      'deployIngestion'
    );

    goToProfilerTab();

    cy.get('[data-testid="no-profiler-placeholder"]').should('be.visible');

    cy.clickOnLogo();

    cy.get('[data-testid="service-summary"] [data-testid="service"]')
      .should('be.visible')
      .click();
    cy.intercept('/api/v1/services/ingestionPipelines?*').as('ingestionData');
    cy.get(`[data-testid="service-name-${serviceName}"]`)
      .should('exist')
      .click();
    cy.get('[data-testid="tabs"]').should('exist');
    cy.wait('@ingestionData');
    cy.get('[data-testid="Ingestions"]')
      .scrollIntoView()
      .should('be.visible')
      .click();
    cy.get('[data-testid="ingestion-details-container"]').should('exist');
    cy.get('[data-testid="add-new-ingestion-button"]')
      .should('be.visible')
      .click();
    cy.get('#menu-item-1')
      .scrollIntoView()
      .contains('Profiler Ingestion')
      .click();
    cy.get('[data-testid="profileSample"]')
<<<<<<< HEAD
      .should('be.visible')
      .and('not.be.disabled')
      .type(10);
=======
       .scrollIntoView()
       .should('be.visible')
       .and('not.be.disabled')
       .type(10);
>>>>>>> c7d0fede
    cy.get('[data-testid="next-button"]')
      .scrollIntoView()
      .should('be.visible')
      .click();

    scheduleIngestion();

    cy.wait('@deployIngestion').then(() => {
      cy.get('[data-testid="view-service-button"]')
        .scrollIntoView()
        .should('be.visible')
        .click();

      handleIngestionRetry('database', true, 0, 'profiler');
    });
  });

  it('Check if profiler is ingested properly or not', () => {
    goToProfilerTab();
    cy.get('[data-testid="no-profiler-placeholder"]').should('not.exist');
  });

  it('Add table test case with new test suite', () => {
    goToProfilerTab();

    cy.get('[data-testid="profiler-add-table-test-btn"]')
      .scrollIntoView()
      .should('be.visible')
      .click();

    cy.get('[data-testid="create-new-test-suite"]')
      .should('be.visible')
      .click();

    // creating new test suite
    cy.get('[data-testid="new-test-title"]')
      .should('be.visible')
      .contains('New Test Suite');
    cy.get('[data-testid="test-suite-name"]')
      .scrollIntoView()
      .type(NEW_TEST_SUITE.name);
    cy.get(descriptionBox).scrollIntoView().type(NEW_TEST_SUITE.description);
    cy.get('[data-testid="next-button"]').scrollIntoView().click();

    // creating new test case
    cy.get('#tableTestForm_testTypeId').scrollIntoView().click();
    cy.contains(NEW_TABLE_TEST_CASE.type).should('be.visible').click();
    cy.get('#tableTestForm_params_columnName')
      .should('be.visible')
      .type(NEW_TABLE_TEST_CASE.field);
    cy.get(descriptionBox)
      .scrollIntoView()
      .type(NEW_TABLE_TEST_CASE.description);

    cy.get('[data-testid="submit-test"]')
      .scrollIntoView()
      .should('be.visible')
      .click();

    cy.get('[data-testid="success-line"]').should('be.visible');
    cy.get('[data-testid="add-ingestion-button"]').should('be.visible').click();
    scheduleIngestion();

    cy.get('[data-testid="success-line"]').should('be.visible');

    // wait for ingestion to run
    cy.clock();
    cy.wait(10000);
    interceptURL('GET', '/api/v1/testCase?fields=*', 'testCase');
    cy.get('[data-testid="view-service-button"]')
      .should('be.visible')
      .click({ force: true });

    verifyResponseStatusCode('@getEntityDetails', 200);

    verifyResponseStatusCode('@testCase', 200);
    cy.contains(`${TEAM_ENTITY}_${NEW_TABLE_TEST_CASE.type}`).should(
      'be.visible'
    );
  });

  it('Edit Test Case should work properly', () => {
    const testName = `${TEAM_ENTITY}_${NEW_TABLE_TEST_CASE.type}`;
    goToProfilerTab();

    cy.get('[data-testid="profiler-switch"] > :nth-child(2)')
      .contains('Data Quality')
      .should('be.visible')
      .click();

    cy.get(`[data-testid="${testName}"]`).should('be.visible');
    cy.get(`[data-testid="edit-${testName}"]`).should('be.visible').click();
    cy.get('#tableTestForm_params_columnName')
      .scrollIntoView()
      .clear()
      .wait(200)
      .type('test');
    interceptURL('PATCH', '/api/v1/testCase/*', 'updateTest');
    cy.get('.ant-modal-footer').contains('Submit').click();
    verifyResponseStatusCode('@updateTest', 200);
    cy.get('.Toastify__toast-body')
      .contains('Test case updated successfully!')
      .should('be.visible')
      .wait(200);
    cy.get(`[data-testid="${testName}"]`).should('be.visible').click();
    cy.contains('columnName: test').scrollIntoView().should('exist');
  });

  it('Delete Test Case should work properly', () => {
    const testName = `${TEAM_ENTITY}_${NEW_TABLE_TEST_CASE.type}`;

    goToProfilerTab();

    cy.get('[data-testid="profiler-switch"] > :nth-child(2)')
      .contains('Data Quality')
      .should('be.visible')
      .click();

    cy.get(`[data-testid="${testName}"]`).should('be.visible');
    cy.get(`[data-testid="delete-${testName}"]`).should('be.visible').click();
    cy.get('[data-testid="hard-delete-option"]').should('be.visible').click();
    cy.get('[data-testid="confirmation-text-input"]')
      .should('be.visible')
      .type(DELETE_TERM);
    interceptURL(
      'DELETE',
      '/api/v1/testCase/*?hardDelete=true&recursive=false',
      'deleteTest'
    );
    interceptURL('GET', '/api/v1/testCase?*', 'getTestCase');
    cy.get('[data-testid="confirm-button"]')
      .should('be.visible')
      .should('not.be.disabled')
      .click();
    verifyResponseStatusCode('@deleteTest', 200);
    verifyResponseStatusCode('@getTestCase', 200);
    toastNotification('Test Case deleted successfully!');
    cy.get('[class="ant-empty-description"]')
      .invoke('text')
      .should('eq', 'No data');
  });

  it('Add Column test case should work properly', () => {
    goToProfilerTab();
    cy.get('[data-testid="add-test-id"]')
      .scrollIntoView()
      .should('be.visible')
      .click();

    // selecting existing test suite
    cy.get('#selectTestSuite_testSuiteId').should('exist').click();
    cy.contains(NEW_TEST_SUITE.name).should('be.visible').click();
    cy.get('[data-testid="next-button"]')
      .scrollIntoView()
      .should('be.visible')
      .click();

    // creating new test case
    cy.get('#tableTestForm_testTypeId').scrollIntoView().click();
    cy.get(`[title="${NEW_COLUMN_TEST_CASE.type}"]`)
      .scrollIntoView()
      .should('be.visible')
      .click();
    cy.get('#tableTestForm_params_minLength')
      .scrollIntoView()
      .should('be.visible')
      .type(NEW_COLUMN_TEST_CASE.min);
    cy.get('#tableTestForm_params_maxLength')
      .scrollIntoView()
      .should('be.visible')
      .type(NEW_COLUMN_TEST_CASE.max);
    cy.get(descriptionBox)
      .scrollIntoView()
      .type(NEW_COLUMN_TEST_CASE.description);

    cy.get('[data-testid="submit-test"]')
      .scrollIntoView()
      .should('be.visible')
      .click();

    cy.get('[data-testid="success-line"]')
      .contains(
        'has been created successfully. This will be picked up in the next run.'
      )
      .should('be.visible');
    cy.get('[data-testid="view-service-button"]').scrollIntoView().click();

    cy.get('[data-row-key="id_columnValueLengthsToBeBetween"]').should(
      'be.visible'
    );
  });

  it('Edit column test case should work properly', () => {
    interceptURL('GET', '/api/v1/testCase?*', 'testCase');
    goToProfilerTab();
    verifyResponseStatusCode('@testCase', 200);
    cy.get('[data-testid="id-test-count"]').should('be.visible').click();
    cy.get(`[data-testid="${columnTestName}"]`).should('be.visible');
    cy.get(`[data-testid="edit-${columnTestName}"]`)
      .should('be.visible')
      .click();
    cy.get('#tableTestForm_params_minLength')
      .scrollIntoView()
      .should('be.visible')
      .clear()
      .type(4);
    interceptURL('PATCH', '/api/v1/testCase/*', 'updateTest');
    cy.get('.ant-modal-footer').contains('Submit').click();
    verifyResponseStatusCode('@updateTest', 200);
    cy.get('.Toastify__toast-body')
      .contains('Test case updated successfully!')
      .should('be.visible')
      .wait(200);
    cy.get(`[data-testid="${columnTestName}"]`).should('be.visible').click();
    cy.contains('minLength: 4').scrollIntoView().should('exist');
  });

  it('Delete Column Test Case should work properly', () => {
    interceptURL('GET', '/api/v1/testCase?*', 'testCase');
    goToProfilerTab();
    verifyResponseStatusCode('@testCase', 200);
    cy.get('[data-testid="id-test-count"]').should('be.visible').click();

    cy.get(`[data-testid="${columnTestName}"]`).should('be.visible');
    cy.get(`[data-testid="delete-${columnTestName}"]`)
      .should('be.visible')
      .click();
    cy.get('[data-testid="hard-delete-option"]').should('be.visible').click();
    cy.get('[data-testid="confirmation-text-input"]')
      .should('be.visible')
      .type(DELETE_TERM);
    interceptURL(
      'DELETE',
      '/api/v1/testCase/*?hardDelete=true&recursive=false',
      'deleteTest'
    );
    interceptURL('GET', '/api/v1/testCase?*', 'getTestCase');
    cy.get('[data-testid="confirm-button"]')
      .should('be.visible')
      .should('not.be.disabled')
      .click();
    verifyResponseStatusCode('@deleteTest', 200);
    verifyResponseStatusCode('@getTestCase', 200);
    toastNotification('Test Case deleted successfully!');
    cy.get('[class="ant-empty-description"]')
      .invoke('text')
      .should('eq', 'No data');
  });

  it('Delete Test suite should work properly', () => {
    cy.get('[data-testid="appbar-item-data-quality"]')
      .should('be.visible')
      .click();
    cy.get(`[data-row-key="${NEW_TEST_SUITE.name}"] > :nth-child(1) > a`)
      .contains(NEW_TEST_SUITE.name)
      .should('be.visible')
      .click();
    cy.get('[data-testid="test-suite-delete"]').should('be.visible').click();
    cy.get('[data-testid="hard-delete-option"]').should('be.visible').click();
    cy.get('[data-testid="confirmation-text-input"]')
      .should('be.visible')
      .type(DELETE_TERM);
    interceptURL(
      'DELETE',
      '/api/v1/testSuite/*?hardDelete=true&recursive=true',
      'deleteTestSuite'
    );
    cy.get('[data-testid="confirm-button"]')
      .should('be.visible')
      .should('not.be.disabled')
      .click();
    verifyResponseStatusCode('@deleteTestSuite', 200);
    cy.get('.Toastify__toast-body')
      .contains('Test Suite deleted successfully!')
      .should('be.visible')
      .wait(200);
  });

  it('delete created service', () => {
    deleteCreatedService(
      SERVICE_TYPE.Database,
      serviceName,
      API_SERVICE.databaseServices
    );
  });

  it('Profiler matrix and test case graph should visible', () => {
    const { term, entity, serviceName, testCaseName } =
      DATA_QUALITY_SAMPLE_DATA_TABLE;
    visitEntityDetailsPage(term, serviceName, entity);
    cy.get('[data-testid="inactive-link"]').should('be.visible').contains(term);
    cy.get('[data-testid="Profiler & Data Quality"]')
      .should('be.visible')
      .click();
    cy.get('[data-testid="Profiler & Data Quality"]').should(
      'have.class',
      'active'
    );
    interceptURL('GET', '/api/v1/tables/*/columnProfile?*', 'getProfilerInfo');

    cy.get('[data-row-key="shop_id"] > :nth-child(1) > a')
      .scrollIntoView()
      .should('be.visible')
      .click();
    verifyResponseStatusCode('@getProfilerInfo', 200);

    cy.get('#count_graph').scrollIntoView().should('be.visible');
    cy.get('#proportion_graph').scrollIntoView().should('be.visible');
    cy.get('#math_graph').scrollIntoView().should('be.visible');
    cy.get('#sum_graph').scrollIntoView().should('be.visible');

    interceptURL('GET', '/api/v1/testCase?*', 'getTestCaseInfo');
    interceptURL('GET', '/api/v1/testCase/*/testCaseResult?*', 'getTestResult');
    cy.get('[data-testid="profiler-switch"]')
      .contains('Data Quality')
      .scrollIntoView()
      .click();
    verifyResponseStatusCode('@getTestCaseInfo', 200);
    cy.get(`[data-testid="${testCaseName}"]`).should('be.visible').click();
    verifyResponseStatusCode('@getTestResult', 200);
    cy.get(`[id="${testCaseName}_graph"]`).should('be.visible');
  });

  it('SQL query should be visible while editing the test case', () => {
    const { term, entity, serviceName, sqlTestCase, testSuiteName, sqlQuery } =
      DATA_QUALITY_SAMPLE_DATA_TABLE;

    visitEntityDetailsPage(term, serviceName, entity);
    cy.get('[data-testid="inactive-link"]').should('be.visible').contains(term);
    cy.get('[data-testid="Profiler & Data Quality"]')
      .should('be.visible')
      .click();
    cy.get('[data-testid="Profiler & Data Quality"]').should(
      'have.class',
      'active'
    );

    cy.get('[data-testid="profiler-add-table-test-btn"]')
      .should('be.visible')
      .click();

    // selecting existing test suite
    cy.get('#selectTestSuite_testSuiteId').should('exist').click();
    cy.contains(testSuiteName).should('be.visible').click();
    cy.get('[data-testid="next-button"]')
      .scrollIntoView()
      .should('be.visible')
      .click();

    // creating new test case
    cy.get('#tableTestForm_testTypeId').scrollIntoView().click();
    cy.contains(sqlTestCase).should('be.visible').click();
    cy.get('.CodeMirror-scroll')
      .scrollIntoView()
      .should('be.visible')
      .type(sqlQuery);
    cy.get(descriptionBox).scrollIntoView().type(sqlTestCase);

    cy.get('[data-testid="submit-test"]')
      .scrollIntoView()
      .should('be.visible')
      .click();

    interceptURL('GET', '/api/v1/testCase?fields=*', 'testCase');
    interceptURL('GET', '/api/v1/testDefinition/*', 'testCaseDefinition');

    cy.get('[data-testid="success-line"]').should('be.visible');
    cy.get('[data-testid="view-service-button"]').should('be.visible').click();

    verifyResponseStatusCode('@testCase', 200);
    cy.get('[data-testid="dim_address_tableCustomSQLQuery"]').should(
      'be.visible'
    );
    cy.get('[data-testid="edit-dim_address_tableCustomSQLQuery"]')
      .should('be.visible')
      .click();

    verifyResponseStatusCode('@testCaseDefinition', 200);
    cy.get('#tableTestForm').should('be.visible');
    cy.get('.CodeMirror-scroll')
      .scrollIntoView()
      .should('be.visible')
      .contains(sqlQuery);
  });
});<|MERGE_RESOLUTION|>--- conflicted
+++ resolved
@@ -112,16 +112,10 @@
       .contains('Profiler Ingestion')
       .click();
     cy.get('[data-testid="profileSample"]')
-<<<<<<< HEAD
-      .should('be.visible')
-      .and('not.be.disabled')
-      .type(10);
-=======
        .scrollIntoView()
        .should('be.visible')
        .and('not.be.disabled')
        .type(10);
->>>>>>> c7d0fede
     cy.get('[data-testid="next-button"]')
       .scrollIntoView()
       .should('be.visible')
