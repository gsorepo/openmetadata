--- conflicted
+++ resolved
@@ -212,14 +212,9 @@
 
     cy.get('[data-testid="no-profiler-placeholder"]').should('be.visible');
     cy.clickOnLogo();
-<<<<<<< HEAD
-    cy.sidebarClick(SidebarItem.SETTINGS);
-    cy.get('[data-menu-id*="services.databases"]').should('be.visible').click();
-=======
 
     cy.settingClick(GlobalSettingOptions.DATABASES);
 
->>>>>>> 59d97357
     cy.intercept('/api/v1/services/ingestionPipelines?*').as('ingestionData');
     interceptURL(
       'GET',
