/*
 *  Copyright 2021 Collate
 *  Licensed under the Apache License, Version 2.0 (the "License");
 *  you may not use this file except in compliance with the License.
 *  You may obtain a copy of the License at
 *  http://www.apache.org/licenses/LICENSE-2.0
 *  Unless required by applicable law or agreed to in writing, software
 *  distributed under the License is distributed on an "AS IS" BASIS,
 *  WITHOUT WARRANTIES OR CONDITIONS OF ANY KIND, either express or implied.
 *  See the License for the specific language governing permissions and
 *  limitations under the License.
 */

import {
    descriptionBox,
    interceptURL, toastNotification,
    verifyResponseStatusCode,
    visitEntityDetailsPage
} from '../../common/common';
import {
    DELETE_TERM, NEW_GLOSSARY,
    NEW_GLOSSARY_TERMS,
    SEARCH_ENTITY_TABLE
} from '../../constants/constants';

const createGlossaryTerm = (term) => {
  cy.get('[data-testid="header"]')
    .should('be.visible')
    .contains(NEW_GLOSSARY.name)
    .should('exist');
  cy.get('[data-testid="add-new-tag-button"]').should('be.visible').click();

  cy.contains('Add Glossary Term').should('be.visible');
  cy.get('[data-testid="name"]')
    .scrollIntoView()
    .should('be.visible')
    .type(term.name);
  cy.get(descriptionBox)
    .scrollIntoView()
    .should('be.visible')
    .type(term.description);
  cy.get('[data-testid="synonyms"]')
    .scrollIntoView()
    .should('be.visible')
    .type(term.synonyms);

  cy.get('[data-testid="references"] > .tw-flex > .button-comp')
    .scrollIntoView()
    .should('be.visible')
    .click();

  cy.get('#name-0').scrollIntoView().should('be.visible').type('test');
  cy.get('#url-0')
    .scrollIntoView()
    .should('be.visible')
    .type('https://test.com');

  interceptURL('POST', '/api/v1/glossaryTerms', 'createGlossaryTerms');
  cy.get('[data-testid="save-glossary-term"]')
    .scrollIntoView()
    .should('be.visible')
    .click();
  verifyResponseStatusCode('@createGlossaryTerms', 201);

  cy.get('#left-panelV1').contains(term.name).should('be.visible');
};

const deleteGlossary = ({ name }) => {
  verifyResponseStatusCode('@getGlossaryTerms', 200);
  cy.get('#left-panelV1').contains(name).should('be.visible').click();
  cy.wait(500);
  cy.get('[data-testid="inactive-link"]').contains(name).should('be.visible');

  cy.get('[data-testid="manage-button"]').should('be.visible').click();
  cy.get('[data-testid="delete-button"]')
    .scrollIntoView()
    .should('be.visible')
    .click();

  cy.get('.tw-modal-container').should('be.visible');
  cy.get('[data-testid="modal-header"]').should('be.visible').should('contain', `Delete ${name}`);
  cy.get('[data-testid="confirmation-text-input"]')
    .should('be.visible')
    .type(DELETE_TERM);

  cy.get('[data-testid="confirm-button"]')
    .should('be.visible')
    .should('not.disabled')
    .click();

  toastNotification('Glossary term deleted successfully!')
  cy.get('.tw-modal-container').should('not.exist');
  cy.get('#left-panelV1').should('be.visible').should('not.contain', name)
};

const goToAssetsTab = (term) => {
  cy.get('#left-panelV1').should('be.visible').contains(term).click();
  cy.wait(500);
  cy.get('[data-testid="inactive-link"]').contains(term).should('be.visible');
  cy.get('[data-testid="Assets"]').should('be.visible').click();
  cy.get('[data-testid="Assets"]').should('have.class', 'active');
};

describe('Glossary page should work properly', () => {
  beforeEach(() => {
    cy.login();

    interceptURL('GET', '/api/v1/glossaryTerms*', 'getGlossaryTerms');
    cy.get('[data-testid="governance"]')
      .should('exist')
<<<<<<< HEAD
      .and('be.visible')
      .click();
=======
      .should('be.visible')
      .click({ animationDistanceThreshold: 10 });
>>>>>>> db74c064
    //Clicking on Glossary
    cy.get('[data-testid="appbar-item-glossary"]')
      .should('be.visible')
      .click();

    // Todo: need to remove below uncaught exception once tree-view error resolves
    cy.on('uncaught:exception', () => {
      // return false to prevent the error from
      // failing this test
      return false;
    });
  });

  it('Create new glossary flow should work properly', () => {
    // check for no data placeholder
    cy.get('[data-testid="add-new-glossary"]').should('be.visible').as('addNewGlossary');

    // Redirecting to add glossary page
    cy.get('@addNewGlossary').click();
    cy.get('.tw-form-container > .tw-heading')
      .contains('Add Glossary')
      .should('be.visible');

    cy.get('[data-testid="name"]')
      .scrollIntoView()
      .should('be.visible')
      .type(NEW_GLOSSARY.name);

    cy.get(descriptionBox)
      .scrollIntoView()
      .should('be.visible')
      .type(NEW_GLOSSARY.description);

    cy.get('[data-testid="add-reviewers"]')
      .scrollIntoView()
      .should('be.visible')
      .click();
      
    cy.get('.tw-modal-container').should('be.visible');

    //Change this once issue related to suggestion API is fixed.
    cy.get('.tw-grid > [data-testid="user-card-container"]')
      .first()
      .should('be.visible')
      .as('reviewer');

    cy.get('@reviewer')
      .find('[data-testid="checkboxAddUser"]')
      .should('be.visible')
      .check();

    cy.get('[data-testid="saveButton"]').should('be.visible').click();
    cy.get('.tw-modal-container').should('not.exist');
    cy.get('[data-testid="reviewers-container"]')
      .children()
      .should('have.length', 1);

    cy.get('[data-testid="save-glossary"]')
      .scrollIntoView()
      .should('be.visible')
      .click();

    cy.get('[data-testid="inactive-link"]')
      .should('be.visible')
      .invoke('text')
      .then((text) => {
        expect(text).to.equal(NEW_GLOSSARY.name);
      });
  });

  it('Verify added glossary details', () => {
    cy.get('[data-testid="glossary-left-panel"]').contains(NEW_GLOSSARY.name).should('be.visible');
    cy.get('[data-testid="header"]').invoke('text').then((text) => {
      expect(text).to.contain(NEW_GLOSSARY.name)
    })
    cy.get('[data-testid="viewer-container"]').invoke('text').then((text) => {
      expect(text).to.contain(NEW_GLOSSARY.description) 
    })
    cy.get('[data-testid="reviewer-card-container"]').should('have.length', 1);
    //Uncomment once the suggestion API issue gets resolved
    // cy.get('[data-testid="reviewer-card-container"]').invoke('text').then((text) => {
    //   expect(text).to.contain(NEW_GLOSSARY.reviewer) 
    // })
  })

  it('Create glossary term should work properly', () => {
    const terms = Object.values(NEW_GLOSSARY_TERMS);

    terms.forEach(createGlossaryTerm);
  });

  it('Updating data of glossary should work properly', () => {
    const newDescription = 'Updated description';
    // updating tags
    cy.get('[data-testid="tag-container"]')
      .scrollIntoView()
      .should('be.visible')
      .click();

    cy.get('[class*="-control"]')
      .scrollIntoView()
      .should('be.visible')
      .type('personal');
    cy.get('[id*="-option-0"]').should('contain', 'Personal');

    cy.get('[id*="-option-0"]').scrollIntoView().should('be.visible').click();
    cy.get('[data-testid="saveAssociatedTag"]').scrollIntoView().click();
    cy.get('[data-testid="glossary-details"]')
      .scrollIntoView()
      .contains('PersonalData.Personal')
      .should('be.visible');

    // updating description
    cy.get('[data-testid="edit-description"]').should('be.visible').click();
    cy.get('.tw-modal-container').should('be.visible');
    cy.get(descriptionBox).should('be.visible').as('description');

    cy.get('@description').clear();
    cy.get('@description').type(newDescription);

    interceptURL('PATCH', '/api/v1/glossaries/*', 'saveGlossary');
    cy.get('[data-testid="save"]').click();

    cy.get('.tw-modal-container').should('not.exist');

    verifyResponseStatusCode('@saveGlossary', 200);

    cy.get('[data-testid="viewer-container"]')
      .contains(newDescription)
      .should('be.visible');
  });
  // Todo:- skipping this as its flaky, need to check cause
  it.skip('Updating data of glossary term should work properly', () => {
    interceptURL('GET', '/api/v1/permissions/*/*', 'permissionApi');
    interceptURL('GET', '/api/v1/search/query?*', 'glossaryAPI');
    const term = NEW_GLOSSARY_TERMS.term_1.name;
    const term2 = NEW_GLOSSARY_TERMS.term_2.name;
    const uSynonyms = ['pick up', 'take', 'obtain'];
    const newRef = { name: 'take', url: 'https://take.com' };
    const newDescription = 'Updated description';
    cy.get('#left-panelV1').should('be.visible').contains(term).click();
    verifyResponseStatusCode('@permissionApi', 200);
    verifyResponseStatusCode('@glossaryAPI', 200);

    // updating tags
    cy.get('[data-testid="tag-container"]')
      .scrollIntoView()
      .should('be.visible')
      .click();
    cy.get('[class*="-control"]')
      .scrollIntoView()
      .should('be.visible')
      .type('personal');
    cy.get('[id*="-option-0"]').should('contain', 'Personal');

    cy.get('[id*="-option-0"]').scrollIntoView().should('be.visible').click();

    interceptURL('PATCH', '/api/v1/glossaryTerms/*', 'saveData');
    cy.get('[data-testid="saveAssociatedTag"]').scrollIntoView().click();
    verifyResponseStatusCode('@saveData', 200);
    cy.get('[data-testid="glossary-term"]')
      .scrollIntoView()
      .contains('PersonalData.Personal')
      .should('be.visible');

    // updating description
    cy.get('[data-testid="edit-description"]').should('be.visible').click();
    cy.get('.tw-modal-container').should('be.visible');
    cy.get('.toastui-editor-md-container > .toastui-editor > .ProseMirror')
      .should('be.visible')
      .as('description');
    cy.get('@description').clear();
    cy.get('@description').type(newDescription);
    cy.get('[data-testid="save"]').click();
    verifyResponseStatusCode('@saveData', 200);
    cy.get('.tw-modal-container').should('not.exist');

    cy.get('[data-testid="viewer-container"]')
      .contains(newDescription)
      .should('be.visible');

    cy.get('[data-testid="inactive-link"]').contains(term).should('be.visible');

    // updating synonyms
    cy.get('[data-testid="section-synonyms"]')
      .scrollIntoView()
      .should('be.visible');

    cy.get('[data-testid="section-synonyms"] [data-testid="edit-button"]')
      .scrollIntoView()
      .should('be.visible')
      .should('not.be.disabled')
      .click();

    cy.get('.ant-select-selector').should('be.visible');
    cy.get('.ant-select-clear > .anticon > svg')
      .should('exist')
      .click({ force: true });

    cy.get('.ant-select-selection-overflow')
      .should('exist')
      .type(uSynonyms.join('{enter}'));

    interceptURL('PATCH', '/api/v1/glossaryTerms/*', 'getGlossary');
    cy.get('[data-testid="save-btn"]').should('be.visible').click();
    verifyResponseStatusCode('@getGlossary', 200);

    cy.get('[data-testid="synonyms-container"]')
      .as('synonyms-container')
      .should('be.visible');

    uSynonyms.forEach((synonym) => {
      cy.get('@synonyms-container').contains(synonym).should('be.visible');
    });

    // updating References
    cy.get('[data-testid="section-references"] [data-testid="edit-button"]')
      .should('exist')
      .click();

    cy.get('[data-testid="add-button"]').should('be.visible').click();
    cy.get('#references_1_name').should('be.visible').type(newRef.name);
    cy.get('#references_1_endpoint').should('be.visible').type(newRef.url);
    cy.get('[data-testid="save-btn"]').should('be.visible').click();
    verifyResponseStatusCode('@getGlossary', 200);
    cy.get('[data-testid="references-container"]')
      .contains(newRef.name)
      .should('be.visible')
      .invoke('attr', 'href')
      .should('eq', newRef.url);

    // add relented term
    cy.get('[data-testid="section-related-terms"]')
      .scrollIntoView()
      .should('be.visible');
    cy.get('[data-testid="section-related-terms"] [data-testid="edit-button"]')
      .scrollIntoView()
      .should('be.visible')
      .click({ force: true });
    interceptURL(
      'GET',
      '/api/v1/search/query?q=*&from=0&size=10&index=glossary_search_index',
      'getGlossaryTerm'
    );
    cy.get('.ant-select-selection-overflow').should('be.visible').click();
    verifyResponseStatusCode('@getGlossaryTerm', 200);
    cy.get('.ant-select-item-option-content')
      .contains(term2)
      .should('be.visible')
      .click();

    interceptURL('PATCH', '/api/v1/glossaryTerms/*', 'getGlossary');
    cy.get('[data-testid="save-btn"]').should('be.visible').click();
    verifyResponseStatusCode('@getGlossary', 200);

    cy.get('[data-testid="related-term-container"]')
      .contains(term2)
      .should('be.visible');
  });

  it('Assets Tab should work properly', () => {
    const glossary = NEW_GLOSSARY.name;
    const term = NEW_GLOSSARY_TERMS.term_1.name;
    const entity = SEARCH_ENTITY_TABLE.table_3;
    goToAssetsTab(term);
    cy.contains('No assets available.').should('be.visible');
    cy.get('[data-testid="no-data-image"]').should('be.visible');
    visitEntityDetailsPage(entity.term, entity.serviceName, entity.entity);

    //Add tag to breadcrumb
    cy.get('[data-testid="tag-container"] [data-testid="tags"]')
      .eq(0)
      .should('be.visible')
      .click();
    cy.get('[class*="-control"]').should('be.visible').type(term);
    cy.get('[id*="-option-0"]').should('contain', term);
    cy.get('[id*="-option-0"]').should('be.visible').click();
    cy.get(
      '[data-testid="tags-wrapper"] [data-testid="tag-container"]'
    ).contains(term);

    interceptURL('GET', '/api/v1/feed/count*', 'saveTag');
    interceptURL('GET', '/api/v1/tags', 'tags');
    
    cy.get('[data-testid="saveAssociatedTag"]').should('be.visible').click();

    verifyResponseStatusCode('@saveTag', 200);
    cy.get('[data-testid="entity-tags"]')
      .scrollIntoView()
      .should('be.visible')
      .contains(term);

    //Add tag to schema table
    cy.get('[data-row-key="comments"] [data-testid="tags-wrapper"] [data-testid="tag-container"]')
      .should('be.visible')
      .first()
      .click();

      cy.get('[class*="-control"]').should('be.visible').type(term);
      cy.get('[id*="-option-0"]').should('contain', term);
      cy.get('[id*="-option-0"]').should('be.visible').click();
      cy.get(
        '[data-row-key="comments"] [data-testid="tags-wrapper"] [data-testid="tag-container"]'
      ).contains(term);
    cy.get('[data-testid="saveAssociatedTag"]').should('be.visible').click();
    verifyResponseStatusCode('@saveTag', 200);
    cy.get(`[data-testid="tag-${glossary}.${term}"]`)
      .scrollIntoView()
      .should('be.visible')
      .contains(term);

    cy.get('[data-testid="governance"]')
      .should('exist')
      .should('be.visible')
      .click();
    cy.get('[data-testid="appbar-item-glossary"]')
      .should('exist')
      .should('be.visible')
      .click();

    goToAssetsTab(term);
    cy.get(`[data-testid="${entity.serviceName}-${entity.term}"]`)
      .contains(entity.term)
      .should('be.visible');
  });

  it('Remove Glossary term from entity should work properly', () => {
    const term = NEW_GLOSSARY_TERMS.term_1.name;
    const entity = SEARCH_ENTITY_TABLE.table_3;

    interceptURL('GET', '/api/v1/search/query*', 'assetTab');
    // go assets tab
    goToAssetsTab(term);
    verifyResponseStatusCode('@assetTab', 200);

    interceptURL('GET', '/api/v1/feed*', 'entityDetails');
    cy.get(`[data-testid="${entity.serviceName}-${entity.term}"]`)
      .contains(entity.term)
      .should('be.visible')
      .click();
    verifyResponseStatusCode('@entityDetails', 200);
    // redirect to entity detail page
    cy.get('[data-testid="entity-tags"]')
      .find('[data-testid="edit-button"]')
      .scrollIntoView()
      .should('be.visible')
      .click();
    cy.get('[role="button"]').eq(0).should('be.visible').click();
    // uncomment below code once `Updating data of glossary term should work properly` is fixed
    // cy.get('[role="button"]').eq(0).should('be.visible').click();

    interceptURL('PATCH', '/api/v1/tables/*', 'removeTags');
    cy.get('[data-testid="saveAssociatedTag"]').scrollIntoView().click();
    verifyResponseStatusCode('@removeTags', 200);

    cy.get('[data-testid="entity-tags"]')
      .should('not.contain', term)
      .and('not.contain', 'Personal');
    //Remove the added column tag from entity
    // uncomment below code once `Updating data of glossary term should work properly` is fixed
    // cy.get('[data-testid="remove"]').eq(0).should('be.visible').click();
    cy.wait(500);
    interceptURL('PATCH', '/api/v1/tables/*', 'removeSchemaTags');
    cy.get('[data-testid="remove"]').eq(0).should('be.visible').click();
    verifyResponseStatusCode('@removeSchemaTags', 200);

    cy.get('[data-testid="tags"]')
      .should('not.contain', term)
      .and('not.contain', 'Personal');

    cy.get('[data-testid="governance"]')
      .should('exist')
      .should('be.visible')
      .click();
    cy.get('[data-testid="appbar-item-glossary"]')
      .should('exist')
      .should('be.visible')
      .click();

    cy.wait(500);
    goToAssetsTab(term);
    cy.contains('No assets available.').should('be.visible');
    cy.get('[data-testid="no-data-image"]').should('be.visible');
  });

  it('Delete glossary term should work properly', () => {
    const terms = Object.values(NEW_GLOSSARY_TERMS);

    terms.forEach(deleteGlossary);
  });

  it('Delete glossary should work properly', () => {
    verifyResponseStatusCode('@getGlossaryTerms', 200);
    cy.get('[data-testid="header"]')
      .should('be.visible')
      .contains(NEW_GLOSSARY.name)
      .should('exist');
    cy.get('[data-testid="manage-button"]').should('be.visible').click();
    cy.get('[data-testid="delete-button"]')
      .scrollIntoView()
      .should('be.visible')
      .click();

    cy.get('.tw-modal-container').should('be.visible');
    cy.get('[data-testid="modal-header"]').should('be.visible').should('contain', `Delete ${NEW_GLOSSARY.name}`);
    cy.get('[data-testid="confirmation-text-input"]')
      .should('be.visible')
      .type(DELETE_TERM);
    interceptURL('DELETE', '/api/v1/glossaries/*', 'getGlossary');
    cy.get('[data-testid="confirm-button"]')
      .should('be.visible')
      .should('not.disabled')
      .click();
    verifyResponseStatusCode('@getGlossary', 200);

    toastNotification('Glossary deleted successfully!')
    cy.contains('Add New Glossary').should('be.visible');
  });
});<|MERGE_RESOLUTION|>--- conflicted
+++ resolved
@@ -108,13 +108,8 @@
     interceptURL('GET', '/api/v1/glossaryTerms*', 'getGlossaryTerms');
     cy.get('[data-testid="governance"]')
       .should('exist')
-<<<<<<< HEAD
       .and('be.visible')
-      .click();
-=======
-      .should('be.visible')
       .click({ animationDistanceThreshold: 10 });
->>>>>>> db74c064
     //Clicking on Glossary
     cy.get('[data-testid="appbar-item-glossary"]')
       .should('be.visible')
