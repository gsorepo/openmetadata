--- conflicted
+++ resolved
@@ -41,11 +41,7 @@
     visitSearchApplicationPage();
     cy.get('[data-testid="edit-button"]').click();
     cy.get('[data-testid="cron-type"]').click();
-<<<<<<< HEAD
-    cy.get('.ant-select-item-option[title="Day"]').click();
-=======
     cy.get('.rc-virtual-list [title="Day"]').click();
->>>>>>> 7036b3cb
     cy.get('[data-testid="hour-options"]').click();
     cy.get('[title="01"]').click();
     cy.get('.ant-modal-body [data-testid="deploy-button"]').click();
