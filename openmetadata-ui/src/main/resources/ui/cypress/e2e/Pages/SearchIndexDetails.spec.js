/*
 *  Copyright 2023 Collate.
 *  Licensed under the Apache License, Version 2.0 (the "License");
 *  you may not use this file except in compliance with the License.
 *  You may obtain a copy of the License at
 *  http://www.apache.org/licenses/LICENSE-2.0
 *  Unless required by applicable law or agreed to in writing, software
 *  distributed under the License is distributed on an "AS IS" BASIS,
 *  WITHOUT WARRANTIES OR CONDITIONS OF ANY KIND, either express or implied.
 *  See the License for the specific language governing permissions and
 *  limitations under the License.
 */
// eslint-disable-next-line spaced-comment
/// <reference types="cypress" />

import { GlobalSettingOptions } from '../../../src/constants/GlobalSettings.constants';
import {
  addTableFieldTags,
  deleteEntity,
  interceptURL,
  login,
  removeTableFieldTags,
  updateTableFieldDescription,
  verifyResponseStatusCode,
  visitEntityDetailsPage,
} from '../../common/common';
import { BASE_URL, uuid } from '../../constants/constants';
import { SidebarItem } from '../../constants/Entity.interface';
import {
  SEARCH_INDEX_DETAILS_FOR_DETAILS_PAGE_TEST,
  SEARCH_INDEX_DISPLAY_NAME,
  TAG_1,
  UPDATE_FIELD_DESCRIPTION,
  USER_CREDENTIALS,
  USER_NAME,
} from '../../constants/SearchIndexDetails.constants';

const policy = {
  name: `cy-data-steward-policy-${uuid()}`,
  rules: [
    {
      name: 'DataStewardPolicy-EditRule',
      resources: ['All'],
      operations: [
        'EditDescription',
        'EditDisplayName',
        'EditOwner',
        'EditLineage',
        'EditTags',
        'ViewAll',
      ],
      effect: 'allow',
    },
  ],
};
let policyId = '';

const role = {
  name: `cy-data-steward-role-${uuid()}`,
  policies: [policy.name],
};
let roleId = '';

const performCommonOperations = () => {
  // User should be able to edit search index field tags
  addTableFieldTags(
    SEARCH_INDEX_DETAILS_FOR_DETAILS_PAGE_TEST.fields[0].fullyQualifiedName,
    TAG_1.classification,
    TAG_1.tag,
    'searchIndexes'
  );
  removeTableFieldTags(
    SEARCH_INDEX_DETAILS_FOR_DETAILS_PAGE_TEST.fields[0].fullyQualifiedName,
    TAG_1.classification,
    TAG_1.tag,
    'searchIndexes'
  );

  // User should be able to edit search index field description
  updateTableFieldDescription(
    SEARCH_INDEX_DETAILS_FOR_DETAILS_PAGE_TEST.fields[0].fullyQualifiedName,
    UPDATE_FIELD_DESCRIPTION,
    'searchIndexes'
  );

  cy.get(
    `[data-row-key="${SEARCH_INDEX_DETAILS_FOR_DETAILS_PAGE_TEST.fields[0].fullyQualifiedName}"] [data-testid="description"]`
  ).contains(UPDATE_FIELD_DESCRIPTION);

  updateTableFieldDescription(
    SEARCH_INDEX_DETAILS_FOR_DETAILS_PAGE_TEST.fields[0].fullyQualifiedName,
    ' ',
    'searchIndexes'
  );

  cy.get(
    `[data-row-key="${SEARCH_INDEX_DETAILS_FOR_DETAILS_PAGE_TEST.fields[0].fullyQualifiedName}"] [data-testid="description"]`
  ).contains('No Description');
};

describe('Prerequisite for search index details page test', () => {
  before(() => {
    cy.login();
  });

  it('Prerequisites', () => {
    const token = localStorage.getItem('oidcIdToken');

    // Create search index entity
    cy.request({
      method: 'PUT',
      url: `/api/v1/searchIndexes`,
      headers: { Authorization: `Bearer ${token}` },
      body: SEARCH_INDEX_DETAILS_FOR_DETAILS_PAGE_TEST,
    }).then((response) => {
      expect(response.status).to.eq(201);

      SEARCH_INDEX_DETAILS_FOR_DETAILS_PAGE_TEST.id = response.body.id;
      SEARCH_INDEX_DETAILS_FOR_DETAILS_PAGE_TEST.fullyQualifiedName =
        response.body.fullyQualifiedName;
    });

    // Create Data Steward Policy
    cy.request({
      method: 'POST',
      url: `/api/v1/policies`,
      headers: { Authorization: `Bearer ${token}` },
      body: policy,
    }).then((response) => {
      policyId = response.body.id;

      expect(response.status).to.eq(201);

      cy.request({
        method: 'POST',
        url: `/api/v1/roles`,
        headers: { Authorization: `Bearer ${token}` },
        body: role,
      }).then((response) => {
        roleId = response.body.id;

        expect(response.status).to.eq(201);
      });
    });

    // Create a new user
    cy.request({
      method: 'POST',
      url: `/api/v1/users/signup`,
      headers: { Authorization: `Bearer ${token}` },
      body: USER_CREDENTIALS,
    }).then((response) => {
      expect(response.status).to.eq(201);

      USER_CREDENTIALS.id = response.body.id;
    });
  });
});

describe('SearchIndexDetails page should work properly for data consumer role', () => {
  beforeEach(() => {
    // Login with the created user
    login(USER_CREDENTIALS.email, USER_CREDENTIALS.password);
    cy.goToHomePage(true);
    cy.url().should('eq', `${BASE_URL}/my-data`);
  });

  it('All permissible actions on search index details page should work properly', () => {
    visitEntityDetailsPage({
      term: SEARCH_INDEX_DETAILS_FOR_DETAILS_PAGE_TEST.name,
      serviceName: SEARCH_INDEX_DETAILS_FOR_DETAILS_PAGE_TEST.service,
      entity: 'searchIndexes',
    });

    // Edit domain option should not be available
    cy.get(
      `[data-testid="entity-page-header"] [data-testid="add-domain"]`
    ).should('not.exist');

    // Manage button should not be visible on service page
    cy.get(
      '[data-testid="asset-header-btn-group"] [data-testid="manage-button"]'
    ).should('not.exist');

    performCommonOperations();
  });
});

describe('Prerequisite for data steward role tests', () => {
  it('Add data steward role to the user', () => {
    cy.login();

    // Assign data steward role to the created user

<<<<<<< HEAD
=======
    cy.sidebarClick(SidebarItem.SETTINGS);

>>>>>>> 740541c0
    interceptURL('GET', `/api/v1/users?*`, 'getUsersList');

    cy.settingClick(GlobalSettingOptions.USERS);

    verifyResponseStatusCode('@getUsersList', 200);

    cy.get('[data-testid="searchbar"]').type(
      `${USER_CREDENTIALS.firstName}${USER_CREDENTIALS.lastName}`
    );

    interceptURL('GET', `/api/v1/users/name/${USER_NAME}*`, 'getUserDetails');

    cy.get(
      `[data-row-key="${USER_CREDENTIALS.id}"] [data-testid="${USER_NAME}"]`
    ).click();

    verifyResponseStatusCode('@getUserDetails', 200);

    cy.get('[data-testid="user-profile"] .ant-collapse-arrow').click();

    cy.get('[data-testid="edit-roles-button"]').click();

    cy.get('[data-testid="inline-edit-container"] #select-role')
      .click()
      .type(role.name);

    cy.get(`[title=${role.name}]`).click();

    cy.clickOutside();

    interceptURL('PATCH', `/api/v1/users/${USER_CREDENTIALS.id}`, 'updateRole');

    cy.get('[data-testid="inline-save-btn"]').click();

    verifyResponseStatusCode('@updateRole', 200);
  });
});

describe('SearchIndexDetails page should work properly for data steward role', () => {
  beforeEach(() => {
    // Login with the created user
    login(USER_CREDENTIALS.email, USER_CREDENTIALS.password);
    cy.goToHomePage(true);
    cy.url().should('eq', `${BASE_URL}/my-data`);
  });

  it('All permissible actions on search index details page should work properly', () => {
    visitEntityDetailsPage({
      term: SEARCH_INDEX_DETAILS_FOR_DETAILS_PAGE_TEST.name,
      serviceName: SEARCH_INDEX_DETAILS_FOR_DETAILS_PAGE_TEST.service,
      entity: 'searchIndexes',
    });

    // Edit domain option should not be available
    cy.get(`[data-testid="entity-page-header"]`).then(($body) => {
      const editDomain = $body.find(`[data-testid="add-domain"]`);

      expect(editDomain.length).to.equal(0);
    });

    // Manage button should be visible on service page
    cy.get('[data-testid="manage-button"]').click();

    // Announcement and Delete options should not be visible
    cy.get('.manage-dropdown-list-container').then(($body) => {
      const announcementButton = $body.find(
        `[data-testid="announcement-button"]`
      );
      const deleteButton = $body.find(`[data-testid="delete-button"]`);

      expect(announcementButton.length).to.equal(0);
      expect(deleteButton.length).to.equal(0);
    });

    // Rename search index flow should work properly
    cy.get('[data-testid="rename-button"]').click({ waitForAnimations: true });

    cy.get('#displayName').clear().type(SEARCH_INDEX_DISPLAY_NAME);

    interceptURL(
      'PATCH',
      `/api/v1/searchIndexes/${SEARCH_INDEX_DETAILS_FOR_DETAILS_PAGE_TEST.id}`,
      'updateDisplayName'
    );

    cy.get('[data-testid="save-button"]').click();

    verifyResponseStatusCode('@updateDisplayName', 200);

    cy.get('[data-testid="entity-header-display-name"]').contains(
      SEARCH_INDEX_DISPLAY_NAME
    );

    performCommonOperations();
  });
});

describe('SearchIndexDetails page should work properly for admin role', () => {
  beforeEach(() => {
    cy.login();
  });

  it('All permissible actions on search index details page should work properly', () => {
    visitEntityDetailsPage({
      term: SEARCH_INDEX_DETAILS_FOR_DETAILS_PAGE_TEST.name,
      serviceName: SEARCH_INDEX_DETAILS_FOR_DETAILS_PAGE_TEST.service,
      entity: 'searchIndexes',
    });
    performCommonOperations();
  });

  it('Soft delete workflow should work properly', () => {
    deleteEntity(
      SEARCH_INDEX_DETAILS_FOR_DETAILS_PAGE_TEST.name,
      SEARCH_INDEX_DETAILS_FOR_DETAILS_PAGE_TEST.service,
      'searchIndexes',
      'Search Index',
      'soft'
    );

    cy.get('[data-testid="deleted-badge"]').should('be.visible');

    // Edit options for domain owner and tier should not be visible
    cy.get('[data-testid="add-domain"]').should('not.exist');
    cy.get('[data-testid="edit-owner"]').should('not.exist');
    cy.get('[data-testid="edit-tier"]').should('not.exist');

    // Edit description button should not be visible
    cy.get('[data-testid="edit-description"]').should('not.exist');

    // Edit tags button should not be visible
    cy.get(
      `[data-testid="entity-right-panel"] [data-testid="tags-container"] [data-testid="add-tag"]`
    ).should('not.exist');

    // Edit description and tags button for fields should not be visible
    cy.get(
      `[data-row-key="${SEARCH_INDEX_DETAILS_FOR_DETAILS_PAGE_TEST.fields[0].fullyQualifiedName}"]`
    ).then(($body) => {
      const addTag = $body.find(
        `[data-testid="tags-container"] [data-testid="add-tag"]`
      );
      const editDescription = $body.find(
        `[data-testid="description"] [data-testid="edit-button"]`
      );

      expect(addTag.length).to.equal(0);
      expect(editDescription.length).to.equal(0);

      // Restore search index flow should work properly
      cy.get('[data-testid="manage-button"]').click();

      cy.get('[data-testid="restore-button"]').click();

      interceptURL(
        'PUT',
        `/api/v1/searchIndexes/restore`,
        'restoreSearchIndex'
      );

      cy.get('[data-testid="restore-asset-modal"] .ant-btn-primary')
        .contains('Restore')
        .click();

      verifyResponseStatusCode('@restoreSearchIndex', 200);
    });
  });

  it('Hard delete workflow should work properly', () => {
    deleteEntity(
      SEARCH_INDEX_DETAILS_FOR_DETAILS_PAGE_TEST.name,
      SEARCH_INDEX_DETAILS_FOR_DETAILS_PAGE_TEST.service,
      'searchIndexes',
      'Search Index'
    );
  });
});

describe('Cleanup', () => {
  before(() => {
    Cypress.session.clearAllSavedSessions();
    cy.login();
  });

  it('Delete user, role and policy', () => {
    const token = localStorage.getItem('oidcIdToken');

    // Delete created user
    cy.request({
      method: 'DELETE',
      url: `/api/v1/users/${USER_CREDENTIALS.id}?hardDelete=true&recursive=false`,
      headers: { Authorization: `Bearer ${token}` },
    }).then((response) => {
      expect(response.status).to.eq(200);
    });

    // Delete policy
    cy.request({
      method: 'DELETE',
      url: `/api/v1/policies/${policyId}?hardDelete=true&recursive=false`,
      headers: { Authorization: `Bearer ${token}` },
    }).then((response) => {
      expect(response.status).to.eq(200);
    });

    // Delete role
    cy.request({
      method: 'DELETE',
      url: `/api/v1/roles/${roleId}?hardDelete=true&recursive=false`,
      headers: { Authorization: `Bearer ${token}` },
    }).then((response) => {
      expect(response.status).to.eq(200);
    });
  });
});<|MERGE_RESOLUTION|>--- conflicted
+++ resolved
@@ -192,11 +192,8 @@
 
     // Assign data steward role to the created user
 
-<<<<<<< HEAD
-=======
     cy.sidebarClick(SidebarItem.SETTINGS);
 
->>>>>>> 740541c0
     interceptURL('GET', `/api/v1/users?*`, 'getUsersList');
 
     cy.settingClick(GlobalSettingOptions.USERS);
