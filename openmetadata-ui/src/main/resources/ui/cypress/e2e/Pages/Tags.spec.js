/*
 *  Copyright 2022 Collate.
 *  Licensed under the Apache License, Version 2.0 (the "License");
 *  you may not use this file except in compliance with the License.
 *  You may obtain a copy of the License at
 *  http://www.apache.org/licenses/LICENSE-2.0
 *  Unless required by applicable law or agreed to in writing, software
 *  distributed under the License is distributed on an "AS IS" BASIS,
 *  WITHOUT WARRANTIES OR CONDITIONS OF ANY KIND, either express or implied.
 *  See the License for the specific language governing permissions and
 *  limitations under the License.
 */

import {
  addNewTagToEntity,
  descriptionBox,
  interceptURL,
  verifyResponseStatusCode,
  visitEntityDetailsPage,
} from '../../common/common';
import {
  DELETE_TERM,
  NEW_TAG,
  NEW_TAG_CATEGORY,
  SEARCH_ENTITY_TABLE,
} from '../../constants/constants';

const permanentDeleteModal = (entity) => {
  cy.get('[data-testid="delete-confirmation-modal"]')
    .should('exist')
    .then(() => {
      cy.get('[role="dialog"]').should('be.visible');
      cy.get('[data-testid="modal-header"]').should('be.visible');
    });
  cy.get('[data-testid="modal-header"]')
    .should('be.visible')
    .should('contain', `Delete ${entity}`);
  cy.get('[data-testid="confirmation-text-input"]')
    .should('be.visible')
    .type(DELETE_TERM);

  cy.get('[data-testid="confirm-button"]')
    .should('be.visible')
    .should('not.disabled')
    .click();
};

describe('Tags page should work', () => {
  beforeEach(() => {
    cy.login();
    interceptURL(
      'GET',
      `/api/v1/tags?fields=usageCount&parent=${NEW_TAG_CATEGORY.name}&limit=10`,
      'getTagList'
    );
    interceptURL('GET', `/api/v1/permissions/classification/*`, 'permissions');
    interceptURL('GET', '/api/v1/tags*', 'getTags');

    cy.get('[data-testid="governance"]')
      .should('exist')
      .and('be.visible')
      .click({ animationDistanceThreshold: 20 });

    // adding manual wait to open dropdown in UI
    cy.wait(500);
    cy.get('[data-testid="appbar-item-tags"]').should('be.visible').click();
    verifyResponseStatusCode('@getTags', 200);
  });

  it('Required Details should be available', () => {
    cy.get('[data-testid="add-classification"]').should('be.visible');
    cy.get('[data-testid="add-new-tag-button"]').should('be.visible');
    cy.get('[data-testid="delete-classification-or-tag"]').should('be.visible');
    cy.get('[data-testid="description"]').should('be.visible');
    cy.get('[data-testid="table"]').should('be.visible');

    cy.get('.ant-table-thead > tr > .ant-table-cell')
      .eq(0)
      .contains('Tag')
      .should('be.visible');
    cy.get('.ant-table-thead > tr > .ant-table-cell')
      .eq(1)
      .contains('Display Name')
      .should('be.visible');
    cy.get('.ant-table-thead > tr > .ant-table-cell')
      .eq(2)
      .contains('Description')
      .should('be.visible');
    cy.get('.ant-table-thead > tr > .ant-table-cell')
      .eq(3)
      .contains('Actions')
      .should('be.visible');

    cy.get('.activeCategory > .tag-category')
      .should('be.visible')
      .invoke('text')
      .then((text) => {
        cy.get('.activeCategory > .tag-category')
          .should('be.visible')
          .invoke('text')
          .then((heading) => {
            expect(text).to.equal(heading);
          });
      });
  });

  it('Add new tag category flow should work properly', () => {
    interceptURL('POST', 'api/v1/classifications', 'createTagCategory');
    cy.get('[data-testid="add-classification"]').should('be.visible').click();
    cy.get('[data-testid="modal-container"]')
      .should('exist')
      .then(() => {
        cy.get('[role="dialog"]').should('be.visible');
      });
    cy.get('[data-testid="name"]')
      .should('be.visible')
      .type(NEW_TAG_CATEGORY.name);
    cy.get('[data-testid="displayName"]')
      .should('be.visible')
      .type(NEW_TAG_CATEGORY.displayName);
    cy.get(descriptionBox)
      .should('be.visible')
      .type(NEW_TAG_CATEGORY.description);
    cy.get('[data-testid="mutually-exclusive-button"]')
      .scrollIntoView()
      .should('be.visible')
      .click();

    cy.get('.ant-modal-footer > .ant-btn-primary')
      .scrollIntoView()
      .should('be.visible')
      .click();
    verifyResponseStatusCode('@createTagCategory', 201);
    cy.get('[data-testid="modal-container"]').should('not.exist');
    cy.get('[data-testid="data-summary-container"]')
      .should('be.visible')
      .and('contain', NEW_TAG_CATEGORY.displayName);
  });

  it('Add new tag flow should work properly', () => {
    cy.get('[data-testid="data-summary-container"]')
      .contains(NEW_TAG_CATEGORY.displayName)
      .should('be.visible')
      .as('newCategory');

    cy.get('@newCategory')
      .click()
      .parent()
      .should('have.class', 'activeCategory');
    cy.get('[data-testid="add-new-tag-button"]').should('be.visible').click();
    cy.get('[data-testid="modal-container"]')
      .should('exist')
      .then(() => {
        cy.get('[role="dialog"]').should('be.visible');
      });
    cy.get('[data-testid="name"]').should('be.visible').type(NEW_TAG.name);
    cy.get('[data-testid="displayName"]')
      .should('be.visible')
      .type(NEW_TAG.displayName);
    cy.get(descriptionBox).should('be.visible').type(NEW_TAG.description);

    interceptURL('POST', '/api/v1/tags', 'createTag');
    cy.get('.ant-modal-footer > .ant-btn-primary').should('be.visible').click();

    verifyResponseStatusCode('@createTag', 201);

    cy.get('[data-testid="table"]').should('contain', NEW_TAG.name);
  });

  it('Rename new tag  created flow should work properly', () => {
    cy.get('[data-testid="data-summary-container"]')
      .contains(NEW_TAG_CATEGORY.displayName)
      .should('be.visible')
      .as('newCategory');

    cy.get('@newCategory')
      .click()
      .parent()
      .should('have.class', 'activeCategory');
    cy.get('[data-testid="edit-button"]').should('be.visible').click();
    cy.get('[data-testid="modal-container"]')
      .should('exist')
      .then(() => {
        cy.get('[role="dialog"]').should('be.visible');
      });
    cy.get('[data-testid="header"] > strong')
      .should('be.visible')
      .contains('Edit Tag');

    interceptURL('PATCH', '/api/v1/tags/*', 'renameTag');
    cy.get('[data-testid="name"] input')
      .should('be.visible')
      .clear()
      .type(NEW_TAG.renameTag);

    cy.get('.ant-modal-footer > .ant-btn-primary').should('be.visible').click();

    verifyResponseStatusCode('@renameTag', 200);

    cy.get('[data-testid="table"]').should('contain', NEW_TAG.renameTag);
  });

  it('Use newly created tag to any entity should work', () => {
    const entity = SEARCH_ENTITY_TABLE.table_1;
    addNewTagToEntity(entity, `${NEW_TAG.renameTag}`);
  });

  it('Add tag at DatabaseSchema level should work', () => {
    interceptURL(
      'GET',
      '/api/v1/permissions/databaseSchema/name/*',
      'permissions'
    );
    interceptURL('PUT', '/api/v1/feed/tasks/*/resolve', 'taskResolve');
    interceptURL(
      'GET',
      '/api/v1/databaseSchemas/name/*?fields=owner,usageSummary,tags',
      'databaseSchemasPage'
    );
    interceptURL('PATCH', '/api/v1/databaseSchemas/*', 'addTags');

    const entity = SEARCH_ENTITY_TABLE.table_2;
<<<<<<< HEAD
    const term = `${NEW_TAG.renameTag}`;
    const term2 = 'PersonalData.Personal';
    const assignee = 'admin';
=======
    const tag = 'Sensitive';
>>>>>>> 9ed1fc4e

    visitEntityDetailsPage(entity.term, entity.serviceName, entity.entity);

    cy.get('[data-testid="breadcrumb-link"]')
      .should('be.visible')
      .contains(entity.schemaName)
      .click();

    verifyResponseStatusCode('@databaseSchemasPage', 200);
    verifyResponseStatusCode('@permissions', 200);

    cy.get('[data-testid="tags"] > [data-testid="add-tag"]')
      .should('be.visible')
      .click();

    cy.get('[data-testid="tag-selector"] input').should('be.visible').type(tag);

    cy.get('.ant-select-item-option-content')
      .contains(tag)
      .should('be.visible')
      .click();

    cy.get('[data-testid="tag-selector"] > .ant-select-selector').contains(tag);
    cy.get('[data-testid="saveAssociatedTag"]').should('be.visible').click();
    verifyResponseStatusCode('@addTags', 200);
    cy.get('[data-testid="entity-tags"]')
      .scrollIntoView()
      .should('be.visible')
      .contains(tag);

    cy.get('[data-testid="edit-button"]').should('exist').click();

    // Remove all added tags
    cy.get('.ant-select-selection-item-remove')
      .eq(0)
      .should('be.visible')
      .click();

    interceptURL('PATCH', '/api/v1/databaseSchemas/*', 'removeTags');
    cy.get('[data-testid="saveAssociatedTag"]').should('be.visible').click();
    verifyResponseStatusCode('@removeTags', 200);

    cy.get('[data-testid="tags"] > [data-testid="add-tag"]').should(
      'be.visible'
    );
  });

  it.skip('Add tag at DatabaseSchema level with task & suggestions', () => {
    interceptURL(
      'GET',
      '/api/v1/permissions/databaseSchema/name/*',
      'permissions'
    );
    interceptURL('PUT', '/api/v1/feed/tasks/*/resolve', 'taskResolve');
    interceptURL(
      'GET',
      '/api/v1/databaseSchemas/name/*?fields=owner,usageSummary,tags',
      'databaseSchemasPage'
    );

    const entity = SEARCH_ENTITY_TABLE.table_2;
    const tag = 'PersonalData.Personal';
    const assignee = 'admin';

    visitEntityDetailsPage(entity.term, entity.serviceName, entity.entity);

    cy.get('[data-testid="breadcrumb-link"]')
      .should('be.visible')
      .contains(entity.schemaName)
      .click();

    verifyResponseStatusCode('@databaseSchemasPage', 200);
    verifyResponseStatusCode('@permissions', 200);

    // Create task to add tags
    interceptURL('POST', '/api/v1/feed', 'taskCreated');
    cy.get('[data-testid="request-entity-tags"]').should('exist').click();

    // set assignees for task
    cy.get(
      '[data-testid="select-assignee"] > .ant-select-selector > .ant-select-selection-overflow'
    )
      .should('be.visible')
      .click()
      .type(assignee);
    cy.get('.ant-select-item-option-content').contains(assignee).click();

    // click outside the select box
    cy.get('[data-testid="entity-details"]').should('exist').click();

    cy.get(
      '[data-testid="select-tags"] > .ant-select-selector > .ant-select-selection-overflow'
    )
      .should('be.visible')
      .click()
      .type(tag);

    verifyResponseStatusCode('@searchQuery', 200);

    cy.get('.ant-select-item-option-content').contains(tag).click();

    cy.get('[data-testid="tags-label"]').click();

    cy.get('[data-testid="submit-tag-request"]').should('be.visible').click();
    verifyResponseStatusCode('@taskCreated', 201);

    // Accept the tag suggestion which is created
    cy.get('.ant-btn-compact-first-item')
      .should('be.visible')
      .contains('Accept Suggestion')
      .click();

    verifyResponseStatusCode('@taskResolve', 200);
    verifyResponseStatusCode('@databaseSchemasPage', 200);

    cy.get('[data-testid="entity-tags"]')
      .scrollIntoView()
      .should('be.visible')
      .contains(tag);

    cy.get('[data-testid="edit-button"]').should('exist').click();

    // Remove all added tags
    cy.get('.ant-select-selection-item-remove')
      .eq(0)
      .should('be.visible')
      .click();

    interceptURL('PATCH', '/api/v1/databaseSchemas/*', 'removeTags');
    cy.get('[data-testid="saveAssociatedTag"]').should('be.visible').click();
    verifyResponseStatusCode('@removeTags', 200);

    cy.get('[data-testid="tags"] > [data-testid="add-tag"]').should(
      'be.visible'
    );
  });

  it('Check Usage of tag and it should redirect to explore page with tags filter', () => {
    cy.get('[data-testid="data-summary-container"]')
      .contains(NEW_TAG_CATEGORY.displayName)
      .should('be.visible')
      .as('newCategory');
    cy.get('@newCategory')
      .click()
      .parent()
      .should('have.class', 'activeCategory');

    verifyResponseStatusCode('@permissions', 200);
    verifyResponseStatusCode('@getTagList', 200);

    cy.get('[data-testid="usage-count"]').should('be.visible').as('count');
    cy.get('@count')
      .invoke('text')
      .then((text) => {
        expect(text).to.equal('2');
      });

    interceptURL(
      'GET',
      'api/v1/search/query?q=&index=**',
      'getEntityDetailsPage'
    );
    cy.get('@count').click();
    verifyResponseStatusCode('@getEntityDetailsPage', 200);

    cy.get('[data-testid="table-data-card"]')
      .first()
      .contains(`#${NEW_TAG_CATEGORY.name}.${NEW_TAG.renameTag}`)
      .should('be.visible');

    cy.get('[data-testid="filter-container-TestCategory.test"]')
      .should('be.visible')
      .find('[data-testid="checkbox"]')
      .should('be.visible')
      .should('be.checked');
  });

  it('Delete Tag flow should work properly', () => {
    interceptURL(
      'DELETE',
      '/api/v1/tags/*?recursive=true&hardDelete=true',
      'deleteTag'
    );
    cy.get('[data-testid="data-summary-container"]')
      .contains(NEW_TAG_CATEGORY.displayName)
      .should('be.visible')
      .as('newCategory');

    cy.get('@newCategory')
      .click()
      .parent()
      .should('have.class', 'activeCategory');

    verifyResponseStatusCode('@permissions', 200);
    verifyResponseStatusCode('@getTagList', 200);
    cy.get('[data-testid="table"]')
      .should('be.visible')
      .should('contain', NEW_TAG.renameTag);

    cy.get('[data-testid="table"]')
      .find('[data-testid="delete-tag"]')
      .should('exist')
      .and('be.visible')
      .click();

    cy.wait(5000); // adding manual wait to open modal, as it depends on click not an api.
    permanentDeleteModal(NEW_TAG.renameTag);

    verifyResponseStatusCode('@deleteTag', 200);
    cy.wait(5000); // adding manual wait to open modal, as it depends on click not an api.
<<<<<<< HEAD
    cy.get('[data-testid="data-summary-container"]')
      .contains(NEW_TAG.renameTag)
=======
    cy.get('[data-testid="table"]')
      .contains(NEW_TAG.name)
>>>>>>> 9ed1fc4e
      .should('not.be.exist');
  });

  it('Delete Tag classification flow should work properly', () => {
    interceptURL(
      'DELETE',
      '/api/v1/classifications/*',
      'deletTagClassification'
    );

    cy.get('[data-testid="data-summary-container"]')
      .contains(NEW_TAG_CATEGORY.displayName)
      .should('be.visible')
      .as('newCategory');

    cy.get('@newCategory')
      .click()
      .parent()
      .should('have.class', 'activeCategory');

    cy.get('[data-testid="delete-classification-or-tag"]')
      .should('be.visible')
      .click();

    cy.wait(5000); // adding manual wait to open modal, as it depends on click not an api.
    permanentDeleteModal(NEW_TAG_CATEGORY.displayName);

    verifyResponseStatusCode('@deletTagClassification', 200);
    cy.get('[data-testid="data-summary-container"]')
      .contains(NEW_TAG_CATEGORY.name)
      .should('not.be.exist');
  });
});<|MERGE_RESOLUTION|>--- conflicted
+++ resolved
@@ -220,13 +220,7 @@
     interceptURL('PATCH', '/api/v1/databaseSchemas/*', 'addTags');
 
     const entity = SEARCH_ENTITY_TABLE.table_2;
-<<<<<<< HEAD
-    const term = `${NEW_TAG.renameTag}`;
-    const term2 = 'PersonalData.Personal';
-    const assignee = 'admin';
-=======
     const tag = 'Sensitive';
->>>>>>> 9ed1fc4e
 
     visitEntityDetailsPage(entity.term, entity.serviceName, entity.entity);
 
@@ -437,13 +431,8 @@
 
     verifyResponseStatusCode('@deleteTag', 200);
     cy.wait(5000); // adding manual wait to open modal, as it depends on click not an api.
-<<<<<<< HEAD
-    cy.get('[data-testid="data-summary-container"]')
+    cy.get('[data-testid="table"]')
       .contains(NEW_TAG.renameTag)
-=======
-    cy.get('[data-testid="table"]')
-      .contains(NEW_TAG.name)
->>>>>>> 9ed1fc4e
       .should('not.be.exist');
   });
 
