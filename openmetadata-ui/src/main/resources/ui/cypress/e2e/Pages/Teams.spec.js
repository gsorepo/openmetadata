/*
 *  Copyright 2022 Collate.
 *  Licensed under the Apache License, Version 2.0 (the "License");
 *  you may not use this file except in compliance with the License.
 *  You may obtain a copy of the License at
 *  http://www.apache.org/licenses/LICENSE-2.0
 *  Unless required by applicable law or agreed to in writing, software
 *  distributed under the License is distributed on an "AS IS" BASIS,
 *  WITHOUT WARRANTIES OR CONDITIONS OF ANY KIND, either express or implied.
 *  See the License for the specific language governing permissions and
 *  limitations under the License.
 */

// eslint-disable-next-line spaced-comment
/// <reference types="Cypress" />

import { GlobalSettingOptions } from '../../../src/constants/GlobalSettings.constants';
import {
  addTeam,
  descriptionBox,
  interceptURL,
  toastNotification,
  updateOwner,
  uuid,
  verifyResponseStatusCode,
} from '../../common/common';
import { SidebarItem } from '../../constants/Entity.interface';

const updatedDescription = 'This is updated description';

const teamName = `team-ct-test-${uuid()}`;
const TEAM_DETAILS = {
  name: teamName,
  updatedName: `${teamName}-updated`,
  teamType: 'Group',
  description: `This is ${teamName} description`,
  username: 'Aaron Johnson',
  userId: 'aaron_johnson0',
  assetname: 'dim_address',
  email: 'team1@gmail.com',
  updatedEmail: 'updatedemail@gmail.com',
};
const hardDeleteTeamName = `team-ct-test-${uuid()}`;
const HARD_DELETE_TEAM_DETAILS = {
  name: hardDeleteTeamName,
  displayName: hardDeleteTeamName,
  teamType: 'Department',
  description: `This is ${hardDeleteTeamName} description`,
  email: 'team@gmail.com',
};

describe('Teams flow should work properly', () => {
  beforeEach(() => {
    interceptURL('GET', `/api/v1/users?fields=*`, 'getUserDetails');
    interceptURL('GET', `/api/v1/permissions/team/name/*`, 'permissions');
    cy.login();

<<<<<<< HEAD
=======
    cy.sidebarClick(SidebarItem.SETTINGS);

>>>>>>> 740541c0
    // Clicking on teams
    cy.settingClick(GlobalSettingOptions.TEAMS);
  });

  it('Add new team', () => {
    addTeam(TEAM_DETAILS);

    cy.reload();

    // asserting the added values
    cy.get(`[data-row-key="${TEAM_DETAILS.name}"]`)
      .scrollIntoView()
      .should('be.visible');
    cy.get(`[data-row-key="${TEAM_DETAILS.name}"]`).should(
      'contain',
      TEAM_DETAILS.description
    );
  });

  it('Add owner to created team', () => {
    // Clicking on created team
    cy.get(`[data-row-key="${TEAM_DETAILS.name}"]`)
      .contains(TEAM_DETAILS.name)
      .click();

    updateOwner();
  });

  it('Update email of created team', () => {
    interceptURL('PATCH', '/api/v1/teams/*', 'updateEmail');
    interceptURL('GET', '/api/v1/teams/name/*', 'getTeam');

    // Clicking on created team
    cy.get(`[data-row-key="${TEAM_DETAILS.name}"]`)
      .contains(TEAM_DETAILS.name)
      .click();
    verifyResponseStatusCode('@getTeam', 200);

    cy.get('[data-testid="edit-email"]').scrollIntoView().click();
    cy.get('[data-testid="email-input"]')
      .clear()
      .type(TEAM_DETAILS.updatedEmail);

    cy.get('[data-testid="save-edit-email"]').click();

    verifyResponseStatusCode('@updateEmail', 200);

    cy.reload();

    // check for updated email
    cy.get('[data-testid="email-value"]').should(
      'contain',
      TEAM_DETAILS.updatedEmail
    );
  });

  it('Add user to created team', () => {
    interceptURL('GET', '/api/v1/users?limit=25&isBot=false', 'getUsers');
    interceptURL('PATCH', '/api/v1/teams/*', 'updateTeam');
    // Clicking on created team
    cy.get(`[data-row-key="${TEAM_DETAILS.name}"]`)
      .contains(TEAM_DETAILS.name)
      .click();
    verifyResponseStatusCode('@permissions', 200);
    cy.get('[data-testid="users"]').click();
    cy.get('[data-testid="add-new-user"]').scrollIntoView().click();
    verifyResponseStatusCode('@getUsers', 200);
    cy.get('[data-testid="selectable-list"] [data-testid="searchbar"]').type(
      TEAM_DETAILS.username
    );
    cy.get('[data-testid="selectable-list"]')
      .find(`[title="${TEAM_DETAILS.username}"]`)
      .click();
    cy.get('[data-testid="selectable-list"]')
      .find(`[title="${TEAM_DETAILS.username}"] input[type='checkbox']`)
      .should('be.checked');

    cy.get('[data-testid="selectable-list-update-btn"]').click();
    verifyResponseStatusCode('@updateTeam', 200);
    cy.get(`[data-testid="${TEAM_DETAILS.userId}"]`).should('be.visible');
  });

  it('Remove added user from created team', () => {
    interceptURL('GET', '/api/v1/users?limit=25&isBot=false', 'getUsers');
    interceptURL('PATCH', '/api/v1/teams/*', 'updateTeam');
    // Clicking on created team
    cy.get(`[data-row-key="${TEAM_DETAILS.name}"]`)
      .contains(TEAM_DETAILS.name)
      .click();
    cy.get('[data-testid="users"]').click();
    verifyResponseStatusCode('@getUserDetails', 200);
    verifyResponseStatusCode('@permissions', 200);
    cy.get('[data-testid="add-new-user"]').click();
    verifyResponseStatusCode('@getUsers', 200);
    cy.get('[data-testid="selectable-list"]')
      .find(`[title="${TEAM_DETAILS.username}"]`)
      .click();
    cy.get('[data-testid="selectable-list-update-btn"]').click();
    verifyResponseStatusCode('@updateTeam', 200);
    verifyResponseStatusCode('@getUserDetails', 200);
    cy.get(`[data-testid="${TEAM_DETAILS.userId}"]`).should('not.exist');
  });

  it('Join team should work properly', () => {
    interceptURL('GET', '/api/v1/users*', 'getUsers');
    // Click on created team
    cy.get(`[data-row-key="${TEAM_DETAILS.name}"]`)
      .contains(TEAM_DETAILS.name)
      .click();

    cy.get('[data-testid="users"]').click();

    verifyResponseStatusCode('@getUsers', 200);

    // Click on join teams button
    cy.get('[data-testid="join-teams"]').scrollIntoView().click();

    // Verify toast notification
    toastNotification('Team joined successfully!');

    cy.get('body').find('[data-testid="leave-team-button"]').should('exist');
  });

  it('Update display name for created team', () => {
    interceptURL(
      'GET',
      `/api/v1/teams/name/${TEAM_DETAILS.name}*`,
      'getSelectedTeam'
    );
    interceptURL('PATCH', `/api/v1/teams/*`, 'patchTeam');
    // Click on created team name
    cy.get(`[data-row-key="${TEAM_DETAILS.name}"]`)
      .contains(TEAM_DETAILS.name)
      .click();

    verifyResponseStatusCode('@getSelectedTeam', 200);
    // Click on edit display name
    cy.get('[data-testid="edit-team-name"]').click();

    // Enter the updated team name
    cy.get('[data-testid="team-name-input"]')
      .clear()
      .type(TEAM_DETAILS.updatedName);

    // Save the updated display name
    cy.get('[data-testid="saveAssociatedTag"]').click();

    verifyResponseStatusCode('@patchTeam', 200);
    verifyResponseStatusCode('@getSelectedTeam', 200);
    // Validate the updated display name
    cy.get('[data-testid="team-heading"]').then(($el) => {
      cy.wrap($el).should('have.text', TEAM_DETAILS.updatedName);
    });

    cy.get('[data-testid="inactive-link"]')
      .scrollIntoView()
      .should('contain', TEAM_DETAILS.updatedName);
  });

  it('Update description for created team', () => {
    interceptURL(
      'GET',
      `/api/v1/teams/name/${TEAM_DETAILS.name}?fields=*&include=all`,
      'getSelectedTeam'
    );
    interceptURL('PATCH', '/api/v1/teams/*', 'patchDescription');
    // Click on created team name
    cy.get(`[data-row-key="${TEAM_DETAILS.name}"]`)
      .contains(TEAM_DETAILS.name)
      .click();

    verifyResponseStatusCode('@getSelectedTeam', 200);

    // Validate the updated display name
    cy.get('[data-testid="team-heading"]').should(
      'contain',
      `${TEAM_DETAILS.updatedName}`
    );

    cy.get('[data-testid="inactive-link"]').should(
      'contain',
      TEAM_DETAILS.updatedName
    );

    cy.get('[role="tablist"] [data-icon="right"]').click();

    // Click on edit description button
    cy.get('[data-testid="edit-description"]').click({ force: true });

    // Entering updated description
    cy.get(descriptionBox).clear().type(updatedDescription);

    cy.get('[data-testid="save"]').click();
    verifyResponseStatusCode('@patchDescription', 200);

    // Validating the updated description
    cy.get('[data-testid="description"] p').should(
      'contain',
      updatedDescription
    );
  });

  it('Leave team flow should work properly', () => {
    interceptURL(
      'GET',
      `/api/v1/teams/name/${TEAM_DETAILS.name}*`,
      'getSelectedTeam'
    );

    // Click on created team
    cy.get(`[data-row-key="${TEAM_DETAILS.name}"]`)
      .contains(TEAM_DETAILS.name)
      .click();

    verifyResponseStatusCode('@getSelectedTeam', 200);
    cy.get('[data-testid="team-heading"]').should('contain', TEAM_DETAILS.name);
    // //Click on Leave team
    cy.get('[data-testid="leave-team-button"]').click();

    // //Click on confirm button
    cy.get('.ant-modal-footer').contains('Confirm').click();

    toastNotification('Left the team successfully');

    cy.get('body').find('[data-testid="join-teams"]').should('exist');
  });

  it('Permanently deleting soft deleted team should work properly', () => {
    interceptURL(
      'GET',
      `/api/v1/teams/name/${TEAM_DETAILS.name}*`,
      'getSelectedTeam'
    );

    // Click on created team
    cy.get(`[data-row-key="${TEAM_DETAILS.name}"]`)
      .contains(TEAM_DETAILS.name)
      .click();

    verifyResponseStatusCode('@getSelectedTeam', 200);
    cy.get('[data-testid="team-heading"]').should(
      'contain',
      TEAM_DETAILS.updatedName
    );
    cy.get(
      '[data-testid="team-detail-header"] [data-testid="manage-button"]'
    ).click();

    cy.get('[data-menu-id*="delete-button"]').should('be.visible');

    cy.get('[data-testid="delete-button-title"]').click();

    cy.get('[data-testid="confirm-button"]').should('be.disabled');

    // Click on soft delete option
    cy.get('[data-testid="soft-delete-option"]')
      .should('contain', TEAM_DETAILS.name)
      .click();

    cy.get('[data-testid="confirmation-text-input"]').type('DELETE');

    interceptURL('DELETE', '/api/v1/teams/*', 'softDeleteTeam');

    cy.get('[data-testid="confirm-button"]').click();

    verifyResponseStatusCode('@softDeleteTeam', 200);

    // Verify the toast message
    toastNotification('Team deleted successfully!');

    cy.settingClick(GlobalSettingOptions.TEAMS);

    // Check if soft deleted team is shown when 'Deleted Teams' switch is on
    cy.get('table').should('not.contain', TEAM_DETAILS.name);

    cy.get('[data-testid="show-deleted"').should('exist').click();

    interceptURL(
      'GET',
      `/api/v1/teams/name/${TEAM_DETAILS.name}*`,
      'getSelectedTeam'
    );
    interceptURL(
      'GET',
      `/api/v1/teams?parentTeam=${TEAM_DETAILS.name}&include=all&limit=100000`,
      'getTeamParent'
    );
    interceptURL(
      'GET',
      `/api/v1/teams?parentTeam=${TEAM_DETAILS.name}&include=all&fields=userCount%2CchildrenCount%2Cowns%2Cparents&limit=100000`,
      'getChildrenCount'
    );

    cy.get('table').should('contain', TEAM_DETAILS.name).click();

    cy.get('table').find('.ant-table-row').contains(TEAM_DETAILS.name).click();

    verifyResponseStatusCode('@getSelectedTeam', 200);
    verifyResponseStatusCode('@getTeamParent', 200);
    verifyResponseStatusCode('@getChildrenCount', 200);

    cy.get('[data-testid="team-heading"]').contains(TEAM_DETAILS.updatedName);

    cy.get(
      '[data-testid="team-detail-header"] [data-testid="manage-button"]'
    ).click();

    cy.get('[data-menu-id*="delete-button"]').should('be.visible');

    cy.get('[data-testid="delete-button-title"]').click();

    // Check if soft delete option is not present
    cy.get('[data-testid="soft-delete-option"]').should('not.exist');

    // Click on permanent delete option
    cy.get('[data-testid="hard-delete-option"]')
      .should('contain', TEAM_DETAILS.name)
      .click();

    cy.get('[data-testid="confirmation-text-input"]').type('DELETE');

    interceptURL('DELETE', '/api/v1/teams/*', 'deleteTeam');
    cy.get('[data-testid="confirm-button"]').click();

    verifyResponseStatusCode('@deleteTeam', 200);

    // Verify the toast message
    toastNotification('Team deleted successfully!');

    // Validating the deleted team

    cy.get('table').should('not.contain', TEAM_DETAILS.name);
  });

  it('Permanently deleting a team without soft deleting should work properly', () => {
    // Add a new team
    addTeam(HARD_DELETE_TEAM_DETAILS);

    interceptURL(
      'GET',
      `/api/v1/teams/name/${HARD_DELETE_TEAM_DETAILS.name}*`,
      'getSelectedTeam'
    );
    // Click on created team
    cy.get(`[data-row-key="${HARD_DELETE_TEAM_DETAILS.name}"]`)
      .contains(HARD_DELETE_TEAM_DETAILS.name)
      .click();

    verifyResponseStatusCode('@getSelectedTeam', 200);
    cy.get(
      '[data-testid="team-detail-header"] [data-testid="manage-button"]'
    ).click();

    cy.get('[data-menu-id*="delete-button"]').should('be.visible');

    cy.get('[data-testid="delete-button-title"]').click();

    cy.get('[data-testid="confirm-button"]')
      .should('exist')
      .should('be.disabled');

    // Check if soft delete option is present
    cy.get('[data-testid="soft-delete-option"]').should(
      'contain',
      HARD_DELETE_TEAM_DETAILS.name
    );

    // Click on permanent delete option
    cy.get('[data-testid="hard-delete-option"]')
      .should('contain', HARD_DELETE_TEAM_DETAILS.name)
      .click();

    cy.get('[data-testid="confirmation-text-input"]').type('DELETE');

    interceptURL('DELETE', '/api/v1/teams/*', 'deleteTeam');
    cy.get('[data-testid="confirm-button"]').click();

    verifyResponseStatusCode('@deleteTeam', 200);

    // Verify the toast message
    toastNotification('Team deleted successfully!');

    // Validating the deleted team

    cy.get('table').should('not.contain', HARD_DELETE_TEAM_DETAILS.name);
  });
});<|MERGE_RESOLUTION|>--- conflicted
+++ resolved
@@ -55,11 +55,8 @@
     interceptURL('GET', `/api/v1/permissions/team/name/*`, 'permissions');
     cy.login();
 
-<<<<<<< HEAD
-=======
     cy.sidebarClick(SidebarItem.SETTINGS);
 
->>>>>>> 740541c0
     // Clicking on teams
     cy.settingClick(GlobalSettingOptions.TEAMS);
   });
