--- conflicted
+++ resolved
@@ -38,14 +38,11 @@
 
 import { interceptURL, verifyResponseStatusCode } from '../common/common';
 import { BASE_URL, LOGIN } from '../constants/constants';
-<<<<<<< HEAD
-=======
 import { SidebarItem } from '../constants/Entity.interface';
 import {
   SETTINGS_OPTIONS_PATH,
   SETTING_CUSTOM_PROPERTIES_PATH,
 } from '../constants/settings.constant';
->>>>>>> 59d97357
 import { SIDEBAR_LIST_ITEMS } from '../constants/sidebar.constant';
 
 Cypress.Commands.add('loginByGoogleApi', () => {
@@ -185,15 +182,9 @@
       animationDistanceThreshold: 20,
       waitForAnimations: true,
     });
-<<<<<<< HEAD
 
     cy.get(`[data-testid="app-bar-item-${items[1]}"]`).click();
 
-=======
-
-    cy.get(`[data-testid="app-bar-item-${items[1]}"]`).click();
-
->>>>>>> 59d97357
     cy.get(`[data-testid="${items[0]}"]`).click();
   } else {
     cy.get(`[data-testid="app-bar-item-${id}"]`).click();
