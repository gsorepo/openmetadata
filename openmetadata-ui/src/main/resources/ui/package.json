{
  "name": "open-metadata",
  "version": "0.1.0",
  "private": true,
  "engines": {
    "node": ">=10.0.0",
    "yarn": "^1.22.0"
  },
  "repository": {
    "type": "git",
    "url": "https://github.com/open-metadata/OpenMetadata.git",
    "directory": "openmetadata-ui/src/main/resources/ui"
  },
  "dependencies": {
    "@analytics/session-utils": "^0.1.17",
    "@ant-design/icons": "^4.7.0",
    "@apidevtools/json-schema-ref-parser": "^9.0.9",
    "@auth0/auth0-react": "^1.9.0",
    "@azure/msal-browser": "^2.22.0",
    "@azure/msal-react": "^1.3.0",
    "@deuex-solutions/react-tour": "^1.2.5",
    "@deuex-solutions/redoc": "^2.0.0-rc.35",
    "@fortawesome/fontawesome-svg-core": "^1.3.0",
    "@fortawesome/free-solid-svg-icons": "^6.0.0",
    "@fortawesome/react-fontawesome": "^0.1.17",
    "@github/g-emoji-element": "^1.1.5",
    "@okta/okta-auth-js": "^6.4.0",
    "@okta/okta-react": "^6.4.3",
    "@rjsf/antd": "^5.0.0-beta.12",
    "@rjsf/core": "^4.1.1",
    "@rjsf/utils": "^5.0.0-beta.12",
    "@toast-ui/react-editor": "^3.1.8",
    "analytics": "^0.8.1",
    "antd": "4.24.0",
    "antlr4": "4.9.2",
    "autoprefixer": "^9.8.6",
    "axios": "0.22.0",
    "classnames": "^2.3.1",
    "codemirror": "^5.62.3",
    "cookie-storage": "^6.1.0",
    "core-js": "^3.10.1",
    "cronstrue": "^1.122.0",
    "crypto-random-string-with-promisify-polyfill": "^5.0.0",
    "cypress": "^10.7.0",
    "dagre": "^0.8.5",
    "diff": "^5.0.0",
    "fast-json-patch": "^3.0.0-1",
    "fs-extra": "^10.1.0",
    "html-react-parser": "^1.2.6",
    "https-browserify": "^1.0.0",
    "i18next": "^21.10.0",
    "i18next-browser-languagedetector": "^6.1.6",
    "ieee754": "^1.2.1",
    "immutable": "^4.0.0-rc.14",
    "jwt-decode": "^3.1.2",
    "less": "^4.1.3",
    "less-loader": "^11.0.0",
    "lodash": "^4.17.21",
    "luxon": "^3.1.0",
    "mobx": "6.6.1",
    "mobx-react": "6.1.4",
    "oidc-client": "^1.11.5",
    "path-browserify": "^1.0.1",
    "postcss": "^8.3.2",
    "process": "^0.11.10",
    "prop-types": "^15.7.2",
    "qs": "6.10.3",
    "quill-emoji": "^0.2.0",
    "quill-mention": "^3.1.0",
    "quilljs-markdown": "^1.1.10",
    "react": "^16.14.0",
    "react-awesome-query-builder": "5.1.2",
    "react-codemirror2": "^7.2.1",
    "react-context-mutex": "^2.0.0",
    "react-copy-to-clipboard": "^5.0.4",
    "react-dnd": "14.0.2",
    "react-dnd-html5-backend": "14.0.2",
    "react-dom": "^16.14.0",
    "react-error-boundary": "^3.1.4",
    "react-i18next": "^11.18.6",
    "react-lazylog": "^4.5.3",
    "react-oidc": "^1.0.3",
    "react-quill": "^2.0.0",
    "react-router-dom": "^5.2.0",
<<<<<<< HEAD
    "react-slick": "^0.28.1",
=======
    "react-tippy": "^1.4.0",
>>>>>>> d459f5a9
    "react-toastify": "^8.2.0",
    "reactflow": "^11.1.1",
    "reactjs-localstorage": "^1.0.1",
    "recharts": "2.1.0",
    "showdown": "^2.1.0",
    "slick-carousel": "^1.8.1",
    "socket.io-client": "^4.5.1",
    "stream-http": "^3.2.0",
    "styled-components": "^5.2.3",
    "tailwindcss": "^2.1.4",
    "to-arraybuffer": "^1.0.1",
    "turndown": "^7.1.1",
    "url": "^0.11.0",
    "use-analytics": "^0.0.5",
    "use-deep-compare-effect": "^1.8.1"
  },
  "scripts": {
    "start": "NODE_ENV=development BABEL_ENV=development webpack serve --config ./webpack.config.dev.js --env development",
    "build": "NODE_ENV=production BABEL_ENV=production webpack --config ./webpack.config.prod.js --env production",
    "preinstall": "cd ../../../../.. && yarn install --frozen-lockfile",
    "postinstall": "yarn run build-check",
    "pre-commit": "lint-staged --concurrent false",
    "test": "jest --passWithNoTests --maxWorkers=3 ",
    "prepare": "cd ../../../../.. && husky install openmetadata-ui/src/main/resources/ui/.husky",
    "test:watch": "jest --passWithNoTests --watch --maxWorkers=3",
    "test:coverage": "jest --passWithNoTests --coverage --maxWorkers=3",
    "test:cov-summary": "jest --passWithNoTests --coverage --coverageReporters=\"text-summary\" --maxWorkers=3",
    "lint": "eslint \"./src/**/*.{js,jsx,ts,tsx,json}\"",
    "lint:fix": "eslint './src/**/*.{js,jsx,ts,tsx,json}' --fix",
    "pretty": "prettier . --config './.prettierrc.yaml' --ignore-path './.prettierignore'  --write",
    "build-check": "yarn run json2ts && yarn run js-antlr && yarn run parse-conn-schema",
    "commit-check": "yarn run pretty && yarn run build",
    "license-header-check": "license-check-and-add check --config-file .licenseheaderrc.json",
    "license-header-fix": "license-check-and-add add --config-file .licenseheaderrc.json --regex-replacements $(date +%Y)",
    "json2ts": "sh json2ts.sh",
    "parse-conn-schema": "node parseConnectionSchema && rm -rf connTemp",
    "js-antlr": "PWD=$(echo $PWD) antlr4 -Dlanguage=JavaScript -o src/generated/antlr $PWD/../../../../../openmetadata-spec/src/main/antlr4/org/openmetadata/schema/*.g4",
    "cypress:open": "cypress open --e2e",
    "cypress:run": "cypress run --config-file=cypress.config.ts",
    "cypress:run:record": "cypress run --config-file=cypress.config.ts --record --parallel"
  },
  "browserslist": {
    "production": [
      ">0.2%",
      "not dead",
      "not op_mini all"
    ],
    "development": [
      "last 1 chrome version",
      "last 1 firefox version",
      "last 1 safari version"
    ]
  },
  "devDependencies": {
    "@babel/core": "^7.11.1",
    "@babel/plugin-transform-runtime": "^7.14.5",
    "@babel/polyfill": "^7.12.1",
    "@babel/preset-env": "^7.11.0",
    "@babel/preset-react": "^7.10.4",
    "@svgr/webpack": "^6.5.0",
    "@tailwindcss/custom-forms": "^0.2.1",
    "@testing-library/jest-dom": "^5.11.8",
    "@testing-library/react": "^9.3.2",
    "@testing-library/react-hooks": "^5.0.3",
    "@testing-library/user-event": "^7.1.2",
    "@types/classnames": "^2.3.1",
    "@types/codemirror": "^0.0.104",
    "@types/dagre": "^0.7.47",
    "@types/diff": "^5.0.2",
    "@types/jest": "^26.0.23",
    "@types/lodash": "^4.14.167",
    "@types/luxon": "^3.0.1",
    "@types/node": "^15.6.1",
    "@types/pako": "^2.0.0",
    "@types/react": "^17.0.8",
    "@types/react-copy-to-clipboard": "^5.0.2",
    "@types/react-dom": "^17.0.11",
    "@types/react-lazylog": "^4.5.1",
    "@types/react-router-dom": "^5.1.7",
    "@types/react-test-renderer": "^17.0.0",
    "@types/reactjs-localstorage": "^1.0.0",
    "@types/recharts": "^1.8.23",
    "@types/showdown": "^2.0.0",
    "@types/testing-library__jest-dom": "^5.9.5",
    "@types/turndown": "^5.0.1",
    "@types/use-analytics": "^0.0.0",
    "@typescript-eslint/eslint-plugin": "4.31.0",
    "@typescript-eslint/parser": "4.31.0",
    "babel-eslint": "^10.1.0",
    "babel-jest": "^24.9.0",
    "babel-loader": "8.3.0",
    "clean-webpack-plugin": "^3.0.0",
    "copy-webpack-plugin": "^7.0.0",
    "css-loader": "^6.7.2",
    "cypress-postgresql": "^1.0.8",
    "dotenv": "^16.0.0",
    "eslint": "7.32.0",
    "eslint-config-prettier": "8.3.0",
    "eslint-plugin-cypress": "2.11.3",
    "eslint-plugin-jest": "24.4.0",
    "eslint-plugin-jest-formatting": "3.0.0",
    "eslint-plugin-jsonc": "2.5.0",
    "eslint-plugin-jsx-a11y": "^6.6.1",
    "eslint-plugin-prettier": "^4.2.1",
    "eslint-plugin-react": "7.25.1",
    "eslint-plugin-react-hooks": "4.2.0",
    "eslint-webpack-plugin": "^3.2.0",
    "file-loader": "^6.2.0",
    "fork-ts-checker-webpack-plugin": "6.5.0",
    "html-webpack-plugin": "^5.5.0",
    "husky": "^8.0.1",
    "jest": "^26.6.3",
    "jest-sonar-reporter": "^2.0.0",
    "license-check-and-add": "^4.0.5",
    "lint-staged": "^10.3.0",
    "mini-css-extract-plugin": "^2.7.0",
    "organize-imports-cli": "^0.10.0",
    "pinst": "^3.0.0",
    "postcss-loader": "^6.1.0",
    "prettier": "^2.1.2",
    "react-test-renderer": "^16.14.0",
    "sass": "^1.39.0",
    "sass-loader": "^12.1.0",
    "style-loader": "^3.3.1",
    "ts-jest": "^26.4.4",
    "ts-loader": "^8.0.14",
    "tslib": "^2.4.1",
    "typescript": "^4.2.4",
    "url-loader": "^4.1.1",
    "webpack": "5.70.0",
    "webpack-bundle-analyzer": "4.5.0",
    "webpack-cli": "4.10.0",
    "webpack-dev-server": "4.7.4",
    "webpackbar": "5.0.2"
  }
}<|MERGE_RESOLUTION|>--- conflicted
+++ resolved
@@ -82,11 +82,6 @@
     "react-oidc": "^1.0.3",
     "react-quill": "^2.0.0",
     "react-router-dom": "^5.2.0",
-<<<<<<< HEAD
-    "react-slick": "^0.28.1",
-=======
-    "react-tippy": "^1.4.0",
->>>>>>> d459f5a9
     "react-toastify": "^8.2.0",
     "reactflow": "^11.1.1",
     "reactjs-localstorage": "^1.0.1",
