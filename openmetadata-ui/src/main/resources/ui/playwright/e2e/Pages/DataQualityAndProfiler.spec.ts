/*
 *  Copyright 2024 Collate.
 *  Licensed under the Apache License, Version 2.0 (the "License");
 *  you may not use this file except in compliance with the License.
 *  You may obtain a copy of the License at
 *  http://www.apache.org/licenses/LICENSE-2.0
 *  Unless required by applicable law or agreed to in writing, software
 *  distributed under the License is distributed on an "AS IS" BASIS,
 *  WITHOUT WARRANTIES OR CONDITIONS OF ANY KIND, either express or implied.
 *  See the License for the specific language governing permissions and
 *  limitations under the License.
 */
import { expect, Page, test } from '@playwright/test';
import { getCurrentMillis } from '../../../src/utils/date-time/DateTimeUtils';
import { PLAYWRIGHT_INGESTION_TAG_OBJ } from '../../constant/config';
import { SidebarItem } from '../../constant/sidebar';
import { Domain } from '../../support/domain/Domain';
import { TableClass } from '../../support/entity/TableClass';
import {
  assignDomain,
  clickOutside,
  createNewPage,
  descriptionBox,
  getApiContext,
  redirectToHomePage,
  toastNotification,
  uuid,
} from '../../utils/common';
import { visitEntityPage } from '../../utils/entity';
import { sidebarClick } from '../../utils/sidebar';
import { deleteTestCase, visitDataQualityTab } from '../../utils/testCases';

// use the admin user to login
test.use({ storageState: 'playwright/.auth/admin.json' });

const table1 = new TableClass();
const table2 = new TableClass();

test.beforeAll(async ({ browser }) => {
  const { apiContext, afterAction } = await createNewPage(browser);
  await table1.create(apiContext);
  await table2.create(apiContext);
  const { testSuiteData } = await table2.createTestSuiteAndPipelines(
    apiContext
  );
  await table2.createTestCase(apiContext, {
    name: `email_column_values_to_be_in_set_${uuid()}`,
    entityLink: `<#E::table::${table2.entityResponseData?.['fullyQualifiedName']}::columns::email>`,
    parameterValues: [
      { name: 'allowedValues', value: '["gmail","yahoo","collate"]' },
    ],
    testDefinition: 'columnValuesToBeInSet',
    testSuite: testSuiteData?.['fullyQualifiedName'],
  });
  await afterAction();
});

test.afterAll(async ({ browser }) => {
  const { apiContext, afterAction } = await createNewPage(browser);
  await table1.delete(apiContext);
  await table2.delete(apiContext);
  await afterAction();
});

test.beforeEach(async ({ page }) => {
  await redirectToHomePage(page);
});

test('Table test case', PLAYWRIGHT_INGESTION_TAG_OBJ, async ({ page }) => {
  test.slow();

  const NEW_TABLE_TEST_CASE = {
    name: `table_column_name_to_exist_in_id_${uuid()}`,
    label: 'Table Column Name To Exist',
    type: 'tableColumnNameToExist',
    field: 'testCase',
    description: 'New table test case for TableColumnNameToExist',
  };
  await visitDataQualityTab(page, table1);

  await page.click('[data-testid="profiler-add-table-test-btn"]');
  await page.click('[data-testid="table"]');

  await test.step('Create', async () => {
    await page.click('#tableTestForm_testTypeId');
    await page.waitForSelector(`text=${NEW_TABLE_TEST_CASE.label}`);
    await page.click(`text=${NEW_TABLE_TEST_CASE.label}`);
    await page.fill('#tableTestForm_testName', NEW_TABLE_TEST_CASE.name);
    await page.fill(
      '#tableTestForm_params_columnName',
      NEW_TABLE_TEST_CASE.field
    );
    await page.fill(descriptionBox, NEW_TABLE_TEST_CASE.description);
    await page.click('[data-testid="submit-test"]');

    await page.waitForSelector('[data-testid="success-line"]');

    await expect(page.locator('[data-testid="success-line"]')).toBeVisible();

    await page.waitForSelector('[data-testid="add-ingestion-button"]');
    await page.click('[data-testid="add-ingestion-button"]');
    await page.click('[data-testid="select-all-test-cases"]');

    // Schedule & Deploy
    await page.click('[data-testid="cron-type"]');
    await page.waitForSelector('.ant-select-item-option-content');
    await page.click('.ant-select-item-option-content:has-text("Hour")');
    const ingestionPipelines = page.waitForResponse(
      '/api/v1/services/ingestionPipelines'
    );
    const deploy = page.waitForResponse(
      '/api/v1/services/ingestionPipelines/deploy/*'
    );
    const status = page.waitForResponse(
      '/api/v1/services/ingestionPipelines/status'
    );
    await page.click('[data-testid="deploy-button"]');
    await ingestionPipelines;
    await deploy;
    await status;

    // check success
    await page.waitForSelector('[data-testid="success-line"]', {
      timeout: 15000,
    });

    await expect(page.locator('[data-testid="success-line"]')).toBeVisible();
    await expect(
      page.getByText('has been created and deployed successfully')
    ).toBeVisible();

    const testCaseResponse = page.waitForResponse(
      '/api/v1/dataQuality/testCases/search/list?fields=*'
    );
    await page.click(`[data-testid="view-service-button"]`);
    await testCaseResponse;

    await expect(page.getByTestId(NEW_TABLE_TEST_CASE.name)).toBeVisible();
  });

  await test.step('Edit', async () => {
    await page.click(`[data-testid="edit-${NEW_TABLE_TEST_CASE.name}"]`);
    await page.waitForSelector('.ant-modal-title');
    await page.locator('#tableTestForm_params_columnName').clear();
    await page.fill('#tableTestForm_params_columnName', 'new_column_name');
    const updateTestCaseResponse = page.waitForResponse(
      '/api/v1/dataQuality/testCases/*'
    );
    await page.locator('button').filter({ hasText: 'Submit' }).click();
    await updateTestCaseResponse;
    await toastNotification(page, 'Test case updated successfully.', 'success');
    await page.click(`[data-testid="edit-${NEW_TABLE_TEST_CASE.name}"]`);

    await page.waitForSelector('#tableTestForm_params_columnName');

    await expect(page.locator('#tableTestForm_params_columnName')).toHaveValue(
      'new_column_name'
    );

    await page.getByRole('button', { name: 'Cancel' }).click();
  });

  await test.step('Delete', async () => {
    await deleteTestCase(page, NEW_TABLE_TEST_CASE.name);
  });
});

test('Column test case', PLAYWRIGHT_INGESTION_TAG_OBJ, async ({ page }) => {
  test.slow();

  const NEW_COLUMN_TEST_CASE = {
    name: 'email_column_value_lengths_to_be_between',
    column: 'email',
    type: 'columnValueLengthsToBeBetween',
    label: 'Column Value Lengths To Be Between',
    min: '3',
    max: '6',
    description: 'New table test case for columnValueLengthsToBeBetween',
  };

  await visitDataQualityTab(page, table1);
  await page.click('[data-testid="profiler-add-table-test-btn"]');
  await page.click('[data-testid="column"]');

  await test.step('Create', async () => {
    const testDefinitionResponse = page.waitForResponse(
      '/api/v1/dataQuality/testDefinitions?limit=*&entityType=COLUMN&testPlatform=OpenMetadata&supportedDataType=VARCHAR'
    );
    await page.click('#tableTestForm_column');
    await page.click(`[title="${NEW_COLUMN_TEST_CASE.column}"]`);
    await testDefinitionResponse;
    await page.fill('#tableTestForm_testName', NEW_COLUMN_TEST_CASE.name);
    await page.click('#tableTestForm_testTypeId');
    await page.click(`[title="${NEW_COLUMN_TEST_CASE.label}"]`);
    await page.fill(
      '#tableTestForm_params_minLength',
      NEW_COLUMN_TEST_CASE.min
    );
    await page.fill(
      '#tableTestForm_params_maxLength',
      NEW_COLUMN_TEST_CASE.max
    );
    await page.fill(descriptionBox, NEW_COLUMN_TEST_CASE.description);

    await page.click('[data-testid="submit-test"]');
    await page.waitForSelector('[data-testid="success-line"]');

    await expect(page.locator('[data-testid="success-line"]')).toBeVisible();

    await page.waitForSelector('[data-testid="view-service-button"]');

    const testCaseResponse = page.waitForResponse(
      '/api/v1/dataQuality/testCases/search/list?fields=*'
    );
    await page.click(`[data-testid="view-service-button"]`);
    await testCaseResponse;

    await page.waitForSelector(`[data-testid="${NEW_COLUMN_TEST_CASE.name}"]`);

    await expect(
      page.locator(`[data-testid="${NEW_COLUMN_TEST_CASE.name}"]`)
    ).toBeVisible();
  });

  await test.step('Edit', async () => {
    await page.click(`[data-testid="edit-${NEW_COLUMN_TEST_CASE.name}"]`);
    await page.waitForSelector('#tableTestForm_params_minLength');
    await page.locator('#tableTestForm_params_minLength').clear();
    await page.fill('#tableTestForm_params_minLength', '4');
    const updateTestCaseResponse = page.waitForResponse(
      '/api/v1/dataQuality/testCases/*'
    );
    await page.locator('button').getByText('Submit').click();
    await updateTestCaseResponse;
    await toastNotification(page, 'Test case updated successfully.', 'success');

    await page.click(`[data-testid="edit-${NEW_COLUMN_TEST_CASE.name}"]`);
    await page.waitForSelector('#tableTestForm_params_minLength');
    const minLengthValue = await page
      .locator('#tableTestForm_params_minLength')
      .inputValue();

    expect(minLengthValue).toBe('4');

    await page.locator('button').getByText('Cancel').click();
  });

  await test.step('Delete', async () => {
    await deleteTestCase(page, NEW_COLUMN_TEST_CASE.name);
  });
});

test(
  'Profiler matrix and test case graph should visible',
  PLAYWRIGHT_INGESTION_TAG_OBJ,
  async ({ page }) => {
    const DATA_QUALITY_TABLE = {
      term: 'dim_address',
      serviceName: 'sample_data',
      testCaseName: 'column_value_max_to_be_between',
    };

    await visitEntityPage({
      page,
      searchTerm: DATA_QUALITY_TABLE.term,
      dataTestId: `${DATA_QUALITY_TABLE.serviceName}-${DATA_QUALITY_TABLE.term}`,
    });
    await page.waitForSelector(`[data-testid="entity-header-display-name"]`);

    await expect(
      page.locator(`[data-testid="entity-header-display-name"]`)
    ).toContainText(DATA_QUALITY_TABLE.term);

    const profilerResponse = page.waitForResponse(
      `/api/v1/tables/*/tableProfile/latest`
    );
    await page.click('[data-testid="profiler"]');
    await profilerResponse;
    await page.waitForTimeout(1000);
    await page
      .getByRole('menuitem', {
        name: 'Column Profile',
      })
      .click();
    const getProfilerInfo = page.waitForResponse(
      '/api/v1/tables/*/columnProfile?*'
    );
    await page.locator('[data-row-key="shop_id"]').getByText('shop_id').click();
    await getProfilerInfo;

    await expect(page.locator('#count_graph')).toBeVisible();
    await expect(page.locator('#proportion_graph')).toBeVisible();
    await expect(page.locator('#math_graph')).toBeVisible();
    await expect(page.locator('#sum_graph')).toBeVisible();

    await page
      .getByRole('menuitem', {
        name: 'Data Quality',
      })
      .click();

    await page.waitForSelector(
      `[data-testid="${DATA_QUALITY_TABLE.testCaseName}"]`
    );
    const getTestCaseDetails = page.waitForResponse(
      '/api/v1/dataQuality/testCases/name/*?fields=*'
    );
    const getTestResult = page.waitForResponse(
      '/api/v1/dataQuality/testCases/*/testCaseResult?*'
    );
    await page
      .locator(`[data-testid="${DATA_QUALITY_TABLE.testCaseName}"]`)
      .getByText(DATA_QUALITY_TABLE.testCaseName)
      .click();

    await getTestCaseDetails;
    await getTestResult;

    await expect(
      page.locator(`#${DATA_QUALITY_TABLE.testCaseName}_graph`)
    ).toBeVisible();
  }
);

test(
  'TestCase with Array params value',
  PLAYWRIGHT_INGESTION_TAG_OBJ,
  async ({ page }) => {
    test.slow();

    const testCase = table2.testCasesResponseData[0];
    const testCaseName = testCase?.['name'];
    await visitDataQualityTab(page, table2);

    await test.step(
      'Array params value should be visible while editing the test case',
      async () => {
        await expect(
          page.locator(`[data-testid="${testCaseName}"]`)
        ).toBeVisible();
        await expect(
          page.locator(`[data-testid="edit-${testCaseName}"]`)
        ).toBeVisible();

        await page.click(`[data-testid="edit-${testCaseName}"]`);

        await expect(
          page.locator('#tableTestForm_params_allowedValues_0_value')
        ).toHaveValue('gmail');
        await expect(
          page.locator('#tableTestForm_params_allowedValues_1_value')
        ).toHaveValue('yahoo');
        await expect(
          page.locator('#tableTestForm_params_allowedValues_2_value')
        ).toHaveValue('collate');
      }
    );

    await test.step('Validate patch request for edit test case', async () => {
      await page.fill(
        '#tableTestForm_displayName',
        'Table test case display name'
      );

      await expect(page.locator('#tableTestForm_table')).toHaveValue(
        table2.entityResponseData?.['name']
      );
      await expect(page.locator('#tableTestForm_column')).toHaveValue('email');
      await expect(page.locator('#tableTestForm_name')).toHaveValue(
        testCaseName
      );
      await expect(page.locator('#tableTestForm_testDefinition')).toHaveValue(
        'Column Values To Be In Set'
      );

      // Edit test case display name
      const updateTestCaseResponse = page.waitForResponse(
        (response) =>
          response.url().includes('/api/v1/dataQuality/testCases/') &&
          response.request().method() === 'PATCH'
      );
      await page.click('.ant-modal-footer >> text=Submit');
<<<<<<< HEAD
      await toastNotification(
        page,
        'Test case updated successfully.',
        'success'
=======
      const updateResponse1 = await updateTestCaseResponse;
      const body1 = await updateResponse1.request().postData();

      expect(body1).toEqual(
        JSON.stringify([
          {
            op: 'add',
            path: '/displayName',
            value: 'Table test case display name',
          },
        ])
>>>>>>> ebb7fed6
      );

      // Edit test case description
      await page.click(`[data-testid="edit-${testCaseName}"]`);
      await page.fill(descriptionBox, 'Test case description');
      const updateTestCaseResponse2 = page.waitForResponse(
        (response) =>
          response.url().includes('/api/v1/dataQuality/testCases/') &&
          response.request().method() === 'PATCH'
      );
      await page.click('.ant-modal-footer >> text=Submit');
      const updateResponse2 = await updateTestCaseResponse2;
      const body2 = await updateResponse2.request().postData();

      expect(body2).toEqual(
        JSON.stringify([
          { op: 'add', path: '/description', value: 'Test case description' },
        ])
      );

      // Edit test case parameter values
      await page.click(`[data-testid="edit-${testCaseName}"]`);
      await page.fill('#tableTestForm_params_allowedValues_0_value', 'test');
      const updateTestCaseResponse3 = page.waitForResponse(
        (response) =>
          response.url().includes('/api/v1/dataQuality/testCases/') &&
          response.request().method() === 'PATCH'
      );
      await page.click('.ant-modal-footer >> text=Submit');
      const updateResponse3 = await updateTestCaseResponse3;
      const body3 = await updateResponse3.request().postData();

      expect(body3).toEqual(
        JSON.stringify([
          {
            op: 'replace',
            path: '/parameterValues/0/value',
            value: '["test","yahoo","collate"]',
          },
        ])
      );
    });

    await test.step(
      'Update test case display name from Data Quality page',
      async () => {
        const getTestCase = page.waitForResponse(
          '/api/v1/dataQuality/testCases/search/list?*'
        );
        await sidebarClick(page, SidebarItem.DATA_QUALITY);
        await page.click('[data-testid="by-test-cases"]');
        await getTestCase;
        const searchTestCaseResponse = page.waitForResponse(
          `/api/v1/dataQuality/testCases/search/list?*q=*${testCaseName}*`
        );
        await page.fill(
          '[data-testid="test-case-container"] [data-testid="searchbar"]',
          testCaseName
        );
        await searchTestCaseResponse;
        await page.waitForSelector('.ant-spin', {
          state: 'detached',
        });
        await page.click(`[data-testid="edit-${testCaseName}"]`);
        await page.waitForSelector('.ant-modal-title');

        await expect(page.locator('#tableTestForm_displayName')).toHaveValue(
          'Table test case display name'
        );

        await page.locator('#tableTestForm_displayName').clear();
        await page.fill('#tableTestForm_displayName', 'Updated display name');
        await page.click('.ant-modal-footer >> text=Submit');
        await toastNotification(page, 'Test case updated successfully.');

        await expect(
          page.locator(`[data-testid="${testCaseName}"]`)
        ).toHaveText('Updated display name');
      }
    );
  }
);

test(
  'Update profiler setting modal',
  PLAYWRIGHT_INGESTION_TAG_OBJ,
  async ({ page }) => {
    const profilerSetting = {
      profileSample: '60',
      sampleDataCount: '100',
      profileQuery: 'select * from table',
      excludeColumns: 'user_id',
      includeColumns: 'shop_id',
      partitionColumnName: 'name',
      partitionIntervalType: 'COLUMN-VALUE',
      partitionValues: 'test',
    };

    await table1.visitEntityPage(page);
    await page.getByTestId('profiler').click();
    await page
      .getByTestId('profiler-tab-left-panel')
      .getByText('Table Profile')
      .click();

    await page.click('[data-testid="profiler-setting-btn"]');
    await page.waitForSelector('.ant-modal-body');
    await page.locator('[data-testid="slider-input"]').clear();
    await page
      .locator('[data-testid="slider-input"]')
      .fill(profilerSetting.profileSample);

    await page.locator('[data-testid="sample-data-count-input"]').clear();
    await page
      .locator('[data-testid="sample-data-count-input"]')
      .fill(profilerSetting.sampleDataCount);
    await page.locator('[data-testid="exclude-column-select"]').click();
    await page.keyboard.type(`${profilerSetting.excludeColumns}`);
    await page.keyboard.press('Enter');
    await page.locator('.CodeMirror-scroll').click();
    await page.keyboard.type(profilerSetting.profileQuery);

    await page.locator('[data-testid="include-column-select"]').click();
    await page
      .locator('.ant-select-dropdown')
      .locator(
        `[title="${profilerSetting.includeColumns}"]:not(.ant-select-dropdown-hidden)`
      )
      .last()
      .click();
    await page.locator('[data-testid="enable-partition-switch"]').click();
    await page.locator('[data-testid="interval-type"]').click();
    await page
      .locator('.ant-select-dropdown')
      .locator(
        `[title="${profilerSetting.partitionIntervalType}"]:not(.ant-select-dropdown-hidden)`
      )
      .click();

    await page.locator('#includeColumnsProfiler_partitionColumnName').click();
    await page
      .locator('.ant-select-dropdown')
      .locator(
        `[title="${profilerSetting.partitionColumnName}"]:not(.ant-select-dropdown-hidden)`
      )
      .last()
      .click();
    await page
      .locator('[data-testid="partition-value"]')
      .fill(profilerSetting.partitionValues);

    const updateTableProfilerConfigResponse = page.waitForResponse(
      (response) =>
        response.url().includes('/api/v1/tables/') &&
        response.url().includes('/tableProfilerConfig') &&
        response.request().method() === 'PUT'
    );
    await page.getByRole('button', { name: 'Save' }).click();
    const updateResponse = await updateTableProfilerConfigResponse;
    const requestBody = await updateResponse.request().postData();

    expect(requestBody).toEqual(
      JSON.stringify({
        excludeColumns: ['user_id'],
        profileQuery: 'select * from table',
        profileSample: 60,
        profileSampleType: 'PERCENTAGE',
        includeColumns: [{ columnName: 'shop_id' }],
        partitioning: {
          partitionColumnName: 'name',
          partitionIntervalType: 'COLUMN-VALUE',
          partitionValues: ['test'],
          enablePartitioning: true,
        },
        sampleDataCount: 100,
      })
    );
  }
);

test('TestCase filters', PLAYWRIGHT_INGESTION_TAG_OBJ, async ({ page }) => {
  test.setTimeout(360000);

  const { apiContext, afterAction } = await getApiContext(page);
  const filterTable1 = new TableClass();

  await filterTable1.create(apiContext);
  const filterTable2 = {
    ...filterTable1.entity,
    name: `${filterTable1.entity.name}-model`,
  };
  const filterTable2Response = await apiContext
    .post('/api/v1/tables', {
      data: filterTable2,
    })
    .then((response) => response.json());
  const domain = new Domain();
  await domain.create(apiContext);

  // Add domain to table
  await filterTable1.visitEntityPage(page);
  await assignDomain(page, domain.responseData);
  const testCases = [
    `pw_first_table_column_count_to_be_between_${uuid()}`,
    `pw_second_table_column_count_to_be_between_${uuid()}`,
    `pw_third_table_column_count_to_be_between_${uuid()}`,
  ];
  const smilerNameTestCase = testCases.map((test) => `${test}_version_2`);
  await filterTable1.patch({
    apiContext,
    patchData: [
      {
        op: 'add',
        path: '/tags/0',
        value: {
          tagFQN: 'PII.None',
          name: 'None',
          description: 'Non PII',
          source: 'Classification',
          labelType: 'Manual',
          state: 'Confirmed',
        },
      },
      {
        op: 'add',
        path: '/tags/1',
        value: {
          tagFQN: 'Tier.Tier2',
          name: 'Tier2',
          source: 'Classification',
          labelType: 'Manual',
          state: 'Confirmed',
        },
      },
    ],
  });
  await filterTable1.createTestSuiteAndPipelines(apiContext);
  const { testSuiteData: testSuite2Response } =
    await filterTable1.createTestSuiteAndPipelines(apiContext, {
      executableEntityReference: filterTable2Response?.['fullyQualifiedName'],
    });

  const testCaseResult = {
    result: 'Found min=10001, max=27809 vs. the expected min=90001, max=96162.',
    testCaseStatus: 'Failed',
    testResultValue: [
      {
        name: 'minValueForMaxInCol',
        value: '10001',
      },
      {
        name: 'maxValueForMaxInCol',
        value: '27809',
      },
    ],
    timestamp: getCurrentMillis(),
  };
  for (let i = 0; i < testCases.length; i++) {
    const testCase1 = await filterTable1.createTestCase(apiContext, {
      name: testCases[i],
    });
    await filterTable1.addTestCaseResult(
      apiContext,
      testCase1?.['fullyQualifiedName'],
      testCaseResult
    );
    const testCase2 = await filterTable1.createTestCase(apiContext, {
      name: smilerNameTestCase[i],
      entityLink: `<#E::table::${filterTable2Response?.['fullyQualifiedName']}>`,
      testSuite: testSuite2Response?.['fullyQualifiedName'],
    });
    await filterTable1.addTestCaseResult(
      apiContext,
      testCase2?.['fullyQualifiedName'],
      testCaseResult
    );
  }

  const verifyFilterTestCase = async (page: Page) => {
    for (const testCase of testCases) {
      const element = page.locator(`[data-testid="${testCase}"]`);

      await expect(element).toBeVisible();
    }
  };

  const verifyFilter2TestCase = async (page: Page, negation = false) => {
    for (const testCase of smilerNameTestCase) {
      const element = page.locator(`[data-testid="${testCase}"]`);
      if (negation) {
        await expect(element).not.toBeVisible();
      } else {
        await expect(element).toBeVisible();
      }
    }
  };

  try {
    await sidebarClick(page, SidebarItem.DATA_QUALITY);
    const getTestCaseListData = page.waitForResponse(
      '/api/v1/dataQuality/testCases/search/list?*'
    );
    await page.click('[data-testid="by-test-cases"]');
    await getTestCaseListData;
    // get all the filters
    await page.click('[data-testid="advanced-filter"]');
    await page.click('[value="tableFqn"]');
    await page.click('[data-testid="advanced-filter"]');
    await page.click('[value="testPlatforms"]');
    await page.click('[data-testid="advanced-filter"]');
    await page.click('[value="lastRunRange"]');
    await page.click('[data-testid="advanced-filter"]');
    await page.click('[value="serviceName"]');
    await page.click('[data-testid="advanced-filter"]');
    await page.click('[value="tags"]');
    await page.click('[data-testid="advanced-filter"]');
    await page.click('[value="tier"]');

    // Test case search filter
    const searchTestCaseResponse = page.waitForResponse(
      (url) =>
        url.url().includes('/api/v1/dataQuality/testCases/search/list') &&
        url.url().includes(testCases[0])
    );
    await page.fill(
      '[data-testid="test-case-container"] [data-testid="searchbar"]',
      testCases[0]
    );
    await searchTestCaseResponse;

    await expect(page.locator(`[data-testid="${testCases[0]}"]`)).toBeVisible();

    // clear the search filter
    const getTestCaseResponse = page.waitForResponse(
      '/api/v1/dataQuality/testCases/search/list?*'
    );
    await page.locator('.ant-input-clear-icon').click();
    await getTestCaseResponse;

    // Test case filter by service name
    const serviceResponse = page.waitForResponse(
      '/api/v1/search/query?q=*index=database_service_search_index*'
    );
    await page.fill('#serviceName', filterTable1.service.name);
    await serviceResponse;

    const testCaseByServiceName = page.waitForResponse(
      `/api/v1/dataQuality/testCases/search/list?*serviceName=${filterTable1.service.name}*`
    );
    await page
      .locator('.ant-select-dropdown')
      .filter({
        hasNot: page.locator('.ant-select-dropdown-hidden'),
        has: page.locator(`[data-testid="${filterTable1.service.name}"]`),
      })
      .click();
    await testCaseByServiceName;
    await verifyFilterTestCase(page);
    await verifyFilter2TestCase(page);

    // remove service filter
    await page.click('[data-testid="advanced-filter"]');
    const getTestCase = page.waitForResponse(
      '/api/v1/dataQuality/testCases/search/list?*'
    );
    await page.click('[value="serviceName"]');
    await getTestCase;

    // Test case filter by Tags
    const tagResponse = page.waitForResponse(
      '/api/v1/search/query?q=*index=tag_search_index*'
    );
    await page
      .getByTestId('tags-select-filter')
      .locator('div')
      .filter({ hasText: 'Tags' })
      .click();
    await page.fill('#tags', 'PII.None');
    await tagResponse;

    const getTestCaseByTag = page.waitForResponse(
      '/api/v1/dataQuality/testCases/search/list?*tags=PII.None*'
    );
    await page
      .locator('.ant-select-dropdown')
      .filter({
        hasNot: page.locator('.ant-select-dropdown-hidden'),
        has: page.locator(`[data-testid="PII.None"]`),
      })
      .click();
    await getTestCaseByTag;
    await verifyFilterTestCase(page);
    await verifyFilter2TestCase(page, true);

    // remove tags filter
    await page.click('[data-testid="advanced-filter"]');
    const getTestCaseWithoutTag = page.waitForResponse(
      '/api/v1/dataQuality/testCases/search/list?*'
    );
    await page.click('[value="tags"]');
    await getTestCaseWithoutTag;

    // Test case filter by Tier

    await page.click('#tier');
    await page.fill('#tier', 'Tier2');
    await page.waitForLoadState('domcontentloaded');
    const getTestCaseByTier = page.waitForResponse(
      '/api/v1/dataQuality/testCases/search/list?*tier=Tier.Tier2*'
    );
    await page.getByTestId('Tier.Tier2').getByText('Tier.Tier2').click();
    await getTestCaseByTier;
    await verifyFilterTestCase(page);
    await verifyFilter2TestCase(page, true);

    // remove tier filter
    await page.click('[data-testid="advanced-filter"]');
    const getTestCaseWithoutTier = page.waitForResponse(
      '/api/v1/dataQuality/testCases/search/list?*'
    );
    await page.click('[value="tier"]');
    await getTestCaseWithoutTier;

    // Test case filter by table name
    const tableSearchResponse = page.waitForResponse(
      `/api/v1/search/query?q=*index=table_search_index*`
    );
    await page.fill('#tableFqn', filterTable1.entity.name);
    await tableSearchResponse;
    const getTestCaseByTable = page.waitForResponse(
      `/api/v1/dataQuality/testCases/search/list?*entityLink=*${filterTable1.entity.name}*`
    );

    await page
      .getByTestId(filterTable1.entityResponseData?.['fullyQualifiedName'])
      .click();
    await getTestCaseByTable;
    await verifyFilterTestCase(page);
    await verifyFilter2TestCase(page, true);

    // Test case filter by test type column
    const testCaseTypeByColumn = page.waitForResponse(
      `/api/v1/dataQuality/testCases/search/list?*testCaseType=column*`
    );
    await page.getByTestId('test-case-type-select-filter').click();
    await page.getByTitle('Column').click();
    await testCaseTypeByColumn;

    await expect(
      page.locator('[data-testid="search-error-placeholder"]')
    ).toBeVisible();

    // Test case filter by test type table
    const testCaseTypeByTable = page.waitForResponse(
      `/api/v1/dataQuality/testCases/search/list?*testCaseType=table*`
    );
    await page.getByTestId('test-case-type-select-filter').click();
    await page
      .locator('.ant-select-dropdown')
      .filter({
        hasNot: page.locator('.ant-select-dropdown-hidden'),
        has: page.locator(`[title="Table"]`),
        hasText: 'Table',
      })
      .click();
    await testCaseTypeByTable;
    await verifyFilterTestCase(page);

    // Test case filter by test type all
    const testCaseTypeByAll = page.waitForResponse(
      `/api/v1/dataQuality/testCases/search/list?*testCaseType=all*`
    );
    await page.getByTestId('test-case-type-select-filter').click();
    await page.getByTitle('All').nth(1).click();
    await testCaseTypeByAll;

    // Test case filter by status
    const testCaseStatusBySuccess = page.waitForResponse(
      `/api/v1/dataQuality/testCases/search/list?*testCaseStatus=Success*`
    );
    await page.getByTestId('status-select-filter').click();
    await page.getByTitle('Success').click();
    await testCaseStatusBySuccess;

    await expect(
      page.locator('[data-testid="search-error-placeholder"]')
    ).toBeVisible();

    // Test case filter by status
    const testCaseStatusByFailed = page.waitForResponse(
      `/api/v1/dataQuality/testCases/search/list?*testCaseStatus=Failed*`
    );
    await page.getByTestId('status-select-filter').click();
    await page.getByTitle('Failed').click();
    await testCaseStatusByFailed;
    await verifyFilterTestCase(page);
    await verifyFilter2TestCase(page, true);

    // Test case filter by platform
    const testCasePlatformByDBT = page.waitForResponse(
      `/api/v1/dataQuality/testCases/search/list?*testPlatforms=DBT*`
    );
    await page.getByTestId('platform-select-filter').click();
    await page.getByTitle('DBT').click();
    await testCasePlatformByDBT;

    await expect(
      page.locator('[data-testid="search-error-placeholder"]')
    ).toBeVisible();

    const getTestCaseWithoutPlatform = page.waitForResponse(
      '/api/v1/dataQuality/testCases/search/list?*'
    );
    await page
      .getByTestId('platform-select-filter')
      .locator('.ant-select-clear')
      .click();
    await getTestCaseWithoutPlatform;
    const testCasePlatformByOpenMetadata = page.waitForResponse(
      `/api/v1/dataQuality/testCases/search/list?*testPlatforms=OpenMetadata*`
    );
    await page.getByTestId('platform-select-filter').click();
    await page.getByTitle('OpenMetadata').click();
    await testCasePlatformByOpenMetadata;
    await clickOutside(page);
    await verifyFilterTestCase(page);
    await verifyFilter2TestCase(page, true);
    const url = page.url();
    await page.reload();

    await expect(page.url()).toBe(url);

    await page.getByTestId('advanced-filter').click();
    await page.click('[value="testPlatforms"]');
    await page.waitForTimeout(200);

    await expect(page.getByTestId('platform-select-filter')).not.toBeVisible();

    await page.reload();

    await expect(page.locator('[value="tier"]')).not.toBeVisible();

    // Apply domain globally
    await page.locator('[data-testid="domain-dropdown"]').click();
    await page
      .locator(`li[data-menu-id*='${domain.responseData?.['name']}']`)
      .click();
    await sidebarClick(page, SidebarItem.DATA_QUALITY);
    const getTestCaseList = page.waitForResponse(
      '/api/v1/dataQuality/testCases/search/list?*'
    );
    await page.click('[data-testid="by-test-cases"]');
    await getTestCaseList;
    await verifyFilterTestCase(page);
    await verifyFilter2TestCase(page, true);
    await visitDataQualityTab(page, filterTable1);
    const searchTestCase = page.waitForResponse(
      (url) =>
        url.url().includes('/api/v1/dataQuality/testCases/search/list') &&
        url.url().includes(testCases[0])
    );
    await page
      .getByTestId('table-profiler-container')
      .getByTestId('searchbar')
      .fill(testCases[0]);
    await searchTestCase;

    await expect(page.locator(`[data-testid="${testCases[0]}"]`)).toBeVisible();
    await expect(
      page.locator(`[data-testid="${testCases[1]}"]`)
    ).not.toBeVisible();
    await expect(
      page.locator(`[data-testid="${testCases[2]}"]`)
    ).not.toBeVisible();
  } finally {
    await filterTable1.delete(apiContext);
    await domain.delete(apiContext);
    await afterAction();
  }
});<|MERGE_RESOLUTION|>--- conflicted
+++ resolved
@@ -380,12 +380,6 @@
           response.request().method() === 'PATCH'
       );
       await page.click('.ant-modal-footer >> text=Submit');
-<<<<<<< HEAD
-      await toastNotification(
-        page,
-        'Test case updated successfully.',
-        'success'
-=======
       const updateResponse1 = await updateTestCaseResponse;
       const body1 = await updateResponse1.request().postData();
 
@@ -397,7 +391,6 @@
             value: 'Table test case display name',
           },
         ])
->>>>>>> ebb7fed6
       );
 
       // Edit test case description
@@ -471,7 +464,11 @@
         await page.locator('#tableTestForm_displayName').clear();
         await page.fill('#tableTestForm_displayName', 'Updated display name');
         await page.click('.ant-modal-footer >> text=Submit');
-        await toastNotification(page, 'Test case updated successfully.');
+        await toastNotification(
+          page,
+          'Test case updated successfully.',
+          'success'
+        );
 
         await expect(
           page.locator(`[data-testid="${testCaseName}"]`)
