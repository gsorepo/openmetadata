/*
 *  Copyright 2024 Collate.
 *  Licensed under the Apache License, Version 2.0 (the "License");
 *  you may not use this file except in compliance with the License.
 *  You may obtain a copy of the License at
 *  http://www.apache.org/licenses/LICENSE-2.0
 *  Unless required by applicable law or agreed to in writing, software
 *  distributed under the License is distributed on an "AS IS" BASIS,
 *  WITHOUT WARRANTIES OR CONDITIONS OF ANY KIND, either express or implied.
 *  See the License for the specific language governing permissions and
 *  limitations under the License.
 */
import test, { expect } from '@playwright/test';
import { GlobalSettingOptions } from '../../constant/settings';
import { EntityTypeEndpoint } from '../../support/entity/Entity.interface';
import { TableClass } from '../../support/entity/TableClass';
import { TeamClass } from '../../support/team/TeamClass';
import { UserClass } from '../../support/user/UserClass';
import {
  createNewPage,
  descriptionBox,
  getApiContext,
  redirectToHomePage,
  toastNotification,
  uuid,
} from '../../utils/common';
import { addMultiOwner } from '../../utils/entity';
import { settingClick } from '../../utils/sidebar';
import {
<<<<<<< HEAD
=======
  addTeamOwnerToEntity,
>>>>>>> 7ebc62dc
  createTeam,
  hardDeleteTeam,
  searchTeam,
  softDeleteTeam,
<<<<<<< HEAD
=======
  verifyAssetsInTeamsPage,
>>>>>>> 7ebc62dc
} from '../../utils/team';

// use the admin user to login
test.use({ storageState: 'playwright/.auth/admin.json' });

const user = new UserClass();
const userName = user.data.email.split('@')[0];

let teamDetails: {
  name?: string;
  displayName?: string;
  email?: string;
  description?: string;
  updatedName: string;
  teamType: string;
  updatedEmail: string;
} = {
  updatedName: `updated-pw%team-${uuid()}`,
  teamType: 'Group',
  updatedEmail: `pwteamUpdated${uuid()}@example.com`,
};

test.describe('Teams Page', () => {
  test.slow(true);

  test.beforeAll('Setup pre-requests', async ({ browser }) => {
    const { apiContext, afterAction } = await createNewPage(browser);
    await user.create(apiContext);
    await afterAction();
  });

  test.afterAll('Cleanup', async ({ browser }) => {
    const { apiContext, afterAction } = await createNewPage(browser);
    await user.delete(apiContext);
    await afterAction();
  });

  test.beforeEach('Visit Home Page', async ({ page }) => {
    await redirectToHomePage(page);
    const fetchOrganizationResponse = page.waitForResponse(
      '/api/v1/teams?parentTeam=Organization&include=all&fields=**'
    );
    await settingClick(page, GlobalSettingOptions.TEAMS);
    await fetchOrganizationResponse;
  });

  test('Teams Page Flow', async ({ page }) => {
    await test.step('Create a new team', async () => {
      await settingClick(page, GlobalSettingOptions.TEAMS);
      await page.waitForLoadState('networkidle');

      await page.waitForSelector('[data-testid="add-team"]');

      await page.getByTestId('add-team').click();

      const newTeamData = await createTeam(page);

      teamDetails = {
        ...teamDetails,
        ...newTeamData,
      };
    });

    await test.step('Add owner to created team', async () => {
      const getTeamResponse = page.waitForResponse(`/api/v1/teams/name/*?*`);
      await page.getByRole('link', { name: teamDetails.displayName }).click();
      await getTeamResponse;

      await addMultiOwner({
        page,
        ownerNames: [user.getUserName()],
        activatorBtnDataTestId: 'edit-owner',
        endpoint: EntityTypeEndpoint.Teams,
        type: 'Users',
      });
    });

    await test.step('Update email of created team', async () => {
      // Edit email
      await page.locator('[data-testid="edit-email"]').click();
      await page
        .locator('[data-testid="email-input"]')
        .fill(teamDetails.updatedEmail);

      const saveEditEmailResponse = page.waitForResponse('/api/v1/teams/*');
      await page.locator('[data-testid="save-edit-email"]').click();
      await saveEditEmailResponse;

      // Reload the page
      await page.reload();

      // Check for updated email

      await expect(page.locator('[data-testid="email-value"]')).toContainText(
        teamDetails.updatedEmail
      );
    });

    await test.step('Add user to created team', async () => {
      // Navigate to users tab and add new user
      await page.locator('[data-testid="users"]').click();

      const fetchUsersResponse = page.waitForResponse(
        '/api/v1/users?limit=25&isBot=false'
      );
      await page.locator('[data-testid="add-new-user"]').click();
      await fetchUsersResponse;

      // Search and select the user
      await page
        .locator('[data-testid="selectable-list"] [data-testid="searchbar"]')
        .fill(user.getUserName());

      await page
        .locator(
          `[data-testid="selectable-list"] [title="${user.getUserName()}"]`
        )
        .click();

      await expect(
        page.locator(
          `[data-testid="selectable-list"] [title="${user.getUserName()}"]`
        )
      ).toHaveClass(/active/);

      const updateTeamResponse = page.waitForResponse('/api/v1/teams/*');

      // Update the team with the new user
      await page.locator('[data-testid="selectable-list-update-btn"]').click();
      await updateTeamResponse;

      // Verify the user is added to the team

      await expect(
        page.locator(`[data-testid="${userName.toLowerCase()}"]`)
      ).toBeVisible();
    });

    await test.step('Remove added user from created team', async () => {
      await page.locator('[data-testid="users"]').click();

      // Click on add new user
      const fetchUsersResponse = page.waitForResponse(
        '/api/v1/users?limit=25&isBot=false'
      );
      await page.locator('[data-testid="add-new-user"]').click();
      await fetchUsersResponse;

      // Select the user to remove
      await page
        .locator(
          `[data-testid="selectable-list"] [title="${user.getUserName()}"]`
        )
        .click();

      const updateTeamResponse = page.waitForResponse('/api/v1/teams/*');
      await page.locator('[data-testid="selectable-list-update-btn"]').click();
      await updateTeamResponse;

      // Verify the user is removed from the team
      await expect(
        page.locator(`[data-testid="${userName.toLowerCase()}"]`)
      ).not.toBeVisible();
    });

    await test.step('Join team should work properly', async () => {
      await page.locator('[data-testid="users"]').click();

      // Click on join teams button
      await page.locator('[data-testid="join-teams"]').click();

      await toastNotification(page, 'Team joined successfully!');

      // Verify leave team button exists
      await expect(
        page.locator('[data-testid="leave-team-button"]')
      ).toBeVisible();
    });

    await test.step('Update display name for created team', async () => {
      // Click on edit display name
      await page.locator('[data-testid="edit-team-name"]').click();

      // Enter the updated team name
      await page
        .locator('[data-testid="team-name-input"]')
        .fill(teamDetails.updatedName);

      // Save the updated display name
      const patchTeamResponse = page.waitForResponse(
        (response) =>
          response.url().includes('/api/v1/teams/') &&
          response.request().method() === 'PATCH'
      );
      await page.locator('[data-testid="saveAssociatedTag"]').click();
      await patchTeamResponse;

      // Validate the updated display name
      await expect(page.locator('[data-testid="team-heading"]')).toHaveText(
        teamDetails.updatedName
      );

      await expect(page.locator('[data-testid="inactive-link"]')).toContainText(
        teamDetails.updatedName
      );
    });

    await test.step('Update description for created team', async () => {
      // Validate the updated display name
      await expect(page.locator('[data-testid="team-heading"]')).toContainText(
        teamDetails.updatedName
      );

      await expect(page.locator('[data-testid="inactive-link"]')).toContainText(
        teamDetails.updatedName
      );

      await page.locator('[role="tablist"] [data-icon="right"]').click();

      // Click on edit description button
      await page.locator('[data-testid="edit-description"]').click();
      await page.waitForLoadState('domcontentloaded');

      // Entering updated description
      const updatedDescription = 'This is an updated team description';

      await page.click(descriptionBox);
      await page.keyboard.type(updatedDescription);

      const patchDescriptionResponse = page.waitForResponse(
        (response) =>
          response.url().includes('/api/v1/teams/') &&
          response.request().method() === 'PATCH'
      );
      await page.locator('[data-testid="save"]').click();
      await patchDescriptionResponse;

      // Validating the updated description
      await expect(
        page.locator('[data-testid="asset-description-container"] p')
      ).toContainText(updatedDescription);
    });

    await test.step('Leave team flow should work properly', async () => {
      await expect(page.locator('[data-testid="team-heading"]')).toContainText(
        teamDetails?.updatedName ?? ''
      );

      // Click on Leave team
      await page.locator('[data-testid="leave-team-button"]').click();

      const leaveTeamResponse = page.waitForResponse(
        (response) =>
          response.url().includes('/api/v1/users/') &&
          response.request().method() === 'PATCH'
      );
      // Click on confirm button
      await page.locator('.ant-modal-footer').getByText('Confirm').click();
      await leaveTeamResponse;

      // Verify that the "Join Teams" button is now visible
      await expect(page.locator('[data-testid="join-teams"]')).toBeVisible();
    });

    await test.step('Soft Delete Team', async () => {
      await softDeleteTeam(page);

      const fetchOrganizationResponse = page.waitForResponse(
        '/api/v1/teams?*parentTeam=Organization*fields=*'
      );
      await settingClick(page, GlobalSettingOptions.TEAMS);
      await fetchOrganizationResponse;

      // Check if the table does not contain the team name
      await expect(page.locator('table')).not.toContainText(
        teamDetails?.displayName ?? ''
      );

      // Click on the show deleted button
      await page.locator('[data-testid="show-deleted"]').click();

      // Check if the table contains the team name and click on it
      await expect(
        page.getByRole('link', { name: teamDetails?.updatedName })
      ).toBeVisible();
    });

    await test.step('Hard Delete Team', async () => {
      const fetchTeamResponse = page.waitForResponse(`/api/v1/teams/name/*`);

      await page.getByRole('link', { name: teamDetails.updatedName }).click();

      await fetchTeamResponse;

      // Verify the team heading contains the updated name
      await expect(page.locator('[data-testid="team-heading"]')).toContainText(
        teamDetails?.updatedName ?? ''
      );

      await hardDeleteTeam(page);

      // Validate the deleted team
      await expect(
        page.getByRole('link', { name: teamDetails?.updatedName })
      ).not.toBeVisible();
    });
  });

  test('Create a new public team', async ({ page }) => {
    await settingClick(page, GlobalSettingOptions.TEAMS);

    await page.waitForSelector('[data-testid="add-team"]');

    await page.getByTestId('add-team').click();

    const publicTeam = await createTeam(page, true);

    await page.getByRole('link', { name: publicTeam.displayName }).click();

    await page
      .getByTestId('team-details-collapse')
      .getByTestId('manage-button')
      .click();

    await expect(page.locator('button[role="switch"]')).toHaveAttribute(
      'aria-checked',
      'true'
    );

    await page.click('body'); // Equivalent to clicking outside

    await hardDeleteTeam(page);
  });

  test('Create a new private team', async ({ page }) => {
    await settingClick(page, GlobalSettingOptions.TEAMS);

    await page.waitForSelector('[data-testid="add-team"]');

    await page.getByTestId('add-team').click();

    const publicTeam = await createTeam(page);

    await page.getByRole('link', { name: publicTeam.displayName }).click();

    await page
      .getByTestId('team-details-collapse')
      .getByTestId('manage-button')
      .click();

    await expect(page.locator('button[role="switch"]')).toHaveAttribute(
      'aria-checked',
      'false'
    );

    await page.click('body'); // Equivalent to clicking outside

    await hardDeleteTeam(page);
  });

  test('Permanently deleting a team without soft deleting should work properly', async ({
    page,
  }) => {
    const { apiContext, afterAction } = await getApiContext(page);
    const team = new TeamClass();
    await team.create(apiContext);
    await settingClick(page, GlobalSettingOptions.TEAMS);
    await page.waitForLoadState('networkidle');
    const getTeamResponse = page.waitForResponse(`/api/v1/teams/name/*?*`);
    await page
      .getByRole('link', { name: team.responseData?.['displayName'] })
      .click();
    await getTeamResponse;

    await expect(page.locator('[data-testid="team-heading"]')).toContainText(
      team.responseData?.['displayName']
    );

    await hardDeleteTeam(page);
    await afterAction();
  });

  test('Team search should work properly', async ({ page }) => {
    const { apiContext, afterAction } = await getApiContext(page);
    const id = uuid();
    const team1 = new TeamClass();
    const team2 = new TeamClass({
      name: `pw team space-${id}`,
      displayName: `pw team space ${id}`,
      description: 'playwright team with space description',
      teamType: 'Group',
    });
    const team3 = new TeamClass({
      name: `pw.team.dot-${id}`,
      displayName: `pw.team.dot ${id}`,
      description: 'playwright team with dot description',
      teamType: 'Group',
    });

    await team1.create(apiContext);
    await team2.create(apiContext);
    await team3.create(apiContext);

    try {
      await settingClick(page, GlobalSettingOptions.TEAMS);
      await page.waitForLoadState('networkidle');

      for (const team of [team1, team2, team3]) {
        await searchTeam(page, team.responseData?.['displayName']);
      }

      // Should not find the organization team and show errorPlaceholder
      await searchTeam(page, 'Organization', true);
    } finally {
      await team1.delete(apiContext);
      await team2.delete(apiContext);
      await team3.delete(apiContext);
      await afterAction();
    }
  });

  test('Export team', async ({ page }) => {
    const { apiContext } = await getApiContext(page);
    const id = uuid();
    const team = new TeamClass({
      name: `pw%team.export-${id}`,
      displayName: `pw team export ${id}`,
      description: 'playwright team export description',
      teamType: 'Department',
    });

    await team.create(apiContext);

    try {
      await settingClick(page, GlobalSettingOptions.TEAMS);
      await page.waitForLoadState('networkidle');

      await searchTeam(page, team.responseData?.['displayName']);

      await page
        .locator(`[data-row-key="${team.data.name}"]`)
        .getByRole('link')
        .click();

      await page.waitForLoadState('networkidle');

      await expect(page.getByTestId('team-heading')).toHaveText(
        team.data.displayName
      );

      const downloadPromise = page.waitForEvent('download');

      await page.getByTestId('manage-button').click();
      await page.getByTestId('export-details-container').click();
      await page.fill('#fileName', team.data.name);
      await page.click('#submit-button');
      const download = await downloadPromise;
      // Wait for the download process to complete and save the downloaded file somewhere.
      await download.saveAs('downloads/' + download.suggestedFilename());
    } finally {
      await team.delete(apiContext);
    }
  });

  test('Team assets should', async ({ page }) => {
    const { apiContext, afterAction } = await getApiContext(page);
    const id = uuid();

    const table1 = new TableClass();
    const table2 = new TableClass();
    const table3 = new TableClass();
    const table4 = new TableClass();

    const team1 = new TeamClass({
      name: `pw%percent-${id}`,
      displayName: `pw team percent ${id}`,
      description: 'playwright team with percent description',
      teamType: 'Group',
    });
    const team2 = new TeamClass({
      name: `pw&amp-${id}`,
      displayName: `pw team ampersand ${id}`,
      description: 'playwright team with ampersand description',
      teamType: 'Group',
    });
    const team3 = new TeamClass({
      name: `pw.team.dot-${id}`,
      displayName: `pw.team.dot ${id}`,
      description: 'playwright team with dot description',
      teamType: 'Group',
    });
    const team4 = new TeamClass({
      name: `pw team space-${id}`,
      displayName: `pw team space ${id}`,
      description: 'playwright team with space description',
      teamType: 'Group',
    });

    await table1.create(apiContext);
    await table2.create(apiContext);
    await table3.create(apiContext);
    await table4.create(apiContext);
    await team1.create(apiContext);
    await team2.create(apiContext);
    await team3.create(apiContext);
    await team4.create(apiContext);

    try {
      await addTeamOwnerToEntity(page, table1, team1);
      await addTeamOwnerToEntity(page, table2, team2);
      await addTeamOwnerToEntity(page, table3, team3);
      await addTeamOwnerToEntity(page, table4, team4);

      await verifyAssetsInTeamsPage(page, table1, team1, 1);
      await verifyAssetsInTeamsPage(page, table2, team2, 1);
      await verifyAssetsInTeamsPage(page, table3, team3, 1);
      await verifyAssetsInTeamsPage(page, table4, team4, 1);
    } finally {
      await table1.delete(apiContext);
      await table2.delete(apiContext);
      await table3.delete(apiContext);
      await table4.delete(apiContext);
      await team1.delete(apiContext);
      await team2.delete(apiContext);
      await team3.delete(apiContext);
      await team4.delete(apiContext);
      await afterAction();
    }
  });
});<|MERGE_RESOLUTION|>--- conflicted
+++ resolved
@@ -27,18 +27,12 @@
 import { addMultiOwner } from '../../utils/entity';
 import { settingClick } from '../../utils/sidebar';
 import {
-<<<<<<< HEAD
-=======
   addTeamOwnerToEntity,
->>>>>>> 7ebc62dc
   createTeam,
   hardDeleteTeam,
   searchTeam,
   softDeleteTeam,
-<<<<<<< HEAD
-=======
   verifyAssetsInTeamsPage,
->>>>>>> 7ebc62dc
 } from '../../utils/team';
 
 // use the admin user to login
