/*
 *  Copyright 2024 Collate.
 *  Licensed under the Apache License, Version 2.0 (the "License");
 *  you may not use this file except in compliance with the License.
 *  You may obtain a copy of the License at
 *  http://www.apache.org/licenses/LICENSE-2.0
 *  Unless required by applicable law or agreed to in writing, software
 *  distributed under the License is distributed on an "AS IS" BASIS,
 *  WITHOUT WARRANTIES OR CONDITIONS OF ANY KIND, either express or implied.
 *  See the License for the specific language governing permissions and
 *  limitations under the License.
 */
import test, { expect } from '@playwright/test';
import { GlobalSettingOptions } from '../../constant/settings';
import { EntityTypeEndpoint } from '../../support/entity/Entity.interface';
import { TableClass } from '../../support/entity/TableClass';
import { TeamClass } from '../../support/team/TeamClass';
import { UserClass } from '../../support/user/UserClass';
import {
  createNewPage,
  descriptionBox,
  getApiContext,
  redirectToHomePage,
  toastNotification,
  uuid,
} from '../../utils/common';
import { addMultiOwner } from '../../utils/entity';
import { settingClick } from '../../utils/sidebar';
import {
<<<<<<< HEAD
=======
  addTeamOwnerToEntity,
>>>>>>> 680ace99
  createTeam,
  hardDeleteTeam,
  searchTeam,
  softDeleteTeam,
<<<<<<< HEAD
=======
  verifyAssetsInTeamsPage,
>>>>>>> 680ace99
} from '../../utils/team';

// use the admin user to login
test.use({ storageState: 'playwright/.auth/admin.json' });

const user = new UserClass();
const userName = user.data.email.split('@')[0];

let teamDetails: {
  name?: string;
  displayName?: string;
  email?: string;
  description?: string;
  updatedName: string;
  teamType: string;
  updatedEmail: string;
} = {
  updatedName: `updated-pw%team-${uuid()}`,
  teamType: 'Group',
  updatedEmail: `pwteamUpdated${uuid()}@example.com`,
};

test.describe('Teams Page', () => {
  test.slow(true);

  test.beforeAll('Setup pre-requests', async ({ browser }) => {
    const { apiContext, afterAction } = await createNewPage(browser);
    await user.create(apiContext);
    await afterAction();
  });

  test.afterAll('Cleanup', async ({ browser }) => {
    const { apiContext, afterAction } = await createNewPage(browser);
    await user.delete(apiContext);
    await afterAction();
  });

  test.beforeEach('Visit Home Page', async ({ page }) => {
    await redirectToHomePage(page);
    const fetchOrganizationResponse = page.waitForResponse(
      '/api/v1/teams?parentTeam=Organization&include=all&fields=**'
    );
    await settingClick(page, GlobalSettingOptions.TEAMS);
    await fetchOrganizationResponse;
  });

  test('Teams Page Flow', async ({ page }) => {
    await test.step('Create a new team', async () => {
      await settingClick(page, GlobalSettingOptions.TEAMS);
      await page.waitForLoadState('networkidle');

      await page.waitForSelector('[data-testid="add-team"]');

      await page.getByTestId('add-team').click();

      const newTeamData = await createTeam(page);

      teamDetails = {
        ...teamDetails,
        ...newTeamData,
      };
    });

    await test.step('Add owner to created team', async () => {
      const getTeamResponse = page.waitForResponse(`/api/v1/teams/name/*?*`);
      await page.getByRole('link', { name: teamDetails.displayName }).click();
      await getTeamResponse;

      await addMultiOwner({
        page,
        ownerNames: [user.getUserName()],
        activatorBtnDataTestId: 'edit-owner',
        endpoint: EntityTypeEndpoint.Teams,
        type: 'Users',
      });
    });

    await test.step('Update email of created team', async () => {
      // Edit email
      await page.locator('[data-testid="edit-email"]').click();
      await page
        .locator('[data-testid="email-input"]')
        .fill(teamDetails.updatedEmail);

      const saveEditEmailResponse = page.waitForResponse('/api/v1/teams/*');
      await page.locator('[data-testid="save-edit-email"]').click();
      await saveEditEmailResponse;

      // Reload the page
      await page.reload();

      // Check for updated email

      await expect(page.locator('[data-testid="email-value"]')).toContainText(
        teamDetails.updatedEmail
      );
    });

    await test.step('Add user to created team', async () => {
      // Navigate to users tab and add new user
      await page.locator('[data-testid="users"]').click();

      const fetchUsersResponse = page.waitForResponse(
        '/api/v1/users?limit=25&isBot=false'
      );
      await page.locator('[data-testid="add-new-user"]').click();
      await fetchUsersResponse;

      // Search and select the user
      await page
        .locator('[data-testid="selectable-list"] [data-testid="searchbar"]')
        .fill(user.getUserName());

      await page
        .locator(
          `[data-testid="selectable-list"] [title="${user.getUserName()}"]`
        )
        .click();

      await expect(
        page.locator(
          `[data-testid="selectable-list"] [title="${user.getUserName()}"]`
        )
      ).toHaveClass(/active/);

      const updateTeamResponse = page.waitForResponse('/api/v1/teams/*');

      // Update the team with the new user
      await page.locator('[data-testid="selectable-list-update-btn"]').click();
      await updateTeamResponse;

      // Verify the user is added to the team

      await expect(
        page.locator(`[data-testid="${userName.toLowerCase()}"]`)
      ).toBeVisible();
    });

    await test.step('Remove added user from created team', async () => {
      await page.locator('[data-testid="users"]').click();

      // Click on add new user
      const fetchUsersResponse = page.waitForResponse(
        '/api/v1/users?limit=25&isBot=false'
      );
      await page.locator('[data-testid="add-new-user"]').click();
      await fetchUsersResponse;

      // Select the user to remove
      await page
        .locator(
          `[data-testid="selectable-list"] [title="${user.getUserName()}"]`
        )
        .click();

      const updateTeamResponse = page.waitForResponse('/api/v1/teams/*');
      await page.locator('[data-testid="selectable-list-update-btn"]').click();
      await updateTeamResponse;

      // Verify the user is removed from the team
      await expect(
        page.locator(`[data-testid="${userName.toLowerCase()}"]`)
      ).not.toBeVisible();
    });

    await test.step('Join team should work properly', async () => {
      await page.locator('[data-testid="users"]').click();

      // Click on join teams button
      await page.locator('[data-testid="join-teams"]').click();

      await toastNotification(page, 'Team joined successfully!');

      // Verify leave team button exists
      await expect(
        page.locator('[data-testid="leave-team-button"]')
      ).toBeVisible();
    });

    await test.step('Update display name for created team', async () => {
      // Click on edit display name
      await page.locator('[data-testid="edit-team-name"]').click();

      // Enter the updated team name
      await page
        .locator('[data-testid="team-name-input"]')
        .fill(teamDetails.updatedName);

      // Save the updated display name
      const patchTeamResponse = page.waitForResponse(
        (response) =>
          response.url().includes('/api/v1/teams/') &&
          response.request().method() === 'PATCH'
      );
      await page.locator('[data-testid="saveAssociatedTag"]').click();
      await patchTeamResponse;

      // Validate the updated display name
      await expect(page.locator('[data-testid="team-heading"]')).toHaveText(
        teamDetails.updatedName
      );

      await expect(page.locator('[data-testid="inactive-link"]')).toContainText(
        teamDetails.updatedName
      );
    });

    await test.step('Update description for created team', async () => {
      // Validate the updated display name
      await expect(page.locator('[data-testid="team-heading"]')).toContainText(
        teamDetails.updatedName
      );

      await expect(page.locator('[data-testid="inactive-link"]')).toContainText(
        teamDetails.updatedName
      );

      await page.locator('[role="tablist"] [data-icon="right"]').click();

      // Click on edit description button
      await page.locator('[data-testid="edit-description"]').click();
      await page.waitForLoadState('domcontentloaded');

      // Entering updated description
      const updatedDescription = 'This is an updated team description';

      await page.click(descriptionBox);
      await page.keyboard.type(updatedDescription);

      const patchDescriptionResponse = page.waitForResponse(
        (response) =>
          response.url().includes('/api/v1/teams/') &&
          response.request().method() === 'PATCH'
      );
      await page.locator('[data-testid="save"]').click();
      await patchDescriptionResponse;

      // Validating the updated description
      await expect(
        page.locator('[data-testid="asset-description-container"] p')
      ).toContainText(updatedDescription);
    });

    await test.step('Leave team flow should work properly', async () => {
      await expect(page.locator('[data-testid="team-heading"]')).toContainText(
        teamDetails?.updatedName ?? ''
      );

      // Click on Leave team
      await page.locator('[data-testid="leave-team-button"]').click();

      const leaveTeamResponse = page.waitForResponse(
        (response) =>
          response.url().includes('/api/v1/users/') &&
          response.request().method() === 'PATCH'
      );
      // Click on confirm button
      await page.locator('.ant-modal-footer').getByText('Confirm').click();
      await leaveTeamResponse;

      // Verify that the "Join Teams" button is now visible
      await expect(page.locator('[data-testid="join-teams"]')).toBeVisible();
    });

    await test.step('Soft Delete Team', async () => {
      await softDeleteTeam(page);

      const fetchOrganizationResponse = page.waitForResponse(
        '/api/v1/teams?*parentTeam=Organization*fields=*'
      );
      await settingClick(page, GlobalSettingOptions.TEAMS);
      await fetchOrganizationResponse;

      // Check if the table does not contain the team name
      await expect(page.locator('table')).not.toContainText(
        teamDetails?.displayName ?? ''
      );

      // Click on the show deleted button
      await page.locator('[data-testid="show-deleted"]').click();

      // Check if the table contains the team name and click on it
      await expect(
        page.getByRole('link', { name: teamDetails?.updatedName })
      ).toBeVisible();
    });

    await test.step('Hard Delete Team', async () => {
      const fetchTeamResponse = page.waitForResponse(`/api/v1/teams/name/*`);

      await page.getByRole('link', { name: teamDetails.updatedName }).click();

      await fetchTeamResponse;

      // Verify the team heading contains the updated name
      await expect(page.locator('[data-testid="team-heading"]')).toContainText(
        teamDetails?.updatedName ?? ''
      );

      await hardDeleteTeam(page);

      // Validate the deleted team
      await expect(
        page.getByRole('link', { name: teamDetails?.updatedName })
      ).not.toBeVisible();
    });
  });

  test('Create a new public team', async ({ page }) => {
    await settingClick(page, GlobalSettingOptions.TEAMS);

    await page.waitForSelector('[data-testid="add-team"]');

    await page.getByTestId('add-team').click();

    const publicTeam = await createTeam(page, true);

    await page.getByRole('link', { name: publicTeam.displayName }).click();

    await page
      .getByTestId('team-details-collapse')
      .getByTestId('manage-button')
      .click();

    await expect(page.locator('button[role="switch"]')).toHaveAttribute(
      'aria-checked',
      'true'
    );

    await page.click('body'); // Equivalent to clicking outside

    await hardDeleteTeam(page);
  });

  test('Create a new private team', async ({ page }) => {
    await settingClick(page, GlobalSettingOptions.TEAMS);

    await page.waitForSelector('[data-testid="add-team"]');

    await page.getByTestId('add-team').click();

    const publicTeam = await createTeam(page);

    await page.getByRole('link', { name: publicTeam.displayName }).click();

    await page
      .getByTestId('team-details-collapse')
      .getByTestId('manage-button')
      .click();

    await expect(page.locator('button[role="switch"]')).toHaveAttribute(
      'aria-checked',
      'false'
    );

    await page.click('body'); // Equivalent to clicking outside

    await hardDeleteTeam(page);
  });

  test('Permanently deleting a team without soft deleting should work properly', async ({
    page,
  }) => {
    const { apiContext, afterAction } = await getApiContext(page);
    const team = new TeamClass();
    await team.create(apiContext);
    await settingClick(page, GlobalSettingOptions.TEAMS);
    await page.waitForLoadState('networkidle');
    const getTeamResponse = page.waitForResponse(`/api/v1/teams/name/*?*`);
    await page
      .getByRole('link', { name: team.responseData?.['displayName'] })
      .click();
    await getTeamResponse;

    await expect(page.locator('[data-testid="team-heading"]')).toContainText(
      team.responseData?.['displayName']
    );

    await hardDeleteTeam(page);
    await afterAction();
  });

  test('Team search should work properly', async ({ page }) => {
    const { apiContext, afterAction } = await getApiContext(page);
    const id = uuid();
    const team1 = new TeamClass();
    const team2 = new TeamClass({
      name: `pw team space-${id}`,
      displayName: `pw team space ${id}`,
      description: 'playwright team with space description',
      teamType: 'Group',
    });
    const team3 = new TeamClass({
      name: `pw.team.dot-${id}`,
      displayName: `pw.team.dot ${id}`,
      description: 'playwright team with dot description',
      teamType: 'Group',
    });

    await team1.create(apiContext);
    await team2.create(apiContext);
    await team3.create(apiContext);

    try {
      await settingClick(page, GlobalSettingOptions.TEAMS);
      await page.waitForLoadState('networkidle');

      for (const team of [team1, team2, team3]) {
        await searchTeam(page, team.responseData?.['displayName']);
      }

      // Should not find the organization team and show errorPlaceholder
      await searchTeam(page, 'Organization', true);
    } finally {
      await team1.delete(apiContext);
      await team2.delete(apiContext);
      await team3.delete(apiContext);
      await afterAction();
    }
  });

  test('Export team', async ({ page }) => {
    const { apiContext } = await getApiContext(page);
    const id = uuid();
    const team = new TeamClass({
      name: `pw%team.export-${id}`,
      displayName: `pw team export ${id}`,
      description: 'playwright team export description',
      teamType: 'Department',
    });

    await team.create(apiContext);

    try {
      await settingClick(page, GlobalSettingOptions.TEAMS);
      await page.waitForLoadState('networkidle');

      await searchTeam(page, team.responseData?.['displayName']);

      await page
        .locator(`[data-row-key="${team.data.name}"]`)
        .getByRole('link')
        .click();

      await page.waitForLoadState('networkidle');

      await expect(page.getByTestId('team-heading')).toHaveText(
        team.data.displayName
      );

      const downloadPromise = page.waitForEvent('download');

      await page.getByTestId('manage-button').click();
      await page.getByTestId('export-details-container').click();
      await page.fill('#fileName', team.data.name);
      await page.click('#submit-button');
      const download = await downloadPromise;
      // Wait for the download process to complete and save the downloaded file somewhere.
      await download.saveAs('downloads/' + download.suggestedFilename());
    } finally {
      await team.delete(apiContext);
    }
  });

  test('Team assets should', async ({ page }) => {
    const { apiContext, afterAction } = await getApiContext(page);
    const id = uuid();

    const table1 = new TableClass();
    const table2 = new TableClass();
    const table3 = new TableClass();
    const table4 = new TableClass();

    const team1 = new TeamClass({
      name: `pw%percent-${id}`,
      displayName: `pw team percent ${id}`,
      description: 'playwright team with percent description',
      teamType: 'Group',
    });
    const team2 = new TeamClass({
      name: `pw&amp-${id}`,
      displayName: `pw team ampersand ${id}`,
      description: 'playwright team with ampersand description',
      teamType: 'Group',
    });
    const team3 = new TeamClass({
      name: `pw.team.dot-${id}`,
      displayName: `pw.team.dot ${id}`,
      description: 'playwright team with dot description',
      teamType: 'Group',
    });
    const team4 = new TeamClass({
      name: `pw team space-${id}`,
      displayName: `pw team space ${id}`,
      description: 'playwright team with space description',
      teamType: 'Group',
    });

    await table1.create(apiContext);
    await table2.create(apiContext);
    await table3.create(apiContext);
    await table4.create(apiContext);
    await team1.create(apiContext);
    await team2.create(apiContext);
    await team3.create(apiContext);
    await team4.create(apiContext);

    try {
      await addTeamOwnerToEntity(page, table1, team1);
      await addTeamOwnerToEntity(page, table2, team2);
      await addTeamOwnerToEntity(page, table3, team3);
      await addTeamOwnerToEntity(page, table4, team4);

      await verifyAssetsInTeamsPage(page, table1, team1, 1);
      await verifyAssetsInTeamsPage(page, table2, team2, 1);
      await verifyAssetsInTeamsPage(page, table3, team3, 1);
      await verifyAssetsInTeamsPage(page, table4, team4, 1);
    } finally {
      await table1.delete(apiContext);
      await table2.delete(apiContext);
      await table3.delete(apiContext);
      await table4.delete(apiContext);
      await team1.delete(apiContext);
      await team2.delete(apiContext);
      await team3.delete(apiContext);
      await team4.delete(apiContext);
      await afterAction();
    }
  });
});<|MERGE_RESOLUTION|>--- conflicted
+++ resolved
@@ -27,18 +27,12 @@
 import { addMultiOwner } from '../../utils/entity';
 import { settingClick } from '../../utils/sidebar';
 import {
-<<<<<<< HEAD
-=======
   addTeamOwnerToEntity,
->>>>>>> 680ace99
   createTeam,
   hardDeleteTeam,
   searchTeam,
   softDeleteTeam,
-<<<<<<< HEAD
-=======
   verifyAssetsInTeamsPage,
->>>>>>> 680ace99
 } from '../../utils/team';
 
 // use the admin user to login
