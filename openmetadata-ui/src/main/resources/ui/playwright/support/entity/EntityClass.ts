/*
 *  Copyright 2024 Collate.
 *  Licensed under the Apache License, Version 2.0 (the "License");
 *  you may not use this file except in compliance with the License.
 *  You may obtain a copy of the License at
 *  http://www.apache.org/licenses/LICENSE-2.0
 *  Unless required by applicable law or agreed to in writing, software
 *  distributed under the License is distributed on an "AS IS" BASIS,
 *  WITHOUT WARRANTIES OR CONDITIONS OF ANY KIND, either express or implied.
 *  See the License for the specific language governing permissions and
 *  limitations under the License.
 */
import { APIRequestContext, Page } from '@playwright/test';
import { CustomPropertySupportedEntityList } from '../../constant/customProperty';
import { GlobalSettingOptions, ServiceTypes } from '../../constant/settings';
import {
  assignDataProduct,
  assignDomain,
  removeDataProduct,
  removeDomain,
  updateDomain,
} from '../../utils/common';
import {
  createCustomPropertyForEntity,
  CustomProperty,
  setValueForProperty,
  validateValueForProperty,
} from '../../utils/customProperty';
import {
  addMultiOwner,
  addOwner,
  assignGlossaryTerm,
  assignGlossaryTermToChildren,
  assignTag,
  assignTagToChildren,
  assignTier,
  checkExploreSearchFilter,
  createAnnouncement,
  createInactiveAnnouncement,
  deleteAnnouncement,
  downVote,
  followEntity,
  hardDeleteEntity,
  removeDisplayNameForEntityChildren,
  removeGlossaryTerm,
  removeGlossaryTermFromChildren,
  removeOwner,
  removeTag,
  removeTagsFromChildren,
  removeTier,
  replyAnnouncement,
  softDeleteEntity,
  unFollowEntity,
  updateDescription,
  updateDescriptionForChildren,
  updateDisplayNameForEntity,
  updateDisplayNameForEntityChildren,
  updateOwner,
  upVote,
  validateFollowedEntityToWidget,
} from '../../utils/entity';
import { DataProduct } from '../domain/DataProduct';
import { Domain } from '../domain/Domain';
import { GlossaryTerm } from '../glossary/GlossaryTerm';
import { EntityTypeEndpoint, ENTITY_PATH } from './Entity.interface';

export class EntityClass {
  type = '';
  serviceCategory?: GlobalSettingOptions;
  serviceType?: ServiceTypes;
  childrenTabId?: string;
  childrenSelectorId?: string;
  childrenSelectorId2?: string;
  endpoint: EntityTypeEndpoint;
  cleanupUser?: (apiContext: APIRequestContext) => Promise<void>;

  customPropertyValue: Record<
    string,
    { value: string; newValue: string; property: CustomProperty }
  > = {};

  constructor(endpoint: EntityTypeEndpoint) {
    this.endpoint = endpoint;
  }

  public getType() {
    return this.type;
  }

  // eslint-disable-next-line @typescript-eslint/no-unused-vars
  async visitEntityPage(_: Page) {
    // Override for entity visit
  }

  async prepareCustomProperty(apiContext: APIRequestContext) {
    // Create custom property only for supported entities
    if (CustomPropertySupportedEntityList.includes(this.endpoint)) {
      const data = await createCustomPropertyForEntity(
        apiContext,
        this.endpoint
      );

      this.customPropertyValue = data.customProperties;
      this.cleanupUser = data.cleanupUser;
    }
  }

  async cleanupCustomProperty(apiContext: APIRequestContext) {
    // Delete custom property only for supported entities
    if (CustomPropertySupportedEntityList.includes(this.endpoint)) {
      await this.cleanupUser?.(apiContext);
      const entitySchemaResponse = await apiContext.get(
        `/api/v1/metadata/types/name/${
          ENTITY_PATH[this.endpoint as keyof typeof ENTITY_PATH]
        }`
      );
      const entitySchema = await entitySchemaResponse.json();
      await apiContext.patch(`/api/v1/metadata/types/${entitySchema.id}`, {
        data: [
          {
            op: 'remove',
            path: '/customProperties',
          },
        ],
        headers: {
          'Content-Type': 'application/json-patch+json',
        },
      });
    }
  }

  async domain(
    page: Page,
    domain1: Domain['responseData'],
    domain2: Domain['responseData'],
    dataProduct1: DataProduct['responseData'],
    dataProduct2: DataProduct['responseData'],
    dataProduct3: DataProduct['responseData']
  ) {
    await assignDomain(page, domain1);
    await assignDataProduct(page, domain1, dataProduct1);
    await assignDataProduct(page, domain1, dataProduct2, 'Edit');
    await updateDomain(page, domain2);
    await assignDataProduct(page, domain2, dataProduct3);
    await removeDataProduct(page, dataProduct3);
    await removeDomain(page, domain2);
  }

  async owner(
    page: Page,
    owner1: string[],
    owner2: string[],
    type: 'Teams' | 'Users' = 'Users',
    isEditPermission = true
  ) {
    if (type === 'Teams') {
      await addOwner({
        page,
        owner: owner1[0],
        type,
        endpoint: this.endpoint,
        dataTestId: 'data-assets-header',
      });
      if (isEditPermission) {
        await updateOwner({
          page,
          owner: owner2[0],
          type,
          endpoint: this.endpoint,
          dataTestId: 'data-assets-header',
        });
        await removeOwner({
          page,
          endpoint: this.endpoint,
          ownerName: owner2[0],
          type,
          dataTestId: 'data-assets-header',
        });
      }
    } else {
      await addMultiOwner({
        page,
        ownerNames: owner1,
        activatorBtnDataTestId: 'edit-owner',
        resultTestId: 'data-assets-header',
        endpoint: this.endpoint,
        type,
      });
      if (isEditPermission) {
        await addMultiOwner({
          page,
          ownerNames: owner2,
          activatorBtnDataTestId: 'edit-owner',
          resultTestId: 'data-assets-header',
          endpoint: this.endpoint,
          type,
        });
        await removeOwner({
          page,
          endpoint: this.endpoint,
          ownerName: owner2[0],
          type,
          dataTestId: 'data-assets-header',
        });
      }
    }
  }

  async tier(
    page: Page,
    tier1: string,
    tier2: string,
    tier2Fqn?: string,
    entity?: EntityClass
  ) {
    await assignTier(page, tier1, this.endpoint);
    await assignTier(page, tier2, this.endpoint);
    if (entity && tier2Fqn) {
      await checkExploreSearchFilter(
        page,
        'Tier',
        'tier.tagFQN',
        tier2Fqn,
        entity
      );
    }
    await removeTier(page, this.endpoint);
  }

  async descriptionUpdate(page: Page) {
    const description =
      // eslint-disable-next-line max-len
      'Lorem ipsum dolor sit amet, consectetur adipiscing elit. Phasellus varius quam eu mi ullamcorper, in porttitor magna mollis. Duis a tellus aliquet nunc commodo bibendum. Donec euismod maximus porttitor. Aenean quis lacus ultrices, tincidunt erat ac, dapibus felis.';

    await updateDescription(page, description);
  }

<<<<<<< HEAD
  async descriptionUpdateChildren(
    page: Page,
    rowId: string,
    rowSelector: string
  ) {
    const description =
      // eslint-disable-next-line max-len
      'Lorem ipsum dolor sit amet, consectetur adipiscing elit. Phasellus varius quam eu mi ullamcorper, in porttitor magna mollis. Duis a tellus aliquet nunc commodo bibendum. Donec euismod maximus porttitor. Aenean quis lacus ultrices, tincidunt erat ac, dapibus felis.';

    // Add description
    await updateDescriptionForChildren(
      page,
      description,

      rowId,
      rowSelector
    );

    // Update description
    await updateDescriptionForChildren(
      page,
      description + ' updated',

      rowId,
      rowSelector
    );

    // Remove description
    await updateDescriptionForChildren(page, '', rowId, rowSelector);
  }

  async tag(page: Page, tag1: string, tag2: string, entity?: EntityClass) {
=======
  async tag(
    page: Page,
    tag1: string,
    tag2: string,
    tag2Fqn?: string,
    entity?: EntityClass
  ) {
>>>>>>> dd9449c8
    await assignTag(page, tag1);
    await assignTag(page, tag2, 'Edit', tag2Fqn);
    if (entity && tag2Fqn) {
      await checkExploreSearchFilter(
        page,
        'Tag',
        'tags.tagFQN',
        tag2Fqn,
        entity
      );
    }
    if (tag2Fqn) {
      await removeTag(page, [tag2Fqn]);
    } else {
      await removeTag(page, [tag2]);
    }
    await removeTag(page, [tag1]);

    await page
      .getByTestId('KnowledgePanel.Tags')
      .getByTestId('tags-container')
      .getByTestId('add-tag')
      .isVisible();
  }

  async tagChildren({
    page,
    tag1,
    tag2,
    rowId,
    rowSelector = 'data-row-key',
  }: {
    page: Page;
    tag1: string;
    tag2: string;
    rowId: string;
    rowSelector?: string;
  }) {
    await assignTagToChildren({ page, tag: tag1, rowId, rowSelector });
    await assignTagToChildren({
      page,
      tag: tag2,
      rowId,
      rowSelector,
      action: 'Edit',
    });
    await removeTagsFromChildren({
      page,
      tags: [tag2],
      rowId,
      rowSelector,
    });
    await removeTagsFromChildren({
      page,
      tags: [tag1],
      rowId,
      rowSelector,
    });

    await page
      .locator(`[${rowSelector}="${rowId}"]`)
      .getByTestId('tags-container')
      .getByTestId('add-tag')
      .isVisible();
  }

  async glossaryTerm(
    page: Page,
    glossaryTerm1: GlossaryTerm['responseData'],
    glossaryTerm2: GlossaryTerm['responseData'],
    entity?: EntityClass
  ) {
    await assignGlossaryTerm(page, glossaryTerm1);
    if (entity) {
      await checkExploreSearchFilter(
        page,
        'Tag',
        'tags.tagFQN',
        glossaryTerm1.fullyQualifiedName,
        entity
      );
    }
    await assignGlossaryTerm(page, glossaryTerm2, 'Edit');
    await removeGlossaryTerm(page, [glossaryTerm1, glossaryTerm2]);

    await page
      .getByTestId('KnowledgePanel.GlossaryTerms')
      .getByTestId('glossary-container')
      .getByTestId('add-tag')
      .isVisible();
  }

  async glossaryTermChildren({
    page,
    glossaryTerm1,
    glossaryTerm2,
    rowId,
    rowSelector = 'data-row-key',
  }: {
    page: Page;
    glossaryTerm1: GlossaryTerm['responseData'];
    glossaryTerm2: GlossaryTerm['responseData'];
    rowId: string;
    rowSelector?: string;
  }) {
    await assignGlossaryTermToChildren({
      page,
      glossaryTerm: glossaryTerm1,
      rowId,
      rowSelector,
    });
    await assignGlossaryTermToChildren({
      page,
      glossaryTerm: glossaryTerm2,
      rowId,
      rowSelector,
      action: 'Edit',
    });
    await removeGlossaryTermFromChildren({
      page,
      glossaryTerms: [glossaryTerm1, glossaryTerm2],
      rowId,
      rowSelector,
    });

    await page
      .locator(`[${rowSelector}="${rowId}"]`)
      .getByTestId('glossary-container')
      .getByTestId('add-tag')
      .isVisible();
  }

  async upVote(page: Page) {
    await upVote(page, this.endpoint);
  }

  async downVote(page: Page) {
    await downVote(page, this.endpoint);
  }

  async followUnfollowEntity(page: Page, entity: string) {
    await followEntity(page, this.endpoint);
    await validateFollowedEntityToWidget(page, entity, true);
    await this.visitEntityPage(page);
    await unFollowEntity(page, this.endpoint);
    await validateFollowedEntityToWidget(page, entity, false);
  }

  async announcement(page: Page) {
    await createAnnouncement(page, {
      title: 'Playwright Test Announcement',
      description: 'Playwright Test Announcement Description',
    });
    await replyAnnouncement(page);
    await deleteAnnouncement(page);
  }

  async inactiveAnnouncement(page: Page) {
    await createInactiveAnnouncement(page, {
      title: 'Inactive Playwright announcement',
      description: 'Inactive Playwright announcement description',
    });
    await deleteAnnouncement(page);
  }

  async renameEntity(page: Page, entityName: string) {
    await updateDisplayNameForEntity(
      page,
      `Cypress ${entityName} updated`,
      this.endpoint
    );
  }

  async displayNameChildren({
    page,
    columnName,
    rowSelector,
  }: {
    page: Page;
    columnName: string;
    rowSelector: string;
  }) {
    // Add display name
    await updateDisplayNameForEntityChildren(
      page,
      {
        oldDisplayName: '',
        newDisplayName: `Playwright ${columnName} updated`,
      },
      this.childrenSelectorId ?? '',
      rowSelector
    );

    // Update display name
    await updateDisplayNameForEntityChildren(
      page,
      {
        oldDisplayName: `Playwright ${columnName} updated`,
        newDisplayName: `Playwright ${columnName} updated again`,
      },
      this.childrenSelectorId ?? '',
      rowSelector
    );

    // Remove display name
    await removeDisplayNameForEntityChildren(
      page,
      `Playwright ${columnName} updated`,
      this.childrenSelectorId ?? '',
      rowSelector
    );
  }

  async softDeleteEntity(page: Page, entityName: string, displayName?: string) {
    await softDeleteEntity(
      page,
      entityName,
      this.endpoint,
      displayName ?? entityName
    );
  }

  async hardDeleteEntity(page: Page, entityName: string, displayName?: string) {
    await hardDeleteEntity(page, displayName ?? entityName, this.endpoint);
  }

  async updateCustomProperty(
    page: Page,
    propertydetails: CustomProperty,
    value: string
  ) {
    await setValueForProperty({
      page,
      propertyName: propertydetails.name,
      value,
      propertyType: propertydetails.propertyType.name,
      endpoint: this.endpoint,
    });
    await validateValueForProperty({
      page,
      propertyName: propertydetails.name,
      value,
      propertyType: propertydetails.propertyType.name,
    });
  }
}<|MERGE_RESOLUTION|>--- conflicted
+++ resolved
@@ -235,7 +235,6 @@
     await updateDescription(page, description);
   }
 
-<<<<<<< HEAD
   async descriptionUpdateChildren(
     page: Page,
     rowId: string,
@@ -267,8 +266,6 @@
     await updateDescriptionForChildren(page, '', rowId, rowSelector);
   }
 
-  async tag(page: Page, tag1: string, tag2: string, entity?: EntityClass) {
-=======
   async tag(
     page: Page,
     tag1: string,
@@ -276,7 +273,6 @@
     tag2Fqn?: string,
     entity?: EntityClass
   ) {
->>>>>>> dd9449c8
     await assignTag(page, tag1);
     await assignTag(page, tag2, 'Edit', tag2Fqn);
     if (entity && tag2Fqn) {
