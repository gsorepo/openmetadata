/*
 *  Copyright 2024 Collate.
 *  Licensed under the Apache License, Version 2.0 (the "License");
 *  you may not use this file except in compliance with the License.
 *  You may obtain a copy of the License at
 *  http://www.apache.org/licenses/LICENSE-2.0
 *  Unless required by applicable law or agreed to in writing, software
 *  distributed under the License is distributed on an "AS IS" BASIS,
 *  WITHOUT WARRANTIES OR CONDITIONS OF ANY KIND, either express or implied.
 *  See the License for the specific language governing permissions and
 *  limitations under the License.
 */
import { APIRequestContext } from '@playwright/test';
import { Domain } from '../domain/Domain';
import { Glossary } from '../glossary/Glossary';
import { GlossaryTerm } from '../glossary/GlossaryTerm';
import { TagClass } from '../tag/TagClass';
import { TeamClass } from '../team/TeamClass';
import { UserClass } from '../user/UserClass';
import { ApiCollectionClass } from './ApiCollectionClass';
import { ApiEndpointClass } from './ApiEndpointClass';
import { ContainerClass } from './ContainerClass';
import { DashboardClass } from './DashboardClass';
import { DashboardDataModelClass } from './DashboardDataModelClass';
import { DatabaseClass } from './DatabaseClass';
import { DatabaseSchemaClass } from './DatabaseSchemaClass';
import { EntityDataClassCreationConfig } from './EntityDataClass.interface';
import { MlModelClass } from './MlModelClass';
import { PipelineClass } from './PipelineClass';
import { SearchIndexClass } from './SearchIndexClass';
import { ApiServiceClass } from './service/ApiServiceClass';
import { DashboardServiceClass } from './service/DashboardServiceClass';
import { DatabaseServiceClass } from './service/DatabaseServiceClass';
import { MessagingServiceClass } from './service/MessagingServiceClass';
import { MlmodelServiceClass } from './service/MlmodelServiceClass';
import { PipelineServiceClass } from './service/PipelineServiceClass';
import { SearchIndexServiceClass } from './service/SearchIndexServiceClass';
import { StorageServiceClass } from './service/StorageServiceClass';
import { StoredProcedureClass } from './StoredProcedureClass';
import { TableClass } from './TableClass';
import { TopicClass } from './TopicClass';

export class EntityDataClass {
  static readonly domain1 = new Domain();
  static readonly domain2 = new Domain();
  static readonly glossary1 = new Glossary();
  static readonly glossary2 = new Glossary();
  static readonly glossaryTerm1 = new GlossaryTerm(this.glossary1);
  static readonly glossaryTerm2 = new GlossaryTerm(this.glossary2);
  static readonly user1 = new UserClass();
  static readonly user2 = new UserClass();
  static readonly user3 = new UserClass();
  static readonly team1 = new TeamClass();
  static readonly team2 = new TeamClass();
  static readonly tierTag1 = new TagClass({ classification: 'Tier' });
  static readonly tierTag2 = new TagClass({ classification: 'Tier' });
  static readonly table1 = new TableClass();
  static readonly table2 = new TableClass(undefined, 'MaterializedView');
  static readonly topic1 = new TopicClass();
  static readonly topic2 = new TopicClass();
  static readonly dashboard1 = new DashboardClass();
  static readonly dashboard2 = new DashboardClass(undefined, 'LookMlExplore');
  static readonly mlModel1 = new MlModelClass();
  static readonly mlModel2 = new MlModelClass();
  static readonly pipeline1 = new PipelineClass();
  static readonly pipeline2 = new PipelineClass();
  static readonly dashboardDataModel1 = new DashboardDataModelClass();
  static readonly dashboardDataModel2 = new DashboardDataModelClass();
  static readonly apiCollection1 = new ApiCollectionClass();
  static readonly apiCollection2 = new ApiCollectionClass();
  static readonly apiEndpoint1 = new ApiEndpointClass();
  static readonly apiEndpoint2 = new ApiEndpointClass();
  static readonly storedProcedure1 = new StoredProcedureClass();
  static readonly storedProcedure2 = new StoredProcedureClass();
  static readonly searchIndex1 = new SearchIndexClass();
  static readonly searchIndex2 = new SearchIndexClass();
  static readonly container1 = new ContainerClass();
  static readonly container2 = new ContainerClass();
  static readonly databaseService = new DatabaseServiceClass();
  static readonly database = new DatabaseClass();
  static readonly databaseSchema = new DatabaseSchemaClass();
  static readonly apiService = new ApiServiceClass();
  static readonly dashboardService = new DashboardServiceClass();
  static readonly messagingService = new MessagingServiceClass();
  static readonly mlmodelService = new MlmodelServiceClass();
  static readonly pipelineService = new PipelineServiceClass();
  static readonly searchIndexService = new SearchIndexServiceClass();
  static readonly storageService = new StorageServiceClass();

  static async preRequisitesForTests(
    apiContext: APIRequestContext,
    creationConfig?: EntityDataClassCreationConfig
  ) {
    // Add pre-requisites for tests
    await this.domain1.create(apiContext);
    await this.domain2.create(apiContext);
    await this.glossary1.create(apiContext);
    await this.glossary2.create(apiContext);
    await this.glossaryTerm1.create(apiContext);
    await this.glossaryTerm2.create(apiContext);
    await this.user1.create(apiContext);
    await this.user2.create(apiContext);
    await this.user3.create(apiContext);
    await this.team1.create(apiContext);
    await this.team2.create(apiContext);
    await this.tierTag1.create(apiContext);
    await this.tierTag2.create(apiContext);
<<<<<<< HEAD

    if (creationConfig?.all || creationConfig?.table) {
      await this.table1.create(apiContext);
      await this.table2.create(apiContext);
    }
    if (creationConfig?.all || creationConfig?.topic) {
      await this.topic1.create(apiContext);
      await this.topic2.create(apiContext);
    }
    if (creationConfig?.all || creationConfig?.dashboard) {
      await this.dashboard1.create(apiContext);
      await this.dashboard2.create(apiContext);
    }
    if (creationConfig?.all || creationConfig?.mlModel) {
      await this.mlModel1.create(apiContext);
      await this.mlModel2.create(apiContext);
    }
    if (creationConfig?.all || creationConfig?.pipeline) {
      await this.pipeline1.create(apiContext);
      await this.pipeline2.create(apiContext);
    }
    if (creationConfig?.all || creationConfig?.dashboardDataModel) {
      await this.dashboardDataModel1.create(apiContext);
      await this.dashboardDataModel2.create(apiContext);
    }
    if (creationConfig?.all || creationConfig?.apiCollection) {
      await this.apiCollection1.create(apiContext);
      await this.apiCollection2.create(apiContext);
    }
    if (creationConfig?.all || creationConfig?.apiEndpoint) {
      await this.apiEndpoint1.create(apiContext);
      await this.apiEndpoint2.create(apiContext);
    }
    if (creationConfig?.all || creationConfig?.storedProcedure) {
      await this.storedProcedure1.create(apiContext);
      await this.storedProcedure2.create(apiContext);
    }
    if (creationConfig?.all || creationConfig?.searchIndex) {
      await this.searchIndex1.create(apiContext);
      await this.searchIndex2.create(apiContext);
    }
    if (creationConfig?.all || creationConfig?.container) {
      await this.container1.create(apiContext);
      await this.container2.create(apiContext);
    }
    if (creationConfig?.all || creationConfig?.databaseService) {
      await this.databaseService.create(apiContext);
    }
    if (creationConfig?.all || creationConfig?.database) {
      await this.database.create(apiContext);
    }
    if (creationConfig?.all || creationConfig?.databaseSchema) {
      await this.databaseSchema.create(apiContext);
    }
    if (creationConfig?.all || creationConfig?.apiService) {
      await this.apiService.create(apiContext);
    }
    if (creationConfig?.all || creationConfig?.dashboardService) {
      await this.dashboardService.create(apiContext);
    }
    if (creationConfig?.all || creationConfig?.messagingService) {
      await this.messagingService.create(apiContext);
    }
    if (creationConfig?.all || creationConfig?.mlmodelService) {
      await this.mlmodelService.create(apiContext);
    }
    if (creationConfig?.all || creationConfig?.pipelineService) {
      await this.pipelineService.create(apiContext);
    }
    if (creationConfig?.all || creationConfig?.searchIndexService) {
      await this.searchIndexService.create(apiContext);
    }
    if (creationConfig?.all || creationConfig?.storageService) {
      await this.storageService.create(apiContext);
    }
=======
    await this.table1.create(apiContext);
    await this.table2.create(apiContext);
    await this.topic1.create(apiContext);
    await this.topic2.create(apiContext);
    await this.dashboard1.create(apiContext);
    await this.dashboard2.create(apiContext);
    await this.mlModel1.create(apiContext);
    await this.mlModel2.create(apiContext);
    await this.pipeline1.create(apiContext);
    await this.pipeline2.create(apiContext);
    await this.dashboardDataModel1.create(apiContext);
    await this.dashboardDataModel2.create(apiContext);
    await this.apiCollection1.create(apiContext);
    await this.apiCollection2.create(apiContext);
    await this.searchIndex1.create(apiContext);
    await this.searchIndex2.create(apiContext);
    await this.container1.create(apiContext);
    await this.container2.create(apiContext);
>>>>>>> fa2d9eb8
  }

  static async postRequisitesForTests(
    apiContext: APIRequestContext,
    creationConfig?: EntityDataClassCreationConfig
  ) {
    // Add post-requisites for tests
    await this.domain1.delete(apiContext);
    await this.domain2.delete(apiContext);
    // deleting glossary will also delete the glossary terms
    await this.glossary1.delete(apiContext);
    await this.glossary2.delete(apiContext);
    await this.user1.delete(apiContext);
    await this.user2.delete(apiContext);
    await this.user3.delete(apiContext);
    await this.team1.delete(apiContext);
    await this.team2.delete(apiContext);
    await this.tierTag1.delete(apiContext);
    await this.tierTag2.delete(apiContext);
<<<<<<< HEAD

    if (creationConfig?.all || creationConfig?.table) {
      await this.table1.delete(apiContext);
      await this.table2.delete(apiContext);
    }
    if (creationConfig?.all || creationConfig?.topic) {
      await this.topic1.delete(apiContext);
      await this.topic2.delete(apiContext);
    }
    if (creationConfig?.all || creationConfig?.dashboard) {
      await this.dashboard1.delete(apiContext);
      await this.dashboard2.delete(apiContext);
    }
    if (creationConfig?.all || creationConfig?.mlModel) {
      await this.mlModel1.delete(apiContext);
      await this.mlModel2.delete(apiContext);
    }
    if (creationConfig?.all || creationConfig?.pipeline) {
      await this.pipeline1.delete(apiContext);
      await this.pipeline2.delete(apiContext);
    }
    if (creationConfig?.all || creationConfig?.dashboardDataModel) {
      await this.dashboardDataModel1.delete(apiContext);
      await this.dashboardDataModel2.delete(apiContext);
    }
    if (creationConfig?.all || creationConfig?.apiCollection) {
      await this.apiCollection1.delete(apiContext);
      await this.apiCollection2.delete(apiContext);
    }
    if (creationConfig?.all || creationConfig?.apiEndpoint) {
      await this.apiEndpoint1.delete(apiContext);
      await this.apiEndpoint2.delete(apiContext);
    }
    if (creationConfig?.all || creationConfig?.storedProcedure) {
      await this.storedProcedure1.delete(apiContext);
      await this.storedProcedure2.delete(apiContext);
    }
    if (creationConfig?.all || creationConfig?.searchIndex) {
      await this.searchIndex1.delete(apiContext);
      await this.searchIndex2.delete(apiContext);
    }
    if (creationConfig?.all || creationConfig?.container) {
      await this.container1.delete(apiContext);
      await this.container2.delete(apiContext);
    }
    if (creationConfig?.all || creationConfig?.databaseService) {
      await this.databaseService.delete(apiContext);
    }
    if (creationConfig?.all || creationConfig?.database) {
      await this.database.delete(apiContext);
    }
    if (creationConfig?.all || creationConfig?.databaseSchema) {
      await this.databaseSchema.delete(apiContext);
    }
    if (creationConfig?.all || creationConfig?.apiService) {
      await this.apiService.delete(apiContext);
    }
    if (creationConfig?.all || creationConfig?.dashboardService) {
      await this.dashboardService.delete(apiContext);
    }
    if (creationConfig?.all || creationConfig?.messagingService) {
      await this.messagingService.delete(apiContext);
    }
    if (creationConfig?.all || creationConfig?.mlmodelService) {
      await this.mlmodelService.delete(apiContext);
    }
    if (creationConfig?.all || creationConfig?.pipelineService) {
      await this.pipelineService.delete(apiContext);
    }
    if (creationConfig?.all || creationConfig?.searchIndexService) {
      await this.searchIndexService.delete(apiContext);
    }
    if (creationConfig?.all || creationConfig?.storageService) {
      await this.storageService.delete(apiContext);
    }
=======
    await this.table1.delete(apiContext);
    await this.table2.delete(apiContext);
    await this.topic1.delete(apiContext);
    await this.topic2.delete(apiContext);
    await this.dashboard1.delete(apiContext);
    await this.dashboard2.delete(apiContext);
    await this.mlModel1.delete(apiContext);
    await this.mlModel2.delete(apiContext);
    await this.pipeline1.delete(apiContext);
    await this.pipeline2.delete(apiContext);
    await this.dashboardDataModel1.delete(apiContext);
    await this.dashboardDataModel2.delete(apiContext);
    await this.apiCollection1.delete(apiContext);
    await this.apiCollection2.delete(apiContext);
    await this.searchIndex1.delete(apiContext);
    await this.searchIndex2.delete(apiContext);
    await this.container1.delete(apiContext);
    await this.container2.delete(apiContext);
>>>>>>> fa2d9eb8
  }
}<|MERGE_RESOLUTION|>--- conflicted
+++ resolved
@@ -105,7 +105,7 @@
     await this.team2.create(apiContext);
     await this.tierTag1.create(apiContext);
     await this.tierTag2.create(apiContext);
-<<<<<<< HEAD
+
 
     if (creationConfig?.all || creationConfig?.table) {
       await this.table1.create(apiContext);
@@ -181,26 +181,7 @@
     if (creationConfig?.all || creationConfig?.storageService) {
       await this.storageService.create(apiContext);
     }
-=======
-    await this.table1.create(apiContext);
-    await this.table2.create(apiContext);
-    await this.topic1.create(apiContext);
-    await this.topic2.create(apiContext);
-    await this.dashboard1.create(apiContext);
-    await this.dashboard2.create(apiContext);
-    await this.mlModel1.create(apiContext);
-    await this.mlModel2.create(apiContext);
-    await this.pipeline1.create(apiContext);
-    await this.pipeline2.create(apiContext);
-    await this.dashboardDataModel1.create(apiContext);
-    await this.dashboardDataModel2.create(apiContext);
-    await this.apiCollection1.create(apiContext);
-    await this.apiCollection2.create(apiContext);
-    await this.searchIndex1.create(apiContext);
-    await this.searchIndex2.create(apiContext);
-    await this.container1.create(apiContext);
-    await this.container2.create(apiContext);
->>>>>>> fa2d9eb8
+
   }
 
   static async postRequisitesForTests(
@@ -220,7 +201,7 @@
     await this.team2.delete(apiContext);
     await this.tierTag1.delete(apiContext);
     await this.tierTag2.delete(apiContext);
-<<<<<<< HEAD
+
 
     if (creationConfig?.all || creationConfig?.table) {
       await this.table1.delete(apiContext);
@@ -296,25 +277,6 @@
     if (creationConfig?.all || creationConfig?.storageService) {
       await this.storageService.delete(apiContext);
     }
-=======
-    await this.table1.delete(apiContext);
-    await this.table2.delete(apiContext);
-    await this.topic1.delete(apiContext);
-    await this.topic2.delete(apiContext);
-    await this.dashboard1.delete(apiContext);
-    await this.dashboard2.delete(apiContext);
-    await this.mlModel1.delete(apiContext);
-    await this.mlModel2.delete(apiContext);
-    await this.pipeline1.delete(apiContext);
-    await this.pipeline2.delete(apiContext);
-    await this.dashboardDataModel1.delete(apiContext);
-    await this.dashboardDataModel2.delete(apiContext);
-    await this.apiCollection1.delete(apiContext);
-    await this.apiCollection2.delete(apiContext);
-    await this.searchIndex1.delete(apiContext);
-    await this.searchIndex2.delete(apiContext);
-    await this.container1.delete(apiContext);
-    await this.container2.delete(apiContext);
->>>>>>> fa2d9eb8
+
   }
 }