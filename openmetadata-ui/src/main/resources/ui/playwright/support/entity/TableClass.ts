--- conflicted
+++ resolved
@@ -173,11 +173,6 @@
     });
   }
 
-<<<<<<< HEAD
-  async createTestSuiteAndPipelines(
-    apiContext: APIRequestContext,
-    name?: string
-=======
   async createQuery(apiContext: APIRequestContext, queryText?: string) {
     const queryResponse = await apiContext.post('/api/v1/queries', {
       data: {
@@ -199,8 +194,8 @@
 
   async createTestSuiteAndPipelines(
     apiContext: APIRequestContext,
-    testSuite?: TestSuiteData
->>>>>>> 17744f42
+    testSuite?: TestSuiteData,
+    name?: string
   ) {
     if (!this.entityResponseData) {
       await this.create(apiContext);
@@ -262,14 +257,11 @@
     return pipelineData;
   }
 
-<<<<<<< HEAD
-  async createTestCase(apiContext: APIRequestContext, name?: string) {
-=======
   async createTestCase(
     apiContext: APIRequestContext,
-    testCaseData?: TestCaseData
+    testCaseData?: TestCaseData,
+    name?: string
   ) {
->>>>>>> 17744f42
     if (!this.testSuiteResponseData) {
       await this.createTestSuiteAndPipelines(apiContext);
     }
