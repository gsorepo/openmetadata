/*
 *  Copyright 2024 Collate.
 *  Licensed under the Apache License, Version 2.0 (the "License");
 *  you may not use this file except in compliance with the License.
 *  You may obtain a copy of the License at
 *  http://www.apache.org/licenses/LICENSE-2.0
 *  Unless required by applicable law or agreed to in writing, software
 *  distributed under the License is distributed on an "AS IS" BASIS,
 *  WITHOUT WARRANTIES OR CONDITIONS OF ANY KIND, either express or implied.
 *  See the License for the specific language governing permissions and
 *  limitations under the License.
 */
import {
  expect,
  Page,
  PlaywrightTestArgs,
  PlaywrightWorkerArgs,
  TestType,
} from '@playwright/test';
import { env } from 'process';
import { resetTokenFromBotPage } from '../../../utils/bot';
import {
  getApiContext,
  redirectToHomePage,
  toastNotification,
  uuid,
} from '../../../utils/common';
import { visitEntityPage } from '../../../utils/entity';
import { visitServiceDetailsPage } from '../../../utils/service';
import {
  checkServiceFieldSectionHighlighting,
  Services,
} from '../../../utils/serviceIngestion';
import ServiceBaseClass from './ServiceBaseClass';

class MysqlIngestionClass extends ServiceBaseClass {
  name = '';
  defaultFilters = ['^information_schema$', '^performance_schema$'];
  tableFilter: string[];
  excludeSchemas: string[];
  profilerTable = 'alert_entity';
  constructor(extraParams?: {
    shouldTestConnection?: boolean;
    shouldAddIngestion?: boolean;
    tableFilter?: string[];
  }) {
    const {
      shouldTestConnection = true,
      shouldAddIngestion = true,
      tableFilter = ['bot_entity', 'alert_entity', 'chart_entity'],
    } = extraParams ?? {};

    const serviceName = `pw-mysql-with-%-${uuid()}`;
    super(
      Services.Database,
      serviceName,
      'Mysql',
      'bot_entity',
<<<<<<< HEAD
      shouldTestConnection,
      shouldAddIngestion
    );
    this.name = serviceName;
    this.tableFilter = tableFilter;
=======
      'alert_entity',
      'chart_entity',
    ];
    this.excludeSchemas = ['openmetadata'];
>>>>>>> fd71d1df
  }

  async createService(page: Page) {
    await super.createService(page);
  }

  async updateService(page: Page) {
    await super.updateService(page);
  }

  async fillConnectionDetails(page: Page) {
    const username = env.PLAYWRIGHT_MYSQL_USERNAME ?? '';
    const password = env.PLAYWRIGHT_MYSQL_PASSWORD ?? '';
    const hostPort = env.PLAYWRIGHT_MYSQL_HOST_PORT ?? '';

    await page.fill('#root\\/username', username);
    await checkServiceFieldSectionHighlighting(page, 'username');
    await page.fill('#root\\/authType\\/password', password);
    await checkServiceFieldSectionHighlighting(page, 'password');
    await page.fill('#root\\/hostPort', hostPort);
    await checkServiceFieldSectionHighlighting(page, 'hostPort');
  }

  async fillIngestionDetails(page: Page) {
    for (const filter of this.tableFilter) {
      await page.fill('#root\\/tableFilterPattern\\/includes', filter);
      await page
        .locator('#root\\/tableFilterPattern\\/includes')
        .press('Enter');
    }
    for (const schema of this.excludeSchemas) {
      await page.fill('#root\\/schemaFilterPattern\\/excludes', schema);
      await page
        .locator('#root\\/schemaFilterPattern\\/excludes')
        .press('Enter');
    }
  }

  async runAdditionalTests(
    page: Page,
    test: TestType<PlaywrightTestArgs, PlaywrightWorkerArgs>
  ) {
    await test.step('Add Profiler ingestion', async () => {
      const { apiContext } = await getApiContext(page);
      await redirectToHomePage(page);
      if (!process.env.PLAYWRIGHT_IS_OSS) {
        // Todo: Remove this patch once the issue is fixed #19140
        await resetTokenFromBotPage(page, 'profiler-bot');
      }

      await visitServiceDetailsPage(
        page,
        {
          type: this.category,
          name: this.serviceName,
          displayName: this.serviceName,
        },
        true
      );

      await page.click('[data-testid="agents"]');
      await page.waitForSelector('[data-testid="ingestion-details-container"]');

      const metadataTab = page.locator('[data-testid="metadata-sub-tab"]');
      if (await metadataTab.isVisible()) {
        await metadataTab.click();
      }
      await page.waitForLoadState('networkidle');
      await page.click('[data-testid="add-new-ingestion-button"]');

      await page.waitForSelector(
        '.ant-dropdown:visible [data-menu-id*="profiler"]'
      );

      await page.click('[data-menu-id*="profiler"]');

      await page.waitForSelector('#root\\/profileSample');
      await page.fill('#root\\/profileSample', '10');
      await page.click('[data-testid="submit-btn"]');
      // Make sure we create ingestion with None schedule to avoid conflict between Airflow and Argo behavior
      await this.scheduleIngestion(page);

      await page.click('[data-testid="view-service-button"]');

      // Header available once page loads
      await page.waitForSelector('[data-testid="data-assets-header"]');
      await page.getByTestId('loader').waitFor({ state: 'detached' });
      await page.getByTestId('agents').click();
      const metadataTab2 = page.locator('[data-testid="metadata-sub-tab"]');
      if (await metadataTab2.isVisible()) {
        await metadataTab2.click();
      }
      await page.waitForLoadState('networkidle');

      await page
        .getByLabel('agents')
        .getByTestId('loader')
        .waitFor({ state: 'detached' });

      const response = await apiContext
        .get(
          `/api/v1/services/ingestionPipelines?service=${encodeURIComponent(
            this.serviceName
          )}&pipelineType=profiler&serviceType=databaseService&limit=1`
        )
        .then((res) => res.json());

      // need manual wait to settle down the deployed pipeline, before triggering the pipeline
      await page.waitForTimeout(3000);

      await page.click(
        `[data-row-key*="${response.data[0].name}"] [data-testid="more-actions"]`
      );
      await page.getByTestId('run-button').click();

      await toastNotification(page, `Pipeline triggered successfully!`);

      // need manual wait to make sure we are awaiting on latest run results
      await page.waitForTimeout(2000);

      await this.handleIngestionRetry('profiler', page);
    });

    await test.step('Validate profiler ingestion', async () => {
      await visitEntityPage({
        page,
        searchTerm: this.profilerTable,
        dataTestId: `${this.serviceName}-${this.profilerTable}`,
      });
    });

    await page.getByTestId('profiler').click();
    await page
      .getByTestId('profiler-tab-left-panel')
      .getByText('Table Profile')
      .click();

    await expect(
      page.locator('[data-testid="no-profiler-placeholder"]')
    ).not.toBeVisible();
  }

  async validateIngestionDetails(page: Page) {
    await page.waitForSelector('.ant-select-selection-item-content');

    await expect(page.locator('.ant-select-selection-item-content')).toHaveText(
      this.defaultFilters.concat([...this.excludeSchemas, ...this.tableFilter])
    );
  }
}

export default MysqlIngestionClass;<|MERGE_RESOLUTION|>--- conflicted
+++ resolved
@@ -56,18 +56,12 @@
       serviceName,
       'Mysql',
       'bot_entity',
-<<<<<<< HEAD
       shouldTestConnection,
       shouldAddIngestion
     );
     this.name = serviceName;
     this.tableFilter = tableFilter;
-=======
-      'alert_entity',
-      'chart_entity',
-    ];
     this.excludeSchemas = ['openmetadata'];
->>>>>>> fd71d1df
   }
 
   async createService(page: Page) {
