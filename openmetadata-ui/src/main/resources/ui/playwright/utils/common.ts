/*
 *  Copyright 2024 Collate.
 *  Licensed under the Apache License, Version 2.0 (the "License");
 *  you may not use this file except in compliance with the License.
 *  You may obtain a copy of the License at
 *  http://www.apache.org/licenses/LICENSE-2.0
 *  Unless required by applicable law or agreed to in writing, software
 *  distributed under the License is distributed on an "AS IS" BASIS,
 *  WITHOUT WARRANTIES OR CONDITIONS OF ANY KIND, either express or implied.
 *  See the License for the specific language governing permissions and
 *  limitations under the License.
 */
import { Browser, expect, Page, request } from '@playwright/test';
import { randomUUID } from 'crypto';
import { SidebarItem } from '../constant/sidebar';
import { adjectives, nouns } from '../constant/user';
import { Domain } from '../support/domain/Domain';
import { sidebarClick } from './sidebar';

export const uuid = () => randomUUID().split('-')[0];

export const descriptionBox = '.om-block-editor[contenteditable="true"]';
export const descriptionBoxReadOnly =
  '.om-block-editor[contenteditable="false"]';

export const INVALID_NAMES = {
  MAX_LENGTH:
    'a87439625b1c2d3e4f5061728394a5b6c7d8e90a1b2c3d4e5f67890aba87439625b1c2d3e4f5061728394a5b6c7d8e90a1b2c3d4e5f67890abName can be a maximum of 128 characters',
  WITH_SPECIAL_CHARS: '::normalName::',
};

export const NAME_VALIDATION_ERROR =
  'Name must contain only letters, numbers, underscores, hyphens, periods, parenthesis, and ampersands.';

export const NAME_MIN_MAX_LENGTH_VALIDATION_ERROR =
  'Name size must be between 2 and 64';

export const NAME_MAX_LENGTH_VALIDATION_ERROR =
  'Name can be a maximum of 128 characters';

export const getToken = async (page: Page) => {
  return page.evaluate(
    () =>
      JSON.parse(localStorage.getItem('om-session') ?? '{}')?.oidcIdToken ?? ''
  );
};

export const getAuthContext = async (token: string) => {
  return await request.newContext({
    // Default timeout is 30s making it to 1m for AUTs
    timeout: 90000,
    extraHTTPHeaders: {
      Connection: 'keep-alive',
      Authorization: `Bearer ${token}`,
    },
  });
};

export const redirectToHomePage = async (page: Page) => {
  await page.goto('/');
  await page.waitForLoadState('networkidle');
  await page.waitForURL('**/my-data');
};

export const removeLandingBanner = async (page: Page) => {
  const widgetResponse = page.waitForResponse('/api/v1/search/query?q=**');
  await page.click('[data-testid="welcome-screen-close-btn"]');
  await widgetResponse;
};

export const createNewPage = async (browser: Browser) => {
  // create a new page
  const page = await browser.newPage();
  await redirectToHomePage(page);

  // get the token from localStorage
  const token = await getToken(page);

  // create a new context with the token
  const apiContext = await getAuthContext(token);

  const afterAction = async () => {
    await apiContext.dispose();
    await page.close();
  };

  return { page, apiContext, afterAction };
};

/**
 * Retrieves the API context for the given page.
 * @param page The Playwright page object.
 * @returns An object containing the API context and a cleanup function.
 */
export const getApiContext = async (page: Page) => {
  const token = await getToken(page);
  const apiContext = await getAuthContext(token);
  const afterAction = async () => await apiContext.dispose();

  return { apiContext, afterAction };
};

export const getEntityTypeSearchIndexMapping = (entityType: string) => {
  const entityMapping = {
    Table: 'table_search_index',
    Topic: 'topic_search_index',
    Dashboard: 'dashboard_search_index',
    Pipeline: 'pipeline_search_index',
    MlModel: 'mlmodel_search_index',
    Container: 'container_search_index',
    SearchIndex: 'search_entity_search_index',
    ApiEndpoint: 'api_endpoint_search_index',
    Metric: 'metric_search_index',
  };

  return entityMapping[entityType as keyof typeof entityMapping];
};

export const toastNotification = async (
  page: Page,
  message: string | RegExp,
  timeout?: number
) => {
<<<<<<< HEAD
  await expect(page.getByTestId('alert-message')).toBeVisible({ timeout });

  await expect(page.getByTestId('alert-message')).toContainText(message, {
    timeout,
  });
=======
  await page.waitForSelector('[data-testid="alert-bar"]', {
    state: 'visible',
  });

  await expect(page.getByTestId('alert-bar')).toHaveText(message, { timeout });
>>>>>>> c2fe3540

  await expect(page.getByTestId('alert-icon')).toBeVisible();

  await expect(page.getByTestId('alert-icon-close')).toBeVisible();
};

export const clickOutside = async (page: Page) => {
  await page.locator('body').click({
    position: {
      x: 0,
      y: 0,
    },
  }); // with this action left menu bar is getting opened
  await page.mouse.move(1280, 0); // moving out side left menu bar to avoid random failure due to left menu bar
};

export const visitOwnProfilePage = async (page: Page) => {
  await page.locator('[data-testid="dropdown-profile"] svg').click();
  await page.waitForSelector('[role="menu"].profile-dropdown', {
    state: 'visible',
  });
  const userResponse = page.waitForResponse(
    '/api/v1/users/name/*?fields=*&include=all'
  );
  await page.getByTestId('user-name').click();
  await userResponse;
  await clickOutside(page);
};

export const assignDomain = async (
  page: Page,
  domain: { name: string; displayName: string; fullyQualifiedName?: string }
) => {
  await page.getByTestId('add-domain').click();
  await page.waitForSelector('[data-testid="loader"]', { state: 'detached' });
  const searchDomain = page.waitForResponse(
    `/api/v1/search/query?q=*${encodeURIComponent(domain.name)}*`
  );
  await page
    .getByTestId('domain-selectable-tree')
    .getByTestId('searchbar')
    .fill(domain.name);
  await searchDomain;

  await page.getByTestId(`tag-${domain.fullyQualifiedName}`).click();

  await expect(page.getByTestId('domain-link')).toContainText(
    domain.displayName
  );
};

export const updateDomain = async (
  page: Page,
  domain: { name: string; displayName: string; fullyQualifiedName?: string }
) => {
  await page.getByTestId('add-domain').click();
  await page.waitForSelector('[data-testid="loader"]', { state: 'detached' });

  await page
    .getByTestId('domain-selectable-tree')
    .getByTestId('searchbar')
    .clear();

  const searchDomain = page.waitForResponse(
    `/api/v1/search/query?q=*${encodeURIComponent(domain.name)}*`
  );
  await page
    .getByTestId('domain-selectable-tree')
    .getByTestId('searchbar')
    .fill(domain.name);
  await searchDomain;

  await page.getByTestId(`tag-${domain.fullyQualifiedName}`).click();

  await expect(page.getByTestId('domain-link')).toContainText(
    domain.displayName
  );
};

export const removeDomain = async (
  page: Page,
  domain: { name: string; displayName: string; fullyQualifiedName?: string }
) => {
  await page.getByTestId('add-domain').click();
  await page.waitForSelector('[data-testid="loader"]', { state: 'detached' });

  await page.getByTestId(`tag-${domain.fullyQualifiedName}`).click();

  await expect(page.getByTestId('no-domain-text')).toContainText('No Domain');
};

export const assignDataProduct = async (
  page: Page,
  domain: { name: string; displayName: string; fullyQualifiedName?: string },
  dataProduct: {
    name: string;
    displayName: string;
    fullyQualifiedName?: string;
  },
  action: 'Add' | 'Edit' = 'Add',
  parentId = 'KnowledgePanel.DataProducts'
) => {
  await page
    .getByTestId(parentId)
    .getByTestId('data-products-container')
    .getByTestId(action === 'Add' ? 'add-data-product' : 'edit-button')
    .click();

  const searchDataProduct = page.waitForResponse(
    `/api/v1/search/query?q=*${encodeURIComponent(domain.name)}*`
  );

  await page
    .locator('[data-testid="data-product-selector"] input')
    .fill(dataProduct.displayName);
  await searchDataProduct;
  await page.getByTestId(`tag-${dataProduct.fullyQualifiedName}`).click();

  await expect(page.getByTestId('saveAssociatedTag')).toBeEnabled();

  await page.getByTestId('saveAssociatedTag').click();

  await expect(
    page
      .getByTestId(parentId)
      .getByTestId('data-products-list')
      .getByTestId(`data-product-${dataProduct.fullyQualifiedName}`)
  ).toBeVisible();
};

export const removeDataProduct = async (
  page: Page,
  dataProduct: {
    name: string;
    displayName: string;
    fullyQualifiedName?: string;
  }
) => {
  await page
    .getByTestId('KnowledgePanel.DataProducts')
    .getByTestId('data-products-container')
    .getByTestId('edit-button')
    .click();

  await page
    .getByTestId(`selected-tag-${dataProduct.fullyQualifiedName}`)
    .getByTestId('remove-tags')
    .locator('svg')
    .click();

  await expect(page.getByTestId('saveAssociatedTag')).toBeEnabled();

  await page.getByTestId('saveAssociatedTag').click();

  await expect(
    page
      .getByTestId('KnowledgePanel.DataProducts')
      .getByTestId('data-products-list')
      .getByTestId(`data-product-${dataProduct.fullyQualifiedName}`)
  ).not.toBeVisible();
};

export const visitGlossaryPage = async (page: Page, glossaryName: string) => {
  await redirectToHomePage(page);
  const glossaryResponse = page.waitForResponse('/api/v1/glossaries?fields=*');
  await sidebarClick(page, SidebarItem.GLOSSARY);
  await glossaryResponse;
  await page.getByRole('menuitem', { name: glossaryName }).click();
  await page.waitForLoadState('networkidle');
  await page.waitForSelector('[data-testid="loader"]', { state: 'detached' });
};

export const getRandomFirstName = () => {
  return `${
    adjectives[Math.floor(Math.random() * adjectives.length)]
  }${uuid()}`;
};
export const getRandomLastName = () => {
  return `${nouns[Math.floor(Math.random() * nouns.length)]}${uuid()}`;
};

export const generateRandomUsername = (prefix = '') => {
  const firstName = `${prefix}${getRandomFirstName()}`;
  const lastName = `${prefix}${getRandomLastName()}`;

  return {
    firstName,
    lastName,
    email: `${firstName}.${lastName}@example.com`,
    password: 'User@OMD123',
  };
};

export const verifyDomainPropagation = async (
  page: Page,
  domain: Domain['responseData'],
  childFqnSearchTerm: string
) => {
  await page.getByTestId('searchBox').fill(childFqnSearchTerm);
  await page.getByTestId('searchBox').press('Enter');

  await expect(
    page
      .getByTestId(`table-data-card_${childFqnSearchTerm}`)
      .getByTestId('domain-link')
  ).toContainText(domain.displayName);
};

export const replaceAllSpacialCharWith_ = (text: string) => {
  return text.replaceAll(/[&/\\#, +()$~%.'":*?<>{}]/g, '_');
};

// Since the tests run in parallel sometimes the error toast alert pops up
// Stating the domain or glossary does not exist since it's deleted in other test
// This error toast blocks the buttons at the top
// Below logic closes the alert if it's present to avoid flakiness in tests
export const closeFirstPopupAlert = async (page: Page) => {
  const toastElement = page.getByTestId('alert-bar');

  if ((await toastElement.count()) > 0) {
    await page.getByTestId('alert-icon-close').first().click();
  }
};

export const reloadAndWaitForNetworkIdle = async (page: Page) => {
  await page.reload();
  await page.waitForLoadState('networkidle');
  await page.waitForSelector('[data-testid="loader"]', {
    state: 'detached',
  });
};<|MERGE_RESOLUTION|>--- conflicted
+++ resolved
@@ -121,19 +121,11 @@
   message: string | RegExp,
   timeout?: number
 ) => {
-<<<<<<< HEAD
-  await expect(page.getByTestId('alert-message')).toBeVisible({ timeout });
-
-  await expect(page.getByTestId('alert-message')).toContainText(message, {
-    timeout,
-  });
-=======
   await page.waitForSelector('[data-testid="alert-bar"]', {
     state: 'visible',
   });
 
   await expect(page.getByTestId('alert-bar')).toHaveText(message, { timeout });
->>>>>>> c2fe3540
 
   await expect(page.getByTestId('alert-icon')).toBeVisible();
 
