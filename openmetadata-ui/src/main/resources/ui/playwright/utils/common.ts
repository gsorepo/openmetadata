/*
 *  Copyright 2024 Collate.
 *  Licensed under the Apache License, Version 2.0 (the "License");
 *  you may not use this file except in compliance with the License.
 *  You may obtain a copy of the License at
 *  http://www.apache.org/licenses/LICENSE-2.0
 *  Unless required by applicable law or agreed to in writing, software
 *  distributed under the License is distributed on an "AS IS" BASIS,
 *  WITHOUT WARRANTIES OR CONDITIONS OF ANY KIND, either express or implied.
 *  See the License for the specific language governing permissions and
 *  limitations under the License.
 */
import { Browser, Page, request } from '@playwright/test';
import { randomUUID } from 'crypto';
import { AdminClass } from '../support/user/AdminClass';
import { UserClass } from '../support/user/UserClass';

export const uuid = () => randomUUID().split('-')[0];

<<<<<<< HEAD
export const descriptionBox =
  '.toastui-editor-md-container > .toastui-editor > .ProseMirror';
=======
export const INVALID_NAMES = {
  MAX_LENGTH:
    'a87439625b1c2d3e4f5061728394a5b6c7d8e90a1b2c3d4e5f67890aba87439625b1c2d3e4f5061728394a5b6c7d8e90a1b2c3d4e5f67890abName can be a maximum of 128 characters',
  WITH_SPECIAL_CHARS: '::normalName::',
};

export const NAME_VALIDATION_ERROR =
  'Name must contain only letters, numbers, underscores, hyphens, periods, parenthesis, and ampersands.';

export const NAME_MIN_MAX_LENGTH_VALIDATION_ERROR =
  'Name size must be between 2 and 64';

export const NAME_MAX_LENGTH_VALIDATION_ERROR =
  'Name can be a maximum of 128 characters';
>>>>>>> d38194f4

export const getToken = async (page: Page) => {
  return page.evaluate(
    () =>
      JSON.parse(localStorage.getItem('om-session') ?? '{}')?.state
        ?.oidcIdToken ?? ''
  );
};

export const getAuthContext = async (token: string) => {
  return await request.newContext({
    extraHTTPHeaders: {
      Authorization: `Bearer ${token}`,
    },
  });
};

export const redirectToHomePage = async (page: Page) => {
  await page.goto('/');
  await page.waitForURL('**/my-data');
};

export const createNewPage = async (browser: Browser) => {
  // create a new page
  const page = await browser.newPage();
  await redirectToHomePage(page);

  // get the token from localStorage
  const token = await getToken(page);

  // create a new context with the token
  const apiContext = await getAuthContext(token);

  const afterAction = async () => {
    await apiContext.dispose();
    await page.close();
  };

  return { page, apiContext, afterAction };
};

/**
 * Retrieves the API context for the given page.
 * @param page The Playwright page object.
 * @returns An object containing the API context and a cleanup function.
 */
export const getApiContext = async (page: Page) => {
  const token = await getToken(page);
  const apiContext = await getAuthContext(token);
  const afterAction = async () => await apiContext.dispose();

  return { apiContext, afterAction };
};

export const performAdminLogin = async (browser) => {
  const admin = new AdminClass();
  const page = await browser.newPage();
  await admin.login(page);
  await redirectToHomePage(page);
  const token = await getToken(page);
  const apiContext = await getAuthContext(token);
  const afterAction = async () => {
    await apiContext.dispose();
    await page.close();
  };

  return { page, apiContext, afterAction };
};

export const performUserLogin = async (browser, user: UserClass) => {
  const page = await browser.newPage();
  await user.login(page);
  const token = await getToken(page);
  const apiContext = await getAuthContext(token);
  const afterAction = async () => {
    await apiContext.dispose();
    await page.close();
  };

  return { page, apiContext, afterAction };
};<|MERGE_RESOLUTION|>--- conflicted
+++ resolved
@@ -17,10 +17,8 @@
 
 export const uuid = () => randomUUID().split('-')[0];
 
-<<<<<<< HEAD
 export const descriptionBox =
   '.toastui-editor-md-container > .toastui-editor > .ProseMirror';
-=======
 export const INVALID_NAMES = {
   MAX_LENGTH:
     'a87439625b1c2d3e4f5061728394a5b6c7d8e90a1b2c3d4e5f67890aba87439625b1c2d3e4f5061728394a5b6c7d8e90a1b2c3d4e5f67890abName can be a maximum of 128 characters',
@@ -35,7 +33,6 @@
 
 export const NAME_MAX_LENGTH_VALIDATION_ERROR =
   'Name can be a maximum of 128 characters';
->>>>>>> d38194f4
 
 export const getToken = async (page: Page) => {
   return page.evaluate(
