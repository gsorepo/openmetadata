# Redash

In this section, we provide guides and references to use the Redash connector.

<<<<<<< HEAD
# Requirements

We connect to Redash through the [API](https://redash.io/help/user-guide/integrations-and-api/api) endpoint, so the user we use in the configuration to ingest data must have enough permissions to view all the data. For more info about the permissions, please visit Redash documentation [here](https://redash.io/help/user-guide/users/permissions-groups).

You can find further information on the Redash connector in the [docs](https://docs.open-metadata.org/connectors/dashboard/redash).
=======
## Requirements
<!-- to be updated -->
You can find further information on the Kafka connector in the [docs](https://docs.open-metadata.org/connectors/dashboard/redash).
>>>>>>> a37d58c5

## Connection Details

$$section
### Username $(id="username")

Specify the User to connect to Redash. It should have enough privileges to read all the metadata.
$$

$$section
### Host Port $(id="hostPort")

URL for the Redash instance.
$$

$$section
### API Key $(id="apiKey")

API key of the redash instance to access. It has the same permissions as the user who owns it. 
Can be found on a user profile page.
$$

$$section
### Redash Version $(id="redashVersion")

Redash version of your redash instance. Enter the numerical value from the [Redash Releases](https://github.com/getredash/redash/releases) page.
Default: `10.0.0`.
$$<|MERGE_RESOLUTION|>--- conflicted
+++ resolved
@@ -2,17 +2,11 @@
 
 In this section, we provide guides and references to use the Redash connector.
 
-<<<<<<< HEAD
-# Requirements
+## Requirements
 
 We connect to Redash through the [API](https://redash.io/help/user-guide/integrations-and-api/api) endpoint, so the user we use in the configuration to ingest data must have enough permissions to view all the data. For more info about the permissions, please visit Redash documentation [here](https://redash.io/help/user-guide/users/permissions-groups).
 
 You can find further information on the Redash connector in the [docs](https://docs.open-metadata.org/connectors/dashboard/redash).
-=======
-## Requirements
-<!-- to be updated -->
-You can find further information on the Kafka connector in the [docs](https://docs.open-metadata.org/connectors/dashboard/redash).
->>>>>>> a37d58c5
 
 ## Connection Details
 
