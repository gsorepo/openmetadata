# SingleStore
In this section, we provide guides and references to use the SingleStore connector. You can view the full documentation for SingleStore [here](https://docs.open-metadata.org/connectors/database/singlestore).

## Requirements
To extract metadata the user used in the connection needs to have access to the `INFORMATION_SCHEMA`. By default a user can see only the rows in the `INFORMATION_SCHEMA` that correspond to objects for which the user has the proper access privileges.

```SQL
-- Create user.
-- More details https://docs.singlestore.com/managed-service/en/reference/sql-reference/security-management-commands/create-user.html
CREATE USER <username>[@<hostName>] IDENTIFIED BY '<password>';

-- Grant select on a database
GRANT SELECT ON world.* TO '<username>';

<<<<<<< HEAD
-- Grant select on a database
GRANT SELECT ON world.* TO '<username>';

-- Grant select on a specific object
GRANT SELECT ON world.hello TO '<username>';
```

### Profiler & Data Quality
Executing the profiler worflow or data quality tests, will require the user to have `SELECT` permission on the tables/schemas where the profiler/tests will be executed. More information on the profiler workflow setup can be found [here](https://docs.open-metadata.org/connectors/ingestion/workflows/profiler) and data quality tests [here](https://docs.open-metadata.org/connectors/ingestion/workflows/data-quality).
## Connection Details
### Scheme $(id="scheme")
SQLAlchemy driver scheme options. If you are unsure about this setting, you can use the default value.

### Username $(id="username")
Username to connect to SingleStore. This user should have access to the `INFORMATION_SCHEMA` to extract metadata. Other workflows may require different permissions -- refer to the section above for more information.
=======
$$section
### Scheme $(id="scheme")

SQLAlchemy driver scheme options.
<!-- scheme to be updated -->
$$

$$section
### Username $(id="username")

Username to connect to SingleStore. This user should have privileges to read all the metadata in MySQL.
<!-- username to be updated -->
$$
>>>>>>> ca861bc0

$$section
### Password $(id="password")
Password to connect to SingleStore.
<<<<<<< HEAD
=======
<!-- password to be updated -->
$$
>>>>>>> ca861bc0

$$section
### Host Port $(id="hostPort")
<<<<<<< HEAD
Host and port of the SingleStore service. This should be specified as a string in the format 'hostname:port'.
**Example**: `localhost:3306`, `host.docker.internal:3306`
=======

Host and port of the SingleStore service.
<!-- hostPort to be updated -->
$$
>>>>>>> ca861bc0

$$section
### Database Name $(id="databaseName")
<<<<<<< HEAD
In OpenMetadata, the Database Service hierarchy works as follow:
```
Database Service > Database > Schema > Table
```
In the case of SingleStore, we won't have a Database as such. If you'd like to see your data in a database named something other than `default`, you can specify the name in this field.
=======

Optional name to give to the database in OpenMetadata. If left blank, we will use default as the database name.
<!-- databaseName to be updated -->
$$
>>>>>>> ca861bc0

$$section
### Database Schema $(id="databaseSchema")
<<<<<<< HEAD
This is an optional parameter. When set, the value will be used to restrict the metadata reading to a single database (corresponding to the value passed in this field). When left blank, OpenMetadata will scan all the databases.
=======

databaseSchema of the data source. This is optional parameter, if you would like to restrict the metadata reading to a single databaseSchema. When left blank, OpenMetadata Ingestion attempts to scan all the databaseSchema.
<!-- databaseSchema to be updated -->
$$
>>>>>>> ca861bc0

$$section
### Connection Options $(id="connectionOptions")
Additional connection options to build the URL that can be sent to service during the connection.
<<<<<<< HEAD
=======
<!-- connectionOptions to be updated -->
$$
>>>>>>> ca861bc0

$$section
### Connection Arguments $(id="connectionArguments")
Additional connection arguments such as security or protocol configs that can be sent to service during connection.
<<<<<<< HEAD
=======
<!-- connectionArguments to be updated -->
$$
>>>>>>> ca861bc0
<|MERGE_RESOLUTION|>--- conflicted
+++ resolved
@@ -12,7 +12,6 @@
 -- Grant select on a database
 GRANT SELECT ON world.* TO '<username>';
 
-<<<<<<< HEAD
 -- Grant select on a database
 GRANT SELECT ON world.* TO '<username>';
 
@@ -23,88 +22,47 @@
 ### Profiler & Data Quality
 Executing the profiler worflow or data quality tests, will require the user to have `SELECT` permission on the tables/schemas where the profiler/tests will be executed. More information on the profiler workflow setup can be found [here](https://docs.open-metadata.org/connectors/ingestion/workflows/profiler) and data quality tests [here](https://docs.open-metadata.org/connectors/ingestion/workflows/data-quality).
 ## Connection Details
+$$section
 ### Scheme $(id="scheme")
 SQLAlchemy driver scheme options. If you are unsure about this setting, you can use the default value.
-
-### Username $(id="username")
-Username to connect to SingleStore. This user should have access to the `INFORMATION_SCHEMA` to extract metadata. Other workflows may require different permissions -- refer to the section above for more information.
-=======
-$$section
-### Scheme $(id="scheme")
-
-SQLAlchemy driver scheme options.
-<!-- scheme to be updated -->
 $$
 
 $$section
 ### Username $(id="username")
-
-Username to connect to SingleStore. This user should have privileges to read all the metadata in MySQL.
-<!-- username to be updated -->
+Username to connect to SingleStore. This user should have access to the `INFORMATION_SCHEMA` to extract metadata. Other workflows may require different permissions -- refer to the section above for more information.
 $$
->>>>>>> ca861bc0
 
 $$section
 ### Password $(id="password")
 Password to connect to SingleStore.
-<<<<<<< HEAD
-=======
-<!-- password to be updated -->
 $$
->>>>>>> ca861bc0
 
 $$section
 ### Host Port $(id="hostPort")
-<<<<<<< HEAD
 Host and port of the SingleStore service. This should be specified as a string in the format 'hostname:port'.
 **Example**: `localhost:3306`, `host.docker.internal:3306`
-=======
-
-Host and port of the SingleStore service.
-<!-- hostPort to be updated -->
 $$
->>>>>>> ca861bc0
 
 $$section
 ### Database Name $(id="databaseName")
-<<<<<<< HEAD
 In OpenMetadata, the Database Service hierarchy works as follow:
 ```
 Database Service > Database > Schema > Table
 ```
 In the case of SingleStore, we won't have a Database as such. If you'd like to see your data in a database named something other than `default`, you can specify the name in this field.
-=======
-
-Optional name to give to the database in OpenMetadata. If left blank, we will use default as the database name.
-<!-- databaseName to be updated -->
 $$
->>>>>>> ca861bc0
 
 $$section
 ### Database Schema $(id="databaseSchema")
-<<<<<<< HEAD
 This is an optional parameter. When set, the value will be used to restrict the metadata reading to a single database (corresponding to the value passed in this field). When left blank, OpenMetadata will scan all the databases.
-=======
-
-databaseSchema of the data source. This is optional parameter, if you would like to restrict the metadata reading to a single databaseSchema. When left blank, OpenMetadata Ingestion attempts to scan all the databaseSchema.
-<!-- databaseSchema to be updated -->
 $$
->>>>>>> ca861bc0
 
 $$section
 ### Connection Options $(id="connectionOptions")
 Additional connection options to build the URL that can be sent to service during the connection.
-<<<<<<< HEAD
-=======
-<!-- connectionOptions to be updated -->
 $$
->>>>>>> ca861bc0
 
 $$section
 ### Connection Arguments $(id="connectionArguments")
 Additional connection arguments such as security or protocol configs that can be sent to service during connection.
-<<<<<<< HEAD
-=======
-<!-- connectionArguments to be updated -->
-$$
->>>>>>> ca861bc0
+$$