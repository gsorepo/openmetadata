# Nifi
In this section, we provide guides and references to use the Nifi connector. You can view the full documentation for Nifi [here](https://docs.open-metadata.org/connectors/pipeline/nifi).

## Requirements
OpenMetadata supports 2 types of connection for the Nifi connector:
- **basic authentication**: use username/password to authenticate to Nifi. 
- **client certificate authentication**: use CA, client certificate and client key files to authenticate

## Connection Details
<<<<<<< HEAD
=======

$$section
>>>>>>> ca861bc0
### Host Port $(id="hostPort")
Pipeline Service Management/UI URI. This should be specified as a string in the format 'hostname:port'.
**Example**: `localhost:8443`, `host.docker.internal:8443`
<!-- hostPort to be updated -->
$$

$$section
### Nifi Config $(id="nifiConfig")
OpenMetadata supports basic authentication (username/password) or client certificate authentication. See requirement section for more details.

<<<<<<< HEAD
### Username $(id="username")
Username to connect to Nifi. This user should be able to send request to the Nifi API and access the `Resources` endpoint.

### Password $(id="password")
Password to connect to Nifi.

### Verify SSL $(id="basicAuthentication.verifySSL")
Whether SSL verification should be perform when authenticating.

### Certificate Authority Path $(id="certificateAuthorityPath")
Path to the certificate authority (CA) file. This is the certificate used to store and issue your digital certificate. This is an optional parameter. If omitted SSL verification will be skipped; this can present some sever security issue.
**important**: This file should be accessible from where the ingestion workflow is running. For example, if you are using OpenMetadata Ingestion Docker container, this file should be in this container.

### Client Certificate Path $(id="clientCertificatePath")
Path to the certificate client file.
**important**: This file should be accessible from where the ingestion workflow is running. For example, if you are using OpenMetadata Ingestion Docker container, this file should be in this container.

### Client Key Path $(id="clientkeyPath")
Path to the client key file.
**important**: This file should be accessible from where the ingestion workflow is running. For example, if you are using OpenMetadata Ingestion Docker container, this file should be in this container.
=======
We support username/password or client certificate authentication
<!-- nifiConfig to be updated -->
$$

$$section
### Nifi Config $(id="nifiConfig")

We support username/password or client certificate authentication
<!-- nifiConfig to be updated -->
$$
>>>>>>> ca861bc0
<|MERGE_RESOLUTION|>--- conflicted
+++ resolved
@@ -7,51 +7,46 @@
 - **client certificate authentication**: use CA, client certificate and client key files to authenticate
 
 ## Connection Details
-<<<<<<< HEAD
-=======
-
 $$section
->>>>>>> ca861bc0
 ### Host Port $(id="hostPort")
 Pipeline Service Management/UI URI. This should be specified as a string in the format 'hostname:port'.
 **Example**: `localhost:8443`, `host.docker.internal:8443`
-<!-- hostPort to be updated -->
 $$
 
 $$section
 ### Nifi Config $(id="nifiConfig")
 OpenMetadata supports basic authentication (username/password) or client certificate authentication. See requirement section for more details.
+$$
 
-<<<<<<< HEAD
+$$section
 ### Username $(id="username")
 Username to connect to Nifi. This user should be able to send request to the Nifi API and access the `Resources` endpoint.
+$$
 
+$$section
 ### Password $(id="password")
 Password to connect to Nifi.
+$$
 
+$$section
 ### Verify SSL $(id="basicAuthentication.verifySSL")
 Whether SSL verification should be perform when authenticating.
+$$
 
+$$section
 ### Certificate Authority Path $(id="certificateAuthorityPath")
 Path to the certificate authority (CA) file. This is the certificate used to store and issue your digital certificate. This is an optional parameter. If omitted SSL verification will be skipped; this can present some sever security issue.
 **important**: This file should be accessible from where the ingestion workflow is running. For example, if you are using OpenMetadata Ingestion Docker container, this file should be in this container.
+$$
 
+$$section
 ### Client Certificate Path $(id="clientCertificatePath")
 Path to the certificate client file.
 **important**: This file should be accessible from where the ingestion workflow is running. For example, if you are using OpenMetadata Ingestion Docker container, this file should be in this container.
+$$
 
+$$section
 ### Client Key Path $(id="clientkeyPath")
 Path to the client key file.
 **important**: This file should be accessible from where the ingestion workflow is running. For example, if you are using OpenMetadata Ingestion Docker container, this file should be in this container.
-=======
-We support username/password or client certificate authentication
-<!-- nifiConfig to be updated -->
-$$
-
-$$section
-### Nifi Config $(id="nifiConfig")
-
-We support username/password or client certificate authentication
-<!-- nifiConfig to be updated -->
-$$
->>>>>>> ca861bc0
+$$