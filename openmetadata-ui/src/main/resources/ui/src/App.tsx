/*
 *  Copyright 2021 Collate
 *  Licensed under the Apache License, Version 2.0 (the "License");
 *  you may not use this file except in compliance with the License.
 *  You may obtain a copy of the License at
 *  http://www.apache.org/licenses/LICENSE-2.0
 *  Unless required by applicable law or agreed to in writing, software
 *  distributed under the License is distributed on an "AS IS" BASIS,
 *  WITHOUT WARRANTIES OR CONDITIONS OF ANY KIND, either express or implied.
 *  See the License for the specific language governing permissions and
 *  limitations under the License.
 */

import { library } from '@fortawesome/fontawesome-svg-core';
import {
  faCheck,
  faCheckCircle,
  faCheckSquare,
  faChevronDown,
  faChevronRight,
  faChevronUp,
  faEllipsisV,
  faPlus,
  faSearch,
  faTimes,
} from '@fortawesome/free-solid-svg-icons';
import React, { FunctionComponent } from 'react';
import { BrowserRouter as Router } from 'react-router-dom';
import { ToastContainer } from 'react-toastify';
import 'react-toastify/dist/ReactToastify.min.css';
import { AuthProvider } from './authentication/auth-provider/AuthProvider';
<<<<<<< HEAD
import Appbar from './components/app-bar/Appbar';
=======
import GlobalSearchProvider from './components/GlobalSearchProvider/GlobalSearchProvider';
>>>>>>> 82de3a4c
import WebSocketProvider from './components/web-scoket/web-scoket.provider';
import { toastOptions } from './constants/toast.constants';
import ErrorBoundry from './ErrorBoundry/ErrorBoundry';
import AppRouter from './router/AppRouter';

const App: FunctionComponent = () => {
  library.add(
    faTimes,
    faCheck,
    faSearch,
    faPlus,
    faCheckSquare,
    faCheckCircle,
    faChevronDown,
    faChevronRight,
    faChevronUp,
    faEllipsisV
  );

  return (
    <div className="main-container">
      <div className="content-wrapper" data-testid="content-wrapper">
        <Router>
          <ErrorBoundry>
            <AuthProvider childComponentType={AppRouter}>
              <WebSocketProvider>
<<<<<<< HEAD
                <Appbar />
                <AppRouter />
=======
                <GlobalSearchProvider>
                  <AppRouter />
                </GlobalSearchProvider>
>>>>>>> 82de3a4c
              </WebSocketProvider>
            </AuthProvider>
          </ErrorBoundry>
        </Router>
        <ToastContainer {...toastOptions} newestOnTop />
      </div>
    </div>
  );
};

export default App;<|MERGE_RESOLUTION|>--- conflicted
+++ resolved
@@ -29,11 +29,8 @@
 import { ToastContainer } from 'react-toastify';
 import 'react-toastify/dist/ReactToastify.min.css';
 import { AuthProvider } from './authentication/auth-provider/AuthProvider';
-<<<<<<< HEAD
 import Appbar from './components/app-bar/Appbar';
-=======
 import GlobalSearchProvider from './components/GlobalSearchProvider/GlobalSearchProvider';
->>>>>>> 82de3a4c
 import WebSocketProvider from './components/web-scoket/web-scoket.provider';
 import { toastOptions } from './constants/toast.constants';
 import ErrorBoundry from './ErrorBoundry/ErrorBoundry';
@@ -60,14 +57,10 @@
           <ErrorBoundry>
             <AuthProvider childComponentType={AppRouter}>
               <WebSocketProvider>
-<<<<<<< HEAD
-                <Appbar />
-                <AppRouter />
-=======
                 <GlobalSearchProvider>
+                  <Appbar />
                   <AppRouter />
                 </GlobalSearchProvider>
->>>>>>> 82de3a4c
               </WebSocketProvider>
             </AuthProvider>
           </ErrorBoundry>
