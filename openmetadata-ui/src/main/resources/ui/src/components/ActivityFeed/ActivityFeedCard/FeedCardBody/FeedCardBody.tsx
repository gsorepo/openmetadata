--- conflicted
+++ resolved
@@ -107,11 +107,7 @@
       <div className="feed-meesage">
         {!isUndefined(announcementDetails) ? (
           <Space direction="vertical" size={4}>
-<<<<<<< HEAD
-            <Typography.Text className="tw-text-xs text-grey-muted">
-=======
             <Typography.Text className="feed-body-schedule text-xs text-grey-muted">
->>>>>>> abf15867
               {t('label.schedule')}{' '}
               {getDateTimeByTimeStamp(announcementDetails.startTime * 1000)}{' '}
               {t('label.to-lowercase')}{' '}
