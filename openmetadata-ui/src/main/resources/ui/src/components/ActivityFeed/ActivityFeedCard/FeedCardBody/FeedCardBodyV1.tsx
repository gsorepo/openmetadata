/*
 *  Copyright 2023 Collate.
 *  Licensed under the Apache License, Version 2.0 (the "License");
 *  you may not use this file except in compliance with the License.
 *  You may obtain a copy of the License at
 *  http://www.apache.org/licenses/LICENSE-2.0
 *  Unless required by applicable law or agreed to in writing, software
 *  distributed under the License is distributed on an "AS IS" BASIS,
 *  WITHOUT WARRANTIES OR CONDITIONS OF ANY KIND, either express or implied.
 *  See the License for the specific language governing permissions and
 *  limitations under the License.
 */

import { Button, Col, Row, Typography } from 'antd';
import classNames from 'classnames';
import { isUndefined } from 'lodash';
import React, { useCallback, useMemo, useState } from 'react';
import { useTranslation } from 'react-i18next';
import { Link } from 'react-router-dom';
import ActivityFeedEditor from '../../../../components/ActivityFeed/ActivityFeedEditor/ActivityFeedEditor';
import { ASSET_CARD_STYLES } from '../../../../constants/Feeds.constants';
import { EntityType } from '../../../../enums/entity.enum';
import {
  CardStyle,
  ThreadType,
} from '../../../../generated/entity/feed/thread';
import {
  AlertType,
  EventSubscription,
} from '../../../../generated/events/eventSubscription';
import { formatDateTime } from '../../../../utils/date-time/DateTimeUtils';
import entityUtilClassBase from '../../../../utils/EntityUtilClassBase';
import {
  getEntityFQN,
  getEntityType,
  getFrontEndFormat,
  MarkdownToHTMLConverter,
} from '../../../../utils/FeedUtils';
import RichTextEditorPreviewerV1 from '../../../common/RichTextEditor/RichTextEditorPreviewerV1';
import ExploreSearchCard from '../../../ExploreV1/ExploreSearchCard/ExploreSearchCard';
import DescriptionFeed from '../../ActivityFeedCardV2/FeedCardBody/DescriptionFeed/DescriptionFeed';
import TagsFeed from '../../ActivityFeedCardV2/FeedCardBody/TagsFeed/TagsFeed';
import './feed-card-body-v1.less';
import { FeedCardBodyV1Props } from './FeedCardBodyV1.interface';

const FeedCardBodyV1 = ({
  isPost = false,
  feed,
  isEditPost,
  className,
  showSchedule = true,
  message,
  announcement,
  onUpdate,
  onEditCancel,
}: FeedCardBodyV1Props) => {
  const { t } = useTranslation();
  const [postMessage, setPostMessage] = useState<string>(message);

  const { entityFQN, entityType, cardStyle } = useMemo(() => {
    return {
      entityFQN: getEntityFQN(feed.about) ?? '',
      entityType: getEntityType(feed.about) ?? '',
      cardStyle: feed.cardStyle ?? '',
    };
  }, [feed]);

  const handleSave = useCallback(() => {
    onUpdate?.(postMessage ?? '');
  }, [onUpdate, postMessage]);

  const getDefaultValue = (defaultMessage: string) => {
    return MarkdownToHTMLConverter.makeHtml(getFrontEndFormat(defaultMessage));
  };

  const feedBodyStyleCardsRender = useMemo(() => {
    if (!isPost) {
      if (cardStyle === CardStyle.Description) {
        return <DescriptionFeed feed={feed} />;
      }

      if (cardStyle === CardStyle.Tags) {
        return <TagsFeed feed={feed} />;
      }

      if (ASSET_CARD_STYLES.includes(cardStyle as CardStyle)) {
        const entityInfo = feed.feedInfo?.entitySpecificInfo?.entity;
        const isExecutableTestSuite =
          entityType === EntityType.TEST_SUITE && entityInfo.basic;
        const isObservabilityAlert =
          entityType === EntityType.EVENT_SUBSCRIPTION &&
          (entityInfo as EventSubscription).alertType ===
            AlertType.Observability;

        const entityCard = (
          <ExploreSearchCard
            className="asset-info-card"
            id={`tabledatacard${entityInfo.id}`}
            showTags={false}
            source={{ ...entityInfo, entityType }}
          />
        );

        return cardStyle === CardStyle.EntityDeleted ? (
          <div className="deleted-entity">{entityCard}</div>
        ) : (
          <Link
            className="no-underline text-body text-hover-body"
            to={entityUtilClassBase.getEntityLink(
              entityType,
              entityFQN,
              '',
              '',
              isExecutableTestSuite,
              isObservabilityAlert
            )}>
            {entityCard}
          </Link>
        );
      }
    }

    return (
      <RichTextEditorPreviewerV1
        className="text-wrap"
        markdown={getFrontEndFormat(message)}
      />
    );
  }, [isPost, message, postMessage, cardStyle, feed, entityType, entityFQN]);

  const feedBodyRender = useMemo(() => {
    if (isEditPost) {
      return (
        <ActivityFeedEditor
          focused
          className="mb-8"
          defaultValue={getDefaultValue(message)}
          editAction={
            <div className="d-flex justify-end gap-2 m-r-xss">
              <Button
                className="border border-primary text-primary rounded-4"
                data-testid="cancel-button"
                size="small"
                onClick={onEditCancel}>
                {t('label.cancel')}
              </Button>
              <Button
                className="rounded-4"
                data-testid="save-button"
                disabled={!message.length}
                size="small"
                type="primary"
                onClick={handleSave}>
                {t('label.save')}
              </Button>
            </div>
          }
          editorClass="is_edit_post"
          onSave={handleSave}
          onTextChange={(message) => setPostMessage(message)}
        />
      );
    }

    return feedBodyStyleCardsRender;
  }, [isEditPost, message, feedBodyStyleCardsRender]);

  const isAnnouncement = useMemo(
    () => feed.type === ThreadType.Announcement,
    [feed.type]
  );

  return (
    <div
      className={classNames(
        `feed-card-body  p-sm rounded-6 ${!isAnnouncement && 'bg-grey-5'}`,

        isEditPost ? '' : className
      )}
      data-testid="feedcardbodyV1">
      <div
        className={`feed-message ${
          isAnnouncement ? 'feed-message--announcement' : ''
        }`}>
        {!isUndefined(announcement) ? (
          <>
            <Row>
              <Col span={24}>
                {showSchedule && (
                  <Typography.Text className="feed-body-schedule text-xs text-grey-muted">
                    {t('label.schedule')}{' '}
                    {formatDateTime(announcement.startTime)}{' '}
                    {t('label.to-lowercase')}{' '}
                    {formatDateTime(announcement.endTime)}
                  </Typography.Text>
                )}
              </Col>
            </Row>
            <Row>
              <Col className={`${isAnnouncement && 'mt-4'}`} span={24}>
                <Typography.Text className="font-semibold">
                  {message}
                </Typography.Text>
              </Col>
            </Row>
<<<<<<< HEAD
            {isAnnouncement ? (
              <Row>
                <Col className="mb-1" span={24}>
                  <Typography.Text>{announcement.description}</Typography.Text>
                </Col>
              </Row>
            ) : (
              <Row>
                <Col span={24}>
                  <RichTextEditorPreviewer
                    className="text-wrap"
                    markdown={announcement.description ?? ''}
                  />
                </Col>
              </Row>
            )}
=======
            <Row>
              <Col span={24}>
                <RichTextEditorPreviewerV1
                  className="text-wrap"
                  markdown={announcement.description ?? ''}
                />
              </Col>
            </Row>
>>>>>>> 03f0aa37
          </>
        ) : (
          feedBodyRender
        )}
      </div>
    </div>
  );
};

export default FeedCardBodyV1;<|MERGE_RESOLUTION|>--- conflicted
+++ resolved
@@ -203,7 +203,6 @@
                 </Typography.Text>
               </Col>
             </Row>
-<<<<<<< HEAD
             {isAnnouncement ? (
               <Row>
                 <Col className="mb-1" span={24}>
@@ -213,14 +212,13 @@
             ) : (
               <Row>
                 <Col span={24}>
-                  <RichTextEditorPreviewer
+                  <RichTextEditorPreviewerV1
                     className="text-wrap"
                     markdown={announcement.description ?? ''}
                   />
                 </Col>
               </Row>
             )}
-=======
             <Row>
               <Col span={24}>
                 <RichTextEditorPreviewerV1
@@ -229,7 +227,6 @@
                 />
               </Col>
             </Row>
->>>>>>> 03f0aa37
           </>
         ) : (
           feedBodyRender
