--- conflicted
+++ resolved
@@ -27,16 +27,13 @@
     showRepliesContainer?: boolean;
   };
   hidePopover: boolean;
-<<<<<<< HEAD
   isAnnouncementCard?: boolean;
   isAnnouncementTab?: boolean;
   updateAnnouncementThreads?: () => void;
   permissions?: boolean;
-=======
   showActivityFeedEditor?: boolean;
   onAfterClose?: any;
   onUpdateEntityDetails?: any;
   handlePanelResize?: (isFullWidth: boolean) => void;
   isFullWidth?: boolean;
->>>>>>> 03f0aa37
 }