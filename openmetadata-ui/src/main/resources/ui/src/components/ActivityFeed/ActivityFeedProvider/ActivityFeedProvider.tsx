--- conflicted
+++ resolved
@@ -518,13 +518,10 @@
       testCaseResolutionStatus,
       fetchUpdatedThread,
       updateTestCaseIncidentStatus,
-<<<<<<< HEAD
       showEditAnnouncementModal,
       updateAnnouncement,
       createThread,
-=======
       initialAssignees,
->>>>>>> 728a71ee
     };
   }, [
     entityThread,
@@ -549,13 +546,10 @@
     testCaseResolutionStatus,
     fetchUpdatedThread,
     updateTestCaseIncidentStatus,
-<<<<<<< HEAD
     showEditAnnouncementModal,
     updateAnnouncement,
     createThread,
-=======
     initialAssignees,
->>>>>>> 728a71ee
   ]);
 
   return (
