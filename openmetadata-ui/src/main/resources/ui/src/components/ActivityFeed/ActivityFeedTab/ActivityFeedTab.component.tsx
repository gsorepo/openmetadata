/*
 *  Copyright 2023 Collate.
 *  Licensed under the Apache License, Version 2.0 (the "License");
 *  you may not use this file except in compliance with the License.
 *  You may obtain a copy of the License at
 *  http://www.apache.org/licenses/LICENSE-2.0
 *  Unless required by applicable law or agreed to in writing, software
 *  distributed under the License is distributed on an "AS IS" BASIS,
 *  WITHOUT WARRANTIES OR CONDITIONS OF ANY KIND, either express or implied.
 *  See the License for the specific language governing permissions and
 *  limitations under the License.
 */
import { Button, Dropdown, Menu, Segmented, Space, Typography } from 'antd';
import { AxiosError } from 'axios';
import classNames from 'classnames';
import { isEmpty } from 'lodash';
import { RefObject, useCallback, useEffect, useMemo, useState } from 'react';
import { useTranslation } from 'react-i18next';
import { useNavigate } from 'react-router-dom';
import { ReactComponent as AllActivityIcon } from '../../../assets/svg/all-activity-v2.svg';
import { ReactComponent as TaskCloseIcon } from '../../../assets/svg/ic-check-circle-new.svg';
import { ReactComponent as TaskCloseIconBlue } from '../../../assets/svg/ic-close-task.svg';
import { ReactComponent as FilterIcon } from '../../../assets/svg/ic-feeds-filter.svg';
import { ReactComponent as MentionIcon } from '../../../assets/svg/ic-mention.svg';
import { ReactComponent as TaskOpenIcon } from '../../../assets/svg/ic-open-task.svg';
import { ReactComponent as TaskIcon } from '../../../assets/svg/ic-task-new.svg';
import { ReactComponent as NoConversationsIcon } from '../../../assets/svg/no-conversations.svg';
import { ReactComponent as TaskListIcon } from '../../../assets/svg/task-ic.svg';
import { ReactComponent as MyTaskIcon } from '../../../assets/svg/task.svg';
import {
  COMMON_ICON_STYLES,
  ICON_DIMENSION,
  ICON_DIMENSION_USER_PAGE,
} from '../../../constants/constants';
import { FEED_COUNT_INITIAL_DATA } from '../../../constants/entity.constants';
import { observerOptions } from '../../../constants/Mydata.constants';
import { ERROR_PLACEHOLDER_TYPE } from '../../../enums/common.enum';
import { EntityTabs, EntityType } from '../../../enums/entity.enum';
import { FeedFilter } from '../../../enums/mydata.enum';
import {
  Thread,
  ThreadTaskStatus,
  ThreadType,
} from '../../../generated/entity/feed/thread';
import { useAuth } from '../../../hooks/authHooks';
import { useApplicationStore } from '../../../hooks/useApplicationStore';
import { useElementInView } from '../../../hooks/useElementInView';
import { useFqn } from '../../../hooks/useFqn';
import { FeedCounts } from '../../../interface/feed.interface';
import { getFeedCount } from '../../../rest/feedsAPI';
import { getCountBadge, getFeedCounts } from '../../../utils/CommonUtils';
import entityUtilClassBase from '../../../utils/EntityUtilClassBase';
import {
  ENTITY_LINK_SEPARATOR,
  getEntityUserLink,
} from '../../../utils/EntityUtils';
import { showErrorToast } from '../../../utils/ToastUtils';
import { useRequiredParams } from '../../../utils/useRequiredParams';
import ErrorPlaceHolderNew from '../../common/ErrorWithPlaceholder/ErrorPlaceHolderNew';
import Loader from '../../common/Loader/Loader';
import { TaskTabNew } from '../../Entity/Task/TaskTab/TaskTabNew.component';
import '../../MyData/Widgets/FeedsWidget/feeds-widget.less';
import ActivityFeedListV1New from '../ActivityFeedList/ActivityFeedListV1New.component';
import FeedPanelBodyV1New from '../ActivityFeedPanel/FeedPanelBodyV1New';
import { useActivityFeedProvider } from '../ActivityFeedProvider/ActivityFeedProvider';
import './activity-feed-tab.less';
import {
  ActivityFeedLayoutType,
  ActivityFeedTabProps,
  ActivityFeedTabs,
} from './ActivityFeedTab.interface';

const componentsVisibility = {
  showThreadIcon: false,
  showRepliesContainer: true,
};

export const ActivityFeedTab = ({
  owners = [],
  columns,
  entityType,
  hasGlossaryReviewer,
  isForFeedTab = true,
  onUpdateFeedCount,
  onUpdateEntityDetails,
  subTab,
  layoutType,
  feedCount,
}: ActivityFeedTabProps) => {
  const navigate = useNavigate();
  const { t } = useTranslation();
  const { currentUser } = useApplicationStore();
  const { isAdminUser } = useAuth();
  const { fqn } = useFqn();
  const [elementRef, isInView] = useElementInView({
    ...observerOptions,
    root: document.querySelector('#center-container'),
    rootMargin: '0px 0px 2px 0px',
  });
  const { subTab: activeTab } =
    useRequiredParams<{ tab: EntityTabs; subTab: ActivityFeedTabs }>();
  const [taskFilter, setTaskFilter] = useState<ThreadTaskStatus>(
    ThreadTaskStatus.Open
  );
  const [isFullWidth, setIsFullWidth] = useState<boolean>(false);
  const [countData, setCountData] = useState<{
    loading: boolean;
    data: FeedCounts;
  }>({
    loading: false,
    data: FEED_COUNT_INITIAL_DATA,
  });
  const [isFirstLoad, setIsFirstLoad] = useState<boolean>(true);

  const {
    selectedThread,
    setActiveThread,
    entityThread,
    getFeedData,
    loading,
    entityPaging,
  } = useActivityFeedProvider();

  const isUserEntity = useMemo(
    () => entityType === EntityType.USER,
    [entityType]
  );

  const entityTypeTask = useMemo(
    () =>
      selectedThread?.about?.split(ENTITY_LINK_SEPARATOR)?.[1] as Exclude<
        EntityType,
        EntityType.TABLE
      >,
    [selectedThread]
  );

  const isTaskActiveTab = useMemo(
    () => activeTab === ActivityFeedTabs.TASKS,
    [activeTab]
  );
  useEffect(() => {
    setIsFullWidth(false);
  }, [isTaskActiveTab]);
  const isMentionTabSelected = useMemo(
    () => activeTab === ActivityFeedTabs.MENTIONS,
    [activeTab]
  );
  useEffect(() => {
    setIsFirstLoad(true);
  }, [subTab]);

  const handleTabChange = (subTab: string) => {
    setIsFirstLoad(true);
<<<<<<< HEAD
    navigate(
=======
    history.replace(
>>>>>>> 50a798dd
      entityUtilClassBase.getEntityLink(
        entityType,
        fqn,
        EntityTabs.ACTIVITY_FEED,
        subTab
      )
    );
    setActiveThread();
    setIsFullWidth(false);
  };

  const placeholderText = useMemo(() => {
    if (activeTab === ActivityFeedTabs.ALL) {
      return (
        <div className="d-flex flex-col gap-4">
          <Typography.Text className="placeholder-title">
            {t('message.no-activity-feed-title')}
          </Typography.Text>
          <Typography.Text className="placeholder-text">
            {t('message.no-activity-feed-description')}
          </Typography.Text>
        </div>
      );
    } else if (activeTab === ActivityFeedTabs.MENTIONS) {
      return (
        <Typography.Text className="placeholder-text">
          {t('message.no-mentions')}
        </Typography.Text>
      );
    } else {
      return (
        <div className="d-flex flex-col gap-4">
          <Typography.Text className="placeholder-title">
            {t('message.no-open-tasks-title')}
          </Typography.Text>
          <Typography.Text className="placeholder-text">
            {t('message.no-open-tasks-description')}
          </Typography.Text>
        </div>
      );
    }
  }, [activeTab]);

  const handleFeedCount = useCallback(
    (data: FeedCounts) => {
      setCountData((prev) => ({ ...prev, data }));
      onUpdateFeedCount?.(data);
    },
    [setCountData]
  );

  const fetchFeedsCount = async () => {
    setCountData((prev) => ({ ...prev, loading: true }));
    if (isUserEntity) {
      try {
        const res = await getFeedCount(getEntityUserLink(fqn));
        setCountData((prev) => ({
          ...prev,
          data: {
            conversationCount: res[0].conversationCount ?? 0,
            totalTasksCount: res[0].totalTaskCount,
            openTaskCount: res[0].openTaskCount ?? 0,
            closedTaskCount: res[0].closedTaskCount ?? 0,
            totalCount: res[0].conversationCount ?? 0 + res[0].totalTaskCount,
            mentionCount: res[0].mentionCount ?? 0,
          },
        }));
      } catch (err) {
        showErrorToast(err as AxiosError, t('server.entity-feed-fetch-error'));
      }
    } else {
      await getFeedCounts(entityType, fqn, handleFeedCount);
    }
    setCountData((prev) => ({ ...prev, loading: false }));
  };

  const getThreadType = useCallback((activeTab: ActivityFeedTabs) => {
    if (activeTab === ActivityFeedTabs.TASKS) {
      return ThreadType.Task;
    } else if (activeTab === ActivityFeedTabs.ALL) {
      return ThreadType.Conversation;
    } else {
      return;
    }
  }, []);

  const { feedFilter, threadType } = useMemo(() => {
    const currentFilter =
      isAdminUser &&
      currentUser?.name === fqn &&
      activeTab !== ActivityFeedTabs.TASKS
        ? FeedFilter.ALL
        : FeedFilter.OWNER_OR_FOLLOWS;
    const filter = isUserEntity ? currentFilter : undefined;

    return {
      threadType: getThreadType(activeTab),
      feedFilter: activeTab === 'mentions' ? FeedFilter.MENTIONS : filter,
    };
  }, [activeTab, isUserEntity, currentUser]);

  const handleFeedFetchFromFeedList = useCallback(
    (after?: string) => {
      setIsFirstLoad(false);
      getFeedData(feedFilter, after, threadType, entityType, fqn, taskFilter);
    },
    [threadType, feedFilter, entityType, fqn, taskFilter, getFeedData]
  );

  useEffect(() => {
    if (fqn) {
      getFeedData(
        feedFilter,
        undefined,
        threadType,
        entityType,
        fqn,
        taskFilter
      );
    }
  }, [feedFilter, threadType, fqn]);

  useEffect(() => {
    if (feedCount) {
      setCountData((prev) => ({ ...prev, data: feedCount }));
    } else {
      fetchFeedsCount();
    }
  }, [feedCount]);

  const handleFeedClick = useCallback(
    (feed: Thread) => {
      if (!feed && (isTaskActiveTab || isMentionTabSelected)) {
        setIsFullWidth(false);
      }
      setActiveThread(feed);
    },
    [setActiveThread, isTaskActiveTab, isMentionTabSelected]
  );

  useEffect(() => {
    if (fqn && isInView && entityPaging.after && !loading) {
      handleFeedFetchFromFeedList(entityPaging.after);
    }
  }, [entityPaging, loading, isInView, fqn]);

  const loader = useMemo(
    () => (loading ? <Loader className="aspect-square" /> : null),
    [loading]
  );

  const handleUpdateTaskFilter = (filter: ThreadTaskStatus) => {
    setTaskFilter(filter);
    getFeedData(feedFilter, undefined, threadType, entityType, fqn, filter);
  };

  const handleAfterTaskClose = () => {
    handleFeedFetchFromFeedList();
    fetchFeedsCount();
  };
  const taskFilterOptions = useMemo(
    () => [
      {
        key: ThreadTaskStatus.Open,
        label: (
          <div
            className={classNames(
              'flex items-center justify-between px-4 py-2 gap-2',
              { active: taskFilter === ThreadTaskStatus.Open }
            )}
            data-testid="open-tasks">
            <div className="flex items-center space-x-2">
              {taskFilter === ThreadTaskStatus.Open ? (
                <TaskOpenIcon
                  className="m-r-xs"
                  {...ICON_DIMENSION_USER_PAGE}
                />
              ) : (
                <TaskIcon className="m-r-xs" {...ICON_DIMENSION_USER_PAGE} />
              )}
              <span
                className={classNames('task-tab-filter-item', {
                  selected: taskFilter === ThreadTaskStatus.Open,
                })}>
                {t('label.open')}
              </span>
            </div>
            <span
              className={classNames('task-count-container d-flex flex-center', {
                active: taskFilter === ThreadTaskStatus.Open,
              })}>
              <span className="task-count-text">
                {countData?.data?.openTaskCount}
              </span>
            </span>
          </div>
        ),
        onClick: () => {
          handleUpdateTaskFilter(ThreadTaskStatus.Open);
          setActiveThread();
        },
      },
      {
        key: ThreadTaskStatus.Closed,
        label: (
          <div
            className={classNames(
              'flex items-center justify-between px-4 py-2 gap-2',
              { active: taskFilter === ThreadTaskStatus.Closed }
            )}
            data-testid="closed-tasks">
            <div className="flex items-center space-x-2">
              {taskFilter === ThreadTaskStatus.Closed ? (
                <TaskCloseIconBlue
                  className="m-r-xs"
                  {...ICON_DIMENSION_USER_PAGE}
                />
              ) : (
                <TaskCloseIcon
                  className="m-r-xs"
                  {...ICON_DIMENSION_USER_PAGE}
                />
              )}
              <span
                className={classNames('task-tab-filter-item', {
                  selected: taskFilter === ThreadTaskStatus.Closed,
                })}>
                {t('label.closed')}
              </span>
            </div>
            <span
              className={classNames('task-count-container d-flex flex-center', {
                active: taskFilter === ThreadTaskStatus.Closed,
              })}>
              <span className="task-count-text">
                {countData?.data?.closedTaskCount}
              </span>
            </span>
          </div>
        ),
        onClick: () => {
          handleUpdateTaskFilter(ThreadTaskStatus.Closed);
          setActiveThread();
        },
      },
    ],
    [taskFilter, handleUpdateTaskFilter, setActiveThread, countData]
  );

  const TaskToggle = useCallback(() => {
    return (
      <Segmented
        className="task-toggle"
        defaultValue={ActivityFeedTabs.TASKS}
        options={[
          {
            label: (
              <span className="toggle-item">
                <MyTaskIcon {...ICON_DIMENSION_USER_PAGE} />
                {t('label.my-task-plural')}
              </span>
            ),
            value: ActivityFeedTabs.TASKS,
          },
          {
            label: (
              <span className="toggle-item">
                <MentionIcon {...ICON_DIMENSION_USER_PAGE} />
                {t('label.mention-plural')}
              </span>
            ),
            value: ActivityFeedTabs.MENTIONS,
          },
        ]}
        onChange={(value) => handleTabChange(value as ActivityFeedTabs)}
      />
    );
  }, [t, handleTabChange]);

  const handlePanelResize = (isFullWidth: boolean) => {
    setIsFullWidth(isFullWidth);
  };

  const getRightPanelContent = (selectedThread: Thread) => {
    if (
      activeTab !== ActivityFeedTabs.TASKS &&
      selectedThread?.type !== ThreadType.Task
    ) {
      return (
        <div id="feed-panel">
          <FeedPanelBodyV1New
            isOpenInDrawer
            showActivityFeedEditor
            showThread
            componentsVisibility={{
              showThreadIcon: true,
              showRepliesContainer: true,
            }}
            feed={selectedThread}
            handlePanelResize={handlePanelResize}
            hidePopover={false}
            isFullWidth={isFullWidth}
            onAfterClose={handleAfterTaskClose}
            onUpdateEntityDetails={onUpdateEntityDetails}
          />
        </div>
      );
    }

    return (
      <div id="task-panel">
        {entityType === EntityType.TABLE ? (
          <TaskTabNew
            columns={columns}
            entityType={EntityType.TABLE}
            handlePanelResize={handlePanelResize}
            isForFeedTab={isForFeedTab}
            owners={owners}
            taskThread={selectedThread}
            onAfterClose={handleAfterTaskClose}
            onUpdateEntityDetails={onUpdateEntityDetails}
          />
        ) : (
          <TaskTabNew
            entityType={isUserEntity ? entityTypeTask : entityType}
            handlePanelResize={handlePanelResize}
            hasGlossaryReviewer={hasGlossaryReviewer}
            isForFeedTab={isForFeedTab}
            owners={owners}
            taskThread={selectedThread}
            onAfterClose={handleAfterTaskClose}
            onUpdateEntityDetails={onUpdateEntityDetails}
          />
        )}
      </div>
    );
  };

  const getRightPanelPlaceholder = useMemo(() => {
    if (activeTab === ActivityFeedTabs.MENTIONS) {
      return (
        <Typography.Text className="placeholder-text m-t-0">
          {t('message.no-mentions')}
        </Typography.Text>
      );
    }

    return (
      <div className="d-flex flex-col gap-4">
        <Typography.Text className="placeholder-title m-t-md">
          {t('message.no-conversations')}
        </Typography.Text>
        <Typography.Text className="placeholder-text">
          {t('message.no-conversations-description')}
        </Typography.Text>
      </div>
    );
  }, [activeTab, selectedThread]);

  return (
    <div className="activity-feed-tab">
      {layoutType === ActivityFeedLayoutType.THREE_PANEL && (
        <Menu
          className="custom-menu p-t-sm"
          data-testid="global-setting-left-panel"
          items={[
            {
              label: (
                <div className="d-flex justify-between">
                  <Space align="center" size="small">
                    <AllActivityIcon
                      style={COMMON_ICON_STYLES}
                      {...ICON_DIMENSION}
                    />
                    <span>{t('label.all')}</span>
                  </Space>

                  <span>
                    {!isUserEntity &&
                      getCountBadge(
                        countData?.data?.conversationCount,
                        '',
                        activeTab === ActivityFeedTabs.ALL
                      )}
                  </span>
                </div>
              ),
              key: ActivityFeedTabs.ALL,
            },
            {
              label: (
                <div className="d-flex justify-between">
                  <Space align="center" size="small">
                    <TaskListIcon
                      style={COMMON_ICON_STYLES}
                      {...ICON_DIMENSION}
                    />
                    <span>{t('label.task-plural')}</span>
                  </Space>
                  <span>
                    {getCountBadge(
                      countData?.data?.openTaskCount,
                      '',
                      isTaskActiveTab
                    )}
                  </span>
                </div>
              ),
              key: ActivityFeedTabs.TASKS,
            },
          ]}
          mode="inline"
          rootClassName="left-container"
          selectedKeys={[
            activeTab === ActivityFeedTabs.ALL
              ? ActivityFeedTabs.ALL
              : ActivityFeedTabs.TASKS,
          ]}
          onClick={(info) => handleTabChange(info.key)}
        />
      )}
      <div
        className={classNames('center-container', {
          'full-width': isFullWidth,
          'three-panel-layout':
            layoutType === ActivityFeedLayoutType.THREE_PANEL,
        })}
        id="center-container">
        {(isTaskActiveTab || isMentionTabSelected) && (
          <div className="d-flex gap-4 task-filter-container  justify-between items-center ">
            <Dropdown
              disabled={isMentionTabSelected}
              menu={{
                items: taskFilterOptions,
                selectedKeys: [...taskFilter],
              }}
              overlayClassName="task-tab-custom-dropdown"
              trigger={['click']}>
              <Button
                className={classNames('feed-filter-icon', {
                  'cursor-pointer': !isMentionTabSelected,
                  disabled: isMentionTabSelected,
                })}
                data-testid="user-profile-page-task-filter-icon"
                icon={<FilterIcon height={16} />}
              />
            </Dropdown>
            {TaskToggle()}
          </div>
        )}
        <ActivityFeedListV1New
          hidePopover
          activeFeedId={selectedThread?.id}
          componentsVisibility={componentsVisibility}
          emptyPlaceholderText={placeholderText}
          feedList={entityThread}
          handlePanelResize={handlePanelResize}
          isForFeedTab={false}
          isFullWidth={isFullWidth}
          isLoading={isFirstLoad && loading}
          selectedThread={selectedThread}
          showThread={false}
          onAfterClose={handleAfterTaskClose}
          onFeedClick={handleFeedClick}
        />
        {!isFirstLoad && loader}
        {!isEmpty(entityThread) && !loading && (
          <div
            className="w-full"
            data-testid="observer-element"
            id="observer-element"
            ref={elementRef as RefObject<HTMLDivElement>}
            style={{ height: '2px' }}
          />
        )}
      </div>

      <div
        className={classNames('right-container', {
          'hide-panel': isFullWidth,
          'three-panel-layout':
            layoutType === ActivityFeedLayoutType.THREE_PANEL,
        })}>
        {loader}
        {selectedThread && !loading
          ? getRightPanelContent(selectedThread)
          : !loading && (
              <div className="p-x-md no-data-placeholder-container-right-panel d-flex justify-center items-center h-full">
                <ErrorPlaceHolderNew
                  icon={<NoConversationsIcon />}
                  type={ERROR_PLACEHOLDER_TYPE.CUSTOM}>
                  <Typography.Paragraph className="placeholder-text">
                    {getRightPanelPlaceholder}
                  </Typography.Paragraph>
                </ErrorPlaceHolderNew>
              </div>
            )}
      </div>
    </div>
  );
};<|MERGE_RESOLUTION|>--- conflicted
+++ resolved
@@ -152,17 +152,14 @@
 
   const handleTabChange = (subTab: string) => {
     setIsFirstLoad(true);
-<<<<<<< HEAD
     navigate(
-=======
-    history.replace(
->>>>>>> 50a798dd
       entityUtilClassBase.getEntityLink(
         entityType,
         fqn,
         EntityTabs.ACTIVITY_FEED,
         subTab
-      )
+      ),
+      { replace: true }
     );
     setActiveThread();
     setIsFullWidth(false);
