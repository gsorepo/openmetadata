--- conflicted
+++ resolved
@@ -10,11 +10,15 @@
  *  See the License for the specific language governing permissions and
  *  limitations under the License.
  */
-<<<<<<< HEAD
-import { Button, Menu, Skeleton, Space, Tooltip, Typography } from 'antd';
-=======
-import { Dropdown, Menu, Segmented, Space, Typography } from 'antd';
->>>>>>> 03f0aa37
+import {
+  Button,
+  Dropdown,
+  Menu,
+  Segmented,
+  Space,
+  Tooltip,
+  Typography,
+} from 'antd';
 import { AxiosError } from 'axios';
 import classNames from 'classnames';
 import {
@@ -37,13 +41,7 @@
 import { ReactComponent as MyTaskIcon } from '../../../assets/svg/task.svg';
 
 import { ReactComponent as AllActivityIcon } from '../../../assets/svg/all-activity-v2.svg';
-<<<<<<< HEAD
 import { ReactComponent as AnnouncementsIcon } from '../../../assets/svg/announcements-v1.svg';
-import { ReactComponent as CheckIcon } from '../../../assets/svg/ic-check.svg';
-import { ReactComponent as MentionIcon } from '../../../assets/svg/ic-mentions.svg';
-import { ReactComponent as TaskIcon } from '../../../assets/svg/ic-task.svg';
-=======
->>>>>>> 03f0aa37
 import { ReactComponent as TaskListIcon } from '../../../assets/svg/task-ic.svg';
 import {
   COMMON_ICON_STYLES,
@@ -66,19 +64,11 @@
 import { useFqn } from '../../../hooks/useFqn';
 import { FeedCounts } from '../../../interface/feed.interface';
 import { getFeedCount } from '../../../rest/feedsAPI';
-<<<<<<< HEAD
 import {
   ANNOUNCEMENT_ENTITIES,
   setSelectedAnnouncementStatus,
 } from '../../../utils/AnnouncementsUtils';
-import {
-  getCountBadge,
-  getFeedCounts,
-  Transi18next,
-} from '../../../utils/CommonUtils';
-=======
 import { getCountBadge, getFeedCounts } from '../../../utils/CommonUtils';
->>>>>>> 03f0aa37
 import entityUtilClassBase from '../../../utils/EntityUtilClassBase';
 import {
   ENTITY_LINK_SEPARATOR,
@@ -86,12 +76,8 @@
 } from '../../../utils/EntityUtils';
 import { showErrorToast } from '../../../utils/ToastUtils';
 import Loader from '../../common/Loader/Loader';
-<<<<<<< HEAD
-import { TaskTab } from '../../Entity/Task/TaskTab/TaskTab.component';
+import { TaskTabNew } from '../../Entity/Task/TaskTab/TaskTabNew.component';
 import AddAnnouncementModal from '../../Modals/AnnouncementModal/AddAnnouncementModal';
-=======
-import { TaskTabNew } from '../../Entity/Task/TaskTab/TaskTabNew.component';
->>>>>>> 03f0aa37
 import '../../MyData/Widgets/FeedsWidget/feeds-widget.less';
 import ActivityFeedListV1New from '../ActivityFeedList/ActivityFeedListV1New.component';
 import FeedPanelBodyV1New from '../ActivityFeedPanel/FeedPanelBodyV1New';
@@ -118,12 +104,9 @@
   isForFeedTab = true,
   onUpdateFeedCount,
   onUpdateEntityDetails,
-<<<<<<< HEAD
   permissions,
-=======
   subTab,
   layoutType,
->>>>>>> 03f0aa37
 }: ActivityFeedTabProps) => {
   const history = useHistory();
   const { t } = useTranslation();
@@ -141,7 +124,6 @@
   const [taskFilter, setTaskFilter] = useState<ThreadTaskStatus>(
     ThreadTaskStatus.Open
   );
-<<<<<<< HEAD
   const [announcementFilter, setAnnouncementFilter] =
     useState<AnnoucementStatus>(AnnoucementStatus.Active);
   const [isAddAnnouncementOpen, setIsAddAnnouncementOpen] =
@@ -155,9 +137,7 @@
     []
   );
 
-=======
   const [isFullWidth, setIsFullWidth] = useState<boolean>(false);
->>>>>>> 03f0aa37
   const [countData, setCountData] = useState<{
     loading: boolean;
     data: FeedCounts;
@@ -194,29 +174,16 @@
     () => activeTab === ActivityFeedTabs.TASKS,
     [activeTab]
   );
-<<<<<<< HEAD
   const isAnnouncementActiveTab = useMemo(
     () => activeTab === ActivityFeedTabs.ANNOUNCEMENTS,
     [activeTab]
   );
-
-  const getElementWithCountLoader = useCallback(
-    (element: ReactNode) => {
-      if (countData.loading) {
-        return <Skeleton.Button active className="count-loader" size="small" />;
-      }
-
-      return element;
-    },
-    [countData.loading]
-=======
   useEffect(() => {
     setIsFullWidth(false);
   }, [isTaskActiveTab]);
   const isMentionTabSelected = useMemo(
     () => activeTab === ActivityFeedTabs.MENTIONS,
     [activeTab]
->>>>>>> 03f0aa37
   );
 
   const handleTabChange = (subTab: string) => {
@@ -245,17 +212,13 @@
         </div>
       );
     } else if (activeTab === ActivityFeedTabs.MENTIONS) {
-<<<<<<< HEAD
-      return t('message.no-mentions');
-    } else if (activeTab === ActivityFeedTabs.ANNOUNCEMENTS) {
-      return t('message.no-announcement-message');
-=======
       return (
         <Typography.Text className="placeholder-text">
           {t('message.no-mentions')}
         </Typography.Text>
       );
->>>>>>> 03f0aa37
+    } else if (activeTab === ActivityFeedTabs.ANNOUNCEMENTS) {
+      return t('message.no-announcement-message');
     } else {
       return (
         <div className="d-flex flex-col gap-4">
@@ -459,35 +422,6 @@
     handleFeedFetchFromFeedList();
     fetchFeedsCount();
   };
-<<<<<<< HEAD
-  const refetchAnnouncements = useCallback(() => {
-    getFeedData(
-      feedFilter,
-      undefined,
-      threadType,
-      entityType,
-      fqn,
-      undefined,
-      undefined
-    );
-  }, [feedFilter, threadType, entityType, fqn, announcementFilter]);
-
-  const handleFilterClick = useCallback(
-    (status) => {
-      handleUpdateAnnouncementFilter(status);
-      setActiveThread();
-    },
-    [handleUpdateAnnouncementFilter, setActiveThread]
-  );
-
-  const handleActiveClick = useCallback(
-    () => handleFilterClick(AnnoucementStatus.Active),
-    [handleFilterClick]
-  );
-  const handleInactiveClick = useCallback(
-    () => handleFilterClick(AnnoucementStatus.Inactive),
-    [handleFilterClick]
-=======
   const taskFilterOptions = useMemo(
     () => [
       {
@@ -575,7 +509,6 @@
       },
     ],
     [taskFilter, countData.data, handleUpdateTaskFilter, setActiveThread, t]
->>>>>>> 03f0aa37
   );
 
   const TaskToggle = useCallback(() => {
@@ -602,35 +535,6 @@
             ),
             value: ActivityFeedTabs.MENTIONS,
           },
-          ...(showAnnouncementsSubTab
-            ? [
-                {
-                  label: (
-                    <div
-                      className="d-flex justify-between"
-                      data-testid="announcement-sub-tab">
-                      <Space align="center" size="small">
-                        <AnnouncementsIcon
-                          style={COMMON_ICON_STYLES}
-                          {...ICON_DIMENSION}
-                        />
-                        <span>{t('label.announcement-plural')}</span>
-                      </Space>
-
-                      <span>
-                        {!isUserEntity &&
-                          getCountBadge(
-                            countData.data.conversationCount,
-                            '',
-                            activeTab === ActivityFeedTabs.ANNOUNCEMENTS
-                          )}
-                      </span>
-                    </div>
-                  ),
-                  key: 'announcements',
-                },
-              ]
-            : []),
         ]}
         onChange={(value) => handleTabChange(value as ActivityFeedTabs)}
       />
@@ -640,6 +544,34 @@
   const handlePanelResize = (isFullWidth: boolean) => {
     setIsFullWidth(isFullWidth);
   };
+  const refetchAnnouncements = useCallback(() => {
+    getFeedData(
+      feedFilter,
+      undefined,
+      threadType,
+      entityType,
+      fqn,
+      undefined,
+      undefined
+    );
+  }, [feedFilter, threadType, entityType, fqn, announcementFilter]);
+
+  const handleFilterClick = useCallback(
+    (status) => {
+      handleUpdateAnnouncementFilter(status);
+      setActiveThread();
+    },
+    [handleUpdateAnnouncementFilter, setActiveThread]
+  );
+
+  const handleActiveClick = useCallback(
+    () => handleFilterClick(AnnoucementStatus.Active),
+    [handleFilterClick]
+  );
+  const handleInactiveClick = useCallback(
+    () => handleFilterClick(AnnoucementStatus.Inactive),
+    [handleFilterClick]
+  );
 
   return (
     <div className="activity-feed-tab">
@@ -692,6 +624,35 @@
               ),
               key: ActivityFeedTabs.TASKS,
             },
+            ...(showAnnouncementsSubTab
+              ? [
+                  {
+                    label: (
+                      <div
+                        className="d-flex justify-between"
+                        data-testid="announcement-sub-tab">
+                        <Space align="center" size="small">
+                          <AnnouncementsIcon
+                            style={COMMON_ICON_STYLES}
+                            {...ICON_DIMENSION}
+                          />
+                          <span>{t('label.announcement-plural')}</span>
+                        </Space>
+
+                        <span>
+                          {!isUserEntity &&
+                            getCountBadge(
+                              countData.data.conversationCount,
+                              '',
+                              activeTab === ActivityFeedTabs.ANNOUNCEMENTS
+                            )}
+                        </span>
+                      </div>
+                    ),
+                    key: 'announcements',
+                  },
+                ]
+              : []),
           ]}
           mode="inline"
           rootClassName="left-container"
@@ -732,11 +693,10 @@
             {TaskToggle()}
           </div>
         )}
-<<<<<<< HEAD
         {isAnnouncementActiveTab && (
           <div className="d-flex gap-4 p-sm p-x-lg activity-feed-task justify-between">
             <div className="d-flex gap-4">
-              {getElementWithCountLoader(
+              {/* {getElementWithCountLoader(
                 <Typography.Text
                   className={classNames(
                     'cursor-pointer p-l-xss d-flex items-center',
@@ -749,8 +709,8 @@
                   onClick={handleActiveClick}>
                   {countData.data.openTaskCount} {t('label.active')}
                 </Typography.Text>
-              )}
-              {getElementWithCountLoader(
+              )} */}
+              {/* {getElementWithCountLoader(
                 <Typography.Text
                   className={classNames('cursor-pointer d-flex items-center', {
                     'font-medium':
@@ -760,7 +720,7 @@
                   onClick={handleInactiveClick}>
                   {countData.data.closedTaskCount} {t('label.inactive')}
                 </Typography.Text>
-              )}
+              )} */}
             </div>
             <Tooltip title={t('message.no-permission-to-view')}>
               <Button
@@ -773,10 +733,47 @@
             </Tooltip>
           </div>
         )}
-        <ActivityFeedListV1
-=======
+        {isAnnouncementActiveTab && (
+          <div className="d-flex gap-4 p-sm p-x-lg activity-feed-task justify-between">
+            <div className="d-flex gap-4">
+              {/* {getElementWithCountLoader(
+                <Typography.Text
+                  className={classNames(
+                    'cursor-pointer p-l-xss d-flex items-center',
+                    {
+                      'font-medium':
+                        announcementFilter === AnnoucementStatus.Active,
+                    }
+                  )}
+                  data-testid="active-announcement"
+                  onClick={handleActiveClick}>
+                  {countData.data.openTaskCount} {t('label.active')}
+                </Typography.Text>
+              )} */}
+              {/* {getElementWithCountLoader(
+                <Typography.Text
+                  className={classNames('cursor-pointer d-flex items-center', {
+                    'font-medium':
+                      announcementFilter === AnnoucementStatus.Inactive,
+                  })}
+                  data-testid="inactive-announcements"
+                  onClick={handleInactiveClick}>
+                  {countData.data.closedTaskCount} {t('label.inactive')}
+                </Typography.Text>
+              )} */}
+            </div>
+            <Tooltip title={t('message.no-permission-to-view')}>
+              <Button
+                data-testid="add-announcement-btn"
+                disabled={!permissions?.EditAll}
+                type="primary"
+                onClick={handleOpenAnnouncementModal}>
+                {t('label.add')}
+              </Button>
+            </Tooltip>
+          </div>
+        )}
         <ActivityFeedListV1New
->>>>>>> 03f0aa37
           hidePopover
           activeFeedId={selectedThread?.id}
           componentsVisibility={componentsVisibility}
@@ -784,21 +781,11 @@
           feedList={entityThread}
           handlePanelResize={handlePanelResize}
           isForFeedTab={isForFeedTab}
-<<<<<<< HEAD
-          isLoading={false}
-          permissions={permissions?.EditAll}
+          isFullWidth={isFullWidth}
+          isLoading={loading}
+          // permissions={permissions?.EditAll}
           selectedThread={selectedThread}
           showThread={false}
-          updateAnnouncementThreads={
-            isAnnouncementActiveTab ? refetchAnnouncements : noop
-          }
-=======
-          isFullWidth={isFullWidth}
-          isLoading={loading}
-          selectedThread={selectedThread}
-          showThread={false}
-          onAfterClose={handleAfterTaskClose}
->>>>>>> 03f0aa37
           onFeedClick={handleFeedClick}
         />
         {loader}
@@ -822,25 +809,9 @@
           !loading &&
           (activeTab !== ActivityFeedTabs.TASKS ? (
             <div id="feed-panel">
-<<<<<<< HEAD
-              <div className="feed-explore-heading">
-                <FeedPanelHeader
-                  hideCloseIcon
-                  className="p-x-md"
-                  entityLink={selectedThread.about}
-                  feed={selectedThread}
-                  threadType={selectedThread?.type ?? ThreadType.Conversation}
-                  onCancel={noop}
-                />
-              </div>
-
-              <div className="m-md">
-                <FeedPanelBodyV1
-                  isAnnouncementCard
-=======
               <div>
                 <FeedPanelBodyV1New
->>>>>>> 03f0aa37
+                  isAnnouncementCard
                   isOpenInDrawer
                   showActivityFeedEditor
                   showThread
