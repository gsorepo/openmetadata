/*
 *  Copyright 2023 Collate.
 *  Licensed under the Apache License, Version 2.0 (the "License");
 *  you may not use this file except in compliance with the License.
 *  You may obtain a copy of the License at
 *  http://www.apache.org/licenses/LICENSE-2.0
 *  Unless required by applicable law or agreed to in writing, software
 *  distributed under the License is distributed on an "AS IS" BASIS,
 *  WITHOUT WARRANTIES OR CONDITIONS OF ANY KIND, either express or implied.
 *  See the License for the specific language governing permissions and
 *  limitations under the License.
 */
import { Menu, Space, Typography } from 'antd';
import classNames from 'classnames';
import { noop } from 'lodash';
import {
  default as React,
  RefObject,
  useCallback,
  useEffect,
  useMemo,
  useState,
} from 'react';
import { useTranslation } from 'react-i18next';
import { useHistory, useParams } from 'react-router-dom';
import AppState from '../../../AppState';
import { ReactComponent as AllActivityIcon } from '../../../assets/svg/all-activity-v2.svg';
import { ReactComponent as CheckIcon } from '../../../assets/svg/ic-check.svg';
import { ReactComponent as MentionIcon } from '../../../assets/svg/ic-mentions.svg';
import { ReactComponent as TaskIcon } from '../../../assets/svg/ic-task.svg';
import { ReactComponent as TaskListIcon } from '../../../assets/svg/task-ic.svg';
import { observerOptions } from '../../../constants/Mydata.constants';
import { ICON_DIMENSION } from '../../../constants/constants';
import { EntityTabs, EntityType } from '../../../enums/entity.enum';
import { FeedFilter } from '../../../enums/mydata.enum';
import {
  Thread,
  ThreadTaskStatus,
  ThreadType,
} from '../../../generated/entity/feed/thread';
import { useElementInView } from '../../../hooks/useElementInView';
import { getAllFeeds, getFeedCount } from '../../../rest/feedsAPI';
import { getCountBadge, getEntityDetailLink } from '../../../utils/CommonUtils';
import {
  ENTITY_LINK_SEPARATOR,
  getEntityFeedLink,
} from '../../../utils/EntityUtils';
import Loader from '../../Loader/Loader';
import { TaskTab } from '../../Task/TaskTab/TaskTab.component';
import '../../Widgets/FeedsWidget/feeds-widget.less';
import ActivityFeedEditor from '../ActivityFeedEditor/ActivityFeedEditor';
import ActivityFeedListV1 from '../ActivityFeedList/ActivityFeedListV1.component';
import FeedPanelBodyV1 from '../ActivityFeedPanel/FeedPanelBodyV1';
import FeedPanelHeader from '../ActivityFeedPanel/FeedPanelHeader';
import { useActivityFeedProvider } from '../ActivityFeedProvider/ActivityFeedProvider';
import {
  ActivityFeedTabProps,
  ActivityFeedTabs,
  TaskFilter,
} from './ActivityFeedTab.interface';
import './activity-feed-tab.less';

export const ActivityFeedTab = ({
  fqn,
  owner,
  columns,
  entityType,
  onUpdateEntityDetails,
}: ActivityFeedTabProps) => {
  const history = useHistory();
  const { t } = useTranslation();
  const currentUser = useMemo(
    () => AppState.getCurrentUserDetails(),
    [AppState.userDetails, AppState.nonSecureUserDetails]
  );
  const [elementRef, isInView] = useElementInView({
    ...observerOptions,
    root: document.querySelector('#center-container'),
    rootMargin: '0px 0px 2px 0px',
  });
  const { subTab: activeTab = ActivityFeedTabs.ALL } =
    useParams<{ subTab: ActivityFeedTabs }>();
  const [taskFilter, setTaskFilter] = useState<TaskFilter>('open');
  const [allCount, setAllCount] = useState(0);
  const [tasksCount, setTasksCount] = useState(0);

  const {
    postFeed,
    selectedThread,
    setActiveThread,
    entityThread,
    getFeedData,
    loading,
    userId,
    entityPaging,
  } = useActivityFeedProvider();

  const isUserEntity = useMemo(
    () => entityType === EntityType.USER,
    [entityType]
  );

  const entityTypeTask = useMemo(
    () =>
      selectedThread?.about?.split(ENTITY_LINK_SEPARATOR)?.[1] as Exclude<
        EntityType,
        EntityType.TABLE
      >,
    [selectedThread]
  );

  const isTaskActiveTab = useMemo(
    () => activeTab === ActivityFeedTabs.TASKS,
    [activeTab]
  );

  const handleTabChange = (subTab: string) => {
    history.push(
      getEntityDetailLink(entityType, fqn, EntityTabs.ACTIVITY_FEED, subTab)
    );
    setActiveThread();
  };

  const placeholderText = useMemo(() => {
    if (activeTab === ActivityFeedTabs.ALL) {
      return t('message.no-activity-feed');
    } else if (activeTab === ActivityFeedTabs.MENTIONS) {
      return t('message.no-mentions');
    } else {
      return t('message.no-tasks-assigned');
    }
  }, [activeTab]);

  const fetchFeedsCount = () => {
    if (!isUserEntity) {
      // To get conversation count
      getFeedCount(
        getEntityFeedLink(entityType, fqn),
        ThreadType.Conversation
      ).then((res) => {
        if (res) {
          setAllCount(res.totalCount);
        } else {
          throw t('server.entity-feed-fetch-error');
        }
      });

      // To get open tasks count
      getFeedCount(getEntityFeedLink(entityType, fqn), ThreadType.Task).then(
        (res) => {
          if (res) {
            setTasksCount(res.totalCount);
          } else {
            throw t('server.entity-feed-fetch-error');
          }
        }
      );
    } else {
      // count for task on userProfile page
      getAllFeeds(
        undefined,
        undefined,
        ThreadType.Task,
        FeedFilter.OWNER,
        undefined,
        userId
      ).then((res) => {
        if (res) {
          setTasksCount(res.paging.total);
        } else {
          throw t('server.entity-feed-fetch-error');
        }
      });

      // count for all on userProfile page
      getAllFeeds(
        undefined,
        undefined,
        ThreadType.Conversation,
        FeedFilter.OWNER,
        undefined,
        userId
      ).then((res) => {
        if (res) {
          setAllCount(res.paging.total);
        } else {
          throw t('server.entity-feed-fetch-error');
        }
      });
    }
  };

  useEffect(() => {
    if (fqn) {
      fetchFeedsCount();
    }
  }, [fqn]);

  const { feedFilter, threadType } = useMemo(() => {
<<<<<<< HEAD
    const filter = isUserEntity
      ? currentUser?.isAdmin
        ? FeedFilter.ALL
        : FeedFilter.OWNER_OR_FOLLOWS
      : undefined;
=======
    let filter;
    if (!isUserEntity) {
      filter = currentUser?.isAdmin
        ? FeedFilter.ALL
        : FeedFilter.OWNER_OR_FOLLOWS;
    }
>>>>>>> 4b37861f

    return {
      threadType:
        activeTab === 'tasks' ? ThreadType.Task : ThreadType.Conversation,
      feedFilter: activeTab === 'mentions' ? FeedFilter.MENTIONS : filter,
    };
  }, [activeTab, isUserEntity, currentUser]);

  const handleFeedFetchFromFeedList = useCallback(
    (after?: string) => {
      getFeedData(feedFilter, after, threadType, entityType, fqn);
    },
    [threadType, feedFilter, entityType, fqn, getFeedData]
  );

  useEffect(() => {
    if (fqn) {
      getFeedData(feedFilter, undefined, threadType, entityType, fqn);
    }
  }, [feedFilter, threadType, fqn]);

  const handleFeedClick = useCallback(
    (feed: Thread) => {
      setActiveThread(feed);
    },
    [setActiveThread]
  );

  useEffect(() => {
    if (fqn && isInView && entityPaging.after && !loading) {
      handleFeedFetchFromFeedList(entityPaging.after);
    }
  }, [entityPaging, loading, isInView, fqn]);

  const loader = useMemo(() => (loading ? <Loader /> : null), [loading]);

  const onSave = (message: string) => {
    postFeed(message, selectedThread?.id ?? '').catch(() => {
      // ignore since error is displayed in toast in the parent promise.
      // Added block for sonar code smell
    });
  };

  const threads = useMemo(() => {
    if (isTaskActiveTab) {
      return entityThread.filter(
        (thread) =>
          taskFilter === 'open'
            ? thread.task?.status === ThreadTaskStatus.Open
            : thread.task?.status === ThreadTaskStatus.Closed,
        []
      );
    }

    return entityThread;
  }, [activeTab, entityThread, taskFilter]);

  const [openTasks, closedTasks] = useMemo(() => {
    if (isTaskActiveTab) {
      return entityThread.reduce(
        (acc, curr) => {
          if (curr.task?.status === ThreadTaskStatus.Open) {
            acc[0] = acc[0] + 1;
          } else {
            acc[1] = acc[1] + 1;
          }

          return acc;
        },
        [0, 0]
      );
    }

    return [0, 0];
  }, [entityThread, activeTab]);

  const handleUpdateTaskFilter = (filter: TaskFilter) => {
    setTaskFilter(filter);
  };

  const handleAfterTaskClose = () => {
    handleFeedFetchFromFeedList();
    handleUpdateTaskFilter('close');
  };

  return (
    <div className="activity-feed-tab">
      <Menu
        className="custom-menu p-t-sm"
        data-testid="global-setting-left-panel"
        items={[
          {
            label: (
              <div className="d-flex justify-between">
                <Space align="center" size="small">
                  <AllActivityIcon {...ICON_DIMENSION} />
                  <span>{t('label.all')}</span>
                </Space>

                <span>
                  {getCountBadge(
                    allCount,
                    '',
                    activeTab === ActivityFeedTabs.ALL
                  )}
                </span>
              </div>
            ),
            key: 'all',
          },
          {
            label: (
              <Space align="center" size="small">
                <MentionIcon {...ICON_DIMENSION} />
                <span>{t('label.mention-plural')}</span>
              </Space>
            ),
            key: 'mentions',
          },
          {
            label: (
              <div className="d-flex justify-between">
                <Space align="center" size="small">
                  <TaskListIcon {...ICON_DIMENSION} />
                  <span>{t('label.task-plural')}</span>
                </Space>
                <span>{getCountBadge(tasksCount, '', isTaskActiveTab)}</span>
              </div>
            ),
            key: 'tasks',
          },
        ]}
        mode="inline"
        rootClassName="left-container"
        selectedKeys={[activeTab]}
        onClick={(info) => handleTabChange(info.key)}
      />

      <div className="center-container" id="center-container">
        {isTaskActiveTab && (
          <div className="d-flex gap-4 p-sm p-x-lg activity-feed-task">
            <Typography.Text
              className={classNames(
                'cursor-pointer p-l-xss d-flex items-center',
                {
                  'font-medium': taskFilter === 'open',
                }
              )}
              onClick={() => {
                handleUpdateTaskFilter('open');
                setActiveThread();
              }}>
              {' '}
              <TaskIcon className="m-r-xss" width={14} /> {openTasks}{' '}
              {t('label.open')}
            </Typography.Text>
            <Typography.Text
              className={classNames('cursor-pointer d-flex items-center', {
                'font-medium': taskFilter === 'close',
              })}
              onClick={() => {
                handleUpdateTaskFilter('close');
                setActiveThread();
              }}>
              {' '}
              <CheckIcon className="m-r-xss" width={14} /> {closedTasks}{' '}
              {t('label.close')}
            </Typography.Text>
          </div>
        )}
        <ActivityFeedListV1
          hidePopover
          isForFeedTab
          activeFeedId={selectedThread?.id}
          emptyPlaceholderText={placeholderText}
          feedList={threads}
          isLoading={false}
          showThread={false}
          tab={activeTab}
          onFeedClick={handleFeedClick}
        />
        {loader}
        <div
          className="w-full"
          data-testid="observer-element"
          id="observer-element"
          ref={elementRef as RefObject<HTMLDivElement>}
          style={{ height: '2px' }}
        />
      </div>
      <div className=" right-container">
        {loader}
        {selectedThread &&
          !loading &&
          (activeTab !== ActivityFeedTabs.TASKS ? (
            <div id="feed-panel">
              <div className="feed-explore-heading">
                <FeedPanelHeader
                  hideCloseIcon
                  className="p-x-md"
                  entityLink={selectedThread.about}
                  threadType={selectedThread?.type ?? ThreadType.Conversation}
                  onCancel={noop}
                />
              </div>
              <FeedPanelBodyV1
                isForFeedTab
                isOpenInDrawer
                showThread
                feed={selectedThread}
                hidePopover={false}
              />
              <ActivityFeedEditor className="m-md" onSave={onSave} />
            </div>
          ) : (
            <div id="task-panel">
              {entityType === EntityType.TABLE ? (
                <TaskTab
                  columns={columns}
                  entityType={EntityType.TABLE}
                  owner={owner}
                  taskThread={selectedThread}
                  onAfterClose={handleAfterTaskClose}
                  onUpdateEntityDetails={onUpdateEntityDetails}
                />
              ) : (
                <TaskTab
                  entityType={isUserEntity ? entityTypeTask : entityType}
                  owner={owner}
                  taskThread={selectedThread}
                  onAfterClose={handleAfterTaskClose}
                  onUpdateEntityDetails={onUpdateEntityDetails}
                />
              )}
            </div>
          ))}
      </div>
    </div>
  );
};<|MERGE_RESOLUTION|>--- conflicted
+++ resolved
@@ -197,20 +197,14 @@
   }, [fqn]);
 
   const { feedFilter, threadType } = useMemo(() => {
-<<<<<<< HEAD
-    const filter = isUserEntity
-      ? currentUser?.isAdmin
-        ? FeedFilter.ALL
-        : FeedFilter.OWNER_OR_FOLLOWS
-      : undefined;
-=======
+    
     let filter;
     if (!isUserEntity) {
       filter = currentUser?.isAdmin
         ? FeedFilter.ALL
         : FeedFilter.OWNER_OR_FOLLOWS;
     }
->>>>>>> 4b37861f
+
 
     return {
       threadType:
