/*
 *  Copyright 2021 Collate
 *  Licensed under the Apache License, Version 2.0 (the "License");
 *  you may not use this file except in compliance with the License.
 *  You may obtain a copy of the License at
 *  http://www.apache.org/licenses/LICENSE-2.0
 *  Unless required by applicable law or agreed to in writing, software
 *  distributed under the License is distributed on an "AS IS" BASIS,
 *  WITHOUT WARRANTIES OR CONDITIONS OF ANY KIND, either express or implied.
 *  See the License for the specific language governing permissions and
 *  limitations under the License.
 */

<<<<<<< HEAD
import { Empty, Switch } from 'antd';
import { AxiosError } from 'axios';
=======
import { Button, Empty, Switch } from 'antd';
import { AxiosError, AxiosResponse } from 'axios';
>>>>>>> 92ea12dd
import classNames from 'classnames';
import { Operation } from 'fast-json-patch';
import { isEqual, isUndefined } from 'lodash';
import React, { FC, Fragment, RefObject, useEffect, useState } from 'react';
import AppState from '../../../AppState';
import { getAllFeeds } from '../../../axiosAPIs/feedsAPI';
import { confirmStateInitialValue } from '../../../constants/feed.constants';
import { observerOptions } from '../../../constants/Mydata.constants';
import { FeedFilter } from '../../../enums/mydata.enum';
import {
  Thread,
  ThreadTaskStatus,
  ThreadType,
} from '../../../generated/entity/feed/thread';
import { Paging } from '../../../generated/type/paging';
import { useInfiniteScroll } from '../../../hooks/useInfiniteScroll';
import jsonData from '../../../jsons/en';
import { getEntityField } from '../../../utils/FeedUtils';
import { showErrorToast } from '../../../utils/ToastUtils';
import Loader from '../../Loader/Loader';
import { ConfirmState } from '../ActivityFeedCard/ActivityFeedCard.interface';
import ActivityFeedEditor from '../ActivityFeedEditor/ActivityFeedEditor';
import FeedPanelHeader from '../ActivityFeedPanel/FeedPanelHeader';
import DeleteConfirmationModal from '../DeleteConfirmationModal/DeleteConfirmationModal';
import ActivityThread from './ActivityThread';
import ActivityThreadList from './ActivityThreadList';
import { ActivityThreadPanelBodyProp } from './ActivityThreadPanel.interface';
import AnnouncementThreads from './AnnouncementThreads';

const ActivityThreadPanelBody: FC<ActivityThreadPanelBodyProp> = ({
  threadLink,
  onCancel,
  postFeedHandler,
  createThread,
  deletePostHandler,
  updateThreadHandler,
  className,
  showHeader = true,
  threadType,
}) => {
  const [threads, setThreads] = useState<Thread[]>([]);
  const [selectedThread, setSelectedThread] = useState<Thread>();
  const [selectedThreadId, setSelectedThreadId] = useState<string>('');
  const [showNewConversation, setShowNewConversation] =
    useState<boolean>(false);

  const [confirmationState, setConfirmationState] = useState<ConfirmState>(
    confirmStateInitialValue
  );

  const [elementRef, isInView] = useInfiniteScroll(observerOptions);

  const [paging, setPaging] = useState<Paging>({} as Paging);

  const [isThreadLoading, setIsThreadLoading] = useState(false);

  const [taskStatus, setTaskStatus] = useState<ThreadTaskStatus>(
    ThreadTaskStatus.Open
  );

  const isTaskType = isEqual(threadType, ThreadType.Task);

  const isConversationType = isEqual(threadType, ThreadType.Conversation);

  const isTaskClosed = isEqual(taskStatus, ThreadTaskStatus.Closed);

  const isAnnouncementType = threadType === ThreadType.Announcement;

  const getThreads = (after?: string) => {
    const status = isTaskType ? taskStatus : undefined;
    setIsThreadLoading(true);
    getAllFeeds(threadLink, after, threadType, FeedFilter.ALL, status)
      .then((res) => {
        const { data, paging: pagingObj } = res;
        setThreads((prevData) => {
          if (after) {
            return [...prevData, ...data];
          } else {
            return [...data];
          }
        });
        setPaging(pagingObj);
      })
      .catch((err: AxiosError) => {
        showErrorToast(
          err,
          jsonData['api-error-messages']['fetch-thread-error']
        );
      })
      .finally(() => {
        setIsThreadLoading(false);
      });
  };

  const onDiscard = () => {
    setConfirmationState(confirmStateInitialValue);
  };

  const loadNewThreads = () => {
    setTimeout(() => {
      getThreads();
    }, 500);
  };

  const onPostDelete = () => {
    if (confirmationState.postId && confirmationState.threadId) {
      deletePostHandler?.(confirmationState.threadId, confirmationState.postId);
    }
    onDiscard();
    loadNewThreads();
  };

  const onConfirmation = (data: ConfirmState) => {
    setConfirmationState(data);
  };

  const entityField = getEntityField(threadLink);

  const onShowNewConversation = (value: boolean) => {
    setShowNewConversation(value);
  };

  const postFeed = (value: string) => {
    postFeedHandler?.(value, selectedThread?.id ?? selectedThreadId);
    loadNewThreads();
  };

  const onThreadIdSelect = (id: string) => {
    setSelectedThreadId(id);
  };

  const onThreadSelect = (id: string) => {
    const thread = threads.find((f) => f.id === id);
    if (thread) {
      setSelectedThread(thread);
    }
  };

  const onBack = () => {
    setSelectedThread(undefined);
  };

  const onPostThread = (value: string) => {
    const currentUser = AppState.userDetails?.name ?? AppState.users[0]?.name;
    const data = {
      message: value,
      from: currentUser,
      about: threadLink,
    };
    createThread(data);
    loadNewThreads();
  };

  const onUpdateThread = (
    threadId: string,
    postId: string,
    isThread: boolean,
    data: Operation[]
  ) => {
    updateThreadHandler(threadId, postId, isThread, data);
    loadNewThreads();
  };

  const getLoader = () => {
    return isThreadLoading ? <Loader /> : null;
  };

  const fetchMoreThread = (
    isElementInView: boolean,
    pagingObj: Paging,
    isLoading: boolean
  ) => {
    if (isElementInView && pagingObj?.after && !isLoading) {
      getThreads(pagingObj.after);
    }
  };

  const onSwitchChange = (checked: boolean) => {
    if (checked) {
      setTaskStatus(ThreadTaskStatus.Closed);
    } else {
      setTaskStatus(ThreadTaskStatus.Open);
    }
  };

  useEffect(() => {
    const escapeKeyHandler = (e: KeyboardEvent) => {
      if (e.key === 'Escape') {
        onCancel && onCancel();
      }
    };
    document.addEventListener('keydown', escapeKeyHandler);

    return () => {
      document.removeEventListener('keydown', escapeKeyHandler);
    };
  }, []);

  useEffect(() => {
    onThreadSelect(selectedThread?.id as string);
  }, [threads]);

  useEffect(() => {
    getThreads();
  }, [threadLink, threadType, taskStatus]);

  useEffect(() => {
    fetchMoreThread(isInView as boolean, paging, isThreadLoading);
  }, [paging, isThreadLoading, isInView]);

  return (
    <Fragment>
      <div id="thread-panel-body">
        {showHeader && isConversationType && (
          <FeedPanelHeader
            className="tw-px-4 tw-shadow-sm"
            entityField={entityField as string}
            noun={isConversationType ? 'Conversations' : 'Tasks'}
            onCancel={() => onCancel && onCancel()}
            onShowNewConversation={
              threads.length > 0 && isUndefined(selectedThread)
                ? onShowNewConversation
                : undefined
            }
          />
        )}
        {isTaskType && (
          <div className="tw-flex tw-justify-end tw-mr-2 tw-mt-2">
            <Switch onChange={onSwitchChange} />
            <span className="tw-ml-1">Closed Tasks</span>
          </div>
        )}

        {!isUndefined(selectedThread) ? (
          <Fragment>
            <Button
              className="tw-mb-3 tw-ml-2"
              size="small"
              type="link"
              onClick={onBack}>
              Back
            </Button>
            <ActivityThread
              className="tw-pb-4 tw-pl-5 tw-pr-2"
              postFeed={postFeed}
              selectedThread={selectedThread}
              updateThreadHandler={onUpdateThread}
              onConfirmation={onConfirmation}
            />
          </Fragment>
        ) : (
          <Fragment>
            {showNewConversation || isEqual(threads.length, 0) ? (
              <Fragment>
                {isConversationType && (
                  <Fragment>
                    <p className="tw-ml-9 tw-mr-2 tw-mb-2 tw-mt-1">
                      You are starting a new conversation
                    </p>
                    <ActivityFeedEditor
                      buttonClass="tw-mr-4"
                      className="tw-ml-5 tw-mr-2"
                      placeHolder="Enter a message"
                      onSave={onPostThread}
                    />
                  </Fragment>
                )}
                {isTaskType && (
                  <Empty
                    className="ant-empty-tasks"
                    description={
                      isTaskClosed ? 'No Closed Tasks' : 'No Open Tasks'
                    }
                  />
                )}
                {isAnnouncementType && (
                  <Empty
                    className="ant-empty-tasks"
                    description="No Announcements, Click on add announcement to add one."
                  />
                )}
              </Fragment>
            ) : null}
            {isAnnouncementType ? (
              <AnnouncementThreads
                className={classNames({ 'tw-p-4': !className }, className)}
                postFeed={postFeed}
                selectedThreadId={selectedThreadId}
                threads={threads}
                updateThreadHandler={onUpdateThread}
                onConfirmation={onConfirmation}
                onThreadIdSelect={onThreadIdSelect}
                onThreadSelect={onThreadSelect}
              />
            ) : (
              <ActivityThreadList
                className={classNames({ 'tw-p-4': !className }, className)}
                postFeed={postFeed}
                selectedThreadId={selectedThreadId}
                threads={threads}
                updateThreadHandler={onUpdateThread}
                onConfirmation={onConfirmation}
                onThreadIdSelect={onThreadIdSelect}
                onThreadSelect={onThreadSelect}
              />
            )}
            <div
              data-testid="observer-element"
              id="observer-element"
              ref={elementRef as RefObject<HTMLDivElement>}>
              {getLoader()}
            </div>
          </Fragment>
        )}
      </div>
      {confirmationState.state && (
        <DeleteConfirmationModal
          onDelete={onPostDelete}
          onDiscard={onDiscard}
        />
      )}
    </Fragment>
  );
};

export default ActivityThreadPanelBody;<|MERGE_RESOLUTION|>--- conflicted
+++ resolved
@@ -11,13 +11,8 @@
  *  limitations under the License.
  */
 
-<<<<<<< HEAD
-import { Empty, Switch } from 'antd';
+import { Button, Empty, Switch } from 'antd';
 import { AxiosError } from 'axios';
-=======
-import { Button, Empty, Switch } from 'antd';
-import { AxiosError, AxiosResponse } from 'axios';
->>>>>>> 92ea12dd
 import classNames from 'classnames';
 import { Operation } from 'fast-json-patch';
 import { isEqual, isUndefined } from 'lodash';
