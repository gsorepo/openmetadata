/*
 *  Copyright 2022 Collate.
 *  Licensed under the Apache License, Version 2.0 (the "License");
 *  you may not use this file except in compliance with the License.
 *  You may obtain a copy of the License at
 *  http://www.apache.org/licenses/LICENSE-2.0
 *  Unless required by applicable law or agreed to in writing, software
 *  distributed under the License is distributed on an "AS IS" BASIS,
 *  WITHOUT WARRANTIES OR CONDITIONS OF ANY KIND, either express or implied.
 *  See the License for the specific language governing permissions and
 *  limitations under the License.
 */

import { Form, FormProps, Input } from 'antd';
import Modal from 'antd/lib/modal/Modal';
import { AxiosError } from 'axios';
import { compare } from 'fast-json-patch';
import { isEmpty } from 'lodash';
import React, { useCallback, useEffect, useMemo, useState } from 'react';
import { useTranslation } from 'react-i18next';
import { ENTITY_NAME_REGEX } from '../../constants/regex.constants';
import { Table } from '../../generated/entity/data/table';
import { TestCaseParameterValue } from '../../generated/tests/testCase';
import {
  TestDataType,
  TestDefinition,
} from '../../generated/tests/testDefinition';
import {
  FieldProp,
  FieldTypes,
  FormItemLayout,
} from '../../interface/FormUtils.interface';
import { getTableDetailsByFQN } from '../../rest/tableAPI';
import { getTestDefinitionById, updateTestCaseById } from '../../rest/testAPI';
import { getNameFromFQN } from '../../utils/CommonUtils';
import { generateFormFields } from '../../utils/formUtils';
import { getEntityFqnFromEntityLink } from '../../utils/TableUtils';
import { showErrorToast, showSuccessToast } from '../../utils/ToastUtils';
import RichTextEditor from '../common/RichTextEditor/RichTextEditor';
import Loader from '../Loader/Loader';
import { EditTestCaseModalProps } from './AddDataQualityTest.interface';
import ParameterForm from './components/ParameterForm';

const EditTestCaseModal: React.FC<EditTestCaseModalProps> = ({
  visible,
  testCase,
  showOnlyParameter,
  onCancel,
  onUpdate,
}) => {
  const { t } = useTranslation();
  const [form] = Form.useForm();
  const [selectedDefinition, setSelectedDefinition] =
    useState<TestDefinition>();
  const [isLoading, setIsLoading] = useState(true);
  const [isLoadingOnSave, setIsLoadingOnSave] = useState(false);
  const [table, setTable] = useState<Table>();

  const isColumn = useMemo(
    () => testCase?.entityLink.includes('::columns::'),
    [testCase]
  );

  const isComputeRowCountFieldVisible = useMemo(() => {
    return selectedDefinition?.supportsRowLevelPassedFailed ?? false;
  }, [selectedDefinition]);

  const formFields: FieldProp[] = [
    {
      name: 'computePassedFailedRowCount',
      label: t('label.compute-row-count'),
      type: FieldTypes.SWITCH,
      helperText: t('message.compute-row-count-helper-text'),
      required: false,
      props: {
        'data-testid': 'compute-passed-failed-row-count',
      },
      id: 'root/computePassedFailedRowCount',
      formItemLayout: FormItemLayout.HORIZONTAL,
    },
  ];

  const GenerateParamsField = useCallback(() => {
    if (selectedDefinition?.parameterDefinition) {
      return <ParameterForm definition={selectedDefinition} table={table} />;
    }

    return;
  }, [testCase, selectedDefinition, table]);

  const fetchTestDefinitionById = async () => {
    setIsLoading(true);
    try {
      const definition = await getTestDefinitionById(
        testCase.testDefinition.id || ''
      );
      setSelectedDefinition(definition);
    } catch (error) {
      showErrorToast(error as AxiosError);
    } finally {
      setIsLoading(false);
    }
  };

  const createTestCaseObj = (value: {
    testName: string;
    params: Record<string, string | { [key: string]: string }[]>;
    testTypeId: string;
  }) => {
    const paramsValue = selectedDefinition?.parameterDefinition?.[0];

    const parameterValues = Object.entries(value.params || {}).map(
      ([key, value]) => ({
        name: key,
        value:
          paramsValue?.dataType === TestDataType.Array
            ? // need to send array as string formate
              JSON.stringify(
                (value as { value: string }[]).map((data) => data.value)
              )
            : value,
      })
    );

    return parameterValues as TestCaseParameterValue[];
  };

  const handleFormSubmit: FormProps['onFinish'] = async (value) => {
    const parameterValues = createTestCaseObj(value);
    const updatedTestCase = {
      ...testCase,
      parameterValues,
<<<<<<< HEAD
      description: showOnlyParameter ? testCase.description : description,
=======
      description: isEmpty(value.description) ? undefined : value.description,
>>>>>>> c3903b3f
      displayName: value.displayName,
      computePassedFailedRowCount: value.computePassedFailedRowCount,
    };
    const jsonPatch = compare(testCase, updatedTestCase);

    if (jsonPatch.length) {
      try {
        setIsLoadingOnSave(true);
        const updateRes = await updateTestCaseById(
          testCase.id ?? '',
          jsonPatch
        );
        onUpdate?.(updateRes);
        showSuccessToast(
          t('server.update-entity-success', { entity: t('label.test-case') })
        );
        onCancel();
        form.resetFields();
      } catch (error) {
        showErrorToast(error as AxiosError);
      } finally {
        setIsLoadingOnSave(false);
      }
    }
  };

  const getParamsValue = () => {
    return testCase?.parameterValues?.reduce(
      (acc, curr) => ({
        ...acc,
        [curr.name || '']:
          selectedDefinition?.parameterDefinition?.[0]?.dataType ===
          TestDataType.Array
            ? (JSON.parse(curr.value || '[]') as string[]).map((val) => ({
                value: val,
              }))
            : curr.value,
      }),
      {}
    );
  };

  const fetchTableDetails = async (fqn: string) => {
    try {
      const data = await getTableDetailsByFQN(fqn, '');
      setTable(data);
    } catch (error) {
      showErrorToast(error as AxiosError);
    }
  };

  useEffect(() => {
    if (testCase) {
      fetchTestDefinitionById();
      const tableFqn = getEntityFqnFromEntityLink(testCase?.entityLink);
      form.setFieldsValue({
        name: testCase?.name,
        testDefinition: testCase?.testDefinition?.name,
        displayName: testCase?.displayName,
        params: getParamsValue(),
        table: getNameFromFQN(tableFqn),
        column: getNameFromFQN(
          getEntityFqnFromEntityLink(testCase?.entityLink, isColumn)
        ),
        computePassedFailedRowCount: testCase?.computePassedFailedRowCount,
      });

      const isContainsColumnName = testCase.parameterValues?.find(
        (value) => value.name === 'columnName'
      );

      if (isContainsColumnName) {
        fetchTableDetails(tableFqn);
      }
    }
  }, [testCase]);

  return (
    <Modal
      centered
      destroyOnClose
      afterClose={() => {
        form.resetFields();
        onCancel();
      }}
      cancelText={t('label.cancel')}
      closable={false}
      confirmLoading={isLoadingOnSave}
      maskClosable={false}
      okText={t('label.submit')}
      open={visible}
      title={`${t('label.edit')} ${testCase?.name}`}
      width={600}
      onCancel={onCancel}
      onOk={() => form.submit()}>
      {isLoading ? (
        <Loader />
      ) : (
        <Form
          data-testid="edit-test-form"
          form={form}
          layout="vertical"
          name="tableTestForm"
          onFinish={handleFormSubmit}>
          {!showOnlyParameter && (
            <>
              <Form.Item required label={t('label.table')} name="table">
                <Input disabled />
              </Form.Item>
              {isColumn && (
                <Form.Item required label={t('label.column')} name="column">
                  <Input disabled />
                </Form.Item>
              )}
              <Form.Item
                required
                label={t('label.name')}
                name="name"
                rules={[
                  {
                    pattern: ENTITY_NAME_REGEX,
                    message: t('message.entity-name-validation'),
                  },
                ]}>
                <Input
                  disabled
                  placeholder={t('message.enter-test-case-name')}
                />
              </Form.Item>
              <Form.Item label={t('label.display-name')} name="displayName">
                <Input placeholder={t('message.enter-test-case-name')} />
              </Form.Item>
              <Form.Item
                required
                label={t('label.test-entity', {
                  entity: t('label.type'),
                })}
                name="testDefinition">
                <Input
                  disabled
                  placeholder={t('message.enter-test-case-name')}
                />
              </Form.Item>
            </>
          )}

          {GenerateParamsField()}

<<<<<<< HEAD
          {!showOnlyParameter && (
            <Form.Item label={t('label.description')} name="description">
              <RichTextEditor
                height="200px"
                initialValue={testCase?.description || ''}
                ref={markdownRef}
                style={{
                  margin: 0,
                }}
              />
            </Form.Item>
          )}
=======
          <Form.Item
            label={t('label.description')}
            name="description"
            trigger="onTextChange">
            <RichTextEditor
              height="200px"
              initialValue={testCase?.description || ''}
              style={{
                margin: 0,
              }}
            />
          </Form.Item>
          {isComputeRowCountFieldVisible
            ? generateFormFields(formFields)
            : null}
>>>>>>> c3903b3f
        </Form>
      )}
    </Modal>
  );
};

export default EditTestCaseModal;<|MERGE_RESOLUTION|>--- conflicted
+++ resolved
@@ -130,11 +130,11 @@
     const updatedTestCase = {
       ...testCase,
       parameterValues,
-<<<<<<< HEAD
-      description: showOnlyParameter ? testCase.description : description,
-=======
-      description: isEmpty(value.description) ? undefined : value.description,
->>>>>>> c3903b3f
+      description: showOnlyParameter
+        ? testCase.description
+        : isEmpty(value.description)
+        ? undefined
+        : value.description,
       displayName: value.displayName,
       computePassedFailedRowCount: value.computePassedFailedRowCount,
     };
@@ -283,36 +283,22 @@
 
           {GenerateParamsField()}
 
-<<<<<<< HEAD
           {!showOnlyParameter && (
-            <Form.Item label={t('label.description')} name="description">
-              <RichTextEditor
-                height="200px"
-                initialValue={testCase?.description || ''}
-                ref={markdownRef}
-                style={{
-                  margin: 0,
-                }}
-              />
-            </Form.Item>
+            <>
+              <Form.Item label={t('label.description')} name="description">
+                <RichTextEditor
+                  height="200px"
+                  initialValue={testCase?.description || ''}
+                  style={{
+                    margin: 0,
+                  }}
+                />
+              </Form.Item>
+              {isComputeRowCountFieldVisible
+                ? generateFormFields(formFields)
+                : null}
+            </>
           )}
-=======
-          <Form.Item
-            label={t('label.description')}
-            name="description"
-            trigger="onTextChange">
-            <RichTextEditor
-              height="200px"
-              initialValue={testCase?.description || ''}
-              style={{
-                margin: 0,
-              }}
-            />
-          </Form.Item>
-          {isComputeRowCountFieldVisible
-            ? generateFormFields(formFields)
-            : null}
->>>>>>> c3903b3f
         </Form>
       )}
     </Modal>
