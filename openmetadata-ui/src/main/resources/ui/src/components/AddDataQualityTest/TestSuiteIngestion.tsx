--- conflicted
+++ resolved
@@ -13,7 +13,6 @@
 
 import { Col, Row, Typography } from 'antd';
 import { AxiosError } from 'axios';
-import { t } from 'i18next';
 import { camelCase, isEmpty } from 'lodash';
 import React, { useCallback, useMemo, useState } from 'react';
 import { useTranslation } from 'react-i18next';
@@ -71,14 +70,6 @@
   const [ingestionProgress, setIngestionProgress] = useState(0);
   const getSuccessMessage = useMemo(() => {
     return (
-<<<<<<< HEAD
-      <span>
-        <span className="tw-mr-1 tw-font-semibold">
-          {`"${ingestionData?.name ?? 'Test Suite'}"`}
-        </span>
-        <span>{createMessage}</span>
-      </span>
-=======
       <Transi18next
         i18nKey={
           showDeployButton
@@ -93,7 +84,6 @@
             : t('label.created-lowercase'),
         }}
       />
->>>>>>> fb15c896
     );
   }, [ingestionData, showDeployButton]);
 
