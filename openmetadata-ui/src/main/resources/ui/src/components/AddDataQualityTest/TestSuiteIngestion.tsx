--- conflicted
+++ resolved
@@ -131,12 +131,8 @@
       sourceConfig: {
         config: {
           type: ConfigType.TestSuite,
-<<<<<<< HEAD
           entityFullyQualifiedName:
             testSuite.executableEntityReference?.fullyQualifiedName,
-=======
-          entityFullyQualifiedName: table?.fullyQualifiedName,
->>>>>>> 159b5f13
         },
       },
     };
