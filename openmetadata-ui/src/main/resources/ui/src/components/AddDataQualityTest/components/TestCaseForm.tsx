/*
 *  Copyright 2022 Collate.
 *  Licensed under the Apache License, Version 2.0 (the "License");
 *  you may not use this file except in compliance with the License.
 *  You may obtain a copy of the License at
 *  http://www.apache.org/licenses/LICENSE-2.0
 *  Unless required by applicable law or agreed to in writing, software
 *  distributed under the License is distributed on an "AS IS" BASIS,
 *  WITHOUT WARRANTIES OR CONDITIONS OF ANY KIND, either express or implied.
 *  See the License for the specific language governing permissions and
 *  limitations under the License.
 */

import { Button, Form, FormProps, Input, Select, Space } from 'antd';
import { AxiosError } from 'axios';
<<<<<<< HEAD
import cryptoRandomString from 'crypto-random-string-with-promisify-polyfill';
=======
import { ENTITY_NAME_REGEX } from 'constants/regex.constants';
>>>>>>> 712dcf85
import { CreateTestCase } from 'generated/api/tests/createTestCase';
import { t } from 'i18next';
import { isEmpty, snakeCase } from 'lodash';
import Qs from 'qs';
import React, { useCallback, useEffect, useRef, useState } from 'react';
import { useHistory, useParams } from 'react-router-dom';
import { getListTestCase, getListTestDefinitions } from 'rest/testAPI';
import { getEntityName } from 'utils/EntityUtils';
import { PAGE_SIZE_LARGE } from '../../../constants/constants';
import { ProfilerDashboardType } from '../../../enums/table.enum';
import {
  TestCase,
  TestCaseParameterValue,
} from '../../../generated/tests/testCase';
import {
  EntityType,
  TestDataType,
  TestDefinition,
  TestPlatform,
} from '../../../generated/tests/testDefinition';
import { replaceAllSpacialCharWith_ } from '../../../utils/CommonUtils';
import { getDecodedFqn } from '../../../utils/StringsUtils';
import { generateEntityLink } from '../../../utils/TableUtils';
import { showErrorToast } from '../../../utils/ToastUtils';
import RichTextEditor from '../../common/rich-text-editor/RichTextEditor';
import { EditorContentRef } from '../../common/rich-text-editor/RichTextEditor.interface';
import { TestCaseFormProps } from '../AddDataQualityTest.interface';
import ParameterForm from './ParameterForm';

const TestCaseForm: React.FC<TestCaseFormProps> = ({
  initialValue,
  onSubmit,
  onCancel,
  table,
}) => {
  const history = useHistory();
  const { entityTypeFQN, dashboardType } = useParams<Record<string, string>>();
  const decodedEntityFQN = getDecodedFqn(entityTypeFQN);
  const isColumnFqn = dashboardType === ProfilerDashboardType.COLUMN;
  const [form] = Form.useForm();
  const markdownRef = useRef<EditorContentRef>();
  const [testDefinitions, setTestDefinitions] = useState<TestDefinition[]>([]);
  const [selectedTestType, setSelectedTestType] = useState<string | undefined>(
    initialValue?.testDefinition
  );
  const [testCases, setTestCases] = useState<TestCase[]>([]);

  const columnName = Form.useWatch('column', form);

  const fetchAllTestDefinitions = async () => {
    try {
      const { data } = await getListTestDefinitions({
        limit: PAGE_SIZE_LARGE,
        entityType: isColumnFqn ? EntityType.Column : EntityType.Table,
        testPlatform: TestPlatform.OpenMetadata,
        supportedDataType: isColumnFqn
          ? table.columns.find(
              (column) => column.fullyQualifiedName === columnName
            )?.dataType
          : undefined,
      });

      setTestDefinitions(data);
    } catch (error) {
      showErrorToast(error as AxiosError);
    }
  };
  const fetchAllTestCases = async () => {
    try {
      const { data } = await getListTestCase({
        fields: 'testDefinition',
        limit: PAGE_SIZE_LARGE,
        entityLink: generateEntityLink(
          isColumnFqn ? `${decodedEntityFQN}.${columnName}` : decodedEntityFQN,
          isColumnFqn
        ),
      });

      setTestCases(data);
    } catch (error) {
      showErrorToast(error as AxiosError);
    }
  };

  const getSelectedTestDefinition = () => {
    const testType = isEmpty(initialValue?.testSuite)
      ? selectedTestType
      : initialValue?.testSuite;

    return testDefinitions.find(
      (definition) => definition.fullyQualifiedName === testType
    );
  };

  const GenerateParamsField = useCallback(() => {
    const selectedDefinition = getSelectedTestDefinition();
    if (selectedDefinition && selectedDefinition.parameterDefinition) {
      return <ParameterForm definition={selectedDefinition} table={table} />;
    }

    return;
  }, [selectedTestType, initialValue, testDefinitions]);

  const createTestCaseObj = (value: {
    testName: string;
    params: Record<string, string | { [key: string]: string }[]>;
    testTypeId: string;
  }): CreateTestCase => {
    const selectedDefinition = getSelectedTestDefinition();
    const paramsValue = selectedDefinition?.parameterDefinition?.[0];

    const parameterValues = Object.entries(value.params || {}).map(
      ([key, value]) => ({
        name: key,
        value:
          paramsValue?.dataType === TestDataType.Array
            ? // need to send array as string formate
              JSON.stringify(
                (value as { value: string }[]).map((data) => data.value)
              )
            : value,
      })
    );

    return {
      name:
        value.testName?.trim() ||
        `${columnName ? columnName : table.name}_${snakeCase(
          selectedTestType
        )}_${cryptoRandomString({
          length: 4,
          type: 'alphanumeric',
        })}`,
      entityLink: generateEntityLink(
        isColumnFqn ? `${decodedEntityFQN}.${columnName}` : decodedEntityFQN,
        isColumnFqn
      ),
      parameterValues: parameterValues as TestCaseParameterValue[],
      testDefinition: value.testTypeId,
      description: markdownRef.current?.getEditorContent(),
      testSuite: '',
    };
  };

  const handleFormSubmit: FormProps['onFinish'] = (value) => {
    onSubmit(createTestCaseObj(value));
  };

  const onBack = () => {
    const data = form.getFieldsValue();
    onCancel(createTestCaseObj(data));
  };

  const getParamsValue = () => {
    return initialValue?.parameterValues?.reduce(
      (acc, curr) => ({
        ...acc,
        [curr.name || '']:
          getSelectedTestDefinition()?.parameterDefinition?.[0].dataType ===
          TestDataType.Array
            ? (JSON.parse(curr?.value || '[]') as string[]).map((val) => ({
                value: val,
              }))
            : curr?.value,
      }),
      {}
    );
  };

  const handleValueChange: FormProps['onValuesChange'] = (value) => {
    if (value.testTypeId) {
      setSelectedTestType(value.testTypeId);
    }
  };

  useEffect(() => {
    fetchAllTestDefinitions();
    const selectedColumn = table.columns.find(
      (column) => column.name === columnName
    );
    if (selectedColumn) {
      history.push({
        search: Qs.stringify({
          activeColumnFqn: selectedColumn?.fullyQualifiedName,
        }),
      });
    }
  }, [columnName]);

  useEffect(() => {
    if (isEmpty(testCases)) {
      fetchAllTestCases();
    }
    form.setFieldsValue({
      testName: replaceAllSpacialCharWith_(initialValue?.name ?? ''),
      testTypeId: initialValue?.testDefinition,
      params: initialValue?.parameterValues?.length
        ? getParamsValue()
        : undefined,
    });
  }, []);

  return (
    <Form
      form={form}
      layout="vertical"
      name="tableTestForm"
      preserve={false}
      onFinish={handleFormSubmit}
      onValuesChange={handleValueChange}>
      {isColumnFqn && (
        <Form.Item
          label={t('label.column')}
          name="column"
          rules={[
            {
              required: true,
              message: `${t('label.field-required', {
                field: t('label.column'),
              })}`,
            },
          ]}>
          <Select
            placeholder={t('label.please-select-entity', {
              entity: t('label.column-lowercase'),
            })}>
            {table.columns.map((column) => (
              <Select.Option key={column.name}>{column.name}</Select.Option>
            ))}
          </Select>
        </Form.Item>
      )}
      <Form.Item
        label={t('label.name')}
        name="testName"
        rules={[
          {
<<<<<<< HEAD
            pattern: /^[A-Za-z0-9_]*$/g,
            message: t('message.special-character-not-allowed'),
=======
            required: true,
            message: `${t('label.field-required', { field: t('label.name') })}`,
          },
          {
            pattern: ENTITY_NAME_REGEX,
            message: t('message.entity-name-validation'),
>>>>>>> 712dcf85
          },
          {
            validator: (_, value) => {
              if (testCases.some((test) => test.name === value)) {
                return Promise.reject(
                  t('message.entity-already-exists', {
                    entity: t('label.name'),
                  })
                );
              }

              return Promise.resolve();
            },
          },
        ]}>
        <Input placeholder={t('message.enter-test-case-name')} />
      </Form.Item>
      <Form.Item
        label={t('label.test-type')}
        name="testTypeId"
        rules={[
          {
            required: true,
            message: `${t('label.field-required', {
              field: t('label.test-type'),
            })}`,
          },
        ]}>
        <Select
          options={testDefinitions.map((suite) => ({
            label: getEntityName(suite),
            value: suite.fullyQualifiedName,
          }))}
          placeholder={t('label.select-field', { field: t('label.test-type') })}
        />
      </Form.Item>

      {GenerateParamsField()}

      <Form.Item label={t('label.description')} name="description">
        <RichTextEditor
          height="200px"
          initialValue={initialValue?.description || ''}
          ref={markdownRef}
          style={{
            margin: 0,
          }}
        />
      </Form.Item>

      <Form.Item noStyle>
        <Space className="tw-w-full tw-justify-end" size={16}>
          <Button onClick={onBack}>{t('label.back')}</Button>
          <Button data-testid="submit-test" htmlType="submit" type="primary">
            {t('label.submit')}
          </Button>
        </Space>
      </Form.Item>
    </Form>
  );
};

export default TestCaseForm;<|MERGE_RESOLUTION|>--- conflicted
+++ resolved
@@ -13,11 +13,6 @@
 
 import { Button, Form, FormProps, Input, Select, Space } from 'antd';
 import { AxiosError } from 'axios';
-<<<<<<< HEAD
-import cryptoRandomString from 'crypto-random-string-with-promisify-polyfill';
-=======
-import { ENTITY_NAME_REGEX } from 'constants/regex.constants';
->>>>>>> 712dcf85
 import { CreateTestCase } from 'generated/api/tests/createTestCase';
 import { t } from 'i18next';
 import { isEmpty, snakeCase } from 'lodash';
@@ -255,17 +250,8 @@
         name="testName"
         rules={[
           {
-<<<<<<< HEAD
-            pattern: /^[A-Za-z0-9_]*$/g,
-            message: t('message.special-character-not-allowed'),
-=======
-            required: true,
-            message: `${t('label.field-required', { field: t('label.name') })}`,
-          },
-          {
             pattern: ENTITY_NAME_REGEX,
             message: t('message.entity-name-validation'),
->>>>>>> 712dcf85
           },
           {
             validator: (_, value) => {
