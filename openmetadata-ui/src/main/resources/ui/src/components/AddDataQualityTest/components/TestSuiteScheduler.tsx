/*
 *  Copyright 2022 Collate.
 *  Licensed under the Apache License, Version 2.0 (the "License");
 *  you may not use this file except in compliance with the License.
 *  You may obtain a copy of the License at
 *  http://www.apache.org/licenses/LICENSE-2.0
 *  Unless required by applicable law or agreed to in writing, software
 *  distributed under the License is distributed on an "AS IS" BASIS,
 *  WITHOUT WARRANTIES OR CONDITIONS OF ANY KIND, either express or implied.
 *  See the License for the specific language governing permissions and
 *  limitations under the License.
 */

import { Button, Col, Form, Row, Space } from 'antd';
import { t } from 'i18next';
import React, { useEffect, useState } from 'react';
import CronEditor from '../../common/CronEditor/CronEditor';
import { TestSuiteSchedulerProps } from '../AddDataQualityTest.interface';

const TestSuiteScheduler: React.FC<TestSuiteSchedulerProps> = ({
  initialData,
  buttonProps,
  onCancel,
  onSubmit,
  includePeriodOptions,
}) => {
  const [repeatFrequency, setRepeatFrequency] = useState<string | undefined>(
    initialData
  );

  useEffect(() => {
    if (initialData) {
      setRepeatFrequency(initialData);
    }
  }, [initialData]);

  return (
    <Row gutter={[16, 32]}>
      <Col span={24}>
<<<<<<< HEAD
        <Form data-testid="test-suite-interval-container" layout="vertical">
          <CronEditor
            includePeriodOptions={includePeriodOptions}
            isQuartzCron={isQuartzCron}
=======
        <Form data-testid="schedule-container">
          <CronEditor
            includePeriodOptions={includePeriodOptions}
>>>>>>> 847b2d8b
            value={repeatFrequency}
            onChange={(value: string) => setRepeatFrequency(value)}
          />
        </Form>
      </Col>
      <Col span={24}>
        <Space className="w-full justify-end" size={16}>
          <Button onClick={onCancel}>
            {buttonProps?.cancelText ?? t('label.back')}
          </Button>
          <Button
            data-testid="deploy-button"
            type="primary"
            onClick={() => onSubmit(repeatFrequency || '')}>
            {buttonProps?.okText ?? t('label.submit')}
          </Button>
        </Space>
      </Col>
    </Row>
  );
};

export default TestSuiteScheduler;<|MERGE_RESOLUTION|>--- conflicted
+++ resolved
@@ -37,16 +37,9 @@
   return (
     <Row gutter={[16, 32]}>
       <Col span={24}>
-<<<<<<< HEAD
-        <Form data-testid="test-suite-interval-container" layout="vertical">
-          <CronEditor
-            includePeriodOptions={includePeriodOptions}
-            isQuartzCron={isQuartzCron}
-=======
         <Form data-testid="schedule-container">
           <CronEditor
             includePeriodOptions={includePeriodOptions}
->>>>>>> 847b2d8b
             value={repeatFrequency}
             onChange={(value: string) => setRepeatFrequency(value)}
           />
