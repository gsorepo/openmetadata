/*
 *  Copyright 2022 Collate.
 *  Licensed under the Apache License, Version 2.0 (the "License");
 *  you may not use this file except in compliance with the License.
 *  You may obtain a copy of the License at
 *  http://www.apache.org/licenses/LICENSE-2.0
 *  Unless required by applicable law or agreed to in writing, software
 *  distributed under the License is distributed on an "AS IS" BASIS,
 *  WITHOUT WARRANTIES OR CONDITIONS OF ANY KIND, either express or implied.
 *  See the License for the specific language governing permissions and
 *  limitations under the License.
 */

<<<<<<< HEAD
import IngestionWorkflowForm from 'components/IngestionWorkflowForm/IngestionWorkflowForm';
=======
import { Typography } from 'antd';
>>>>>>> c13892d5
import { LOADING_STATE } from 'enums/common.enum';
import { Connection } from 'generated/api/services/createDatabaseService';
import { isEmpty, isUndefined, omit, trim } from 'lodash';
import React, {
  Reducer,
  useCallback,
  useMemo,
  useReducer,
  useState,
} from 'react';
import { useTranslation } from 'react-i18next';
import {
  DBT_CLASSIFICATION_DEFAULT_VALUE,
  DEFAULT_PARSING_TIMEOUT_LIMIT,
  INITIAL_FILTER_PATTERN,
  STEPS_FOR_ADD_INGESTION,
} from '../../constants/Ingestions.constant';
import { FormSubmitType } from '../../enums/form.enum';
import { ServiceCategory } from '../../enums/service.enum';
import { MetadataServiceType } from '../../generated/api/services/createMetadataService';
import {
  CreateIngestionPipeline,
  LogLevels,
  PipelineType,
} from '../../generated/api/services/ingestionPipelines/createIngestionPipeline';
import {
  IngestionPipeline,
  Pipeline,
} from '../../generated/entity/services/ingestionPipelines/ingestionPipeline';
import { ProfileSampleType } from '../../generated/metadataIngestion/databaseServiceProfilerPipeline';

import { DbtPipeline } from 'generated/metadataIngestion/dbtPipeline';
import { IngestionWorkflowData } from 'interface/service.interface';
import {
  getCurrentUserId,
  getIngestionFrequency,
  reducerWithoutAction,
} from '../../utils/CommonUtils';
import { getSourceTypeFromConfig } from '../../utils/DBTConfigFormUtil';
import { getIngestionName } from '../../utils/ServiceUtils';
import { DBT_SOURCES } from '../common/DBTConfigFormBuilder/DBTFormEnum';
import SuccessScreen from '../common/success-screen/SuccessScreen';
import IngestionStepper from '../IngestionStepper/IngestionStepper.component';
import DeployIngestionLoaderModal from '../Modals/DeployIngestionLoaderModal/DeployIngestionLoaderModal';
import {
  AddIngestionProps,
  AddIngestionState,
  ModifiedDBTConfigurationSource,
} from './addIngestion.interface';
import ScheduleInterval from './Steps/ScheduleInterval';

const AddIngestion = ({
  activeIngestionStep,
  data,
  handleCancelClick,
  handleViewServiceClick,
  heading,
  ingestionAction = '',
  ingestionProgress = 0,
  isIngestionCreated = false,
  isIngestionDeployed = false,
  onAddIngestionSave,
  onIngestionDeploy,
  onSuccessSave,
  onUpdateIngestion,
  pipelineType,
  serviceCategory,
  serviceData,
  setActiveIngestionStep,
  showDeployButton,
  showSuccessScreen = true,
  status,
  onFocus,
}: AddIngestionProps) => {
  const { t } = useTranslation();
  const { sourceConfig } = useMemo(
    () => ({
      sourceConfig: data?.sourceConfig.config as Pipeline,
      sourceConfigType: (data?.sourceConfig.config as Pipeline)?.type,
    }),
    []
  );

  const isSettingsPipeline = useMemo(
    () =>
      pipelineType === PipelineType.DataInsight ||
      pipelineType === PipelineType.ElasticSearchReindex,
    [pipelineType]
  );

  const viewServiceText = useMemo(
    () =>
      isSettingsPipeline
        ? t('label.view-entity', {
            entity: t('label.pipeline-detail-plural'),
          })
        : undefined,

    [isSettingsPipeline]
  );

  const { configData } = useMemo(() => {
    return {
      configData: (data?.sourceConfig.config as DbtPipeline)?.dbtConfigSource,
    };
  }, [data]);

  const { isDatabaseService, isServiceTypeOpenMetadata } = useMemo(() => {
    return {
      isDatabaseService: serviceCategory === ServiceCategory.DATABASE_SERVICES,
      isServiceTypeOpenMetadata:
        serviceData.serviceType === MetadataServiceType.OpenMetadata,
    };
  }, [serviceCategory]);

  const showDBTConfig = useMemo(() => {
    return isDatabaseService && pipelineType === PipelineType.Dbt;
  }, [isDatabaseService, pipelineType]);

  const sourceTypeData = useMemo(
    () => getSourceTypeFromConfig(configData),
    [configData]
  );
  const { database, ingestAllDatabases } = serviceData.connection
    .config as Connection;

  const initialState: AddIngestionState = useMemo(
    () => ({
      database,
      saveState: 'initial',
      showDeployModal: false,
      ingestionName:
        data?.name ?? getIngestionName(serviceData.name, pipelineType),
      ingestSampleData: sourceConfig?.generateSampleData ?? true,
      useFqnFilter: sourceConfig?.useFqnForFiltering ?? false,
      processPii: sourceConfig?.processPiiSensitive ?? false,
      databaseServiceNames: sourceConfig?.dbServiceNames ?? [],
      description: data?.description ?? '',
      repeatFrequency:
        data?.airflowConfig.scheduleInterval ??
        getIngestionFrequency(pipelineType),
      showDashboardFilter: !isUndefined(sourceConfig?.dashboardFilterPattern),
      showDatabaseFilter: Boolean(
        database || sourceConfig?.databaseFilterPattern
      ),
      isDatabaseFilterDisabled: ingestAllDatabases
        ? !ingestAllDatabases
        : Boolean(database),
      showSchemaFilter: !isUndefined(sourceConfig?.schemaFilterPattern),
      showTableFilter: !isUndefined(sourceConfig?.tableFilterPattern),
      showTopicFilter: !isUndefined(sourceConfig?.topicFilterPattern),
      showDataModelFilter: !isUndefined(sourceConfig?.dataModelFilterPattern),
      showChartFilter: !isUndefined(sourceConfig?.chartFilterPattern),
      showPipelineFilter: !isUndefined(sourceConfig?.pipelineFilterPattern),
      showMlModelFilter: !isUndefined(sourceConfig?.mlModelFilterPattern),
      showContainerFilter: !isUndefined(sourceConfig?.containerFilterPattern),
      dbtConfigSource: configData as ModifiedDBTConfigurationSource,
      gcsConfigType: showDBTConfig ? sourceTypeData.gcsType : undefined,
      chartFilterPattern:
        sourceConfig?.chartFilterPattern ?? INITIAL_FILTER_PATTERN,
      dbtConfigSourceType: sourceTypeData.sourceType || DBT_SOURCES.local,
      markDeletedTables: isDatabaseService
        ? Boolean(sourceConfig?.markDeletedTables ?? true)
        : undefined,
      dataModelFilterPattern:
        sourceConfig?.dataModelFilterPattern ?? INITIAL_FILTER_PATTERN,
      dashboardFilterPattern:
        sourceConfig?.dashboardFilterPattern ?? INITIAL_FILTER_PATTERN,
      containerFilterPattern:
        sourceConfig?.containerFilterPattern ?? INITIAL_FILTER_PATTERN,
      databaseFilterPattern: isUndefined(database)
        ? sourceConfig?.databaseFilterPattern ?? INITIAL_FILTER_PATTERN
        : {
            includes: [database],
            excludes: [],
          },
      markAllDeletedTables: isDatabaseService
        ? Boolean(sourceConfig?.markAllDeletedTables ?? false)
        : undefined,
      markDeletedDashboards: sourceConfig?.markDeletedDashboards ?? true,
      markDeletedTopics: sourceConfig?.markDeletedDashboards ?? true,
      markDeletedMlModels: sourceConfig?.markDeletedDashboards ?? true,
      markDeletedPipelines: sourceConfig?.markDeletedDashboards ?? true,
      includeView: Boolean(sourceConfig?.includeViews),
      includeTags: sourceConfig?.includeTags ?? true,
      includeDataModels: sourceConfig?.includeDataModels ?? true,
      includeOwners: Boolean(sourceConfig?.includeOwners),
      includeLineage: Boolean(sourceConfig?.includeLineage ?? true),
      enableDebugLog: data?.loggerLevel === LogLevels.Debug,
      profileSample: sourceConfig?.profileSample,
      profileSampleType:
        sourceConfig?.profileSampleType || ProfileSampleType.Percentage,
      threadCount: sourceConfig?.threadCount ?? 5,
      timeoutSeconds: sourceConfig?.timeoutSeconds ?? 43200,
      schemaFilterPattern:
        sourceConfig?.schemaFilterPattern ?? INITIAL_FILTER_PATTERN,
      tableFilterPattern:
        sourceConfig?.tableFilterPattern ?? INITIAL_FILTER_PATTERN,
      topicFilterPattern:
        sourceConfig?.topicFilterPattern ?? INITIAL_FILTER_PATTERN,
      pipelineFilterPattern:
        sourceConfig?.pipelineFilterPattern ?? INITIAL_FILTER_PATTERN,
      mlModelFilterPattern:
        sourceConfig?.mlModelFilterPattern ?? INITIAL_FILTER_PATTERN,
      queryLogDuration: sourceConfig?.queryLogDuration ?? 1,
      stageFileLocation: sourceConfig?.stageFileLocation ?? '/tmp/query_log',
      resultLimit: sourceConfig?.resultLimit ?? 1000,
      metadataToESConfig: {
        caCerts: sourceConfig?.caCerts,
        regionName: sourceConfig?.regionName,
        timeout: sourceConfig?.timeout,
        useAwsCredentials: Boolean(sourceConfig?.useAwsCredentials),
        useSSL: Boolean(sourceConfig?.useSSL),
        verifyCerts: Boolean(sourceConfig?.verifyCerts),
        batchSize: sourceConfig?.batchSize,
        searchIndexMappingLanguage: sourceConfig?.searchIndexMappingLanguage,
        recreateIndex: sourceConfig?.recreateIndex,
      },
      dbtUpdateDescriptions: sourceConfig?.dbtUpdateDescriptions ?? false,
      confidence: sourceConfig?.confidence,
      dbtClassificationName:
        sourceConfig?.dbtClassificationName ?? DBT_CLASSIFICATION_DEFAULT_VALUE, // default value from Json Schema
      parsingTimeoutLimit:
        sourceConfig?.parsingTimeoutLimit ?? DEFAULT_PARSING_TIMEOUT_LIMIT,
      viewParsingTimeoutLimit:
        sourceConfig?.viewParsingTimeoutLimit ?? DEFAULT_PARSING_TIMEOUT_LIMIT,
      filterCondition: sourceConfig?.filterCondition ?? '',
    }),
    []
  );

  const [state, dispatch] = useReducer<
    Reducer<AddIngestionState, Partial<AddIngestionState>>
  >(reducerWithoutAction, initialState);

  const [saveState, setSaveState] = useState<LOADING_STATE>(
    LOADING_STATE.INITIAL
  );
  const [showDeployModal, setShowDeployModal] = useState(false);

  const [workflowData, setWorkflowData] = useState<IngestionWorkflowData>();

  const handleStateChange = useCallback(
    (newState: Partial<AddIngestionState>) => {
      dispatch(newState);
    },
    []
  );

  const handleNext = (step: number) => {
    setActiveIngestionStep(step);
  };

  const handlePrev = (step: number) => {
    setActiveIngestionStep(step);
  };

  const handleSubmit = (data: IngestionWorkflowData) => {
    setWorkflowData(data);
    handleNext(2);
  };

  const createNewIngestion = () => {
    const { name = '', ...rest } = workflowData ?? {};
    setSaveState(LOADING_STATE.WAITING);
    const { repeatFrequency, enableDebugLog, ingestionName } = state;
    // below setting is required to trigger workflow which schedule with one day or more frequency
    const date = new Date(Date.now());
    date.setUTCHours(0, 0, 0, 0); // setting time to 00:00:00
    date.setDate(date.getDate() - 1); // subtracting 1 day from current date

    const ingestionDetails: CreateIngestionPipeline = {
      airflowConfig: {
        scheduleInterval: isEmpty(repeatFrequency)
          ? undefined
          : repeatFrequency,
        startDate: date,
      },
      loggerLevel: enableDebugLog ? LogLevels.Debug : LogLevels.Info,
      name: trim(name || ingestionName),
      displayName: trim(name || ingestionName),
      owner: {
        id: getCurrentUserId(),
        type: 'user',
      },
      pipelineType: pipelineType,
      service: {
        id: serviceData.id as string,
        type: serviceCategory.slice(0, -1),
      },
      sourceConfig: {
        config: { ...rest },
      },
    };

    if (onAddIngestionSave) {
      setShowDeployModal(true);
      onAddIngestionSave(ingestionDetails)
        .then(() => {
          if (showSuccessScreen) {
            handleNext(3);
          } else {
            onSuccessSave?.();
          }
        })
        .catch(() => {
          // ignore since error is displayed in toast in the parent promise
        })
        .finally(() => {
          setTimeout(() => setSaveState(LOADING_STATE.INITIAL), 500);
          setShowDeployModal(false);
        });
    }
  };

  const updateIngestion = () => {
    const { repeatFrequency, enableDebugLog } = state;
    if (data) {
      const updatedData: IngestionPipeline = {
        ...data,
        airflowConfig: {
          ...data.airflowConfig,
          scheduleInterval: isEmpty(repeatFrequency)
            ? undefined
            : repeatFrequency,
        },
        loggerLevel: enableDebugLog ? LogLevels.Debug : LogLevels.Info,
        sourceConfig: {
          config: {
            ...(omit(workflowData, 'name') ?? {}),
          },
        },
      };

      if (onUpdateIngestion) {
        setSaveState(LOADING_STATE.WAITING);
        setShowDeployModal(true);
        onUpdateIngestion(updatedData, data, data.id as string, data.name)
          .then(() => {
            setSaveState(LOADING_STATE.SUCCESS);
            if (showSuccessScreen) {
              handleNext(3);
            } else {
              onSuccessSave?.();
            }
          })
          .finally(() => {
            setTimeout(() => setSaveState(LOADING_STATE.INITIAL), 500);
            setTimeout(() => setShowDeployModal(false), 500);
          });
      }
    }
  };

  const handleDeployClick = () => {
    setShowDeployModal(true);
    onIngestionDeploy?.().finally(() => {
      setTimeout(() => setShowDeployModal(false), 500);
    });
  };

  const handleScheduleIntervalDeployClick = () => {
    if (status === FormSubmitType.ADD) {
      createNewIngestion();
    } else {
      updateIngestion();
    }
  };

  const getSuccessMessage = () => {
    const updateMessage = showDeployButton
      ? t('message.action-has-been-done-but-failed-to-deploy', {
          action: t('label.updated-lowercase'),
        })
      : t('message.action-has-been-done-but-deploy-successfully', {
          action: t('label.updated-lowercase'),
        });
    const createMessage = showDeployButton
      ? t('message.action-has-been-done-but-failed-to-deploy', {
          action: t('label.created-lowercase'),
        })
      : t('message.action-has-been-done-but-deploy-successfully', {
          action: t('label.created-lowercase'),
        });

    return (
      <span>
        <span className="font-medium">{`"${state.ingestionName}"`}</span>
        <span>
          {status === FormSubmitType.ADD ? createMessage : updateMessage}
        </span>
      </span>
    );
  };

  const getExcludedSteps = () => {
    const excludedSteps = [];
    if (showDBTConfig) {
      excludedSteps.push(1);
    } else {
      excludedSteps.push(2);
    }
    if (!isServiceTypeOpenMetadata) {
      excludedSteps.push(3);
    }

    return excludedSteps;
  };

  return (
    <div data-testid="add-ingestion-container">
      <Typography.Title className="font-normal" level={5}>
        {heading}
      </Typography.Title>

      <IngestionStepper
        activeStep={activeIngestionStep}
        excludeSteps={getExcludedSteps()}
        steps={STEPS_FOR_ADD_INGESTION}
      />

      <div className="p-t-lg">
        {activeIngestionStep === 1 && (
          <IngestionWorkflowForm
            cancelText={t('label.cancel')}
            okText={t('label.next')}
            pipeLineType={pipelineType}
            serviceCategory={serviceCategory}
            workflowData={sourceConfig}
            workflowName={state.ingestionName}
            onCancel={handleCancelClick}
            onFocus={onFocus}
            onSubmit={handleSubmit}
          />
        )}

        {activeIngestionStep === 2 && (
          <ScheduleInterval
            disabledCronChange={pipelineType === PipelineType.DataInsight}
            includePeriodOptions={
              pipelineType === PipelineType.DataInsight ? ['day'] : undefined
            }
            repeatFrequency={state.repeatFrequency}
            status={saveState}
            submitButtonLabel={
              isUndefined(data) ? t('label.add-deploy') : t('label.submit')
            }
            onBack={() => handlePrev(1)}
            onChange={handleStateChange}
            onDeploy={handleScheduleIntervalDeployClick}
          />
        )}

        {activeIngestionStep > 2 && handleViewServiceClick && (
          <SuccessScreen
            handleDeployClick={handleDeployClick}
            handleViewServiceClick={handleViewServiceClick}
            name={state.ingestionName}
            showDeployButton={showDeployButton}
            showIngestionButton={false}
            state={status}
            successMessage={getSuccessMessage()}
            viewServiceText={viewServiceText}
          />
        )}

        <DeployIngestionLoaderModal
          action={ingestionAction}
          ingestionName={state.ingestionName}
          isDeployed={isIngestionDeployed}
          isIngestionCreated={isIngestionCreated}
          progress={ingestionProgress}
          visible={showDeployModal}
        />
      </div>
    </div>
  );
};

export default AddIngestion;<|MERGE_RESOLUTION|>--- conflicted
+++ resolved
@@ -11,11 +11,8 @@
  *  limitations under the License.
  */
 
-<<<<<<< HEAD
+import { Typography } from 'antd';
 import IngestionWorkflowForm from 'components/IngestionWorkflowForm/IngestionWorkflowForm';
-=======
-import { Typography } from 'antd';
->>>>>>> c13892d5
 import { LOADING_STATE } from 'enums/common.enum';
 import { Connection } from 'generated/api/services/createDatabaseService';
 import { isEmpty, isUndefined, omit, trim } from 'lodash';
