--- conflicted
+++ resolved
@@ -19,7 +19,6 @@
 import { PROFILE_SAMPLE_OPTIONS } from '../../../constants/profiler.constant';
 import { FilterPatternEnum } from '../../../enums/filterPattern.enum';
 import { FormSubmitType } from '../../../enums/form.enum';
-import { ProfileSampleType } from '../../../enums/Profiler.enum';
 import { ServiceCategory } from '../../../enums/service.enum';
 import { ProfileSampleType } from '../../../generated/entity/data/table';
 import { PipelineType } from '../../../generated/entity/services/ingestionPipelines/ingestionPipeline';
@@ -91,27 +90,6 @@
   onCancel,
   onNext,
   formType,
-<<<<<<< HEAD
-  profileSampleRows,
-  onProfileSampleRowChange,
-}: ConfigureIngestionProps) => {
-  const { t } = useTranslation();
-  const markdownRef = useRef<EditorContentRef>();
-  const [selectedProfileSampleType, setSelectedProfileSampleType] =
-    useState<ProfileSampleType>(
-      profileSampleRows
-        ? ProfileSampleType.SAMPLE_ROW
-        : ProfileSampleType.SAMPLE_PERCENTAGE
-    );
-
-  const handleProfileSampleTypeChange = (value: ProfileSampleType) => {
-    setSelectedProfileSampleType(value);
-    if (value === ProfileSampleType.SAMPLE_PERCENTAGE) {
-      onProfileSampleRowChange(undefined);
-    } else if (value === ProfileSampleType.SAMPLE_ROW) {
-      handleProfileSample(undefined);
-    }
-=======
   profileSampleType,
   handleProfileSampleType,
 }: ConfigureIngestionProps) => {
@@ -121,7 +99,6 @@
   const handleProfileSampleTypeChange = (value: ProfileSampleType) => {
     handleProfileSampleType(value);
     handleProfileSample(undefined);
->>>>>>> a45d6a21
   };
 
   const getIngestSampleToggle = (label: string, desc: string) => {
@@ -165,11 +142,7 @@
       <>
         <Form.Item
           className="m-t-sm"
-<<<<<<< HEAD
-          initialValue={selectedProfileSampleType}
-=======
           initialValue={profileSampleType || ProfileSampleType.Percentage}
->>>>>>> a45d6a21
           label={t('label.profile-sample', {
             type: 'Type',
           })}
@@ -177,11 +150,7 @@
           <Select
             data-testid="profile-sample"
             options={PROFILE_SAMPLE_OPTIONS}
-<<<<<<< HEAD
-            value={selectedProfileSampleType}
-=======
             value={profileSampleType}
->>>>>>> a45d6a21
             onChange={handleProfileSampleTypeChange}
           />
         </Form.Item>
@@ -191,34 +160,20 @@
             type: 'Value',
           })}
           name="profile-sample-value">
-<<<<<<< HEAD
-          {selectedProfileSampleType ===
-            ProfileSampleType.SAMPLE_PERCENTAGE && (
-=======
           {profileSampleType === ProfileSampleType.Percentage && (
->>>>>>> a45d6a21
             <>
               <Typography.Paragraph className="text-grey-muted m-t-0 m-b-xs text-sm">
                 {t('message.profile-sample-percentage-message')}
               </Typography.Paragraph>
               <SliderWithInput
-<<<<<<< HEAD
-                value={profileSample || 0}
-                onChange={(value: number) =>
-=======
                 value={profileSample || 100}
                 onChange={(value: number | null) =>
->>>>>>> a45d6a21
                   handleProfileSample(value ?? undefined)
                 }
               />
             </>
           )}
-<<<<<<< HEAD
-          {selectedProfileSampleType === ProfileSampleType.SAMPLE_ROW && (
-=======
           {profileSampleType === ProfileSampleType.Rows && (
->>>>>>> a45d6a21
             <>
               <Typography.Paragraph className="text-grey-muted m-t-0 m-b-xs text-sm">
                 {t('message.profile-sample-row-count-message')}
@@ -230,15 +185,8 @@
                 placeholder={t('label.please-enter-value', {
                   name: t('label.row-count-lowercase'),
                 })}
-<<<<<<< HEAD
-                value={profileSampleRows}
-                onChange={(value) =>
-                  onProfileSampleRowChange(value ?? undefined)
-                }
-=======
                 value={profileSample}
                 onChange={(value) => handleProfileSample(value ?? undefined)}
->>>>>>> a45d6a21
               />
             </>
           )}
