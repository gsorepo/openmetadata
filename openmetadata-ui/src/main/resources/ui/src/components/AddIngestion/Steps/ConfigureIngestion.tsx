--- conflicted
+++ resolved
@@ -750,29 +750,12 @@
       case ServiceCategory.ML_MODEL_SERVICES:
         fields = [...fields, ...mlModelMetadataFields];
 
-<<<<<<< HEAD
         break;
-      case ServiceCategory.OBJECT_STORE_SERVICES:
+      case ServiceCategory.STORAGE_SERVICES:
         fields = [...fields, ...objectStoreMetadataFields];
 
         break;
 
-=======
-      case ServiceCategory.STORAGE_SERVICES:
-        return (
-          <FilterPattern
-            checked={showContainerFilter}
-            excludePattern={containerFilterPattern?.excludes ?? []}
-            getExcludeValue={getExcludeValue}
-            getIncludeValue={getIncludeValue}
-            handleChecked={(value) =>
-              handleShowFilter(value, ShowFilter.showContainerFilter)
-            }
-            includePattern={containerFilterPattern?.includes ?? []}
-            type={FilterPatternEnum.CONTAINER}
-          />
-        );
->>>>>>> 28835895
       default:
         break;
     }
