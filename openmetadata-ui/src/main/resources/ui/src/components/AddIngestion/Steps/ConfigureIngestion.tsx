/*
 *  Copyright 2021 Collate
 *  Licensed under the Apache License, Version 2.0 (the "License");
 *  you may not use this file except in compliance with the License.
 *  You may obtain a copy of the License at
 *  http://www.apache.org/licenses/LICENSE-2.0
 *  Unless required by applicable law or agreed to in writing, software
 *  distributed under the License is distributed on an "AS IS" BASIS,
 *  WITHOUT WARRANTIES OR CONDITIONS OF ANY KIND, either express or implied.
 *  See the License for the specific language governing permissions and
 *  limitations under the License.
 */

import { isNil } from 'lodash';
import { EditorContentRef } from 'Models';
import React, { Fragment, useRef } from 'react';
import { FilterPatternEnum } from '../../../enums/filterPattern.enum';
import { ServiceCategory } from '../../../enums/service.enum';
import { PipelineType } from '../../../generated/entity/services/ingestionPipelines/ingestionPipeline';
import { getSeparator } from '../../../utils/CommonUtils';
import { Button } from '../../buttons/Button/Button';
import FilterPattern from '../../common/FilterPattern/FilterPattern';
import RichTextEditor from '../../common/rich-text-editor/RichTextEditor';
import ToggleSwitchV1 from '../../common/toggle-switch/ToggleSwitchV1';
import { Field } from '../../Field/Field';
import { ConfigureIngestionProps } from '../addIngestion.interface';

const ConfigureIngestion = ({
  ingestionName,
  description = '',
  dashboardFilterPattern,
  schemaFilterPattern,
  tableFilterPattern,
  topicFilterPattern,
  chartFilterPattern,
  fqnFilterPattern,
  includeView,
  markDeletedTables,
  serviceCategory,
  enableDataProfiler,
  ingestSampleData,
  pipelineType,
  showDashboardFilter,
  showSchemaFilter,
  showTableFilter,
  showTopicFilter,
  showChartFilter,
  showFqnFilter,
  queryLogDuration,
  stageFileLocation,
  resultLimit,
  getExcludeValue,
  getIncludeValue,
  handleIngestionName,
  handleDescription,
  handleShowFilter,
  handleEnableDataProfiler,
  handleIncludeView,
  handleMarkDeletedTables,
  handleIngestSampleData,
  handleQueryLogDuration,
  handleStageFileLocation,
  handleResultLimit,
  onCancel,
  onNext,
}: ConfigureIngestionProps) => {
  const markdownRef = useRef<EditorContentRef>();

  const getMetadataFilterPatternField = () => {
    switch (serviceCategory) {
      case ServiceCategory.DATABASE_SERVICES:
        return (
          <Fragment>
            <FilterPattern
              checked={showSchemaFilter}
              excludePattern={schemaFilterPattern?.excludes ?? []}
              getExcludeValue={getExcludeValue}
              getIncludeValue={getIncludeValue}
              handleChecked={(value) =>
                handleShowFilter(value, FilterPatternEnum.SCHEMA)
              }
              includePattern={schemaFilterPattern?.includes ?? []}
              type={FilterPatternEnum.SCHEMA}
            />
            <FilterPattern
              checked={showTableFilter}
              excludePattern={tableFilterPattern?.excludes ?? []}
              getExcludeValue={getExcludeValue}
              getIncludeValue={getIncludeValue}
              handleChecked={(value) =>
                handleShowFilter(value, FilterPatternEnum.TABLE)
              }
              includePattern={tableFilterPattern?.includes ?? []}
              showSeparator={false}
              type={FilterPatternEnum.TABLE}
            />
          </Fragment>
        );
      case ServiceCategory.DASHBOARD_SERVICES:
        return (
          <Fragment>
            <FilterPattern
              checked={showDashboardFilter}
              excludePattern={dashboardFilterPattern.excludes ?? []}
              getExcludeValue={getExcludeValue}
              getIncludeValue={getIncludeValue}
              handleChecked={(value) =>
                handleShowFilter(value, FilterPatternEnum.DASHBOARD)
              }
              includePattern={dashboardFilterPattern.includes ?? []}
              type={FilterPatternEnum.DASHBOARD}
            />
            <FilterPattern
              checked={showChartFilter}
              excludePattern={chartFilterPattern.excludes ?? []}
              getExcludeValue={getExcludeValue}
              getIncludeValue={getIncludeValue}
              handleChecked={(value) =>
                handleShowFilter(value, FilterPatternEnum.CHART)
              }
              includePattern={chartFilterPattern.includes ?? []}
              showSeparator={false}
              type={FilterPatternEnum.CHART}
            />
          </Fragment>
        );

      case ServiceCategory.MESSAGING_SERVICES:
        return (
          <FilterPattern
            checked={showTopicFilter}
            excludePattern={topicFilterPattern.excludes ?? []}
            getExcludeValue={getExcludeValue}
            getIncludeValue={getIncludeValue}
            handleChecked={(value) =>
              handleShowFilter(value, FilterPatternEnum.TOPIC)
            }
            includePattern={topicFilterPattern.includes ?? []}
            showSeparator={false}
            type={FilterPatternEnum.TOPIC}
          />
        );
      default:
        return <></>;
    }
  };

  const getProfilerFilterPatternField = () => {
    return (
      <Fragment>
        <FilterPattern
          checked={showFqnFilter}
          excludePattern={fqnFilterPattern?.excludes ?? []}
          getExcludeValue={getExcludeValue}
          getIncludeValue={getIncludeValue}
          handleChecked={(value) =>
            handleShowFilter(value, FilterPatternEnum.FQN)
          }
          includePattern={fqnFilterPattern?.includes ?? []}
          type={FilterPatternEnum.FQN}
        />
      </Fragment>
    );
  };
  const getMetadataFields = () => {
    return (
      <>
        <div>{getMetadataFilterPatternField()}</div>
        {getSeparator('')}
        <div>
          <Field>
            <div className="tw-flex tw-gap-1">
              <label>Include views</label>
              <ToggleSwitchV1
                checked={includeView}
                handleCheck={handleIncludeView}
              />
            </div>
            <p className="tw-text-grey-muted tw-mt-3">
              Enable extracting views from the data source
            </p>
            {getSeparator('')}
          </Field>
          <Field>
            <div className="tw-flex tw-gap-1">
              <label>Enable Data Profiler</label>
              <ToggleSwitchV1
                checked={enableDataProfiler}
                handleCheck={handleEnableDataProfiler}
              />
            </div>
            <p className="tw-text-grey-muted tw-mt-3">
              Enable Data Profiler to collect metrics and distribution of data
              in the table. This will however slowdown the metadata extraction.
            </p>
            {getSeparator('')}
          </Field>
          <Field>
            <div className="tw-flex tw-gap-1">
              <label>Ingest Sample Data</label>
              <ToggleSwitchV1
                checked={ingestSampleData}
                handleCheck={handleIngestSampleData}
              />
            </div>
            <p className="tw-text-grey-muted tw-mt-3">
              Extract sample data from each table
            </p>
            {getSeparator('')}
          </Field>
          {!isNil(markDeletedTables) && (
            <Field>
              <div className="tw-flex tw-gap-1">
                <label>Mark Deleted Tables</label>
                <ToggleSwitchV1
                  checked={markDeletedTables}
                  handleCheck={() => {
                    if (handleMarkDeletedTables) {
                      handleMarkDeletedTables();
                    }
                  }}
                />
              </div>
              <p className="tw-text-grey-muted tw-mt-3">
<<<<<<< HEAD
                Configuration to soft delete tables in OpenMetadata if the
                source tables are deleted.
=======
                Any deleted tables in the data source will be soft deleted in
                OpenMetadata
>>>>>>> 88cf0930
              </p>
              {getSeparator('')}
            </Field>
          )}
        </div>
      </>
    );
  };

  const getUsageFields = () => {
    return (
      <>
        <Field>
          <label
            className="tw-block tw-form-label tw-mb-1"
            htmlFor="query-log-duration">
            Query Log Duration
          </label>
          <p className="tw-text-grey-muted tw-mt-1 tw-mb-2 tw-text-sm">
            Configuration to tune how far we want to look back in query logs to
            process usage data.
          </p>
          <input
            className="tw-form-inputs tw-px-3 tw-py-1"
            data-testid="query-log-duration"
            id="query-log-duration"
            name="query-log-duration"
            type="number"
            value={queryLogDuration}
            onChange={(e) => handleQueryLogDuration(parseInt(e.target.value))}
          />
          {getSeparator('')}
        </Field>
        <Field>
          <label
            className="tw-block tw-form-label tw-mb-1"
            htmlFor="stage-file-location">
            Stage File Location
          </label>
          <p className="tw-text-grey-muted tw-mt-1 tw-mb-2 tw-text-sm">
            Temporary file name to store the query logs before processing.
            Absolute file path required.
          </p>
          <input
            className="tw-form-inputs tw-px-3 tw-py-1"
            data-testid="stage-file-location"
            id="stage-file-location"
            name="stage-file-location"
            type="text"
            value={stageFileLocation}
            onChange={(e) => handleStageFileLocation(e.target.value)}
          />
          {getSeparator('')}
        </Field>
        <Field>
          <label
            className="tw-block tw-form-label tw-mb-1"
            htmlFor="result-limit">
            Result Limit
          </label>
          <p className="tw-text-grey-muted tw-mt-1 tw-mb-2 tw-text-sm">
            Configuration to set the limit for query logs.
          </p>
          <input
            className="tw-form-inputs tw-px-3 tw-py-1"
            data-testid="result-limit"
            id="result-limit"
            name="result-limit"
            type="number"
            value={resultLimit}
            onChange={(e) => handleResultLimit(parseInt(e.target.value))}
          />
          {getSeparator('')}
        </Field>
      </>
    );
  };

  const getProfilerFields = () => {
    return (
      <>
        <div>
          <Field>
            <label className="tw-block tw-form-label tw-mb-1" htmlFor="name">
              Name
            </label>
            <p className="tw-text-grey-muted tw-mt-1 tw-mb-2 tw-text-sm">
              Name that identifies this pipeline instance uniquely.
            </p>
            <input
              className="tw-form-inputs tw-px-3 tw-py-1"
              data-testid="name"
              id="name"
              name="name"
              type="text"
              value={ingestionName}
              onChange={(e) => handleIngestionName(e.target.value)}
            />
            {getSeparator('')}
          </Field>
        </div>
        <div>{getProfilerFilterPatternField()}</div>
        {getSeparator('')}
        <div>
          <Field>
            <label className="tw-block tw-form-label tw-mb-1" htmlFor="name">
              Description
            </label>
            <p className="tw-text-grey-muted tw-mt-1 tw-mb-2 tw-text-sm">
              Description of the pipeline.
            </p>
            <RichTextEditor
              data-testid="description"
              initialValue={description}
              ref={markdownRef}
            />
            {getSeparator('')}
          </Field>
        </div>
      </>
    );
  };

  const getIngestionPipelineFields = () => {
    switch (pipelineType) {
      case PipelineType.Usage: {
        return getUsageFields();
      }
      case PipelineType.Profiler: {
        return getProfilerFields();
      }
      case PipelineType.Metadata:
      default: {
        return getMetadataFields();
      }
    }
  };

  const handleNext = () => {
    handleDescription &&
      handleDescription(markdownRef.current?.getEditorContent() || '');
    onNext();
  };

  return (
    <div className="tw-px-2" data-testid="configure-ingestion-container">
      {getIngestionPipelineFields()}

      <Field className="tw-flex tw-justify-end">
        <Button
          className="tw-mr-2"
          data-testid="back-button"
          size="regular"
          theme="primary"
          variant="text"
          onClick={onCancel}>
          <span>Cancel</span>
        </Button>

        <Button
          data-testid="next-button"
          size="regular"
          theme="primary"
          variant="contained"
          onClick={handleNext}>
          <span>Next</span>
        </Button>
      </Field>
    </div>
  );
};

export default ConfigureIngestion;<|MERGE_RESOLUTION|>--- conflicted
+++ resolved
@@ -222,13 +222,8 @@
                 />
               </div>
               <p className="tw-text-grey-muted tw-mt-3">
-<<<<<<< HEAD
-                Configuration to soft delete tables in OpenMetadata if the
-                source tables are deleted.
-=======
                 Any deleted tables in the data source will be soft deleted in
                 OpenMetadata
->>>>>>> 88cf0930
               </p>
               {getSeparator('')}
             </Field>
