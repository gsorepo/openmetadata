--- conflicted
+++ resolved
@@ -76,11 +76,7 @@
   markAllDeletedTables?: boolean;
   enableDebugLog: boolean;
   profileSample?: number;
-<<<<<<< HEAD
-  profileSampleRows?: number;
-=======
   profileSampleType?: ProfileSampleType;
->>>>>>> a45d6a21
   ingestSampleData: boolean;
   useFqnFilter: boolean;
   pipelineType: PipelineType;
@@ -113,11 +109,7 @@
   handleShowFilter: (value: boolean, type: FilterPatternEnum) => void;
   handleProfileSample: (value?: number) => void;
   handleQueryLogDuration: (value: number) => void;
-<<<<<<< HEAD
-  onProfileSampleRowChange: (value?: number) => void;
-=======
   handleProfileSampleType: (value: ProfileSampleType) => void;
->>>>>>> a45d6a21
   handleStageFileLocation: (value: string) => void;
   handleResultLimit: (value: number) => void;
   handleThreadCount: (value: number) => void;
