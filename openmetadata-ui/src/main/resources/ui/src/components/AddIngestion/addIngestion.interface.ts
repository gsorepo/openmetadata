/*
 *  Copyright 2022 Collate.
 *  Licensed under the Apache License, Version 2.0 (the "License");
 *  you may not use this file except in compliance with the License.
 *  You may obtain a copy of the License at
 *  http://www.apache.org/licenses/LICENSE-2.0
 *  Unless required by applicable law or agreed to in writing, software
 *  distributed under the License is distributed on an "AS IS" BASIS,
 *  WITHOUT WARRANTIES OR CONDITIONS OF ANY KIND, either express or implied.
 *  See the License for the specific language governing permissions and
 *  limitations under the License.
 */

import { LoadingState, ServicesUpdateRequest } from 'Models';
import { FilterPatternEnum } from '../../enums/filterPattern.enum';
import { FormSubmitType } from '../../enums/form.enum';
import { ServiceCategory } from '../../enums/service.enum';
import {
  ConfigClass,
  CreateIngestionPipeline,
  DbtConfig,
} from '../../generated/api/services/ingestionPipelines/createIngestionPipeline';
import { ProfileSampleType } from '../../generated/entity/data/table';
import {
  FilterPattern,
  IngestionPipeline,
  PipelineType,
} from '../../generated/entity/services/ingestionPipelines/ingestionPipeline';
import { DbtPipelineClass } from '../../generated/metadataIngestion/dbtPipeline';

import {
  DBT_SOURCES,
  GCS_CONFIG,
} from '../common/DBTConfigFormBuilder/DBTFormEnum';

export interface AddIngestionProps {
  activeIngestionStep: number;
  pipelineType: PipelineType;
  heading: string;
  ingestionAction?: string;
  status: FormSubmitType;
  data?: IngestionPipeline;
  serviceCategory: ServiceCategory;
  serviceData: ServicesUpdateRequest;
  showSuccessScreen?: boolean;
  showDeployButton?: boolean;
  setActiveIngestionStep: (step: number) => void;
  handleCancelClick: () => void;
  onAddIngestionSave?: (ingestion: CreateIngestionPipeline) => Promise<void>;
  onIngestionDeploy?: () => Promise<void>;
  onUpdateIngestion?: (
    data: IngestionPipeline,
    oldData: IngestionPipeline,
    id: string,
    displayName: string,
    triggerIngestion?: boolean
  ) => Promise<void>;
  onSuccessSave?: () => void;
  isIngestionDeployed?: boolean;
  isIngestionCreated?: boolean;
  ingestionProgress?: number;
  handleViewServiceClick?: () => void;
}

export interface ConfigureIngestionProps {
  data: AddIngestionState;
  formType: FormSubmitType;
  getExcludeValue: (value: string[], type: FilterPatternEnum) => void;
  getIncludeValue: (value: string[], type: FilterPatternEnum) => void;
  handleShowFilter: (value: boolean, type: string) => void;
  onCancel: () => void;
  onChange: (newState: Partial<AddIngestionState>) => void;
  onNext: () => void;
  pipelineType: PipelineType;
  serviceCategory: ServiceCategory;
}

export type ScheduleIntervalProps = {
  onChange: (newState: Partial<AddIngestionState>) => void;
  status: LoadingState;
  repeatFrequency: string;
  includePeriodOptions?: string[];
  submitButtonLabel: string;
  onBack: () => void;
  onDeploy: () => void;
};

// Todo: Need to refactor below type, as per schema change #9575
export type ModifiedDbtConfig = DbtConfig &
  Pick<
    DbtPipelineClass,
    'dbtUpdateDescriptions' | 'dbtClassificationName' | 'includeTags'
  >;

export interface AddIngestionState {
  chartFilterPattern: FilterPattern;
  database?: string;
  dashboardFilterPattern: FilterPattern;
  databaseFilterPattern: FilterPattern;
<<<<<<< HEAD
  containerFilterPattern: FilterPattern;
=======
  isDatabaseFilterDisabled: boolean;
>>>>>>> 9ed1fc4e
  databaseServiceNames: string[];
  dbtClassificationName: string;
  dbtUpdateDescriptions: boolean;
  dbtConfigSource: ModifiedDbtConfig;
  dbtConfigSourceType: DBT_SOURCES;
  description: string;
  enableDebugLog: boolean;
  gcsConfigType: GCS_CONFIG | undefined;
  includeLineage: boolean;
  includeTags: boolean;
  includeView: boolean;
  ingestionName: string;
  ingestSampleData: boolean;
  markAllDeletedTables: boolean | undefined;
  markDeletedTables: boolean | undefined;
  markDeletedDashboards?: boolean;
  markDeletedTopics?: boolean;
  markDeletedMlModels?: boolean;
  markDeletedPipelines?: boolean;
  metadataToESConfig: ConfigClass | undefined;
  mlModelFilterPattern: FilterPattern;
  pipelineFilterPattern: FilterPattern;
  profileSample: number | undefined;
  profileSampleType: ProfileSampleType;
  queryLogDuration: number;
  repeatFrequency: string;
  resultLimit: number;
  saveState: LoadingState;
  schemaFilterPattern: FilterPattern;
  showChartFilter: boolean;
  showDashboardFilter: boolean;
  showDatabaseFilter: boolean;
  showDeployModal: boolean;
  showMlModelFilter: boolean;
  showPipelineFilter: boolean;
  showSchemaFilter: boolean;
  showTableFilter: boolean;
  showTopicFilter: boolean;
  stageFileLocation: string;
  tableFilterPattern: FilterPattern;
  threadCount: number;
  timeoutSeconds: number;
  topicFilterPattern: FilterPattern;
  useFqnFilter: boolean;
  processPii: boolean;
  overrideOwner: boolean;
  confidence?: number;
  showContainerFilter: boolean;
}

export enum ShowFilter {
  showChartFilter = 'showChartFilter',
  showDashboardFilter = 'showDashboardFilter',
  showDatabaseFilter = 'showDatabaseFilter',
  showMlModelFilter = 'showMlModelFilter',
  showPipelineFilter = 'showPipelineFilter',
  showSchemaFilter = 'showSchemaFilter',
  showTableFilter = 'showTableFilter',
  showTopicFilter = 'showTopicFilter',
  showContainerFilter = 'showContainerFilter',
}<|MERGE_RESOLUTION|>--- conflicted
+++ resolved
@@ -97,11 +97,8 @@
   database?: string;
   dashboardFilterPattern: FilterPattern;
   databaseFilterPattern: FilterPattern;
-<<<<<<< HEAD
   containerFilterPattern: FilterPattern;
-=======
   isDatabaseFilterDisabled: boolean;
->>>>>>> 9ed1fc4e
   databaseServiceNames: string[];
   dbtClassificationName: string;
   dbtUpdateDescriptions: boolean;
