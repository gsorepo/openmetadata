/*
 *  Copyright 2022 Collate.
 *  Licensed under the Apache License, Version 2.0 (the "License");
 *  you may not use this file except in compliance with the License.
 *  You may obtain a copy of the License at
 *  http://www.apache.org/licenses/LICENSE-2.0
 *  Unless required by applicable law or agreed to in writing, software
 *  distributed under the License is distributed on an "AS IS" BASIS,
 *  WITHOUT WARRANTIES OR CONDITIONS OF ANY KIND, either express or implied.
 *  See the License for the specific language governing permissions and
 *  limitations under the License.
 */

import { Button, Col, Row, Select } from 'antd';
import classNames from 'classnames';
<<<<<<< HEAD
import { map, startCase } from 'lodash';
=======
import { t } from 'i18next';
import { startCase } from 'lodash';
>>>>>>> 82df166d
import React, { useEffect, useMemo, useState } from 'react';
import { useTranslation } from 'react-i18next';
import {
  excludedService,
  serviceTypes,
} from '../../../constants/Services.constant';
import { ServiceCategory } from '../../../enums/service.enum';
import { MetadataServiceType } from '../../../generated/entity/services/metadataService';
import { MlModelServiceType } from '../../../generated/entity/services/mlmodelService';
import { errorMsg, getServiceLogo } from '../../../utils/CommonUtils';
import SVGIcons, { Icons } from '../../../utils/SvgUtils';
import Searchbar from '../../common/searchbar/Searchbar';
import { SelectServiceTypeProps } from './Steps.interface';

const SelectServiceType = ({
  serviceCategory,
  selectServiceType,
  showError,
  serviceCategoryHandler,
  handleServiceTypeClick,
  onCancel,
  onNext,
}: SelectServiceTypeProps) => {
  const { t } = useTranslation();
  const [category, setCategory] = useState('');
  const [connectorSearchTerm, setConnectorSearchTerm] = useState('');
  const [selectedConnectors, setSelectedConnectors] = useState<string[]>([]);

  const handleConnectorSearchTerm = (value: string) => {
    setConnectorSearchTerm(value);
    setSelectedConnectors(
      serviceTypes[serviceCategory].filter((c) =>
        c.toLowerCase().includes(value.toLowerCase())
      )
    );
  };

  useEffect(() => {
    const allCategory = Object.values(ServiceCategory);
    const selectedCategory = allCategory.includes(serviceCategory)
      ? serviceCategory
      : allCategory[0];
    setCategory(selectedCategory);
    setSelectedConnectors(
      serviceTypes[selectedCategory].filter(
        (service) => !excludedService.find((e) => e === service)
      )
    );
  }, [serviceCategory]);

  const filteredConnectors = useMemo(
    () =>
      selectedConnectors.filter(
        (connectorType) =>
          !excludedService.includes(
            connectorType as MlModelServiceType | MetadataServiceType
          )
      ),
    [selectedConnectors]
  );

  return (
    <div>
      <Row>
        <Col span={24}>
          <Select
            className="tw-form-inputs"
            data-testid="service-category"
            id="serviceCategory"
            options={map(ServiceCategory, (value) => ({
              label: startCase(value),
              value,
            }))}
            value={category}
            onChange={(value) => {
              setConnectorSearchTerm('');
              serviceCategoryHandler(value as ServiceCategory);
            }}
          />
        </Col>
        <Col className="m-t-lg" span={24}>
          <Searchbar
            removeMargin
            placeholder={`${t('label.search-for-type', {
              type: t('label.connector'),
            })}...`}
            searchValue={connectorSearchTerm}
            typingInterval={500}
            onSearch={handleConnectorSearchTerm}
          />
          <div className="tw-flex">
            <div
              className="tw-grid tw-grid-cols-6 tw-grid-flow-row tw-gap-4 tw-mt-4"
              data-testid="select-service">
              {filteredConnectors.map((type) => (
                <div
                  className={classNames(
                    'tw-flex tw-flex-col tw-items-center tw-relative tw-p-2 tw-w-24 tw-cursor-pointer tw-border tw-rounded-md',
                    {
                      'tw-border-primary': type === selectServiceType,
                    }
                  )}
                  data-testid={type}
                  key={type}
                  onClick={() => handleServiceTypeClick(type)}>
                  <div className="tw-mb-2.5">
                    <div data-testid="service-icon">
                      {getServiceLogo(type || '', 'tw-h-9')}
                    </div>
                    <div className="tw-absolute tw-top-0 tw-right-1.5">
                      {type === selectServiceType && (
                        <SVGIcons
                          alt="checkbox"
                          icon={Icons.CHECKBOX_PRIMARY}
                        />
                      )}
                    </div>
                  </div>
                  <p className="break-word text-center">
                    {type.includes('Custom') ? startCase(type) : type}
                  </p>
                </div>
              ))}
            </div>
          </div>
<<<<<<< HEAD
          {showError && errorMsg('Service is required')}
        </Col>

        <Col className="d-flex justify-end mt-12" span={24}>
          <Button
            className="m-r-xs"
            data-testid="previous-button"
            type="link"
            onClick={onCancel}>
            {t('label.cancel')}
          </Button>

          <Button
            className="font-medium p-x-md p-y-xxs h-auto rounded-6"
            data-testid="next-button"
            type="primary"
            onClick={onNext}>
            {t('label.next')}
          </Button>
        </Col>
      </Row>
=======
        </div>
        {showError &&
          errorMsg(
            t('message.field-text-is-required', {
              fieldText: t('label.service'),
            })
          )}
      </Field>
      <Field className="tw-flex tw-justify-end tw-mt-10">
        <Button
          className={classNames('tw-mr-2')}
          data-testid="previous-button"
          size="regular"
          theme="primary"
          variant="text"
          onClick={onCancel}>
          <span>{t('label.cancel')}</span>
        </Button>

        <Button
          data-testid="next-button"
          size="regular"
          theme="primary"
          variant="contained"
          onClick={onNext}>
          <span>{t('label.next')}</span>
        </Button>
      </Field>
>>>>>>> 82df166d
    </div>
  );
};

export default SelectServiceType;<|MERGE_RESOLUTION|>--- conflicted
+++ resolved
@@ -13,12 +13,7 @@
 
 import { Button, Col, Row, Select } from 'antd';
 import classNames from 'classnames';
-<<<<<<< HEAD
 import { map, startCase } from 'lodash';
-=======
-import { t } from 'i18next';
-import { startCase } from 'lodash';
->>>>>>> 82df166d
 import React, { useEffect, useMemo, useState } from 'react';
 import { useTranslation } from 'react-i18next';
 import {
@@ -144,8 +139,12 @@
               ))}
             </div>
           </div>
-<<<<<<< HEAD
-          {showError && errorMsg('Service is required')}
+          {showError &&
+            errorMsg(
+              t('message.field-text-is-required', {
+                fieldText: t('label.service'),
+              })
+            )}
         </Col>
 
         <Col className="d-flex justify-end mt-12" span={24}>
@@ -166,36 +165,6 @@
           </Button>
         </Col>
       </Row>
-=======
-        </div>
-        {showError &&
-          errorMsg(
-            t('message.field-text-is-required', {
-              fieldText: t('label.service'),
-            })
-          )}
-      </Field>
-      <Field className="tw-flex tw-justify-end tw-mt-10">
-        <Button
-          className={classNames('tw-mr-2')}
-          data-testid="previous-button"
-          size="regular"
-          theme="primary"
-          variant="text"
-          onClick={onCancel}>
-          <span>{t('label.cancel')}</span>
-        </Button>
-
-        <Button
-          data-testid="next-button"
-          size="regular"
-          theme="primary"
-          variant="contained"
-          onClick={onNext}>
-          <span>{t('label.next')}</span>
-        </Button>
-      </Field>
->>>>>>> 82df166d
     </div>
   );
 };
