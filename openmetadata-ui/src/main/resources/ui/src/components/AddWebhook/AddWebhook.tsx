--- conflicted
+++ resolved
@@ -19,16 +19,12 @@
 import { cloneDeep, isEqual, isNil } from 'lodash';
 import { EditorContentRef } from 'Models';
 import React, { FunctionComponent, useCallback, useRef, useState } from 'react';
-<<<<<<< HEAD
 import { TERM_ALL } from '../../constants/constants';
-=======
-import { WILD_CARD_CHAR } from '../../constants/char.constants';
 import { ROUTES } from '../../constants/constants';
 import {
   GlobalSettingOptions,
   GlobalSettingsMenuCategory,
 } from '../../constants/globalSettings.constants';
->>>>>>> 04bcc990
 import {
   CONFIGURE_SLACK_TEXT,
   CONFIGURE_WEBHOOK_TEXT,
