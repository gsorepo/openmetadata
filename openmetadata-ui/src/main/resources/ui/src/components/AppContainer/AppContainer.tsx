--- conflicted
+++ resolved
@@ -18,6 +18,7 @@
 import { useLimitStore } from '../../context/LimitsProvider/useLimitsStore';
 import { useAlertStore } from '../../hooks/useAlertStore';
 import { useApplicationStore } from '../../hooks/useApplicationStore';
+import { useDomainStore } from '../../hooks/useDomainStore';
 import { getLimitConfig } from '../../rest/limitsAPI';
 import applicationRoutesClass from '../../utils/ApplicationRoutesClassBase';
 import Appbar from '../AppBar/Appbar';
@@ -30,11 +31,8 @@
   const { i18n } = useTranslation();
   const { Header, Sider, Content } = Layout;
   const { currentUser } = useApplicationStore();
-<<<<<<< HEAD
   const { alert } = useAlertStore();
   const { updateDomains, updateDomainLoading } = useDomainStore();
-=======
->>>>>>> 2da9c347
   const AuthenticatedRouter = applicationRoutesClass.getRouteElements();
   const ApplicationExtras = applicationsClassBase.getApplicationExtension();
   const isDirectionRTL = useMemo(() => i18n.dir() === 'rtl', [i18n]);
