--- conflicted
+++ resolved
@@ -31,11 +31,8 @@
   const { i18n } = useTranslation();
   const { Header, Sider, Content } = Layout;
   const { currentUser } = useApplicationStore();
-<<<<<<< HEAD
   const { alert } = useAlertStore();
-=======
   const { applications } = useApplicationsProvider();
->>>>>>> d20ee5cc
   const AuthenticatedRouter = applicationRoutesClass.getRouteElements();
   const ApplicationExtras = applicationsClassBase.getApplicationExtension();
   const isDirectionRTL = useMemo(() => i18n.dir() === 'rtl', [i18n]);
@@ -74,11 +71,8 @@
       <Layout
         className={classNames('app-container', {
           ['extra-banner']: Boolean(bannerDetails),
-<<<<<<< HEAD
           ['alert-banner']: Boolean(alert),
           ['reserve-right-sidebar']: Boolean(ApplicationExtras),
-=======
->>>>>>> d20ee5cc
         })}>
         <Sider
           className={classNames('left-sidebar-col', {
