--- conflicted
+++ resolved
@@ -31,18 +31,12 @@
   if (isAdminUser || hasPermission) {
     return <Route {...routeProps} />;
   } else if (!hasPermission) {
-<<<<<<< HEAD
-    return <ErrorPlaceHolder type={ERROR_PLACEHOLDER_TYPE.PERMISSION} />;
-=======
     return (
       <ErrorPlaceHolder
         className="border-none"
         type={ERROR_PLACEHOLDER_TYPE.PERMISSION}
       />
     );
-  } else {
-    return <Redirect to={ROUTES.SIGNIN} />;
->>>>>>> 7cf9fb38
   }
 
   return <Navigate replace state={{ from: location }} to={ROUTES.SIGNIN} />;
