/*
 *  Copyright 2022 Collate.
 *  Licensed under the Apache License, Version 2.0 (the "License");
 *  you may not use this file except in compliance with the License.
 *  You may obtain a copy of the License at
 *  http://www.apache.org/licenses/LICENSE-2.0
 *  Unless required by applicable law or agreed to in writing, software
 *  distributed under the License is distributed on an "AS IS" BASIS,
 *  WITHOUT WARRANTIES OR CONDITIONS OF ANY KIND, either express or implied.
 *  See the License for the specific language governing permissions and
 *  limitations under the License.
 */

<<<<<<< HEAD
import { Navigate, useLocation } from 'react-router-dom';
=======
import React from 'react';
import { useTranslation } from 'react-i18next';
import { Redirect, Route, RouteProps } from 'react-router-dom';
>>>>>>> 9dee189e
import ErrorPlaceHolder from '../../components/common/ErrorWithPlaceholder/ErrorPlaceHolder';
import { ROUTES } from '../../constants/constants';
import { ERROR_PLACEHOLDER_TYPE } from '../../enums/common.enum';
import { useAuth } from '../../hooks/authHooks';
<<<<<<< HEAD

type AdminProtectedRouteProps = {
=======
interface AdminProtectedRouteProps extends RouteProps {
>>>>>>> 9dee189e
  hasPermission?: boolean;
  children: React.ReactNode;
};

<<<<<<< HEAD
const AdminProtectedRoute = ({
  hasPermission,
  children,
}: AdminProtectedRouteProps): JSX.Element => {
=======
const AdminProtectedRoute = (routeProps: AdminProtectedRouteProps) => {
  const { t } = useTranslation();
>>>>>>> 9dee189e
  const { isAdminUser } = useAuth();
  const location = useLocation();

  if (isAdminUser || hasPermission) {
    return <>{children}</>;
  } else if (!hasPermission) {
    return (
      <ErrorPlaceHolder
        className="border-none"
        permissionValue={t('label.view')}
        type={ERROR_PLACEHOLDER_TYPE.PERMISSION}
      />
    );
  }

  return <Navigate replace state={{ from: location }} to={ROUTES.SIGNIN} />;
};

export default AdminProtectedRoute;<|MERGE_RESOLUTION|>--- conflicted
+++ resolved
@@ -11,36 +11,24 @@
  *  limitations under the License.
  */
 
-<<<<<<< HEAD
-import { Navigate, useLocation } from 'react-router-dom';
-=======
 import React from 'react';
 import { useTranslation } from 'react-i18next';
-import { Redirect, Route, RouteProps } from 'react-router-dom';
->>>>>>> 9dee189e
+import { Navigate, useLocation } from 'react-router-dom';
 import ErrorPlaceHolder from '../../components/common/ErrorWithPlaceholder/ErrorPlaceHolder';
 import { ROUTES } from '../../constants/constants';
 import { ERROR_PLACEHOLDER_TYPE } from '../../enums/common.enum';
 import { useAuth } from '../../hooks/authHooks';
-<<<<<<< HEAD
 
 type AdminProtectedRouteProps = {
-=======
-interface AdminProtectedRouteProps extends RouteProps {
->>>>>>> 9dee189e
   hasPermission?: boolean;
   children: React.ReactNode;
 };
 
-<<<<<<< HEAD
 const AdminProtectedRoute = ({
   hasPermission,
   children,
 }: AdminProtectedRouteProps): JSX.Element => {
-=======
-const AdminProtectedRoute = (routeProps: AdminProtectedRouteProps) => {
   const { t } = useTranslation();
->>>>>>> 9dee189e
   const { isAdminUser } = useAuth();
   const location = useLocation();
 
