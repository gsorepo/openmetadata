--- conflicted
+++ resolved
@@ -381,7 +381,6 @@
   )
 );
 
-<<<<<<< HEAD
 const ObservabilityAlertsPage = withSuspenseFallback(
   React.lazy(
     () => import('../../pages/ObservabilityAlertsPage/ObservabilityAlertsPage')
@@ -394,7 +393,6 @@
   )
 );
 
-=======
 // Settings Page Routes
 
 const AddAlertPage = withSuspenseFallback(
@@ -499,7 +497,6 @@
   React.lazy(() => import('../../pages/Application/ApplicationPage'))
 );
 
->>>>>>> cb893cdd
 const AuthenticatedAppRouter: FunctionComponent = () => {
   const { permissions } = usePermissionProvider();
   const { routeElements } = useApplicationConfigContext();
