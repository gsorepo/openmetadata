--- conflicted
+++ resolved
@@ -60,6 +60,7 @@
 import { checkPermission, userPermissions } from '../../utils/PermissionsUtils';
 import {
   getSettingCategoryPath,
+  getSettingPath,
   getSettingPathRelative,
   getTeamsWithFqnPath,
 } from '../../utils/RouterUtils';
@@ -346,21 +347,6 @@
         path={getSettingPathRelative(
           GlobalSettingsMenuCategory.MEMBERS,
           GlobalSettingOptions.TEAMS
-<<<<<<< HEAD
-        )}>
-        <Redirect to={getTeamsWithFqnPath(TeamType.Organization)} />
-      </Route>
-      <AdminProtectedRoute
-        exact
-        hasPermission
-        component={OnlineUsersPage}
-        path="/settings/members/online-users"
-      />
-      <AdminProtectedRoute
-        exact
-        component={PersonaDetailsPage}
-        path={getSettingPath(GlobalSettingOptions.PERSONA, '', true)}
-=======
         )}
       />
       <Route
@@ -369,8 +355,7 @@
             <PersonaDetailsPage />
           </AdminProtectedRoute>
         }
-        path={getSettingPathRelative(GlobalSettingOptions.PERSONA, '', true)}
->>>>>>> e36e5da2
+        path={getSettingPath(GlobalSettingOptions.PERSONA, '', true)}
       />
       {/* Roles route start
        * Do not change the order of these route
@@ -507,31 +492,27 @@
         )}
       />
       <Route
-<<<<<<< HEAD
-        exact
+        element={
+          <AdminProtectedRoute
+            hasPermission={userPermissions.hasViewPermissions(
+              ResourceEntity.USER,
+              permissions
+            )}>
+            <UserListPageV1 />
+          </AdminProtectedRoute>
+        }
         path={getSettingCategoryPath(GlobalSettingsMenuCategory.MEMBERS)}
-        render={() => <Redirect to="/settings/members/users" />}
-      />
-      <AdminProtectedRoute
-        exact
-        component={UserListPageV1}
-        hasPermission={userPermissions.hasViewPermissions(
-          ResourceEntity.USER,
-          permissions
-        )}
-        path="/settings/members/:tab"
-=======
-        element={
-          <AdminProtectedRoute
-            hasPermission={userPermissions.hasViewPermissions(
-              ResourceEntity.USER,
-              permissions
-            )}>
-            <UserListPageV1 />
-          </AdminProtectedRoute>
-        }
-        path={getSettingCategoryPath(GlobalSettingsMenuCategory.MEMBERS)}
->>>>>>> e36e5da2
+      />
+      <Route
+        element={
+          <AdminProtectedRoute hasPermission>
+            <OnlineUsersPage />
+          </AdminProtectedRoute>
+        }
+        path={getSettingPathRelative(
+          GlobalSettingsMenuCategory.MEMBERS,
+          GlobalSettingOptions.ONLINE_USERS
+        )}
       />
       <Route
         element={
