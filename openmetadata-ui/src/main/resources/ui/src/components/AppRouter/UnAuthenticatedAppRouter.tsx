/*
 *  Copyright 2024 Collate.
 *  Licensed under the Apache License, Version 2.0 (the "License");
 *  you may not use this file except in compliance with the License.
 *  You may obtain a copy of the License at
 *  http://www.apache.org/licenses/LICENSE-2.0
 *  Unless required by applicable law or agreed to in writing, software
 *  distributed under the License is distributed on an "AS IS" BASIS,
 *  WITHOUT WARRANTIES OR CONDITIONS OF ANY KIND, either express or implied.
 *  See the License for the specific language governing permissions and
 *  limitations under the License.
 */
import { LoginCallback } from '@okta/okta-react';
import { lazy, useMemo } from 'react';
import { Navigate, Route, Routes } from 'react-router-dom';
import { ROUTES } from '../../constants/constants';
import { AuthProvider } from '../../generated/configuration/authenticationConfiguration';
import { useApplicationStore } from '../../hooks/useApplicationStore';
import useCustomLocation from '../../hooks/useCustomLocation/useCustomLocation';
import PageNotFound from '../../pages/PageNotFound/PageNotFound';
import AccountActivationConfirmation from '../../pages/SignUp/account-activation-confirmation.component';
import applicationRoutesClass from '../../utils/ApplicationRoutesClassBase';
import Auth0Callback from '../Auth/AppCallbacks/Auth0Callback/Auth0Callback';
import withSuspenseFallback from './withSuspenseFallback';

const SigninPage = withSuspenseFallback(
  lazy(() => import('../../pages/LoginPage/SignInPage'))
);

const ForgotPassword = withSuspenseFallback(
  lazy(() => import('../../pages/ForgotPassword/ForgotPassword.component'))
);

const ResetPassword = withSuspenseFallback(
  lazy(() => import('../../pages/ResetPassword/ResetPassword.component'))
);

const BasicSignupPage = withSuspenseFallback(
  lazy(() => import('../../pages/SignUp/BasicSignup.component'))
);

export const UnAuthenticatedAppRouter = () => {
  const location = useCustomLocation();
  const { authConfig, isSigningUp } = useApplicationStore();

  const isBasicAuthProvider =
    authConfig &&
    (authConfig.provider === AuthProvider.Basic ||
      authConfig.provider === AuthProvider.LDAP);

  const CallbackComponent = useMemo(() => {
    switch (authConfig?.provider) {
      case AuthProvider.Okta: {
        return LoginCallback;
      }
      case AuthProvider.Auth0: {
        return Auth0Callback;
      }
      default: {
        return null;
      }
    }
  }, [authConfig?.provider]);

<<<<<<< HEAD
  if (isProtectedRoute(location.pathname)) {
    return <Navigate replace to={ROUTES.SIGNIN} />;
=======
  if (applicationRoutesClass.isProtectedRoute(location.pathname)) {
    return <Redirect to={ROUTES.SIGNIN} />;
>>>>>>> 10501453
  }

  return (
    <Routes>
      <Route element={<SigninPage />} path={ROUTES.SIGNIN} />
      {CallbackComponent && (
        <Route element={<CallbackComponent />} path={ROUTES.CALLBACK} />
      )}
      {!isSigningUp && (
        <Route
          element={<Navigate replace to={ROUTES.SIGNIN} />}
          path={ROUTES.HOME}
        />
      )}
      {/* keep this route before any conditional JSX.Element rendering */}
      <Route element={<PageNotFound />} path={ROUTES.NOT_FOUND} />
      {isBasicAuthProvider && (
        <>
          <Route element={<BasicSignupPage />} path={ROUTES.REGISTER} />
          <Route element={<ForgotPassword />} path={ROUTES.FORGOT_PASSWORD} />
          <Route element={<ResetPassword />} path={ROUTES.RESET_PASSWORD} />
          <Route
            element={<AccountActivationConfirmation />}
            path={ROUTES.ACCOUNT_ACTIVATION}
          />
        </>
      )}
    </Routes>
  );
};<|MERGE_RESOLUTION|>--- conflicted
+++ resolved
@@ -62,13 +62,8 @@
     }
   }, [authConfig?.provider]);
 
-<<<<<<< HEAD
-  if (isProtectedRoute(location.pathname)) {
+  if (applicationRoutesClass.isProtectedRoute(location.pathname)) {
     return <Navigate replace to={ROUTES.SIGNIN} />;
-=======
-  if (applicationRoutesClass.isProtectedRoute(location.pathname)) {
-    return <Redirect to={ROUTES.SIGNIN} />;
->>>>>>> 10501453
   }
 
   return (
