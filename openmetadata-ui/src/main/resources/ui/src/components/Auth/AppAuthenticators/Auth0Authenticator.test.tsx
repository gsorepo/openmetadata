--- conflicted
+++ resolved
@@ -11,16 +11,11 @@
  *  limitations under the License.
  */
 
-<<<<<<< HEAD
-import { render, screen } from '@testing-library/react';
-import { MemoryRouter } from 'react-router-dom';
-=======
 import { act, render } from '@testing-library/react';
-import React, { createRef } from 'react';
+import { createRef } from 'react';
 import { AccessTokenResponse } from '../../../rest/auth-API';
 import { setOidcToken } from '../../../utils/LocalStorageUtils';
 import { AuthenticatorRef } from '../AuthProviders/AuthProvider.interface';
->>>>>>> c00ed228
 import Auth0Authenticator from './Auth0Authenticator';
 
 // Mocks
