/*
 *  Copyright 2022 Collate.
 *  Licensed under the Apache License, Version 2.0 (the "License");
 *  you may not use this file except in compliance with the License.
 *  You may obtain a copy of the License at
 *  http://www.apache.org/licenses/LICENSE-2.0
 *  Unless required by applicable law or agreed to in writing, software
 *  distributed under the License is distributed on an "AS IS" BASIS,
 *  WITHOUT WARRANTIES OR CONDITIONS OF ANY KIND, either express or implied.
 *  See the License for the specific language governing permissions and
 *  limitations under the License.
 */

import { useOktaAuth } from '@okta/okta-react';
import React, {
  forwardRef,
  Fragment,
  ReactNode,
  useImperativeHandle,
} from 'react';
<<<<<<< HEAD
import { useHistory } from 'react-router-dom';
import { ROUTES } from '../../../constants/constants';

import { useApplicationStore } from '../../../hooks/useApplicationStore';
=======
import localState from '../../../utils/LocalStorageUtils';
import { useAuthContext } from '../AuthProviders/AuthProvider';
>>>>>>> c8adab60
import { AuthenticatorRef } from '../AuthProviders/AuthProvider.interface';

interface Props {
  children: ReactNode;
  onLogoutSuccess: () => void;
}

const OktaAuthenticator = forwardRef<AuthenticatorRef, Props>(
  ({ children, onLogoutSuccess }: Props, ref) => {
    const { oktaAuth } = useOktaAuth();
<<<<<<< HEAD
    const { setIsAuthenticated, setOidcToken } = useApplicationStore();
    const history = useHistory();
=======
    const { setIsAuthenticated } = useAuthContext();
>>>>>>> c8adab60

    const login = async () => {
      oktaAuth.signInWithRedirect();
    };

    const logout = async () => {
      setIsAuthenticated(false);
      oktaAuth.tokenManager.clear();
      onLogoutSuccess();
    };

    useImperativeHandle(ref, () => ({
      invokeLogin() {
        login();
      },
      invokeLogout() {
        logout();
      },
      async renewIdToken() {
        const renewToken = await oktaAuth.token.renewTokens();
        oktaAuth.tokenManager.setTokens(renewToken);
        const newToken =
          renewToken?.idToken?.idToken ?? oktaAuth.getIdToken() ?? '';
        setOidcToken(newToken);

        return Promise.resolve(newToken);
      },
    }));

    return <Fragment>{children}</Fragment>;
  }
);

OktaAuthenticator.displayName = 'OktaAuthenticator';

export default OktaAuthenticator;<|MERGE_RESOLUTION|>--- conflicted
+++ resolved
@@ -18,15 +18,8 @@
   ReactNode,
   useImperativeHandle,
 } from 'react';
-<<<<<<< HEAD
-import { useHistory } from 'react-router-dom';
-import { ROUTES } from '../../../constants/constants';
 
 import { useApplicationStore } from '../../../hooks/useApplicationStore';
-=======
-import localState from '../../../utils/LocalStorageUtils';
-import { useAuthContext } from '../AuthProviders/AuthProvider';
->>>>>>> c8adab60
 import { AuthenticatorRef } from '../AuthProviders/AuthProvider.interface';
 
 interface Props {
@@ -37,12 +30,7 @@
 const OktaAuthenticator = forwardRef<AuthenticatorRef, Props>(
   ({ children, onLogoutSuccess }: Props, ref) => {
     const { oktaAuth } = useOktaAuth();
-<<<<<<< HEAD
     const { setIsAuthenticated, setOidcToken } = useApplicationStore();
-    const history = useHistory();
-=======
-    const { setIsAuthenticated } = useAuthContext();
->>>>>>> c8adab60
 
     const login = async () => {
       oktaAuth.signInWithRedirect();
