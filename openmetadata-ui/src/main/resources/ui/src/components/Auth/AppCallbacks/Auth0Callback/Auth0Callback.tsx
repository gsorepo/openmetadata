/*
 *  Copyright 2022 Collate.
 *  Licensed under the Apache License, Version 2.0 (the "License");
 *  you may not use this file except in compliance with the License.
 *  You may obtain a copy of the License at
 *  http://www.apache.org/licenses/LICENSE-2.0
 *  Unless required by applicable law or agreed to in writing, software
 *  distributed under the License is distributed on an "AS IS" BASIS,
 *  WITHOUT WARRANTIES OR CONDITIONS OF ANY KIND, either express or implied.
 *  See the License for the specific language governing permissions and
 *  limitations under the License.
 */

import { useAuth0 } from '@auth0/auth0-react';
<<<<<<< HEAD

import { VFC } from 'react';

import { useTranslation } from 'react-i18next';
import { useApplicationStore } from '../../../../hooks/useApplicationStore';
=======
import { t } from 'i18next';
import React, { VFC } from 'react';
>>>>>>> c00ed228
import { setOidcToken } from '../../../../utils/LocalStorageUtils';
import { useAuthProvider } from '../../AuthProviders/AuthProvider';
import { OidcUser } from '../../AuthProviders/AuthProvider.interface';

const Auth0Callback: VFC = () => {
  const { isAuthenticated, user, getIdTokenClaims, error } = useAuth0();
<<<<<<< HEAD
  const { t } = useTranslation();
  const { handleSuccessfulLogin } = useApplicationStore();
=======
  const { handleSuccessfulLogin } = useAuthProvider();
>>>>>>> c00ed228
  if (isAuthenticated) {
    getIdTokenClaims()
      .then((token) => {
        setOidcToken(token?.__raw || '');
        const oidcUser: OidcUser = {
          id_token: token?.__raw || '',
          scope: '',
          profile: {
            email: user?.email || '',
            name: user?.name || '',
            picture: user?.picture || '',
            locale: user?.locale || '',
            sub: user?.sub || '',
          },
        };
        handleSuccessfulLogin(oidcUser);
      })
      .catch((err) => {
        return (
          <div>
            {t('message.error-while-fetching-access-token')} {err}
          </div>
        );
      });
  } else {
    // user is not authenticated
    if (error) {
      return (
        <div data-testid="auth0-error">
          {t('server.unexpected-error')} {error.message}
        </div>
      );
    }
  }

  return <div>{`${t('message.redirecting-to-home-page')}...`} </div>;
};

export default Auth0Callback;<|MERGE_RESOLUTION|>--- conflicted
+++ resolved
@@ -12,28 +12,16 @@
  */
 
 import { useAuth0 } from '@auth0/auth0-react';
-<<<<<<< HEAD
-
 import { VFC } from 'react';
-
 import { useTranslation } from 'react-i18next';
-import { useApplicationStore } from '../../../../hooks/useApplicationStore';
-=======
-import { t } from 'i18next';
-import React, { VFC } from 'react';
->>>>>>> c00ed228
 import { setOidcToken } from '../../../../utils/LocalStorageUtils';
 import { useAuthProvider } from '../../AuthProviders/AuthProvider';
 import { OidcUser } from '../../AuthProviders/AuthProvider.interface';
 
 const Auth0Callback: VFC = () => {
+  const { t } = useTranslation();
   const { isAuthenticated, user, getIdTokenClaims, error } = useAuth0();
-<<<<<<< HEAD
-  const { t } = useTranslation();
-  const { handleSuccessfulLogin } = useApplicationStore();
-=======
   const { handleSuccessfulLogin } = useAuthProvider();
->>>>>>> c00ed228
   if (isAuthenticated) {
     getIdTokenClaims()
       .then((token) => {
@@ -63,7 +51,7 @@
     if (error) {
       return (
         <div data-testid="auth0-error">
-          {t('server.unexpected-error')} {error.message}
+          {t('server.unexpected-error')} <span>{error.message}</span>
         </div>
       );
     }
