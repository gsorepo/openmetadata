--- conflicted
+++ resolved
@@ -364,12 +364,8 @@
         if (err?.response?.status === 404) {
           if (!authConfig?.enableSelfSignup) {
             resetUserDetails();
-<<<<<<< HEAD
             navigate(ROUTES.UNAUTHORISED);
-=======
             showErrorToast(err);
-            history.push(ROUTES.UNAUTHORISED);
->>>>>>> 50a798dd
           } else {
             setNewUserProfile(user.profile);
             setCurrentUser({} as User);
