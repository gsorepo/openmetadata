/*
 *  Copyright 2022 Collate.
 *  Licensed under the Apache License, Version 2.0 (the "License");
 *  you may not use this file except in compliance with the License.
 *  You may obtain a copy of the License at
 *  http://www.apache.org/licenses/LICENSE-2.0
 *  Unless required by applicable law or agreed to in writing, software
 *  distributed under the License is distributed on an "AS IS" BASIS,
 *  WITHOUT WARRANTIES OR CONDITIONS OF ANY KIND, either express or implied.
 *  See the License for the specific language governing permissions and
 *  limitations under the License.
 */

import { AxiosError } from 'axios';
import { createContext, ReactNode, useContext } from 'react';
import { useTranslation } from 'react-i18next';
import { useNavigate } from 'react-router-dom';
import {
  HTTP_STATUS_CODE,
  LOGIN_FAILED_ERROR,
} from '../../../constants/Auth.constants';
import { ROUTES } from '../../../constants/constants';
import { PasswordResetRequest } from '../../../generated/auth/passwordResetRequest';
import { RegistrationRequest } from '../../../generated/auth/registrationRequest';
import {
  basicAuthRegister,
  basicAuthSignIn,
  generatePasswordResetLink,
  logoutUser,
  resetPassword,
} from '../../../rest/auth-API';
import { getBase64EncodedString } from '../../../utils/CommonUtils';
import {
  showErrorToast,
  showInfoToast,
  showSuccessToast,
} from '../../../utils/ToastUtils';
import { resetWebAnalyticSession } from '../../../utils/WebAnalyticsUtils';

import { toLower } from 'lodash';
import TokenService from '../../../utils/Auth/TokenService/TokenServiceUtil';
import { extractDetailsFromToken } from '../../../utils/AuthProvider.util';
import {
  getOidcToken,
  getRefreshToken,
  setOidcToken,
  setRefreshToken,
} from '../../../utils/LocalStorageUtils';
import { OidcUser } from './AuthProvider.interface';

interface BasicAuthProps {
  children: ReactNode;
  onLoginSuccess: (user: OidcUser) => void;
  onLoginFailure: () => void;
}

interface InitialContext {
  handleLogin: (email: string, password: string) => void;
  handleRegister: (payload: RegistrationRequest) => void;
  handleForgotPassword: (email: string) => Promise<void>;
  handleResetPassword: (payload: PasswordResetRequest) => Promise<void>;
  handleLogout: () => void;
}

/**
 * @ignore
 */
const stub = (): never => {
  throw new Error('You forgot to wrap your component in <BasicAuthProvider>.');
};

const initialContext = {
  handleLogin: stub,
  handleRegister: stub,
  handleForgotPassword: stub,
  handleResetPassword: stub,
  handleLogout: stub,
  handleUserCreated: stub,
};

/**
 * The Basic Auth Context
 */
export const BasicAuthContext = createContext<InitialContext>(initialContext);

const BasicAuthProvider = ({
  children,
  onLoginSuccess,
  onLoginFailure,
}: BasicAuthProps) => {
  const { t } = useTranslation();
  const navigate = useNavigate();

  const handleLogin = async (email: string, password: string) => {
    try {
      try {
        const response = await basicAuthSignIn({
          email,
          password: getBase64EncodedString(password),
        });

        if (response.accessToken) {
          setRefreshToken(response.refreshToken);
          setOidcToken(response.accessToken);

          onLoginSuccess({
            id_token: response.accessToken,
            profile: {
              email: toLower(email),
              name: '',
              picture: '',
              sub: '',
            },
            scope: '',
          });
        }

        // reset web analytic session
        resetWebAnalyticSession();
      } catch (error) {
        const err = error as AxiosError<{ code: number; message: string }>;

        showErrorToast(err.response?.data.message ?? LOGIN_FAILED_ERROR);
        onLoginFailure();
      }
    } catch (err) {
      showErrorToast(err as AxiosError, t('server.unauthorized-user'));
    }
  };

  const handleRegister = async (request: RegistrationRequest) => {
    try {
      await basicAuthRegister(request);

<<<<<<< HEAD
        showSuccessToast(
          t('server.create-entity-success', { entity: t('label.user-account') })
        );
        showInfoToast(t('server.email-confirmation'));
        navigate(ROUTES.SIGNIN);
      } else {
        return showErrorToast(t('server.email-found'));
      }
=======
      showSuccessToast(
        t('server.create-entity-success', { entity: t('label.user-account') })
      );
      showInfoToast(t('server.email-confirmation'));
      history.push(ROUTES.SIGNIN);
>>>>>>> 50a798dd
    } catch (err) {
      if (
        (err as AxiosError).response?.status ===
        HTTP_STATUS_CODE.FAILED_DEPENDENCY
      ) {
        showSuccessToast(
          t('server.create-entity-success', { entity: t('label.user-account') })
        );
        showErrorToast(err as AxiosError, t('server.email-verification-error'));
        navigate(ROUTES.SIGNIN);
      } else {
        showErrorToast(err as AxiosError, t('server.unexpected-response'));
      }
    }
  };

  const handleForgotPassword = async (email: string) => {
    await generatePasswordResetLink(email);
  };

  const handleResetPassword = async (payload: PasswordResetRequest) => {
    const response = await resetPassword(payload);
    if (response) {
      showSuccessToast(t('server.reset-password-success'));
    }
  };

  const handleLogout = async () => {
    const token = getOidcToken();
    const refreshToken = getRefreshToken();
    const isExpired = extractDetailsFromToken(token).isExpired;
    if (token && !isExpired) {
      try {
        await logoutUser({ token, refreshToken });
        setOidcToken('');
        setRefreshToken('');
        TokenService.getInstance().clearRefreshInProgress();
        navigate(ROUTES.SIGNIN);
      } catch (error) {
        showErrorToast(error as AxiosError);
      }
    }
  };

  const contextValue = {
    handleLogin,
    handleRegister,
    handleForgotPassword,
    handleResetPassword,
    handleLogout,
  };

  return (
    <BasicAuthContext.Provider value={contextValue}>
      {children}
    </BasicAuthContext.Provider>
  );
};

export const useBasicAuth = () => useContext(BasicAuthContext);

export default BasicAuthProvider;<|MERGE_RESOLUTION|>--- conflicted
+++ resolved
@@ -132,22 +132,11 @@
     try {
       await basicAuthRegister(request);
 
-<<<<<<< HEAD
-        showSuccessToast(
-          t('server.create-entity-success', { entity: t('label.user-account') })
-        );
-        showInfoToast(t('server.email-confirmation'));
-        navigate(ROUTES.SIGNIN);
-      } else {
-        return showErrorToast(t('server.email-found'));
-      }
-=======
       showSuccessToast(
         t('server.create-entity-success', { entity: t('label.user-account') })
       );
       showInfoToast(t('server.email-confirmation'));
-      history.push(ROUTES.SIGNIN);
->>>>>>> 50a798dd
+      navigate(ROUTES.SIGNIN);
     } catch (err) {
       if (
         (err as AxiosError).response?.status ===
