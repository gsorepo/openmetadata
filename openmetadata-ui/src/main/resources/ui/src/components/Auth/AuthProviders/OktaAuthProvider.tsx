/*
 *  Copyright 2022 Collate.
 *  Licensed under the Apache License, Version 2.0 (the "License");
 *  you may not use this file except in compliance with the License.
 *  You may obtain a copy of the License at
 *  http://www.apache.org/licenses/LICENSE-2.0
 *  Unless required by applicable law or agreed to in writing, software
 *  distributed under the License is distributed on an "AS IS" BASIS,
 *  WITHOUT WARRANTIES OR CONDITIONS OF ANY KIND, either express or implied.
 *  See the License for the specific language governing permissions and
 *  limitations under the License.
 */

import { OktaAuth, OktaAuthOptions } from '@okta/okta-auth-js';
import { Security } from '@okta/okta-react';
<<<<<<< HEAD
import React, { FunctionComponent, ReactNode } from 'react';
import { useApplicationStore } from '../../../hooks/useApplicationStore';
=======
import React, {
  FunctionComponent,
  ReactNode,
  useCallback,
  useMemo,
} from 'react';
import localState from '../../../utils/LocalStorageUtils';
import { useAuthContext } from './AuthProvider';
>>>>>>> c8adab60
import { OidcUser } from './AuthProvider.interface';

interface Props {
  children: ReactNode;
  onLoginSuccess: (user: OidcUser) => void;
}

export const OktaAuthProvider: FunctionComponent<Props> = ({
  children,
  onLoginSuccess,
}: Props) => {
  const { authConfig, setIsAuthenticated, setOidcToken } =
    useApplicationStore();
  const { clientId, issuer, redirectUri, scopes, pkce } =
    authConfig as OktaAuthOptions;

  const oktaAuth = useMemo(
    () =>
      new OktaAuth({
        clientId,
        issuer,
        redirectUri,
        scopes,
        pkce,
        tokenManager: {
          autoRenew: false,
        },
      }),
    [clientId, issuer, redirectUri, scopes, pkce]
  );

  const triggerLogin = async () => {
    await oktaAuth.signInWithRedirect();
  };

  const restoreOriginalUri = useCallback(async (_oktaAuth: OktaAuth) => {
    const idToken = _oktaAuth.getIdToken() ?? '';
    const scopes =
<<<<<<< HEAD
      _oktaAuth.authStateManager.getAuthState()?.idToken?.scopes.join() || '';
    setOidcToken(idToken);
=======
      _oktaAuth.authStateManager.getAuthState()?.idToken?.scopes.join() ?? '';
    localState.setOidcToken(idToken);
>>>>>>> c8adab60
    _oktaAuth
      .getUser()
      .then((info) => {
        setIsAuthenticated(true);
        const user = {
          id_token: idToken,
          scope: scopes,
          profile: {
            email: info.email ?? '',
            name: info.name ?? '',
            // eslint-disable-next-line @typescript-eslint/no-explicit-any
            picture: (info as any).imageUrl ?? '',
            locale: info.locale ?? '',
            sub: info.sub,
          },
        };
        onLoginSuccess(user);
      })
      .catch((err) => {
        // eslint-disable-next-line no-console
        console.error(err);
      });
  }, []);

  const customAuthHandler = async () => {
    const previousAuthState = oktaAuth.authStateManager.getPreviousAuthState();
    if (!previousAuthState || !previousAuthState.isAuthenticated) {
      // App initialization stage
      await triggerLogin();
    } else {
      // Ask the user to trigger the login process during token autoRenew process
    }
  };

  return (
    <Security
      oktaAuth={oktaAuth}
      restoreOriginalUri={restoreOriginalUri}
      onAuthRequired={customAuthHandler}>
      {children}
    </Security>
  );
};

export default OktaAuthProvider;<|MERGE_RESOLUTION|>--- conflicted
+++ resolved
@@ -13,19 +13,13 @@
 
 import { OktaAuth, OktaAuthOptions } from '@okta/okta-auth-js';
 import { Security } from '@okta/okta-react';
-<<<<<<< HEAD
-import React, { FunctionComponent, ReactNode } from 'react';
-import { useApplicationStore } from '../../../hooks/useApplicationStore';
-=======
 import React, {
   FunctionComponent,
   ReactNode,
   useCallback,
   useMemo,
 } from 'react';
-import localState from '../../../utils/LocalStorageUtils';
-import { useAuthContext } from './AuthProvider';
->>>>>>> c8adab60
+import { useApplicationStore } from '../../../hooks/useApplicationStore';
 import { OidcUser } from './AuthProvider.interface';
 
 interface Props {
@@ -64,13 +58,8 @@
   const restoreOriginalUri = useCallback(async (_oktaAuth: OktaAuth) => {
     const idToken = _oktaAuth.getIdToken() ?? '';
     const scopes =
-<<<<<<< HEAD
       _oktaAuth.authStateManager.getAuthState()?.idToken?.scopes.join() || '';
     setOidcToken(idToken);
-=======
-      _oktaAuth.authStateManager.getAuthState()?.idToken?.scopes.join() ?? '';
-    localState.setOidcToken(idToken);
->>>>>>> c8adab60
     _oktaAuth
       .getUser()
       .then((info) => {
