--- conflicted
+++ resolved
@@ -57,17 +57,12 @@
   };
 
   return (
-<<<<<<< HEAD
-    <ResponsiveContainer debounce={200} id={`${name}_graph`} minHeight={300}>
-      <BarChart className="w-full" data={data} margin={{ left: 16 }}>
-=======
     <ResponsiveContainer
       className="custom-legend"
       debounce={200}
       id={`${name}_graph`}
       minHeight={300}>
-      <BarChart className="tw-w-full" data={data} margin={{ left: 16 }}>
->>>>>>> 00885380
+      <BarChart className="w-full" data={data} margin={{ left: 16 }}>
         <CartesianGrid stroke={GRAPH_BACKGROUND_COLOR} />
         <XAxis
           dataKey="name"
