/*
 *  Copyright 2023 Collate.
 *  Licensed under the Apache License, Version 2.0 (the "License");
 *  you may not use this file except in compliance with the License.
 *  You may obtain a copy of the License at
 *  http://www.apache.org/licenses/LICENSE-2.0
 *  Unless required by applicable law or agreed to in writing, software
 *  distributed under the License is distributed on an "AS IS" BASIS,
 *  WITHOUT WARRANTIES OR CONDITIONS OF ANY KIND, either express or implied.
 *  See the License for the specific language governing permissions and
 *  limitations under the License.
 */
import { Button, Popover, Space, Typography } from 'antd';
import Table, { ColumnsType } from 'antd/lib/table';
import { ReactComponent as EditIcon } from 'assets/svg/edit-new.svg';
import ErrorPlaceHolder from 'components/common/error-with-placeholder/ErrorPlaceHolder';
import RichTextEditorPreviewer from 'components/common/rich-text-editor/RichTextEditorPreviewer';
import { ModalWithMarkdownEditor } from 'components/Modals/ModalWithMarkdownEditor/ModalWithMarkdownEditor';
import TableTags from 'components/TableTags/TableTags.component';
import { TABLE_SCROLL_VALUE } from 'constants/Table.constants';
import { Column, TagLabel } from 'generated/entity/data/container';
import { TagSource } from 'generated/type/tagLabel';
import { cloneDeep, isEmpty, isUndefined, map, toLower } from 'lodash';
import { EntityTags, TagOption } from 'Models';
import React, { FC, useCallback, useMemo, useState } from 'react';
import { useTranslation } from 'react-i18next';
import {
  updateContainerColumnDescription,
  updateContainerColumnTags,
} from 'utils/ContainerDetailUtils';
import { getEntityName } from 'utils/EntityUtils';
import { fetchGlossaryTerms, getGlossaryTermlist } from 'utils/GlossaryUtils';
import { getFilterTags } from 'utils/TableTags/TableTags.utils';
import { getTableExpandableConfig } from 'utils/TableUtils';
import { getClassifications, getTaglist } from 'utils/TagsUtils';
import {
  CellRendered,
  ContainerDataModelProps,
} from './ContainerDataModel.interface';

const ContainerDataModel: FC<ContainerDataModelProps> = ({
  dataModel,
  hasDescriptionEditAccess,
  hasTagEditAccess,
  isReadOnly,
  onUpdate,
}) => {
  const { t } = useTranslation();

  const [editContainerColumnDescription, setEditContainerColumnDescription] =
    useState<Column>();

  const [isTagLoading, setIsTagLoading] = useState<boolean>(false);
  const [isGlossaryLoading, setIsGlossaryLoading] = useState<boolean>(false);
  const [tagFetchFailed, setTagFetchFailed] = useState<boolean>(false);
  const [glossaryTags, setGlossaryTags] = useState<TagOption[]>([]);
  const [classificationTags, setClassificationTags] = useState<TagOption[]>([]);

  const fetchGlossaryTags = async () => {
    setIsGlossaryLoading(true);
    try {
      const res = await fetchGlossaryTerms();

      const glossaryTerms: TagOption[] = getGlossaryTermlist(res).map(
        (tag) => ({ fqn: tag, source: TagSource.Glossary })
      );
      setGlossaryTags(glossaryTerms);
    } catch {
      setTagFetchFailed(true);
    } finally {
      setIsGlossaryLoading(false);
    }
  };

  const fetchClassificationTags = async () => {
    setIsTagLoading(true);
    try {
      const res = await getClassifications();
      const tagList = await getTaglist(res.data);

      const classificationTag: TagOption[] = map(tagList, (tag) => ({
        fqn: tag,
        source: TagSource.Classification,
      }));

      setClassificationTags(classificationTag);
    } catch {
      setTagFetchFailed(true);
    } finally {
      setIsTagLoading(false);
    }
  };

  const handleFieldTagsChange = useCallback(
    async (
      selectedTags: EntityTags[],
      editColumnTag: Column,
      otherTags: TagLabel[]
    ) => {
      const newSelectedTags: TagOption[] = map(
        [...selectedTags, ...otherTags],
        (tag) => ({ fqn: tag.tagFQN, source: tag.source })
      );

      if (newSelectedTags && editColumnTag) {
        const containerDataModel = cloneDeep(dataModel);

        updateContainerColumnTags(
          containerDataModel?.columns,
          editColumnTag.fullyQualifiedName ?? '',
          newSelectedTags
        );

        await onUpdate(containerDataModel);
      }
    },
    [dataModel, onUpdate]
  );

  const handleContainerColumnDescriptionChange = async (
    updatedDescription: string
  ) => {
    if (!isUndefined(editContainerColumnDescription)) {
      const containerDataModel = cloneDeep(dataModel);
      updateContainerColumnDescription(
        containerDataModel?.columns,
        editContainerColumnDescription.fullyQualifiedName ?? '',
        updatedDescription
      );
      await onUpdate(containerDataModel);
    }
    setEditContainerColumnDescription(undefined);
  };

  const renderContainerColumnDescription: CellRendered<Column, 'description'> =
    (description, record, index) => {
      return (
        <Space
          className="custom-group w-full"
          data-testid="description"
          id={`field-description-${index}`}
          size={4}>
          <>
            {description ? (
              <RichTextEditorPreviewer markdown={description} />
            ) : (
              <Typography.Text className="text-grey-muted">
                {t('label.no-entity', {
                  entity: t('label.description'),
                })}
              </Typography.Text>
            )}
          </>
          {isReadOnly || !hasDescriptionEditAccess ? null : (
            <Button
              className="p-0 opacity-0 group-hover-opacity-100 flex-center"
              data-testid="edit-button"
              icon={<EditIcon width="16px" />}
              type="text"
              onClick={() => setEditContainerColumnDescription(record)}
            />
          )}
        </Space>
      );
    };

  const columns: ColumnsType<Column> = useMemo(
    () => [
      {
        title: t('label.name'),
        dataIndex: 'name',
        key: 'name',
        accessor: 'name',
        fixed: 'left',
        width: 300,
        render: (_, record: Column) => (
          <Popover
            destroyTooltipOnHide
            content={getEntityName(record)}
            trigger="hover">
            <Typography.Text>{getEntityName(record)}</Typography.Text>
          </Popover>
        ),
      },
      {
        title: t('label.type'),
        dataIndex: 'dataTypeDisplay',
        key: 'dataTypeDisplay',
        accessor: 'dataTypeDisplay',
        ellipsis: true,
        width: 220,
        render: (
          dataTypeDisplay: Column['dataTypeDisplay'],
          record: Column
        ) => {
          return (
            <Popover
              destroyTooltipOnHide
              content={toLower(dataTypeDisplay)}
              overlayInnerStyle={{
                maxWidth: '420px',
                overflowWrap: 'break-word',
                textAlign: 'center',
              }}
              trigger="hover">
              <Typography.Text ellipsis className="cursor-pointer">
                {dataTypeDisplay || record.dataType}
              </Typography.Text>
            </Popover>
          );
        },
      },
      {
        title: t('label.description'),
        dataIndex: 'description',
        key: 'description',
        accessor: 'description',
<<<<<<< HEAD
        width: 400,
=======
        width: 350,
>>>>>>> 6e92dc69
        render: renderContainerColumnDescription,
      },
      {
        title: t('label.tag-plural'),
        dataIndex: 'tags',
        key: 'tags',
        accessor: 'tags',
        width: 300,
        render: (tags: TagLabel[], record: Column, index: number) => (
          <TableTags<Column>
            dataTestId="classification-tags"
            fetchTags={fetchClassificationTags}
            handleTagSelection={handleFieldTagsChange}
            hasTagEditAccess={hasTagEditAccess}
            index={index}
            isReadOnly={isReadOnly}
            isTagLoading={isTagLoading}
            record={record}
            tagFetchFailed={tagFetchFailed}
            tagList={classificationTags}
            tags={getFilterTags(tags)}
            type={TagSource.Classification}
          />
        ),
      },
      {
        title: t('label.glossary-term-plural'),
        dataIndex: 'tags',
        key: 'tags',
        accessor: 'tags',
        width: 300,
        render: (tags: TagLabel[], record: Column, index: number) => (
          <TableTags<Column>
            dataTestId="glossary-tags"
            fetchTags={fetchGlossaryTags}
            handleTagSelection={handleFieldTagsChange}
            hasTagEditAccess={hasTagEditAccess}
            index={index}
            isReadOnly={isReadOnly}
            isTagLoading={isGlossaryLoading}
            record={record}
            tagFetchFailed={tagFetchFailed}
            tagList={glossaryTags}
            tags={getFilterTags(tags)}
            type={TagSource.Glossary}
          />
        ),
      },
    ],
    [
      classificationTags,
      tagFetchFailed,
      glossaryTags,
      fetchClassificationTags,
      fetchGlossaryTags,
      handleFieldTagsChange,
      hasDescriptionEditAccess,
      hasTagEditAccess,
      editContainerColumnDescription,
      isReadOnly,
      isTagLoading,
      isGlossaryLoading,
    ]
  );

  if (isEmpty(dataModel?.columns)) {
    return <ErrorPlaceHolder />;
  }

  return (
    <>
      <Table
        bordered
        columns={columns}
        data-testid="container-data-model-table"
        dataSource={dataModel?.columns}
        expandable={{
          ...getTableExpandableConfig<Column>(),
          rowExpandable: (record) => !isEmpty(record.children),
        }}
        pagination={false}
        rowKey="name"
<<<<<<< HEAD
        scroll={TABLE_SCROLL_VALUE}
=======
        scroll={{ x: 1200 }}
>>>>>>> 6e92dc69
        size="small"
      />
      {editContainerColumnDescription && (
        <ModalWithMarkdownEditor
          header={`${t('label.edit-entity', {
            entity: t('label.column'),
          })}: "${editContainerColumnDescription.name}"`}
          placeholder={t('label.enter-field-description', {
            field: t('label.column'),
          })}
          value={editContainerColumnDescription.description ?? ''}
          visible={Boolean(editContainerColumnDescription)}
          onCancel={() => setEditContainerColumnDescription(undefined)}
          onSave={handleContainerColumnDescriptionChange}
        />
      )}
    </>
  );
};

export default ContainerDataModel;<|MERGE_RESOLUTION|>--- conflicted
+++ resolved
@@ -215,11 +215,7 @@
         dataIndex: 'description',
         key: 'description',
         accessor: 'description',
-<<<<<<< HEAD
-        width: 400,
-=======
         width: 350,
->>>>>>> 6e92dc69
         render: renderContainerColumnDescription,
       },
       {
@@ -302,11 +298,7 @@
         }}
         pagination={false}
         rowKey="name"
-<<<<<<< HEAD
         scroll={TABLE_SCROLL_VALUE}
-=======
-        scroll={{ x: 1200 }}
->>>>>>> 6e92dc69
         size="small"
       />
       {editContainerColumnDescription && (
