--- conflicted
+++ resolved
@@ -13,15 +13,11 @@
 
 import { Card, Tabs, TabsProps } from 'antd';
 import classNames from 'classnames';
-<<<<<<< HEAD
 import { CustomPropertyTable } from 'components/common/CustomPropertyTable/CustomPropertyTable';
 import { CustomPropertyProps } from 'components/common/CustomPropertyTable/CustomPropertyTable.interface';
-import PageLayoutV1 from 'components/containers/PageLayoutV1';
 import TabsLabel from 'components/TabsLabel/TabsLabel.component';
 import { getVersionPathWithTab } from 'constants/constants';
 import { EntityField } from 'constants/Feeds.constants';
-=======
->>>>>>> 6e92dc69
 import {
   ChangeDescription,
   Column,
@@ -31,7 +27,6 @@
 import React, { useEffect, useMemo, useState } from 'react';
 import { useTranslation } from 'react-i18next';
 import { useHistory, useParams } from 'react-router-dom';
-import { getEntityName } from 'utils/EntityUtils';
 import { bytesToSize } from 'utils/StringsUtils';
 import { FQN_SEPARATOR_CHAR } from '../../constants/char.constants';
 import {
