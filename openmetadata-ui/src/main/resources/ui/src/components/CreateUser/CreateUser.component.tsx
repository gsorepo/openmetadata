--- conflicted
+++ resolved
@@ -22,6 +22,7 @@
   Switch,
 } from 'antd';
 import { AxiosError } from 'axios';
+import { AuthProvider } from 'generated/settings/settings';
 import { isEmpty, isUndefined, map, trim } from 'lodash';
 import React, { useEffect, useMemo, useRef, useState } from 'react';
 import { useTranslation } from 'react-i18next';
@@ -29,8 +30,6 @@
 import { getEntityName } from 'utils/EntityUtils';
 import { VALIDATION_MESSAGES } from '../../constants/constants';
 import { EMAIL_REG_EX, passwordRegex } from '../../constants/regex.constants';
-
-import { AuthProvider } from 'generated/settings/settings';
 import { CreatePasswordGenerator } from '../../enums/user.enum';
 import {
   CreatePasswordType,
@@ -639,13 +638,8 @@
   }, []);
 
   return (
-<<<<<<< HEAD
-    <Card className="p-xs">
+    <>
       <h6 className="text-base">
-=======
-    <>
-      <h6 className="tw-heading tw-text-base">
->>>>>>> 00885380
         {t('label.create-entity', {
           entity: forceBot ? t('label.bot') : t('label.user'),
         })}
