--- conflicted
+++ resolved
@@ -66,13 +66,8 @@
       {
         name: t('label.custom-attribute-plural'),
         url: getSettingPath(
-<<<<<<< HEAD
           GlobalSettingsMenuCategory.CUSTOM_PROPERTIES,
-          getSettingOptionByEntityType(entityTypeFQN)
-=======
-          GlobalSettingsMenuCategory.CUSTOM_ATTRIBUTES,
           getSettingOptionByEntityType(entityType)
->>>>>>> 9c4ec6c7
         ),
       },
       {
