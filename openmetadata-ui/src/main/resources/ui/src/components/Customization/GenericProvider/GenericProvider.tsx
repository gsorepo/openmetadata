--- conflicted
+++ resolved
@@ -11,14 +11,9 @@
  *  limitations under the License.
  */
 import { AxiosError } from 'axios';
-<<<<<<< HEAD
-import { isEmpty, once } from 'lodash';
+import { once } from 'lodash';
 import {
   createContext,
-=======
-import { once } from 'lodash';
-import React, {
->>>>>>> 7cf9fb38
   useCallback,
   useContext,
   useEffect,
