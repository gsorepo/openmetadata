/*
 *  Copyright 2024 Collate.
 *  Licensed under the Apache License, Version 2.0 (the "License");
 *  you may not use this file except in compliance with the License.
 *  You may obtain a copy of the License at
 *  http://www.apache.org/licenses/LICENSE-2.0
 *  Unless required by applicable law or agreed to in writing, software
 *  distributed under the License is distributed on an "AS IS" BASIS,
 *  WITHOUT WARRANTIES OR CONDITIONS OF ANY KIND, either express or implied.
 *  See the License for the specific language governing permissions and
 *  limitations under the License.
 */
import classNames from 'classnames';
<<<<<<< HEAD
import { useMemo } from 'react';
import {
  default as RGL,
  ReactGridLayoutProps,
  WidthProvider,
} from 'react-grid-layout';
=======
import React, { useCallback, useMemo } from 'react';
import RGL, { WidthProvider } from 'react-grid-layout';
>>>>>>> 50a798dd
import { DetailPageWidgetKeys } from '../../../enums/CustomizeDetailPage.enum';
import { PageType } from '../../../generated/system/ui/page';
import { useGridLayoutDirection } from '../../../hooks/useGridLayoutDirection';
import { WidgetConfig } from '../../../pages/CustomizablePage/CustomizablePage.interface';
import { getWidgetsFromKey } from '../../../utils/CustomizePage/CustomizePageUtils';
import { useGenericContext } from '../GenericProvider/GenericProvider';
import { DynamicHeightWidget } from './DynamicHeightWidget';
import './generic-tab.less';

const ReactGridLayout = WidthProvider(RGL) as React.ComponentType<
  ReactGridLayoutProps & { children?: React.ReactNode }
>;

interface GenericTabProps {
  type: PageType;
}

export const GenericTab = ({ type }: GenericTabProps) => {
  const { layout, updateWidgetHeight } = useGenericContext();

  const handleHeightChange = useCallback(
    (widgetId: string, newHeight: number) => {
      // Update the layout through the onUpdate function
      updateWidgetHeight(widgetId, newHeight);
    },
    [updateWidgetHeight]
  );

  const widgets = useMemo(() => {
    return layout?.map((widget: WidgetConfig) => {
      return (
        <div
          data-grid={widget}
          data-testid={widget.i}
          id={widget.i}
          key={widget.i}>
          <DynamicHeightWidget
            key={widget.i}
            widget={widget}
            onHeightChange={handleHeightChange}>
            {getWidgetsFromKey(type, widget)}
          </DynamicHeightWidget>
        </div>
      );
    });
  }, [layout, type]);

  // For default tabs we have rigid layout where we are not applying any bg to container
  // So we need to check if left panel is present to apply bg to container
  const leftSideWidgetPresent = useMemo(() => {
    return layout?.some((widget) =>
      widget.i.startsWith(DetailPageWidgetKeys.LEFT_PANEL)
    );
  }, [layout]);

  // call the hook to set the direction of the grid layout
  useGridLayoutDirection();

  return (
    <ReactGridLayout
      autoSize
      verticalCompact
      className={classNames('grid-container bg-grey', {
        'custom-tab': !leftSideWidgetPresent,
      })}
      cols={8}
      containerPadding={[0, 0]}
      isDraggable={false}
      isResizable={false}
      margin={[16, 16]}
      rowHeight={100}>
      {widgets}
    </ReactGridLayout>
  );
};<|MERGE_RESOLUTION|>--- conflicted
+++ resolved
@@ -11,17 +11,8 @@
  *  limitations under the License.
  */
 import classNames from 'classnames';
-<<<<<<< HEAD
-import { useMemo } from 'react';
-import {
-  default as RGL,
-  ReactGridLayoutProps,
-  WidthProvider,
-} from 'react-grid-layout';
-=======
 import React, { useCallback, useMemo } from 'react';
-import RGL, { WidthProvider } from 'react-grid-layout';
->>>>>>> 50a798dd
+import RGL, { ReactGridLayoutProps, WidthProvider } from 'react-grid-layout';
 import { DetailPageWidgetKeys } from '../../../enums/CustomizeDetailPage.enum';
 import { PageType } from '../../../generated/system/ui/page';
 import { useGridLayoutDirection } from '../../../hooks/useGridLayoutDirection';
