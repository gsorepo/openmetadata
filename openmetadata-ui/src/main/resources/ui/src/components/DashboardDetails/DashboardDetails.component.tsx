--- conflicted
+++ resolved
@@ -619,12 +619,7 @@
                 <DataProductsContainer
                   activeDomain={dashboardDetails?.domain}
                   dataProducts={dashboardDetails?.dataProducts ?? []}
-<<<<<<< HEAD
-                  hasPermission={editAllPermission}
-                  onSave={onDataProductsUpdate}
-=======
                   hasPermission={false}
->>>>>>> f6cd27e4
                 />
 
                 <TagsContainerV2
