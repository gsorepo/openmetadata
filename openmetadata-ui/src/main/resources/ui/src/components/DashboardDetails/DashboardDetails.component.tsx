--- conflicted
+++ resolved
@@ -500,17 +500,8 @@
   };
 
   useEffect(() => {
-<<<<<<< HEAD
-    setFollowersData(followers);
-  }, [followers]);
-
-  useEffect(() => {
     fetchMoreThread(isInView as boolean, paging, isEntityThreadLoading);
   }, [paging, isEntityThreadLoading, isInView]);
-=======
-    fetchMoreThread(isInView as boolean, paging, isentityThreadLoading);
-  }, [paging, isentityThreadLoading, isInView]);
->>>>>>> 17893f5b
 
   const handleFeedFilterChange = useCallback((feedType, threadType) => {
     setActivityFilter({ feedFilter: feedType, threadType });
