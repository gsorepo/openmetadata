/*
 *  Copyright 2022 Collate.
 *  Licensed under the Apache License, Version 2.0 (the "License");
 *  you may not use this file except in compliance with the License.
 *  You may obtain a copy of the License at
 *  http://www.apache.org/licenses/LICENSE-2.0
 *  Unless required by applicable law or agreed to in writing, software
 *  distributed under the License is distributed on an "AS IS" BASIS,
 *  WITHOUT WARRANTIES OR CONDITIONS OF ANY KIND, either express or implied.
 *  See the License for the specific language governing permissions and
 *  limitations under the License.
 */

import { Card, Space, Table, Tabs } from 'antd';
import { ColumnsType } from 'antd/lib/table';
import classNames from 'classnames';
import PageLayoutV1 from 'components/containers/PageLayoutV1';
import { EntityTabs } from 'enums/entity.enum';
import { isUndefined } from 'lodash';
import { ExtraInfo } from 'Models';
import React, { FC, useEffect, useMemo, useState } from 'react';
import { useTranslation } from 'react-i18next';
import { Link } from 'react-router-dom';
import { getEntityName } from 'utils/EntityUtils';
import { FQN_SEPARATOR_CHAR } from '../../constants/char.constants';
import { EntityField } from '../../constants/Feeds.constants';
import { OwnerType } from '../../enums/user.enum';
import {
  ChangeDescription,
  Dashboard,
  EntityReference,
} from '../../generated/entity/data/dashboard';
import { TagLabel } from '../../generated/type/tagLabel';
import {
  getDescriptionDiff,
  getDiffByFieldName,
  getDiffValue,
  getTagsDiff,
} from '../../utils/EntityVersionUtils';
import { TagLabelWithStatus } from '../../utils/EntityVersionUtils.interface';
import SVGIcons from '../../utils/SvgUtils';
import Description from '../common/description/Description';
import EntityPageInfo from '../common/entityPageInfo/EntityPageInfo';
import RichTextEditorPreviewer from '../common/rich-text-editor/RichTextEditorPreviewer';
import EntityVersionTimeLine from '../EntityVersionTimeLine/EntityVersionTimeLine';
import Loader from '../Loader/Loader';
import { DashboardVersionProp } from './DashboardVersion.interface';

const DashboardVersion: FC<DashboardVersionProp> = ({
  version,
  currentVersionData,
  isVersionLoading,
  owner,
  tier,
  slashedDashboardName,
  versionList,
  deleted = false,
  backHandler,
  versionHandler,
}: DashboardVersionProp) => {
  const { t } = useTranslation();
  const [changeDescription, setChangeDescription] = useState<ChangeDescription>(
    currentVersionData.changeDescription as ChangeDescription
  );
  const tabs = [
    {
      label: t('label.detail-plural'),
      key: EntityTabs.SCHEMA,
    },
  ];

  const getDashboardDescription = () => {
    const descriptionDiff = getDiffByFieldName(
      EntityField.DESCRIPTION,
      changeDescription
    );
    const oldDescription =
      descriptionDiff?.added?.oldValue ??
      descriptionDiff?.deleted?.oldValue ??
      descriptionDiff?.updated?.oldValue;
    const newDescription =
      descriptionDiff?.added?.newValue ??
      descriptionDiff?.deleted?.newValue ??
      descriptionDiff?.updated?.newValue;

    return getDescriptionDiff(
      oldDescription,
      newDescription,
      currentVersionData.description
    );
  };

  const getExtraInfo = () => {
    const ownerDiff = getDiffByFieldName('owner', changeDescription);

    const oldOwner = JSON.parse(
      ownerDiff?.added?.oldValue ??
        ownerDiff?.deleted?.oldValue ??
        ownerDiff?.updated?.oldValue ??
        '{}'
    );
    const newOwner = JSON.parse(
      ownerDiff?.added?.newValue ??
        ownerDiff?.deleted?.newValue ??
        ownerDiff?.updated?.newValue ??
        '{}'
    );
    const ownerPlaceHolder = owner?.name ?? owner?.displayName ?? '';

    const tagsDiff = getDiffByFieldName('tags', changeDescription, true);
    const newTier = [
      ...JSON.parse(
        tagsDiff?.added?.newValue ??
          tagsDiff?.deleted?.newValue ??
          tagsDiff?.updated?.newValue ??
          '[]'
      ),
    ].find((t) => (t?.tagFQN as string).startsWith('Tier'));

    const oldTier = [
      ...JSON.parse(
        tagsDiff?.added?.oldValue ??
          tagsDiff?.deleted?.oldValue ??
          tagsDiff?.updated?.oldValue ??
          '[]'
      ),
    ].find((t) => (t?.tagFQN as string).startsWith('Tier'));

    const extraInfo: Array<ExtraInfo> = [
      {
        key: 'Owner',
        value:
          !isUndefined(ownerDiff?.added) ||
          !isUndefined(ownerDiff?.deleted) ||
          !isUndefined(ownerDiff?.updated)
            ? getDiffValue(
                oldOwner?.displayName || oldOwner?.name || '',
                newOwner?.displayName || newOwner?.name || ''
              )
            : ownerPlaceHolder
            ? getDiffValue(ownerPlaceHolder, ownerPlaceHolder)
            : '',
        profileName:
          newOwner?.type === OwnerType.USER ? newOwner?.name : undefined,
      },
      {
        key: 'Tier',
        value:
          !isUndefined(newTier) || !isUndefined(oldTier)
            ? getDiffValue(
                oldTier?.tagFQN?.split(FQN_SEPARATOR_CHAR)[1] || '',
                newTier?.tagFQN?.split(FQN_SEPARATOR_CHAR)[1] || ''
              )
            : tier?.tagFQN
            ? tier?.tagFQN.split(FQN_SEPARATOR_CHAR)[1]
            : '',
      },
      {
        key: `${currentVersionData.serviceType} Url`,
        value: (currentVersionData as Dashboard).dashboardUrl,
        placeholderText:
          currentVersionData.displayName ?? currentVersionData.name,
        isLink: true,
        openInNewTab: true,
      },
    ];

    return extraInfo;
  };

  const getTags = () => {
    const tagsDiff = getDiffByFieldName('tags', changeDescription, true);
    const oldTags: Array<TagLabel> = JSON.parse(
      tagsDiff?.added?.oldValue ??
        tagsDiff?.deleted?.oldValue ??
        tagsDiff?.updated?.oldValue ??
        '[]'
    );
    const newTags: Array<TagLabel> = JSON.parse(
      tagsDiff?.added?.newValue ??
        tagsDiff?.deleted?.newValue ??
        tagsDiff?.updated?.newValue ??
        '[]'
    );
    const flag: { [x: string]: boolean } = {};
    const uniqueTags: Array<TagLabelWithStatus> = [];

    [
      ...(getTagsDiff(oldTags, newTags) ?? []),
      ...(currentVersionData.tags ?? []),
    ].forEach((elem) => {
      if (!flag[elem.tagFQN as string]) {
        flag[elem.tagFQN as string] = true;
        uniqueTags.push(elem as TagLabelWithStatus);
      }
    });

    return [
      ...uniqueTags.map((t) =>
        t.tagFQN.startsWith('Tier')
          ? { ...t, tagFQN: t.tagFQN.split(FQN_SEPARATOR_CHAR)[1] }
          : t
      ),
    ];
  };

  useEffect(() => {
    setChangeDescription(
      currentVersionData.changeDescription as ChangeDescription
    );
  }, [currentVersionData]);

  const tableColumn: ColumnsType<EntityReference> = useMemo(
    () => [
      {
        title: t('label.chart-entity', {
          entity: t('label.name'),
        }),
        dataIndex: 'name',
        key: 'name',
        render: (text, record) => (
          <Link target="_blank" to={{ pathname: text }}>
            <Space>
              <span>{getEntityName(record)}</span>
              <SVGIcons
                alt="external-link"
                className="tw-align-middle"
                icon="external-link"
                width="16px"
              />
            </Space>
          </Link>
        ),
      },
      {
        title: t('label.chart-entity', {
          entity: t('label.type'),
        }),
        dataIndex: 'type',
        key: 'type',
      },
      {
        title: t('label.description'),
        dataIndex: 'description',
        key: 'description',
        render: (text) =>
          text ? (
            <RichTextEditorPreviewer markdown={text} />
          ) : (
            <span className="text-grey-muted">{t('label.no-description')}</span>
          ),
      },
      {
        title: t('label.tag-plural'),
        dataIndex: 'tags',
        key: 'tags',
      },
      {
        title: t('label.glossary-term-plural'),
        dataIndex: 'tags',
        key: 'tags',
      },
    ],
    []
  );

  return (
<<<<<<< HEAD
    <PageLayoutV1
      pageTitle={t('label.entity-detail-plural', {
        entity: getEntityName(currentVersionData),
      })}>
      <div data-testid="dashboard-version-container">
        {isVersionLoading ? (
          <Loader />
        ) : (
          <div
            className={classNames('version-data')}
            data-testid="version-data">
            <EntityPageInfo
              isVersionSelected
              deleted={deleted}
              displayName={currentVersionData.displayName}
              entityName={currentVersionData.name ?? ''}
              extraInfo={getExtraInfo()}
              followersList={[]}
              serviceType={currentVersionData.serviceType ?? ''}
              tags={getTags()}
              tier={{} as TagLabel}
              titleLinks={slashedDashboardName}
              version={Number(version)}
              versionHandler={backHandler}
            />
            <div className="tw-mt-1 d-flex flex-col flex-grow ">
              <TabsPane activeTab={1} className="flex-initial" tabs={tabs} />
              <Card className="m-y-md">
                <div className="tw-grid tw-grid-cols-4 tw-gap-4 tw-w-full">
                  <div className="tw-col-span-full">
                    <Description
                      isReadOnly
                      description={getDashboardDescription()}
                    />
                  </div>
                  <div className="m-y-md tw-col-span-full">
                    <Table
                      bordered
                      columns={tableColumn}
                      data-testid="schema-table"
                      dataSource={(currentVersionData as Dashboard)?.charts}
                      pagination={false}
                      rowKey="id"
                      size="small"
                    />
=======
    <PageContainerV1>
      <PageLayoutV1
        pageTitle={t('label.entity-detail-plural', {
          entity: getEntityName(currentVersionData),
        })}>
        <div data-testid="dashboard-version-container">
          {isVersionLoading ? (
            <Loader />
          ) : (
            <div
              className={classNames('version-data')}
              data-testid="version-data">
              <EntityPageInfo
                isVersionSelected
                deleted={deleted}
                displayName={currentVersionData.displayName}
                entityName={currentVersionData.name ?? ''}
                extraInfo={getExtraInfo()}
                followersList={[]}
                serviceType={currentVersionData.serviceType ?? ''}
                tags={getTags()}
                tier={{} as TagLabel}
                titleLinks={slashedDashboardName}
                version={Number(version)}
                versionHandler={backHandler}
              />
              <div className="tw-mt-1 d-flex flex-col flex-grow ">
                <Tabs
                  activeKey={EntityTabs.SCHEMA}
                  data-testid="tabs"
                  items={tabs}
                />
                <Card className="m-y-md">
                  <div className="tw-grid tw-grid-cols-4 tw-gap-4 tw-w-full">
                    <div className="tw-col-span-full">
                      <Description
                        isReadOnly
                        description={getDashboardDescription()}
                      />
                    </div>
                    <div className="m-y-md tw-col-span-full">
                      <Table
                        bordered
                        columns={tableColumn}
                        data-testid="schema-table"
                        dataSource={(currentVersionData as Dashboard)?.charts}
                        pagination={false}
                        rowKey="id"
                        size="small"
                      />
                    </div>
>>>>>>> bad43d2e
                  </div>
                </div>
              </Card>
            </div>
          </div>
        )}

        <EntityVersionTimeLine
          show
          currentVersion={version}
          versionHandler={versionHandler}
          versionList={versionList}
          onBack={backHandler}
        />
      </div>
    </PageLayoutV1>
  );
};

export default DashboardVersion;<|MERGE_RESOLUTION|>--- conflicted
+++ resolved
@@ -265,7 +265,6 @@
   );
 
   return (
-<<<<<<< HEAD
     <PageLayoutV1
       pageTitle={t('label.entity-detail-plural', {
         entity: getEntityName(currentVersionData),
@@ -292,7 +291,11 @@
               versionHandler={backHandler}
             />
             <div className="tw-mt-1 d-flex flex-col flex-grow ">
-              <TabsPane activeTab={1} className="flex-initial" tabs={tabs} />
+              <Tabs
+                activeKey={EntityTabs.SCHEMA}
+                data-testid="tabs"
+                items={tabs}
+              />
               <Card className="m-y-md">
                 <div className="tw-grid tw-grid-cols-4 tw-gap-4 tw-w-full">
                   <div className="tw-col-span-full">
@@ -311,59 +314,6 @@
                       rowKey="id"
                       size="small"
                     />
-=======
-    <PageContainerV1>
-      <PageLayoutV1
-        pageTitle={t('label.entity-detail-plural', {
-          entity: getEntityName(currentVersionData),
-        })}>
-        <div data-testid="dashboard-version-container">
-          {isVersionLoading ? (
-            <Loader />
-          ) : (
-            <div
-              className={classNames('version-data')}
-              data-testid="version-data">
-              <EntityPageInfo
-                isVersionSelected
-                deleted={deleted}
-                displayName={currentVersionData.displayName}
-                entityName={currentVersionData.name ?? ''}
-                extraInfo={getExtraInfo()}
-                followersList={[]}
-                serviceType={currentVersionData.serviceType ?? ''}
-                tags={getTags()}
-                tier={{} as TagLabel}
-                titleLinks={slashedDashboardName}
-                version={Number(version)}
-                versionHandler={backHandler}
-              />
-              <div className="tw-mt-1 d-flex flex-col flex-grow ">
-                <Tabs
-                  activeKey={EntityTabs.SCHEMA}
-                  data-testid="tabs"
-                  items={tabs}
-                />
-                <Card className="m-y-md">
-                  <div className="tw-grid tw-grid-cols-4 tw-gap-4 tw-w-full">
-                    <div className="tw-col-span-full">
-                      <Description
-                        isReadOnly
-                        description={getDashboardDescription()}
-                      />
-                    </div>
-                    <div className="m-y-md tw-col-span-full">
-                      <Table
-                        bordered
-                        columns={tableColumn}
-                        data-testid="schema-table"
-                        dataSource={(currentVersionData as Dashboard)?.charts}
-                        pagination={false}
-                        rowKey="id"
-                        size="small"
-                      />
-                    </div>
->>>>>>> bad43d2e
                   </div>
                 </div>
               </Card>
