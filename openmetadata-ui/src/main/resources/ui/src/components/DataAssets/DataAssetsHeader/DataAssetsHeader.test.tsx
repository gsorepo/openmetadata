--- conflicted
+++ resolved
@@ -13,18 +13,10 @@
 import { act, fireEvent, render, screen } from '@testing-library/react';
 import React from 'react';
 import { EntityType } from '../../../enums/entity.enum';
-<<<<<<< HEAD
-import { Container } from '../../../generated/entity/data/container';
-=======
-import {
-  APIEndpoint,
-  APIRequestMethod,
-} from '../../../generated/entity/data/apiEndpoint';
 import {
   Container,
   StorageServiceType,
 } from '../../../generated/entity/data/container';
->>>>>>> a23f2f9d
 import { MOCK_TIER_DATA } from '../../../mocks/TableData.mock';
 import { getDataQualityLineage } from '../../../rest/lineageAPI';
 import { getContainerByName } from '../../../rest/storageAPI';
