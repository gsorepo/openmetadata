/*
 *  Copyright 2023 Collate.
 *  Licensed under the Apache License, Version 2.0 (the "License");
 *  you may not use this file except in compliance with the License.
 *  You may obtain a copy of the License at
 *  http://www.apache.org/licenses/LICENSE-2.0
 *  Unless required by applicable law or agreed to in writing, software
 *  distributed under the License is distributed on an "AS IS" BASIS,
 *  WITHOUT WARRANTIES OR CONDITIONS OF ANY KIND, either express or implied.
 *  See the License for the specific language governing permissions and
 *  limitations under the License.
 */

import { TitleBreadcrumbProps } from 'components/common/title-breadcrumb/title-breadcrumb.interface';
import { EntityType } from 'enums/entity.enum';
import { Database } from 'generated/entity/data/database';
import { DatabaseSchema } from 'generated/entity/data/databaseSchema';
import { EntityReference } from 'generated/entity/type';
import { ServicesType } from 'interface/service.interface';
import { VersionData } from 'pages/EntityVersionPage/EntityVersionPage.component';

export interface DataAssetsVersionHeaderProps {
  breadcrumbLinks: TitleBreadcrumbProps['titleLinks'];
  version: string;
  deleted: boolean;
  displayName: string;
  serviceName?: string;
<<<<<<< HEAD
  currentVersionData: VersionData | ServicesType;
=======
  currentVersionData: VersionData | ServicesType | Database | DatabaseSchema;
>>>>>>> 890aae73
  ownerDisplayName: React.ReactNode;
  tierDisplayName: React.ReactNode;
  ownerRef: EntityReference | undefined;
  onVersionClick: () => void;
  entityType: EntityType;
}<|MERGE_RESOLUTION|>--- conflicted
+++ resolved
@@ -25,11 +25,7 @@
   deleted: boolean;
   displayName: string;
   serviceName?: string;
-<<<<<<< HEAD
-  currentVersionData: VersionData | ServicesType;
-=======
   currentVersionData: VersionData | ServicesType | Database | DatabaseSchema;
->>>>>>> 890aae73
   ownerDisplayName: React.ReactNode;
   tierDisplayName: React.ReactNode;
   ownerRef: EntityReference | undefined;
