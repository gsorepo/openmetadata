--- conflicted
+++ resolved
@@ -11,14 +11,8 @@
  *  limitations under the License.
  */
 import { Typography } from 'antd';
-<<<<<<< HEAD
 import { useMemo } from 'react';
 import { useTranslation } from 'react-i18next';
-import { ReactComponent as PlusIcon } from '../../../assets/svg/plus-primary.svg';
-=======
-import { t } from 'i18next';
-import React, { useMemo } from 'react';
->>>>>>> 7cf9fb38
 import { TabSpecificField } from '../../../enums/entity.enum';
 import { EntityReference } from '../../../generated/entity/type';
 import { ChangeDescription } from '../../../generated/type/changeEvent';
