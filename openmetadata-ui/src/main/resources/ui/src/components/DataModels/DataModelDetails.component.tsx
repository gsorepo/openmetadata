/*
 *  Copyright 2023 Collate.
 *  Licensed under the Apache License, Version 2.0 (the "License");
 *  you may not use this file except in compliance with the License.
 *  You may obtain a copy of the License at
 *  http://www.apache.org/licenses/LICENSE-2.0
 *  Unless required by applicable law or agreed to in writing, software
 *  distributed under the License is distributed on an "AS IS" BASIS,
 *  WITHOUT WARRANTIES OR CONDITIONS OF ANY KIND, either express or implied.
 *  See the License for the specific language governing permissions and
 *  limitations under the License.
 */

<<<<<<< HEAD
import { Card, Col, Row, Tabs } from 'antd';
=======
import { Card, Col, Row, Space, Tabs } from 'antd';
>>>>>>> 159b5f13
import ActivityFeedProvider, {
  useActivityFeedProvider,
} from 'components/ActivityFeed/ActivityFeedProvider/ActivityFeedProvider';
import { ActivityFeedTab } from 'components/ActivityFeed/ActivityFeedTab/ActivityFeedTab.component';
import ActivityThreadPanel from 'components/ActivityFeed/ActivityThreadPanel/ActivityThreadPanel';
import DescriptionV1 from 'components/common/description/DescriptionV1';
import PageLayoutV1 from 'components/containers/PageLayoutV1';
import { DataAssetsHeader } from 'components/DataAssets/DataAssetsHeader/DataAssetsHeader.component';
import EntityLineageComponent from 'components/EntityLineage/EntityLineage.component';
import { EntityName } from 'components/Modals/EntityNameModal/EntityNameModal.interface';
import SchemaEditor from 'components/schema-editor/SchemaEditor';
import TabsLabel from 'components/TabsLabel/TabsLabel.component';
import TagsContainerV1 from 'components/Tag/TagsContainerV1/TagsContainerV1';
import { getDataModelDetailsPath, getVersionPath } from 'constants/constants';
import { EntityField } from 'constants/Feeds.constants';
import { CSMode } from 'enums/codemirror.enum';
import { EntityTabs, EntityType } from 'enums/entity.enum';
<<<<<<< HEAD
import { LabelType, State, TagLabel } from 'generated/type/tagLabel';
=======
import { LabelType, State, TagLabel, TagSource } from 'generated/type/tagLabel';
>>>>>>> 159b5f13
import { isUndefined, toString } from 'lodash';
import { EntityTags } from 'Models';
import React, { useMemo, useState } from 'react';
import { useTranslation } from 'react-i18next';
import { useHistory, useParams } from 'react-router-dom';
<<<<<<< HEAD
import { getEntityName } from 'utils/EntityUtils';
=======
import { getEntityName, getEntityThreadLink } from 'utils/EntityUtils';
>>>>>>> 159b5f13
import { getEntityFieldThreadCounts } from 'utils/FeedUtils';
import { getTagsWithoutTier } from 'utils/TableUtils';
import { DataModelDetailsProps } from './DataModelDetails.interface';
import ModelTab from './ModelTab/ModelTab.component';

const DataModelDetails = ({
  entityFieldThreadCount,
  feedCount,
  dataModelData,
  dataModelPermissions,
  createThread,
  handleFollowDataModel,
  handleUpdateTags,
  handleUpdateOwner,
  handleUpdateTier,
  handleUpdateDescription,
  handleColumnUpdateDataModel,
  onUpdateDataModel,
}: DataModelDetailsProps) => {
  const { t } = useTranslation();
  const history = useHistory();
  const { postFeed, deleteFeed, updateFeed } = useActivityFeedProvider();
  const { dashboardDataModelFQN, tab: activeTab } =
    useParams<{ dashboardDataModelFQN: string; tab: EntityTabs }>();

  const [isEditDescription, setIsEditDescription] = useState<boolean>(false);
  const [threadLink, setThreadLink] = useState<string>('');

  const {
    hasEditDescriptionPermission,
    hasEditTagsPermission,
    hasEditLineagePermission,
  } = useMemo(() => {
    return {
      hasEditDescriptionPermission:
        dataModelPermissions.EditAll || dataModelPermissions.EditDescription,
      hasEditTagsPermission:
        dataModelPermissions.EditAll || dataModelPermissions.EditTags,
      hasEditLineagePermission:
        dataModelPermissions.EditAll || dataModelPermissions.EditLineage,
    };
  }, [dataModelPermissions]);

  const { deleted, owner, description, version, entityName, tags } =
    useMemo(() => {
      return {
        deleted: dataModelData?.deleted,
        owner: dataModelData?.owner,
        description: dataModelData?.description,
        version: dataModelData?.version,
        entityName: getEntityName(dataModelData),
        tags: getTagsWithoutTier(dataModelData.tags || []),
      };
    }, [dataModelData]);

  const handleUpdateDisplayName = async (data: EntityName) => {
    if (isUndefined(dataModelData)) {
      return;
    }

    const updatedData = {
      ...dataModelData,
      displayName: data.displayName,
    };

    await onUpdateDataModel(updatedData, 'displayName');
  };

  const versionHandler = () => {
    history.push(
      getVersionPath(
        EntityType.DASHBOARD_DATA_MODEL,
        dashboardDataModelFQN,
        toString(version)
      )
    );
  };

  const onThreadLinkSelect = (link: string) => {
    setThreadLink(link);
  };

  const onThreadPanelClose = () => {
    setThreadLink('');
  };

  const handleTabChange = (tabValue: EntityTabs) => {
    if (tabValue !== activeTab) {
      history.push({
        pathname: getDataModelDetailsPath(dashboardDataModelFQN, tabValue),
      });
    }
  };

  const handleTagSelection = async (selectedTags: EntityTags[]) => {
    const updatedTags: TagLabel[] | undefined = selectedTags?.map((tag) => ({
      source: tag.source,
      tagFQN: tag.tagFQN,
      labelType: LabelType.Manual,
      state: State.Confirmed,
    }));
    handleUpdateTags(updatedTags);
  };

  const modelComponent = useMemo(() => {
    return (
      <Row gutter={[0, 16]} wrap={false}>
        <Col className="p-t-sm m-l-lg" flex="auto">
          <div className="d-flex flex-col gap-4">
            <DescriptionV1
              description={description}
              entityFieldThreads={getEntityFieldThreadCounts(
                EntityField.DESCRIPTION,
                entityFieldThreadCount
              )}
              entityFqn={dashboardDataModelFQN}
              entityName={entityName}
              entityType={EntityType.DASHBOARD_DATA_MODEL}
              hasEditAccess={hasEditDescriptionPermission}
              isEdit={isEditDescription}
              isReadOnly={deleted}
              owner={owner}
              onCancel={() => setIsEditDescription(false)}
              onDescriptionEdit={() => setIsEditDescription(true)}
              onDescriptionUpdate={handleUpdateDescription}
              onThreadLinkSelect={onThreadLinkSelect}
            />
            <ModelTab
              data={dataModelData?.columns || []}
              hasEditDescriptionPermission={hasEditDescriptionPermission}
              hasEditTagsPermission={hasEditTagsPermission}
              isReadOnly={Boolean(deleted)}
              onUpdate={handleColumnUpdateDataModel}
            />
          </div>
        </Col>
        <Col
          className="entity-tag-right-panel-container"
          data-testid="entity-right-panel"
          flex="320px">
<<<<<<< HEAD
          <TagsContainerV1
            editable={hasEditTagsPermission}
            entityFieldThreads={getEntityFieldThreadCounts(
              EntityField.TAGS,
              entityFieldThreadCount
            )}
            entityFqn={dashboardDataModelFQN}
            entityType={EntityType.DASHBOARD_DATA_MODEL}
            selectedTags={tags}
            onSelectionChange={handleTagSelection}
            onThreadLinkSelect={onThreadLinkSelect}
          />
=======
          <Space className="w-full" direction="vertical" size="large">
            <TagsContainerV1
              entityFqn={dashboardDataModelFQN}
              entityThreadLink={getEntityThreadLink(entityFieldThreadCount)}
              entityType={EntityType.DASHBOARD_DATA_MODEL}
              permission={hasEditTagsPermission}
              selectedTags={tags}
              tagType={TagSource.Classification}
              onSelectionChange={handleTagSelection}
              onThreadLinkSelect={onThreadLinkSelect}
            />
            <TagsContainerV1
              entityFqn={dashboardDataModelFQN}
              entityThreadLink={getEntityThreadLink(entityFieldThreadCount)}
              entityType={EntityType.DASHBOARD_DATA_MODEL}
              permission={hasEditTagsPermission}
              selectedTags={tags}
              tagType={TagSource.Glossary}
              onSelectionChange={handleTagSelection}
              onThreadLinkSelect={onThreadLinkSelect}
            />
          </Space>
>>>>>>> 159b5f13
        </Col>
      </Row>
    );
  }, [
    description,
    dashboardDataModelFQN,
    entityFieldThreadCount,
    hasEditTagsPermission,
    deleted,
    hasEditDescriptionPermission,
    isEditDescription,
    entityName,
    handleTagSelection,
    onThreadLinkSelect,
    onThreadLinkSelect,
    handleColumnUpdateDataModel,
    handleUpdateDescription,
    getEntityFieldThreadCounts,
  ]);

  const tabs = useMemo(() => {
    const allTabs = [
      {
        label: (
          <TabsLabel
            data-testid={EntityTabs.MODEL}
            id={EntityTabs.DETAILS}
            name={t('label.model')}
          />
        ),
        key: EntityTabs.MODEL,
        children: modelComponent,
      },
      {
        label: (
          <TabsLabel
            count={feedCount}
            id={EntityTabs.ACTIVITY_FEED}
            isActive={activeTab === EntityTabs.ACTIVITY_FEED}
            name={t('label.activity-feed-and-task-plural')}
          />
        ),
        key: EntityTabs.ACTIVITY_FEED,
        children: (
          <ActivityFeedProvider>
            <ActivityFeedTab
              entityType={EntityType.DASHBOARD_DATA_MODEL}
              fqn={dataModelData?.fullyQualifiedName ?? ''}
              onFeedUpdate={() => Promise.resolve()}
            />
          </ActivityFeedProvider>
        ),
      },
      ...(dataModelData?.sql
        ? [
            {
              label: (
                <TabsLabel
                  data-testid={EntityTabs.SQL}
                  id={EntityTabs.SQL}
                  name={t('label.sql-uppercase')}
                />
              ),
              key: EntityTabs.SQL,
              children: (
                <Card>
                  <SchemaEditor
                    editorClass="custom-code-mirror-theme full-screen-editor-height"
                    mode={{ name: CSMode.SQL }}
                    options={{
                      styleActiveLine: false,
                      readOnly: 'nocursor',
                    }}
                    value={dataModelData?.sql}
                  />
                </Card>
              ),
            },
          ]
        : []),
      {
        label: (
          <TabsLabel
            data-testid={EntityTabs.LINEAGE}
            id={EntityTabs.LINEAGE}
            name={t('label.lineage')}
          />
        ),
        key: EntityTabs.LINEAGE,
        children: (
          <Card
            className="card-body-full m-md w-auto h-60vh"
            data-testid="lineage-details">
            <EntityLineageComponent
              deleted={deleted}
              entityType={EntityType.DASHBOARD_DATA_MODEL}
              hasEditAccess={hasEditLineagePermission}
            />
          </Card>
        ),
      },
    ];

    return allTabs;
  }, [feedCount, dataModelData?.sql, modelComponent]);

  return (
    <PageLayoutV1
      className="bg-white"
      pageTitle="Data Model Details"
      title="Data Model Details">
      <Row gutter={[0, 12]}>
        <Col className="p-x-lg" span={24}>
          <DataAssetsHeader
            dataAsset={dataModelData}
            entityType={EntityType.DASHBOARD_DATA_MODEL}
            permissions={dataModelPermissions}
            onDisplayNameUpdate={handleUpdateDisplayName}
            onFollowClick={handleFollowDataModel}
            onOwnerUpdate={handleUpdateOwner}
            onRestoreDataAsset={() => Promise.resolve()}
            onTierUpdate={handleUpdateTier}
            onVersionClick={versionHandler}
          />
        </Col>
        <Col span={24}>
          <Tabs
            activeKey={activeTab ?? EntityTabs.MODEL}
            className="entity-details-page-tabs"
            data-testid="tabs"
            items={tabs}
            onChange={(activeKey: string) =>
              handleTabChange(activeKey as EntityTabs)
            }
          />
        </Col>

        {threadLink ? (
          <ActivityThreadPanel
            createThread={createThread}
            deletePostHandler={deleteFeed}
            open={Boolean(threadLink)}
            postFeedHandler={postFeed}
            threadLink={threadLink}
            updateThreadHandler={updateFeed}
            onCancel={onThreadPanelClose}
          />
        ) : null}
      </Row>
    </PageLayoutV1>
  );
};

export default DataModelDetails;<|MERGE_RESOLUTION|>--- conflicted
+++ resolved
@@ -11,11 +11,7 @@
  *  limitations under the License.
  */
 
-<<<<<<< HEAD
-import { Card, Col, Row, Tabs } from 'antd';
-=======
 import { Card, Col, Row, Space, Tabs } from 'antd';
->>>>>>> 159b5f13
 import ActivityFeedProvider, {
   useActivityFeedProvider,
 } from 'components/ActivityFeed/ActivityFeedProvider/ActivityFeedProvider';
@@ -33,21 +29,13 @@
 import { EntityField } from 'constants/Feeds.constants';
 import { CSMode } from 'enums/codemirror.enum';
 import { EntityTabs, EntityType } from 'enums/entity.enum';
-<<<<<<< HEAD
-import { LabelType, State, TagLabel } from 'generated/type/tagLabel';
-=======
 import { LabelType, State, TagLabel, TagSource } from 'generated/type/tagLabel';
->>>>>>> 159b5f13
 import { isUndefined, toString } from 'lodash';
 import { EntityTags } from 'Models';
 import React, { useMemo, useState } from 'react';
 import { useTranslation } from 'react-i18next';
 import { useHistory, useParams } from 'react-router-dom';
-<<<<<<< HEAD
-import { getEntityName } from 'utils/EntityUtils';
-=======
 import { getEntityName, getEntityThreadLink } from 'utils/EntityUtils';
->>>>>>> 159b5f13
 import { getEntityFieldThreadCounts } from 'utils/FeedUtils';
 import { getTagsWithoutTier } from 'utils/TableUtils';
 import { DataModelDetailsProps } from './DataModelDetails.interface';
@@ -188,20 +176,6 @@
           className="entity-tag-right-panel-container"
           data-testid="entity-right-panel"
           flex="320px">
-<<<<<<< HEAD
-          <TagsContainerV1
-            editable={hasEditTagsPermission}
-            entityFieldThreads={getEntityFieldThreadCounts(
-              EntityField.TAGS,
-              entityFieldThreadCount
-            )}
-            entityFqn={dashboardDataModelFQN}
-            entityType={EntityType.DASHBOARD_DATA_MODEL}
-            selectedTags={tags}
-            onSelectionChange={handleTagSelection}
-            onThreadLinkSelect={onThreadLinkSelect}
-          />
-=======
           <Space className="w-full" direction="vertical" size="large">
             <TagsContainerV1
               entityFqn={dashboardDataModelFQN}
@@ -224,7 +198,6 @@
               onThreadLinkSelect={onThreadLinkSelect}
             />
           </Space>
->>>>>>> 159b5f13
         </Col>
       </Row>
     );
