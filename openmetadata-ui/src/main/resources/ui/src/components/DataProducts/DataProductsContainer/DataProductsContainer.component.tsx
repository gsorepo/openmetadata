--- conflicted
+++ resolved
@@ -12,18 +12,10 @@
  */
 import { Col, Row, Space, Tag, Typography } from 'antd';
 import classNames from 'classnames';
-<<<<<<< HEAD
-import { isEmpty } from 'lodash';
+import { isEmpty, isUndefined } from 'lodash';
 import { useCallback, useMemo, useState } from 'react';
 import { useTranslation } from 'react-i18next';
 import { useNavigate } from 'react-router-dom';
-import { ReactComponent as EditIcon } from '../../../assets/svg/edit-new.svg';
-=======
-import { isEmpty, isUndefined } from 'lodash';
-import React, { useCallback, useMemo, useState } from 'react';
-import { useTranslation } from 'react-i18next';
-import { useHistory } from 'react-router-dom';
->>>>>>> 50a798dd
 import { ReactComponent as DataProductIcon } from '../../../assets/svg/ic-data-product.svg';
 import { NO_DATA_PLACEHOLDER } from '../../../constants/constants';
 import { TAG_CONSTANT, TAG_START_WITH } from '../../../constants/Tag.constants';
@@ -70,18 +62,12 @@
     [activeDomain]
   );
 
-<<<<<<< HEAD
   const redirectLink = useCallback(
     (fqn: string) => {
       navigate(getEntityDetailsPath(EntityType.DATA_PRODUCT, fqn));
     },
     [navigate]
   );
-=======
-  const redirectLink = useCallback((fqn: string) => {
-    history.push(getEntityDetailsPath(EntityType.DATA_PRODUCT, fqn));
-  }, []);
->>>>>>> 50a798dd
 
   const handleSave = async (dataProducts: DataProduct[]) => {
     await onSave?.(dataProducts);
