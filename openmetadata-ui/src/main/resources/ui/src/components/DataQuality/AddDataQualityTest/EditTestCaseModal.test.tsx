/*
 *  Copyright 2023 Collate.
 *  Licensed under the Apache License, Version 2.0 (the "License");
 *  you may not use this file except in compliance with the License.
 *  You may obtain a copy of the License at
 *  http://www.apache.org/licenses/LICENSE-2.0
 *  Unless required by applicable law or agreed to in writing, software
 *  distributed under the License is distributed on an "AS IS" BASIS,
 *  WITHOUT WARRANTIES OR CONDITIONS OF ANY KIND, either express or implied.
 *  See the License for the specific language governing permissions and
 *  limitations under the License.
 */
<<<<<<< HEAD
import {
  act,
  fireEvent,
  render,
  screen,
  waitFor,
} from '@testing-library/react';
import userEvent from '@testing-library/user-event';
import { forwardRef } from 'react';
=======
import { act, fireEvent, render, screen } from '@testing-library/react';
import React, { forwardRef } from 'react';
import { LabelType, State, TagSource } from '../../../generated/type/tagLabel';
>>>>>>> 62ab5689
import {
  MOCK_TEST_CASE,
  MOCK_TEST_DEFINITION_COLUMN_VALUES_TO_MATCH_REGEX,
} from '../../../mocks/TestSuite.mock';
import { EditTestCaseModalProps } from './AddDataQualityTest.interface';
import EditTestCaseModal from './EditTestCaseModal';

const mockProps: EditTestCaseModalProps = {
  visible: true,
  testCase: MOCK_TEST_CASE[0],
  onCancel: jest.fn(),
  onUpdate: jest.fn(),
};

jest.mock('../../../utils/DataQuality/DataQualityUtils', () => {
  return {
    createTestCaseParameters: jest.fn().mockImplementation(() => []),
  };
});

jest.mock('../../common/RichTextEditor/RichTextEditor', () => {
  return forwardRef(
    jest.fn().mockImplementation(() => <div>RichTextEditor.component</div>)
  );
});
jest.mock('./components/ParameterForm', () => {
  return jest.fn().mockImplementation(() => <div>ParameterForm.component</div>);
});
jest.mock('../../../pages/TasksPage/shared/TagSuggestion', () =>
  jest.fn().mockImplementation(({ children, ...props }) => (
    <div data-testid={props.selectProps?.['data-testid']}>
      TagSuggestion Component
      {children}
    </div>
  ))
);
jest.mock('../../../rest/testAPI', () => {
  return {
    getTestCaseByFqn: jest
      .fn()
      .mockImplementation(() => Promise.resolve(MOCK_TEST_CASE[0])),
    getTestDefinitionById: jest
      .fn()
      .mockImplementation(() =>
        Promise.resolve(MOCK_TEST_DEFINITION_COLUMN_VALUES_TO_MATCH_REGEX)
      ),
    updateTestCaseById: jest
      .fn()
      .mockImplementation(() => Promise.resolve(MOCK_TEST_CASE[0])),
  };
});

describe('EditTestCaseModal Component', () => {
  it('component should render', async () => {
    render(<EditTestCaseModal {...mockProps} />);

    expect(await screen.findByTestId('edit-test-form')).toBeInTheDocument();
    expect(await screen.findByLabelText('label.table')).toBeInTheDocument();
    expect(await screen.findByLabelText('label.column')).toBeInTheDocument();
    expect(await screen.findByLabelText('label.name')).toBeInTheDocument();
    expect(
      await screen.findByLabelText('label.display-name')
    ).toBeInTheDocument();
    expect(
      await screen.findByLabelText('label.test-entity')
    ).toBeInTheDocument();
    expect(
      await screen.findByText('RichTextEditor.component')
    ).toBeInTheDocument();
    expect(
      await screen.findByText('ParameterForm.component')
    ).toBeInTheDocument();
    expect(await screen.findByText('label.cancel')).toBeInTheDocument();
    expect(await screen.findByText('label.submit')).toBeInTheDocument();
  });

  it('table, name, test definition, should be disabled', async () => {
    render(<EditTestCaseModal {...mockProps} />);

    expect(await screen.findByLabelText('label.name')).toBeDisabled();
    expect(await screen.findByLabelText('label.column')).toBeDisabled();
    expect(await screen.findByLabelText('label.table')).toBeDisabled();
    expect(await screen.findByLabelText('label.test-entity')).toBeDisabled();
  });

  it('fields should have data based on testCase value', async () => {
    render(<EditTestCaseModal {...mockProps} />);

    expect(await screen.findByLabelText('label.table')).toHaveValue(
      'dim_address'
    );
    expect(await screen.findByLabelText('label.column')).toHaveValue(
      'last_name'
    );
    expect(await screen.findByLabelText('label.name')).toHaveValue(
      'column_values_to_match_regex'
    );
    expect(await screen.findByLabelText('label.test-entity')).toHaveValue(
      'Column Values To Match Regex Pattern'
    );
  });

  it('should call onCancel function, on click of cancel button', async () => {
    render(<EditTestCaseModal {...mockProps} />);

    const cancelBtn = await screen.findByText('label.cancel');

    await act(async () => {
      fireEvent.click(cancelBtn);
    });

    expect(mockProps.onCancel).toHaveBeenCalled();
  });

  it('should call onUpdate function, on click of submit button', async () => {
    render(<EditTestCaseModal {...mockProps} />);

    await act(async () => {
      userEvent.click(await screen.findByText('label.submit'));
    });

    await waitFor(() => {
      expect(mockProps.onUpdate).toHaveBeenCalled();
    });
  });

  it('displayName should be visible in input field', async () => {
    render(<EditTestCaseModal {...mockProps} />);
    const displayName = await screen.findByLabelText('label.display-name');

    expect(displayName).toBeInTheDocument();
    expect(displayName).toHaveValue(MOCK_TEST_CASE[0].displayName);
  });

  it('Should not show parameter if useDynamicAssertion is true', async () => {
    render(
      <EditTestCaseModal
        {...mockProps}
        testCase={{
          ...MOCK_TEST_CASE[0],
          useDynamicAssertion: true,
        }}
      />
    );

    expect(screen.queryByText('ParameterForm.component')).toBeNull();
  });

  // Tags and Glossary Terms functionality tests
  it('should render tags and glossary terms fields', async () => {
    render(<EditTestCaseModal {...mockProps} />);

    // Check if tags field is rendered
    expect(await screen.findByTestId('tags-selector')).toBeInTheDocument();

    // Check if glossary terms field is rendered
    expect(
      await screen.findByTestId('glossary-terms-selector')
    ).toBeInTheDocument();

    // Verify TagSuggestion components are rendered
    const tagComponents = screen.getAllByText('TagSuggestion Component');

    expect(tagComponents).toHaveLength(2); // One for tags, one for glossary terms
  });

  it('should separate tags and glossary terms correctly', async () => {
    const mockTestCaseWithTags = {
      ...MOCK_TEST_CASE[0],
      tags: [
        {
          tagFQN: 'PII.Sensitive',
          source: TagSource.Classification,
          labelType: LabelType.Manual,
          state: State.Confirmed,
        },
        {
          tagFQN: 'PersonalData.Email',
          source: TagSource.Glossary,
          labelType: LabelType.Manual,
          state: State.Confirmed,
        },
      ],
    };

    const propsWithTags = {
      ...mockProps,
      testCase: mockTestCaseWithTags,
    };

    render(<EditTestCaseModal {...propsWithTags} />);

    // Verify that both tag fields are rendered
    expect(await screen.findByTestId('tags-selector')).toBeInTheDocument();
    expect(
      await screen.findByTestId('glossary-terms-selector')
    ).toBeInTheDocument();
  });

  it('should handle test case with no tags gracefully', async () => {
    const mockTestCaseWithoutTags = {
      ...MOCK_TEST_CASE[0],
      tags: undefined,
    };

    const propsWithoutTags = {
      ...mockProps,
      testCase: mockTestCaseWithoutTags,
    };

    render(<EditTestCaseModal {...propsWithoutTags} />);

    // Should still render tag fields even when no tags exist
    expect(await screen.findByTestId('tags-selector')).toBeInTheDocument();
    expect(
      await screen.findByTestId('glossary-terms-selector')
    ).toBeInTheDocument();
  });

  it('should handle test case with empty tags array', async () => {
    const mockTestCaseWithEmptyTags = {
      ...MOCK_TEST_CASE[0],
      tags: [],
    };

    const propsWithEmptyTags = {
      ...mockProps,
      testCase: mockTestCaseWithEmptyTags,
    };

    render(<EditTestCaseModal {...propsWithEmptyTags} />);

    // Should render tag fields with empty arrays
    expect(await screen.findByTestId('tags-selector')).toBeInTheDocument();
    expect(
      await screen.findByTestId('glossary-terms-selector')
    ).toBeInTheDocument();
  });

  it('should not render tags and glossary terms in parameter-only mode', async () => {
    const parameterOnlyProps = {
      ...mockProps,
      showOnlyParameter: true,
    };

    render(<EditTestCaseModal {...parameterOnlyProps} />);

    // Should not render tag fields when showOnlyParameter is true
    expect(screen.queryByTestId('tags-selector')).not.toBeInTheDocument();
    expect(
      screen.queryByTestId('glossary-terms-selector')
    ).not.toBeInTheDocument();
  });

  it('should include tags and glossary terms in form submission', async () => {
    render(<EditTestCaseModal {...mockProps} />);

    // Wait for form to load
    expect(await screen.findByTestId('edit-test-form')).toBeInTheDocument();

    // Submit the form
    const submitBtn = await screen.findByText('label.submit');

    await act(async () => {
      fireEvent.click(submitBtn);
    });

    // Verify that onUpdate was called (indicating form submission)
    expect(mockProps.onUpdate).toHaveBeenCalled();
  });

  // Tier tag filtering tests
  it('should filter out tier tags from displayed tags', async () => {
    const mockTestCaseWithTierTag = {
      ...MOCK_TEST_CASE[0],
      tags: [
        {
          tagFQN: 'Tier.Tier1',
          source: TagSource.Classification,
          labelType: LabelType.Manual,
          state: State.Confirmed,
        },
        {
          tagFQN: 'PII.Sensitive',
          source: TagSource.Classification,
          labelType: LabelType.Manual,
          state: State.Confirmed,
        },
        {
          tagFQN: 'PersonalData.Email',
          source: TagSource.Glossary,
          labelType: LabelType.Manual,
          state: State.Confirmed,
        },
      ],
    };

    const propsWithTierTag = {
      ...mockProps,
      testCase: mockTestCaseWithTierTag,
    };

    render(<EditTestCaseModal {...propsWithTierTag} />);

    // Verify that tag fields are rendered
    expect(await screen.findByTestId('tags-selector')).toBeInTheDocument();
    expect(
      await screen.findByTestId('glossary-terms-selector')
    ).toBeInTheDocument();

    // The tier tag should be filtered out and not displayed in the form
    // But it should be preserved when updating
  });

  it('should preserve tier tags when updating test case', async () => {
    const mockUpdateTestCaseById = jest.fn().mockResolvedValue({});
    jest.doMock('../../../rest/testAPI', () => ({
      ...jest.requireActual('../../../rest/testAPI'),
      updateTestCaseById: mockUpdateTestCaseById,
    }));

    const mockTestCaseWithTierTag = {
      ...MOCK_TEST_CASE[0],
      tags: [
        {
          tagFQN: 'Tier.Tier2',
          source: TagSource.Classification,
          labelType: LabelType.Manual,
          state: State.Confirmed,
        },
        {
          tagFQN: 'PII.Sensitive',
          source: TagSource.Classification,
          labelType: LabelType.Manual,
          state: State.Confirmed,
        },
      ],
    };

    const propsWithTierTag = {
      ...mockProps,
      testCase: mockTestCaseWithTierTag,
    };

    render(<EditTestCaseModal {...propsWithTierTag} />);

    // Wait for form to load
    expect(await screen.findByTestId('edit-test-form')).toBeInTheDocument();

    // Submit the form
    const submitBtn = await screen.findByText('label.submit');

    await act(async () => {
      fireEvent.click(submitBtn);
    });

    // The tier tag should be preserved in the update
    expect(mockProps.onUpdate).toHaveBeenCalled();
  });

  it('should handle multiple tier tags correctly', async () => {
    const mockTestCaseWithMultipleTierTags = {
      ...MOCK_TEST_CASE[0],
      tags: [
        {
          tagFQN: 'Tier.Tier1',
          source: TagSource.Classification,
          labelType: LabelType.Manual,
          state: State.Confirmed,
        },
        {
          tagFQN: 'Tier.Tier2', // This should not happen in practice, but test it
          source: TagSource.Classification,
          labelType: LabelType.Manual,
          state: State.Confirmed,
        },
        {
          tagFQN: 'PII.Sensitive',
          source: TagSource.Classification,
          labelType: LabelType.Manual,
          state: State.Confirmed,
        },
      ],
    };

    const propsWithMultipleTierTags = {
      ...mockProps,
      testCase: mockTestCaseWithMultipleTierTags,
    };

    render(<EditTestCaseModal {...propsWithMultipleTierTags} />);

    // Should still render properly
    expect(await screen.findByTestId('tags-selector')).toBeInTheDocument();
  });

  it('should work correctly when no tier tags are present', async () => {
    const mockTestCaseWithoutTierTag = {
      ...MOCK_TEST_CASE[0],
      tags: [
        {
          tagFQN: 'PII.Sensitive',
          source: TagSource.Classification,
          labelType: LabelType.Manual,
          state: State.Confirmed,
        },
        {
          tagFQN: 'PersonalData.Email',
          source: TagSource.Glossary,
          labelType: LabelType.Manual,
          state: State.Confirmed,
        },
      ],
    };

    const propsWithoutTierTag = {
      ...mockProps,
      testCase: mockTestCaseWithoutTierTag,
    };

    render(<EditTestCaseModal {...propsWithoutTierTag} />);

    // Wait for form to load
    expect(await screen.findByTestId('edit-test-form')).toBeInTheDocument();

    // Submit the form
    const submitBtn = await screen.findByText('label.submit');

    await act(async () => {
      fireEvent.click(submitBtn);
    });

    // Should work normally without tier tags
    expect(mockProps.onUpdate).toHaveBeenCalled();
  });
});<|MERGE_RESOLUTION|>--- conflicted
+++ resolved
@@ -10,7 +10,6 @@
  *  See the License for the specific language governing permissions and
  *  limitations under the License.
  */
-<<<<<<< HEAD
 import {
   act,
   fireEvent,
@@ -20,11 +19,7 @@
 } from '@testing-library/react';
 import userEvent from '@testing-library/user-event';
 import { forwardRef } from 'react';
-=======
-import { act, fireEvent, render, screen } from '@testing-library/react';
-import React, { forwardRef } from 'react';
 import { LabelType, State, TagSource } from '../../../generated/type/tagLabel';
->>>>>>> 62ab5689
 import {
   MOCK_TEST_CASE,
   MOCK_TEST_DEFINITION_COLUMN_VALUES_TO_MATCH_REGEX,
