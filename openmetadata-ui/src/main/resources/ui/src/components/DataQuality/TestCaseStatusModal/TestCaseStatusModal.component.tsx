--- conflicted
+++ resolved
@@ -41,14 +41,10 @@
 
   const statusType = Form.useWatch('testCaseFailureStatusType', form);
 
-<<<<<<< HEAD
-  const handleFormSubmit = (data: TestCaseFailureStatus) => {
+  const handleFormSubmit = (data: TestCaseResolutionStatus) => {
     setIsLoading(true);
-    const updatedData: TestCaseFailureStatus = {
-=======
-  const handleFormSubmit = (data: TestCaseResolutionStatus) => {
+
     const updatedData: TestCaseResolutionStatus = {
->>>>>>> 8d925c46
       ...data,
       updatedAt: getCurrentMillis(),
       updatedBy: currentUser
