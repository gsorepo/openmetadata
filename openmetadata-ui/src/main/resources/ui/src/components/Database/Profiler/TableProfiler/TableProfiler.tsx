--- conflicted
+++ resolved
@@ -74,11 +74,12 @@
   }, [activeTab]);
 
   const handleTabChange: MenuProps['onClick'] = (value) => {
-<<<<<<< HEAD
-    navigate({ search: Qs.stringify({ activeTab: value.key }) });
-=======
-    history.replace({ search: Qs.stringify({ activeTab: value.key }) });
->>>>>>> 50a798dd
+    navigate(
+      { search: Qs.stringify({ activeTab: value.key }) },
+      {
+        replace: true,
+      }
+    );
   };
 
   return (
