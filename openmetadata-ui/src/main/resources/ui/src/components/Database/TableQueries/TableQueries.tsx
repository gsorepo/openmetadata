--- conflicted
+++ resolved
@@ -262,17 +262,16 @@
             queries[0]
           : queries[0];
         setSelectedQuery(selectedQueryData);
-<<<<<<< HEAD
-        navigate({
-=======
-        history.replace({
->>>>>>> 7cf9fb38
-          search: stringifySearchParams({
-            tableId,
-            query: selectedQueryData.id,
-            queryFrom: pageNumber,
-          }),
-        });
+        navigate(
+          {
+            search: stringifySearchParams({
+              tableId,
+              query: selectedQueryData.id,
+              queryFrom: pageNumber,
+            }),
+          },
+          { replace: true }
+        );
       }
     } catch (error) {
       showErrorToast(error as AxiosError);
