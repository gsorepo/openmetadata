/*
 *  Copyright 2023 Collate.
 *  Licensed under the Apache License, Version 2.0 (the "License");
 *  you may not use this file except in compliance with the License.
 *  You may obtain a copy of the License at
 *  http://www.apache.org/licenses/LICENSE-2.0
 *  Unless required by applicable law or agreed to in writing, software
 *  distributed under the License is distributed on an "AS IS" BASIS,
 *  WITHOUT WARRANTIES OR CONDITIONS OF ANY KIND, either express or implied.
 *  See the License for the specific language governing permissions and
 *  limitations under the License.
 */

import Icon from '@ant-design/icons';
import { Button, Col, Drawer, Row, Space, Tooltip, Typography } from 'antd';
import React, { useState } from 'react';
import { useTranslation } from 'react-i18next';
import { Link } from 'react-router-dom';
import { ReactComponent as EditIcon } from '../../../../assets/svg/edit-new.svg';
import { ReactComponent as IconUser } from '../../../../assets/svg/user.svg';
import { DE_ACTIVE_COLOR, getUserPath } from '../../../../constants/constants';
import { EntityType } from '../../../../enums/entity.enum';
import { Query } from '../../../../generated/entity/data/query';
import { TagLabel } from '../../../../generated/type/tagLabel';
import { getEntityName } from '../../../../utils/EntityUtils';
import DescriptionV1 from '../../../common/EntityDescription/DescriptionV1';
import Loader from '../../../common/Loader/Loader';
import { OwnerLabel } from '../../../common/OwnerLabel/OwnerLabel.component';
import ProfilePicture from '../../../common/ProfilePicture/ProfilePicture';
import { UserTeamSelectableList } from '../../../common/UserTeamSelectableList/UserTeamSelectableList.component';
import TagsInput from '../../../TagsInput/TagsInput.component';
import { TableQueryRightPanelProps } from './TableQueryRightPanel.interface';

const TableQueryRightPanel = ({
  query,
  onQueryUpdate,
  isLoading,
  permission,
}: TableQueryRightPanelProps) => {
  const { t } = useTranslation();
  const { EditAll, EditDescription, EditOwner, EditTags } = permission;

  const [isEditDescription, setIsEditDescription] = useState(false);

  const handleUpdateOwner = async (owner: Query['owner']) => {
    const updatedData = {
      ...query,
      owner,
    };
    await onQueryUpdate(updatedData, 'owner');
  };

  const onDescriptionUpdate = async (description: string) => {
    const updatedData = {
      ...query,
      description,
    };
    await onQueryUpdate(updatedData, 'description');
    setIsEditDescription(false);
  };
  const handleTagSelection = async (tags?: TagLabel[]) => {
    if (tags) {
      const updatedData = {
        ...query,
        tags,
      };
      await onQueryUpdate(updatedData, 'tags');
    }
  };

  return (
    <Drawer
      destroyOnClose
      open
      className="query-right-panel"
      closable={false}
      getContainer={false}
      mask={false}
      title={null}
      width="100%">
      {isLoading ? (
        <Loader />
      ) : (
        <Row className="m-y-md p-x-md" gutter={[16, 40]}>
          <Col span={24}>
            <Space className="relative" direction="vertical" size={4}>
              <Space align="center" className="w-full" size={0}>
                <Typography.Text className="right-panel-label">
                  {t('label.owner')}
                </Typography.Text>

                {(EditAll || EditOwner) && (
                  <UserTeamSelectableList
                    hasPermission={EditAll || EditOwner}
                    owner={query.owner}
                    onUpdate={handleUpdateOwner}>
                    <Tooltip
                      title={t('label.edit-entity', {
                        entity: t('label.owner-lowercase'),
                      })}>
                      <Button
                        className="cursor-pointer flex-center"
                        data-testid="edit-owner"
                        icon={<EditIcon color={DE_ACTIVE_COLOR} width="14px" />}
                        size="small"
                        type="text"
                      />
                    </Tooltip>
                  </UserTeamSelectableList>
                )}
              </Space>
              <OwnerLabel hasPermission={false} owner={query.owner} />
            </Space>
          </Col>
          <Col span={24}>
            <Space direction="vertical" size={4}>
<<<<<<< HEAD
              <DescriptionV1
=======
              <Space align="center" size={0}>
                <Typography.Text className="right-panel-label">
                  {t('label.description')}
                </Typography.Text>

                {(EditDescription || EditAll) && (
                  <Tooltip
                    title={t('label.edit-entity', {
                      entity: t('label.description'),
                    })}>
                    <Button
                      className="flex-center p-0"
                      data-testid="edit-description-btn"
                      icon={<EditIcon color={DE_ACTIVE_COLOR} width="14px" />}
                      size="small"
                      type="text"
                      onClick={() => setIsEditDescription(true)}
                    />
                  </Tooltip>
                )}
              </Space>
              <Description
>>>>>>> c31bb98e
                description={query?.description || ''}
                entityType={EntityType.QUERY}
                hasEditAccess={EditDescription || EditAll}
                isEdit={isEditDescription}
                showCommentsIcon={false}
                onCancel={() => setIsEditDescription(false)}
                onDescriptionEdit={() => setIsEditDescription(true)}
                onDescriptionUpdate={onDescriptionUpdate}
              />
            </Space>
          </Col>
          <Col span={24}>
            <TagsInput
              editable={EditAll || EditTags}
              tags={query?.tags || []}
              onTagsUpdate={handleTagSelection}
            />
          </Col>
          <Col span={24}>
            <Space className="m-b-md" direction="vertical" size={4}>
              <Typography.Text
                className="right-panel-label"
                data-testid="users">
                {t('label.user-plural')}
              </Typography.Text>
              {query.users && query.users.length ? (
                <Space wrap size={6}>
                  {query.users.map((user) => (
                    <Space className="m-r-xss" key={user.id} size={4}>
                      <ProfilePicture
                        displayName={getEntityName(user)}
                        name={user.name || ''}
                        textClass="text-xs"
                        width="20"
                      />
                      <Link to={getUserPath(user.name ?? '')}>
                        {getEntityName(user)}
                      </Link>
                    </Space>
                  ))}
                </Space>
              ) : (
                <Typography.Paragraph className="m-b-0 text-grey-muted">
                  {t('label.no-entity', {
                    entity: t('label.user-plural'),
                  })}
                </Typography.Paragraph>
              )}
            </Space>
          </Col>
          <Col span={24}>
            <Space className="m-b-md" direction="vertical" size={4}>
              <Typography.Text
                className="right-panel-label"
                data-testid="used-by">
                {t('label.used-by')}
              </Typography.Text>
              {query.usedBy && query.usedBy.length ? (
                <Space wrap size={6}>
                  {query.usedBy.map((user) => (
                    <Space className="m-r-xss" key={user} size={4}>
                      <Icon component={IconUser} />
                      {user}
                    </Space>
                  ))}
                </Space>
              ) : (
                <Typography.Paragraph className="m-b-0 text-grey-muted">
                  {t('label.no-entity', {
                    entity: t('label.used-by'),
                  })}
                </Typography.Paragraph>
              )}
            </Space>
          </Col>
        </Row>
      )}
    </Drawer>
  );
};

export default TableQueryRightPanel;<|MERGE_RESOLUTION|>--- conflicted
+++ resolved
@@ -114,32 +114,7 @@
           </Col>
           <Col span={24}>
             <Space direction="vertical" size={4}>
-<<<<<<< HEAD
               <DescriptionV1
-=======
-              <Space align="center" size={0}>
-                <Typography.Text className="right-panel-label">
-                  {t('label.description')}
-                </Typography.Text>
-
-                {(EditDescription || EditAll) && (
-                  <Tooltip
-                    title={t('label.edit-entity', {
-                      entity: t('label.description'),
-                    })}>
-                    <Button
-                      className="flex-center p-0"
-                      data-testid="edit-description-btn"
-                      icon={<EditIcon color={DE_ACTIVE_COLOR} width="14px" />}
-                      size="small"
-                      type="text"
-                      onClick={() => setIsEditDescription(true)}
-                    />
-                  </Tooltip>
-                )}
-              </Space>
-              <Description
->>>>>>> c31bb98e
                 description={query?.description || ''}
                 entityType={EntityType.QUERY}
                 hasEditAccess={EditDescription || EditAll}
