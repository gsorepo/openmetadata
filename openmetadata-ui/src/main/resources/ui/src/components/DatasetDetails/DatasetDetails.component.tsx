--- conflicted
+++ resolved
@@ -208,12 +208,8 @@
       },
       isProtected: false,
       isHidden: deleted,
-<<<<<<< HEAD
-      position: 6,
-=======
       protectedState: !owner || hasEditAccess(),
       position: 7,
->>>>>>> df58ecf1
     },
   ];
 
