/*
 *  Copyright 2021 Collate
 *  Licensed under the Apache License, Version 2.0 (the "License");
 *  you may not use this file except in compliance with the License.
 *  You may obtain a copy of the License at
 *  http://www.apache.org/licenses/LICENSE-2.0
 *  Unless required by applicable law or agreed to in writing, software
 *  distributed under the License is distributed on an "AS IS" BASIS,
 *  WITHOUT WARRANTIES OR CONDITIONS OF ANY KIND, either express or implied.
 *  See the License for the specific language governing permissions and
 *  limitations under the License.
 */

import { Col, Empty, Row } from 'antd';
import classNames from 'classnames';
import { isEmpty, isEqual, isNil, isUndefined } from 'lodash';
import { ColumnJoins, EntityTags, ExtraInfo } from 'Models';
import React, { RefObject, useCallback, useEffect, useState } from 'react';
import { FQN_SEPARATOR_CHAR } from '../../constants/char.constants';
import { getTeamAndUserDetailsPath, ROUTES } from '../../constants/constants';
import { EntityField } from '../../constants/feed.constants';
import { observerOptions } from '../../constants/Mydata.constants';
import { CSMode } from '../../enums/codemirror.enum';
import { EntityType, FqnPart } from '../../enums/entity.enum';
import { OwnerType } from '../../enums/user.enum';
import {
  JoinedWith,
  Table,
  TableJoins,
  TypeUsedToReturnUsageDetailsOfAnEntity,
} from '../../generated/entity/data/table';
import { ThreadType } from '../../generated/entity/feed/thread';
import { EntityReference } from '../../generated/type/entityReference';
import { Paging } from '../../generated/type/paging';
import { LabelType, State } from '../../generated/type/tagLabel';
import { useInfiniteScroll } from '../../hooks/useInfiniteScroll';
import jsonData from '../../jsons/en';
import {
  getCurrentUserId,
  getEntityId,
  getEntityName,
  getEntityPlaceHolder,
  getPartialNameFromTableFQN,
  getTableFQNFromColumnFQN,
} from '../../utils/CommonUtils';
import { getEntityFeedLink } from '../../utils/EntityUtils';
import { getDefaultValue } from '../../utils/FeedElementUtils';
import { getEntityFieldThreadCounts } from '../../utils/FeedUtils';
import { DEFAULT_ENTITY_PERMISSION } from '../../utils/PermissionsUtils';
import {
  getTableTestsValue,
  getTagsWithoutTier,
  getUsagePercentile,
} from '../../utils/TableUtils';
import { showErrorToast } from '../../utils/ToastUtils';
import ActivityFeedList from '../ActivityFeed/ActivityFeedList/ActivityFeedList';
import ActivityThreadPanel from '../ActivityFeed/ActivityThreadPanel/ActivityThreadPanel';
import { CustomPropertyTable } from '../common/CustomPropertyTable/CustomPropertyTable';
import { CustomPropertyProps } from '../common/CustomPropertyTable/CustomPropertyTable.interface';
import Description from '../common/description/Description';
import EntityPageInfo from '../common/entityPageInfo/EntityPageInfo';
import TabsPane from '../common/TabsPane/TabsPane';
import PageContainer from '../containers/PageContainer';
import DataQualityTab from '../DataQualityTab/DataQualityTab';
import EntityLineageComponent from '../EntityLineage/EntityLineage.component';
import FrequentlyJoinedTables from '../FrequentlyJoinedTables/FrequentlyJoinedTables.component';
import Loader from '../Loader/Loader';
import RequestDescriptionModal from '../Modals/RequestDescriptionModal/RequestDescriptionModal';
import { usePermissionProvider } from '../PermissionProvider/PermissionProvider';
import {
  OperationPermission,
  ResourceEntity,
} from '../PermissionProvider/PermissionProvider.interface';
import SampleDataTable, {
  SampleColumns,
} from '../SampleDataTable/SampleDataTable.component';
import SchemaEditor from '../schema-editor/SchemaEditor';
import SchemaTab from '../SchemaTab/SchemaTab.component';
import TableProfilerGraph from '../TableProfiler/TableProfilerGraph.component';
import TableProfilerV1 from '../TableProfiler/TableProfilerV1';
import TableQueries from '../TableQueries/TableQueries';
import { DatasetDetailsProps } from './DatasetDetails.interface';

const DatasetDetails: React.FC<DatasetDetailsProps> = ({
  entityName,
  datasetFQN,
  activeTab,
  setActiveTabHandler,
  owner,
  description,
  tableProfile,
  columns,
  tier,
  sampleData,
  entityLineage,
  followTableHandler,
  unfollowTableHandler,
  followers,
  slashedTableName,
  tableTags,
  tableDetails,
  descriptionUpdateHandler,
  columnsUpdateHandler,
  settingsUpdateHandler,
  usageSummary,
  joins,
  tableType,
  version,
  versionHandler,
  loadNodeHandler,
  lineageLeafNodes,
  isNodeLoading,
  dataModel,
  deleted,
  tagUpdateHandler,
  addLineageHandler,
  removeLineageHandler,
  entityLineageHandler,
  isLineageLoading,
  isSampleDataLoading,
  isQueriesLoading,
  tableQueries,
  entityThread,
  isentityThreadLoading,
  postFeedHandler,
  feedCount,
  entityFieldThreadCount,
  testMode,
  tableTestCase,
  handleTestModeChange,
  createThread,
  handleAddTableTestCase,
  handleAddColumnTestCase,
  showTestForm,
  handleShowTestForm,
  handleRemoveTableTest,
  handleRemoveColumnTest,
  qualityTestFormHandler,
  handleSelectedColumn,
  selectedColumn,
  deletePostHandler,
  paging,
  fetchFeedHandler,
  handleExtentionUpdate,
  updateThreadHandler,
  entityFieldTaskCount,
}: DatasetDetailsProps) => {
  const [isEdit, setIsEdit] = useState(false);
  const [followersCount, setFollowersCount] = useState(0);
  const [isFollowing, setIsFollowing] = useState(false);
  const [usage, setUsage] = useState('');
  const [weeklyUsageCount, setWeeklyUsageCount] = useState('');
  const [tableJoinData, setTableJoinData] = useState<TableJoins>({
    startDate: new Date(),
    dayCount: 0,
    columnJoins: [],
    directTableJoins: [],
  });

  const [threadLink, setThreadLink] = useState<string>('');
  const [threadType, setThreadType] = useState<ThreadType>(
    ThreadType.Conversation
  );
  const [selectedField, setSelectedField] = useState<string>('');

  const [elementRef, isInView] = useInfiniteScroll(observerOptions);

  const [tablePermissions, setTablePermissions] = useState<OperationPermission>(
    DEFAULT_ENTITY_PERMISSION
  );

  const { getEntityPermission } = usePermissionProvider();

  const fetchResourcePermission = useCallback(async () => {
    try {
      const tablePermission = await getEntityPermission(
        ResourceEntity.TABLE,
        tableDetails.id
      );

      setTablePermissions(tablePermission);
    } catch (error) {
      showErrorToast(
        jsonData['api-error-messages']['fetch-entity-permissions-error']
      );
    }
  }, [tableDetails.id, getEntityPermission, setTablePermissions]);

  useEffect(() => {
    fetchResourcePermission();
  }, [tableDetails.id]);

  const onEntityFieldSelect = (value: string) => {
    setSelectedField(value);
  };
  const closeRequestModal = () => {
    setSelectedField('');
  };

  const setUsageDetails = (
    usageSummary: TypeUsedToReturnUsageDetailsOfAnEntity
  ) => {
    if (!isNil(usageSummary?.weeklyStats?.percentileRank)) {
      const percentile = getUsagePercentile(
        usageSummary?.weeklyStats?.percentileRank || 0,
        true
      );
      setUsage(percentile);
    } else {
      setUsage('--');
    }
    setWeeklyUsageCount(
      usageSummary?.weeklyStats?.count.toLocaleString() || '--'
    );
  };

  const setFollowersData = (followers: Array<EntityReference>) => {
    setIsFollowing(
      followers.some(({ id }: { id: string }) => id === getCurrentUserId())
    );
    setFollowersCount(followers?.length);
  };
  const tabs = [
    {
      name: 'Schema',
      icon: {
        alt: 'schema',
        name: 'icon-schema',
        title: 'Schema',
        selectedName: 'icon-schemacolor',
      },
      isProtected: false,
      position: 1,
    },
    {
      name: 'Activity Feeds & Tasks',
      icon: {
        alt: 'activity_feed',
        name: 'activity_feed',
        title: 'Activity Feed',
        selectedName: 'activity-feed-color',
      },
      isProtected: false,
      position: 2,
      count: feedCount,
    },
    {
      name: 'Sample Data',
      icon: {
        alt: 'sample_data',
        name: 'sample-data',
        title: 'Sample Data',
        selectedName: 'sample-data-color',
      },
      isProtected: false,
      isHidden: !(tablePermissions.ViewAll || tablePermissions.ViewSampleData),
      position: 3,
    },
    {
      name: 'Queries',
      icon: {
        alt: 'table_queries',
        name: 'table_queries',
        title: 'Table Queries',
        selectedName: '',
      },
      isProtected: false,
      isHidden: !(tablePermissions.ViewAll || tablePermissions.ViewQueries),
      position: 4,
    },
    {
      name: 'Profiler',
      icon: {
        alt: 'profiler',
        name: 'icon-profiler',
        title: 'Profiler',
        selectedName: 'icon-profilercolor',
      },
      isProtected: false,
      isHidden: !(tablePermissions.ViewAll || tablePermissions.ViewDataProfile),
      position: 5,
    },
    {
<<<<<<< HEAD
      name: 'Data Quality',
      icon: {
        alt: 'data-quality',
        name: 'icon-quality',
        title: 'Data Quality',
        selectedName: '',
      },
      isProtected: false,
      isHidden: !(tablePermissions.ViewAll || tablePermissions.ViewTests),
      position: 6,
    },
    {
=======
>>>>>>> c681494e
      name: 'Lineage',
      icon: {
        alt: 'lineage',
        name: 'icon-lineage',
        title: 'Lineage',
        selectedName: 'icon-lineagecolor',
      },
      isProtected: false,
      position: 7,
    },
    {
      name: 'DBT',
      icon: {
        alt: 'dbt-model',
        name: 'dbtmodel-light-grey',
        title: 'DBT',
        selectedName: 'dbtmodel-primery',
      },
      isProtected: false,
      isHidden: !dataModel?.sql,
      position: 8,
    },
    {
      name: 'Custom Properties',
      isProtected: false,
      position: 9,
    },
  ];

  const getFrequentlyJoinedWithTables = (): Array<
    JoinedWith & { name: string }
  > => {
    const tableFQNGrouping = [
      ...(tableJoinData.columnJoins?.flatMap(
        (cjs) =>
          cjs.joinedWith?.map<JoinedWith>((jw) => ({
            fullyQualifiedName: getTableFQNFromColumnFQN(jw.fullyQualifiedName),
            joinCount: jw.joinCount,
          })) ?? []
      ) ?? []),
      ...(tableJoinData.directTableJoins ?? []),
    ].reduce(
      (result, jw) => ({
        ...result,
        [jw.fullyQualifiedName]:
          (result[jw.fullyQualifiedName] ?? 0) + jw.joinCount,
      }),
      {} as Record<string, number>
    );

    return Object.entries(tableFQNGrouping)
      .map<JoinedWith & { name: string }>(
        ([fullyQualifiedName, joinCount]) => ({
          fullyQualifiedName,
          joinCount,
          name: getPartialNameFromTableFQN(
            fullyQualifiedName,
            [FqnPart.Database, FqnPart.Table],
            FQN_SEPARATOR_CHAR
          ),
        })
      )
      .sort((a, b) => b.joinCount - a.joinCount);
  };

  const prepareTableRowInfo = () => {
    const rowData =
      ([
        {
          date: new Date(tableProfile?.timestamp || 0),
          value: tableProfile?.rowCount ?? 0,
        },
      ] as Array<{
        date: Date;
        value: number;
      }>) ?? [];

    if (!isUndefined(tableProfile)) {
      return (
        <div className="tw-flex">
          {rowData.length > 1 && (
            <TableProfilerGraph
              className="tw--mt-4"
              data={rowData}
              height={38}
              toolTipPos={{ x: 20, y: -30 }}
            />
          )}
          <span
            className={classNames({
              'tw--ml-6': rowData.length > 1,
            })}>{`${tableProfile.rowCount || 0} rows`}</span>
        </div>
      );
    } else {
      return '';
    }
  };

  const extraInfo: Array<ExtraInfo> = [
    {
      key: 'Owner',
      value:
        owner?.type === 'team'
          ? getTeamAndUserDetailsPath(owner?.name || '')
          : getEntityName(owner),
      placeholderText: getEntityPlaceHolder(
        getEntityName(owner),
        owner?.deleted
      ),
      id: getEntityId(owner),
      isEntityDetails: true,
      isLink: owner?.type === 'team',
      openInNewTab: false,
      profileName: owner?.type === OwnerType.USER ? owner?.name : undefined,
    },
    {
      key: 'Tier',
      value: tier?.tagFQN ? tier.tagFQN.split(FQN_SEPARATOR_CHAR)[1] : '',
    },
    { key: 'Type', value: `${tableType}`, showLabel: true },
    { value: usage },
    { value: `${weeklyUsageCount} Queries` },
    {
      key: 'Columns',
      value:
        tableProfile && tableProfile?.columnCount
          ? `${tableProfile.columnCount} Columns`
          : columns.length
          ? `${columns.length} Columns`
          : '',
    },
    {
      key: 'Rows',
      value: prepareTableRowInfo(),
    },
    { key: 'Tests', value: getTableTestsValue(tableTestCase) },
  ];

  const onDescriptionEdit = (): void => {
    setIsEdit(true);
  };
  const onCancel = () => {
    setIsEdit(false);
  };

  const onDescriptionUpdate = (updatedHTML: string) => {
    if (description !== updatedHTML) {
      const updatedTableDetails = {
        ...tableDetails,
        description: updatedHTML,
      };
      descriptionUpdateHandler(updatedTableDetails);
      setIsEdit(false);
    } else {
      setIsEdit(false);
    }
  };

  const onColumnsUpdate = (updateColumns: Table['columns']) => {
    if (!isEqual(columns, updateColumns)) {
      const updatedTableDetails = {
        ...tableDetails,
        columns: updateColumns,
      };
      columnsUpdateHandler(updatedTableDetails);
    }
  };

  const onOwnerUpdate = (newOwner?: Table['owner']) => {
    if (newOwner) {
      const updatedTableDetails = {
        ...tableDetails,
        owner: {
          ...tableDetails.owner,
          ...newOwner,
        },
      };
      settingsUpdateHandler(updatedTableDetails);
    }
  };

  const onTierUpdate = (newTier?: string) => {
    if (newTier) {
      const tierTag: Table['tags'] = newTier
        ? [
            ...getTagsWithoutTier(tableDetails.tags as Array<EntityTags>),
            {
              tagFQN: newTier,
              labelType: LabelType.Manual,
              state: State.Confirmed,
            },
          ]
        : tableDetails.tags;
      const updatedTableDetails = {
        ...tableDetails,
        tags: tierTag,
      };

      return settingsUpdateHandler(updatedTableDetails);
    } else {
      return Promise.reject();
    }
  };

  /**
   * Formulates updated tags and updates table entity data for API call
   * @param selectedTags
   */
  const onTagUpdate = (selectedTags?: Array<EntityTags>) => {
    if (selectedTags) {
      const updatedTags = [...(tier ? [tier] : []), ...selectedTags];
      const updatedTable = { ...tableDetails, tags: updatedTags };
      tagUpdateHandler(updatedTable);
    }
  };

  const followTable = () => {
    if (isFollowing) {
      setFollowersCount((preValu) => preValu - 1);
      setIsFollowing(false);
      unfollowTableHandler();
    } else {
      setFollowersCount((preValu) => preValu + 1);
      setIsFollowing(true);
      followTableHandler();
    }
  };

  const getSampleDataWithType = () => {
    const updatedColumns = sampleData?.columns?.map((column) => {
      const matchedColumn = columns.find((col) => col.name === column);

      if (matchedColumn) {
        return {
          name: matchedColumn.name,
          dataType: matchedColumn.dataType,
        };
      } else {
        return {
          name: column,
          dataType: '',
        };
      }
    });

    return {
      columns: updatedColumns as SampleColumns[] | undefined,
      rows: sampleData?.rows,
    };
  };

  const onThreadLinkSelect = (link: string, threadType?: ThreadType) => {
    setThreadLink(link);
    if (threadType) {
      setThreadType(threadType);
    }
  };

  const onThreadPanelClose = () => {
    setThreadLink('');
  };

  const getLoader = () => {
    return isentityThreadLoading ? <Loader /> : null;
  };

  const fetchMoreThread = (
    isElementInView: boolean,
    pagingObj: Paging,
    isLoading: boolean
  ) => {
    if (isElementInView && pagingObj?.after && !isLoading) {
      fetchFeedHandler(pagingObj.after);
    }
  };

  useEffect(() => {
    setFollowersData(followers);
  }, [followers]);
  useEffect(() => {
    setUsageDetails(usageSummary);
  }, [usageSummary]);

  useEffect(() => {
    setTableJoinData(joins);
  }, [joins]);

  useEffect(() => {
    fetchMoreThread(isInView as boolean, paging, isentityThreadLoading);
  }, [paging, isentityThreadLoading, isInView]);

  const handleFeedFilterChange = useCallback(
    (feedType, threadType) => {
      fetchFeedHandler(paging.after, feedType, threadType);
    },
    [paging]
  );

  return (
    <PageContainer>
      <div className="tw-px-6 tw-w-full tw-h-full tw-flex tw-flex-col">
        <EntityPageInfo
          canDelete={tablePermissions.Delete}
          deleted={deleted}
          entityFieldTasks={getEntityFieldThreadCounts(
            EntityField.TAGS,
            entityFieldTaskCount
          )}
          entityFieldThreads={getEntityFieldThreadCounts(
            EntityField.TAGS,
            entityFieldThreadCount
          )}
          entityFqn={datasetFQN}
          entityId={tableDetails.id}
          entityName={entityName}
          entityType={EntityType.TABLE}
          extraInfo={extraInfo}
          followHandler={followTable}
          followers={followersCount}
          followersList={followers}
          isFollowing={isFollowing}
          isTagEditable={tablePermissions.EditAll || tablePermissions.EditTags}
          tags={tableTags}
          tagsHandler={onTagUpdate}
          tier={tier}
          titleLinks={slashedTableName}
          updateOwner={
            tablePermissions.EditAll || tablePermissions.EditOwner
              ? onOwnerUpdate
              : undefined
          }
          updateTier={
            tablePermissions.EditAll || tablePermissions.EditTier
              ? onTierUpdate
              : undefined
          }
          version={version}
          versionHandler={versionHandler}
          onThreadLinkSelect={onThreadLinkSelect}
        />

        <div className="tw-mt-4 tw-flex tw-flex-col tw-flex-grow">
          <TabsPane
            activeTab={activeTab}
            className="tw-flex-initial"
            setActiveTab={setActiveTabHandler}
            tabs={tabs}
          />
          <div className="tw-flex-grow tw-flex tw-flex-col tw--mx-6 tw-px-7 tw-py-4">
            <div className="tw-bg-white tw-flex-grow tw-p-4 tw-shadow tw-rounded-md">
              {activeTab === 1 && (
                <div
                  className="tw-grid tw-grid-cols-4 tw-gap-4 tw-w-full"
                  id="schemaDetails">
                  <div className="tw-col-span-3 tw--ml-5">
                    <Description
                      description={description}
                      entityFieldTasks={getEntityFieldThreadCounts(
                        EntityField.DESCRIPTION,
                        entityFieldTaskCount
                      )}
                      entityFieldThreads={getEntityFieldThreadCounts(
                        EntityField.DESCRIPTION,
                        entityFieldThreadCount
                      )}
                      entityFqn={datasetFQN}
                      entityName={entityName}
                      entityType={EntityType.TABLE}
                      hasEditAccess={
                        tablePermissions.EditAll ||
                        tablePermissions.EditDescription
                      }
                      isEdit={isEdit}
                      isReadOnly={deleted}
                      owner={owner}
                      onCancel={onCancel}
                      onDescriptionEdit={onDescriptionEdit}
                      onDescriptionUpdate={onDescriptionUpdate}
                      onEntityFieldSelect={onEntityFieldSelect}
                      onThreadLinkSelect={onThreadLinkSelect}
                    />
                  </div>
                  <div className="tw-col-span-1 tw-border tw-border-main tw-rounded-md">
                    <FrequentlyJoinedTables
                      header="Frequently Joined Tables"
                      tableList={getFrequentlyJoinedWithTables()}
                    />
                  </div>
                  <div className="tw-col-span-full">
                    <SchemaTab
                      columnName={getPartialNameFromTableFQN(
                        datasetFQN,
                        [FqnPart['Column']],
                        FQN_SEPARATOR_CHAR
                      )}
                      columns={columns}
                      entityFieldTasks={getEntityFieldThreadCounts(
                        EntityField.COLUMNS,
                        entityFieldTaskCount
                      )}
                      entityFieldThreads={getEntityFieldThreadCounts(
                        EntityField.COLUMNS,
                        entityFieldThreadCount
                      )}
                      entityFqn={datasetFQN}
                      hasDescriptionEditAccess={
                        tablePermissions.EditAll ||
                        tablePermissions.EditDescription
                      }
                      hasTagEditAccess={
                        tablePermissions.EditAll || tablePermissions.EditTags
                      }
                      isReadOnly={deleted}
                      joins={tableJoinData.columnJoins as ColumnJoins[]}
                      sampleData={sampleData}
                      tableConstraints={tableDetails.tableConstraints}
                      onEntityFieldSelect={onEntityFieldSelect}
                      onThreadLinkSelect={onThreadLinkSelect}
                      onUpdate={onColumnsUpdate}
                    />
                  </div>
                </div>
              )}
              {activeTab === 2 && (
                <div
                  className="tw-py-4 tw-px-7 tw-grid tw-grid-cols-3 entity-feed-list tw--mx-7 tw--my-4"
                  id="activityfeed">
                  <div />
                  <ActivityFeedList
                    isEntityFeed
                    withSidePanel
                    className=""
                    deletePostHandler={deletePostHandler}
                    entityName={entityName}
                    feedList={entityThread}
                    postFeedHandler={postFeedHandler}
                    updateThreadHandler={updateThreadHandler}
                    onFeedFiltersUpdate={handleFeedFilterChange}
                  />
                  <div />
                </div>
              )}
              {activeTab === 3 && (
                <div id="sampleDataDetails">
                  <SampleDataTable
                    isLoading={isSampleDataLoading}
                    sampleData={getSampleDataWithType()}
                  />
                </div>
              )}
              {activeTab === 4 && (
                <Row className="tw-p-2" id="tablequeries">
                  {!isEmpty(tableQueries) || isQueriesLoading ? (
                    <Col offset={3} span={18}>
                      <TableQueries
                        isLoading={isQueriesLoading}
                        queries={tableQueries}
                      />
                    </Col>
                  ) : (
                    <Col
                      className="tw-flex tw-justify-center tw-font-medium tw-items-center tw-border tw-border-main tw-rounded-md tw-p-8 tw-col-span-3"
                      span={24}>
                      <div data-testid="no-queries">
                        <Empty description={<p>No queries data available</p>} />
                      </div>
                    </Col>
                  )}
                </Row>
              )}
              {activeTab === 5 && (
                <TableProfilerV1
                  hasEditAccess={
                    tablePermissions.EditAll || tablePermissions.EditDataProfile
                  }
                  table={tableDetails}
                  onAddTestClick={qualityTestFormHandler}
                />
              )}

              {activeTab === 6 && (
                <DataQualityTab
                  columnOptions={columns}
                  handleAddColumnTestCase={handleAddColumnTestCase}
                  handleAddTableTestCase={handleAddTableTestCase}
                  handleRemoveColumnTest={handleRemoveColumnTest}
                  handleRemoveTableTest={handleRemoveTableTest}
                  handleSelectedColumn={handleSelectedColumn}
                  handleShowTestForm={handleShowTestForm}
                  handleTestModeChange={handleTestModeChange}
                  hasEditAccess={
                    tablePermissions.EditAll || tablePermissions.EditTests
                  }
                  isTableDeleted={deleted}
                  selectedColumn={selectedColumn}
                  showTestForm={showTestForm}
                  tableTestCase={tableTestCase}
                  testMode={testMode}
                />
              )}

              {activeTab === 7 && (
                <div
                  className={classNames(
                    'tw-px-2',
                    location.pathname.includes(ROUTES.TOUR)
                      ? 'tw-h-70vh'
                      : 'tw-h-full'
                  )}
                  id="lineageDetails">
                  <EntityLineageComponent
                    addLineageHandler={addLineageHandler}
                    deleted={deleted}
                    entityLineage={entityLineage}
                    entityLineageHandler={entityLineageHandler}
                    entityType={EntityType.TABLE}
                    hasEditAccess={
                      tablePermissions.EditAll || tablePermissions.EditLineage
                    }
                    isLoading={isLineageLoading}
                    isNodeLoading={isNodeLoading}
                    lineageLeafNodes={lineageLeafNodes}
                    loadNodeHandler={loadNodeHandler}
                    removeLineageHandler={removeLineageHandler}
                  />
                </div>
              )}
              {activeTab === 8 && Boolean(dataModel?.sql) && (
                <div className="tw-border tw-border-main tw-rounded-md tw-py-4 tw-h-full cm-h-full">
                  <SchemaEditor
                    className="tw-h-full"
                    mode={{ name: CSMode.SQL }}
                    value={dataModel?.sql || ''}
                  />
                </div>
              )}
              {activeTab === 9 && (
                <CustomPropertyTable
                  entityDetails={
                    tableDetails as CustomPropertyProps['entityDetails']
                  }
                  entityType={EntityType.TABLE}
                  handleExtentionUpdate={handleExtentionUpdate}
                />
              )}
              <div
                data-testid="observer-element"
                id="observer-element"
                ref={elementRef as RefObject<HTMLDivElement>}>
                {getLoader()}
              </div>
            </div>
          </div>
          {threadLink ? (
            <ActivityThreadPanel
              createThread={createThread}
              deletePostHandler={deletePostHandler}
              open={Boolean(threadLink)}
              postFeedHandler={postFeedHandler}
              threadLink={threadLink}
              threadType={threadType}
              updateThreadHandler={updateThreadHandler}
              onCancel={onThreadPanelClose}
            />
          ) : null}
          {selectedField ? (
            <RequestDescriptionModal
              createThread={createThread}
              defaultValue={getDefaultValue(owner)}
              header="Request description"
              threadLink={getEntityFeedLink(
                EntityType.TABLE,
                datasetFQN,
                selectedField
              )}
              onCancel={closeRequestModal}
            />
          ) : null}
        </div>
      </div>
    </PageContainer>
  );
};

export default DatasetDetails;<|MERGE_RESOLUTION|>--- conflicted
+++ resolved
@@ -281,21 +281,6 @@
       position: 5,
     },
     {
-<<<<<<< HEAD
-      name: 'Data Quality',
-      icon: {
-        alt: 'data-quality',
-        name: 'icon-quality',
-        title: 'Data Quality',
-        selectedName: '',
-      },
-      isProtected: false,
-      isHidden: !(tablePermissions.ViewAll || tablePermissions.ViewTests),
-      position: 6,
-    },
-    {
-=======
->>>>>>> c681494e
       name: 'Lineage',
       icon: {
         alt: 'lineage',
