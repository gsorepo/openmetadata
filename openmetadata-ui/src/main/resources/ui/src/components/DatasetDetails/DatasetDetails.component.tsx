/*
 *  Copyright 2022 Collate.
 *  Licensed under the Apache License, Version 2.0 (the "License");
 *  you may not use this file except in compliance with the License.
 *  You may obtain a copy of the License at
 *  http://www.apache.org/licenses/LICENSE-2.0
 *  Unless required by applicable law or agreed to in writing, software
 *  distributed under the License is distributed on an "AS IS" BASIS,
 *  WITHOUT WARRANTIES OR CONDITIONS OF ANY KIND, either express or implied.
 *  See the License for the specific language governing permissions and
 *  limitations under the License.
 */

import { Col, Row, Skeleton, Space, Typography } from 'antd';
import { AxiosError } from 'axios';
import classNames from 'classnames';
import { isEqual, isNil, isUndefined } from 'lodash';
import { EntityTags, ExtraInfo } from 'Models';
import React, {
  RefObject,
  useCallback,
  useEffect,
  useMemo,
  useState,
} from 'react';
import { useTranslation } from 'react-i18next';
import { useHistory } from 'react-router-dom';
import { restoreTable } from 'rest/tableAPI';
import { FQN_SEPARATOR_CHAR } from '../../constants/char.constants';
import { ROUTES } from '../../constants/constants';
import { EntityField } from '../../constants/Feeds.constants';
import { observerOptions } from '../../constants/Mydata.constants';
import { CSMode } from '../../enums/codemirror.enum';
import { EntityInfo, EntityType, FqnPart } from '../../enums/entity.enum';
import { OwnerType } from '../../enums/user.enum';
import {
  JoinedWith,
  Table,
  TableJoins,
  TableProfile,
  UsageDetails,
} from '../../generated/entity/data/table';
import { ThreadType } from '../../generated/entity/feed/thread';
import { EntityReference } from '../../generated/type/entityReference';
import { Paging } from '../../generated/type/paging';
import { LabelType, State } from '../../generated/type/tagLabel';
import { useInfiniteScroll } from '../../hooks/useInfiniteScroll';
import {
  getCurrentUserId,
  getEntityId,
  getEntityName,
  getEntityPlaceHolder,
  getOwnerValue,
  getPartialNameFromTableFQN,
  getTableFQNFromColumnFQN,
  refreshPage,
} from '../../utils/CommonUtils';
import { getEntityFieldThreadCounts } from '../../utils/FeedUtils';
import { DEFAULT_ENTITY_PERMISSION } from '../../utils/PermissionsUtils';
import { getLineageViewPath } from '../../utils/RouterUtils';
import { getTagsWithoutTier, getUsagePercentile } from '../../utils/TableUtils';
import { showErrorToast, showSuccessToast } from '../../utils/ToastUtils';
import ActivityFeedList from '../ActivityFeed/ActivityFeedList/ActivityFeedList';
import ActivityThreadPanel from '../ActivityFeed/ActivityThreadPanel/ActivityThreadPanel';
import { CustomPropertyTable } from '../common/CustomPropertyTable/CustomPropertyTable';
import { CustomPropertyProps } from '../common/CustomPropertyTable/CustomPropertyTable.interface';
import Description from '../common/description/Description';
import EntityPageInfo from '../common/entityPageInfo/EntityPageInfo';
import TabsPane from '../common/TabsPane/TabsPane';
import PageContainerV1 from '../containers/PageContainerV1';
import EntityLineageComponent from '../EntityLineage/EntityLineage.component';
import FrequentlyJoinedTables from '../FrequentlyJoinedTables/FrequentlyJoinedTables.component';
import Loader from '../Loader/Loader';
import { usePermissionProvider } from '../PermissionProvider/PermissionProvider';
import {
  OperationPermission,
  ResourceEntity,
} from '../PermissionProvider/PermissionProvider.interface';
import SampleDataTable from '../SampleDataTable/SampleDataTable.component';
import SchemaEditor from '../schema-editor/SchemaEditor';
import SchemaTab from '../SchemaTab/SchemaTab.component';
import TableProfilerGraph from '../TableProfiler/TableProfilerGraph.component';
import TableProfilerV1 from '../TableProfiler/TableProfilerV1';
import TableQueries from '../TableQueries/TableQueries';
import { DatasetDetailsProps } from './DatasetDetails.interface';
// css
import './datasetDetails.style.less';

const DatasetDetails: React.FC<DatasetDetailsProps> = ({
  entityName,
  datasetFQN,
  activeTab,
  setActiveTabHandler,
  owner,
  description,
  tableProfile,
  columns,
  tier,
  entityLineage,
  followTableHandler,
  unfollowTableHandler,
  followers,
  slashedTableName,
  tableTags,
  tableDetails,
  descriptionUpdateHandler,
  columnsUpdateHandler,
  settingsUpdateHandler,
  usageSummary,
  joins,
  tableType,
  version,
  versionHandler,
  loadNodeHandler,
  lineageLeafNodes,
  isNodeLoading,
  dataModel,
  deleted,
  tagUpdateHandler,
  addLineageHandler,
  removeLineageHandler,
  entityLineageHandler,
  isLineageLoading,
  entityThread,
  isentityThreadLoading,
  postFeedHandler,
  feedCount,
  entityFieldThreadCount,
  createThread,
  deletePostHandler,
  paging,
  fetchFeedHandler,
  handleExtensionUpdate,
  updateThreadHandler,
  entityFieldTaskCount,
  isTableProfileLoading,
}: DatasetDetailsProps) => {
  const { t } = useTranslation();
  const history = useHistory();
  const [isEdit, setIsEdit] = useState(false);
  const [followersCount, setFollowersCount] = useState(0);
  const [isFollowing, setIsFollowing] = useState(false);
  const [usage, setUsage] = useState('');
  const [weeklyUsageCount, setWeeklyUsageCount] = useState('');
  const [isLoading, setIsLoading] = useState(false);
  const [tableJoinData, setTableJoinData] = useState<TableJoins>({
    startDate: new Date(),
    dayCount: 0,
    columnJoins: [],
    directTableJoins: [],
  });

  const [threadLink, setThreadLink] = useState<string>('');
  const [threadType, setThreadType] = useState<ThreadType>(
    ThreadType.Conversation
  );

  const [elementRef, isInView] = useInfiniteScroll(observerOptions);

  const [tablePermissions, setTablePermissions] = useState<OperationPermission>(
    DEFAULT_ENTITY_PERMISSION
  );

  const { getEntityPermission } = usePermissionProvider();

  const fetchResourcePermission = useCallback(async () => {
    setIsLoading(true);
    try {
      const tablePermission = await getEntityPermission(
        ResourceEntity.TABLE,
        tableDetails.id
      );

      setTablePermissions(tablePermission);
    } catch (error) {
      showErrorToast(
        t('label.fetch-entity-permissions-error', {
          entity: t('label.resource-permission-lowercase'),
        })
      );
    } finally {
      setIsLoading(false);
    }
  }, [tableDetails.id, getEntityPermission, setTablePermissions]);

  useEffect(() => {
    if (tableDetails.id) {
      fetchResourcePermission();
    }
  }, [tableDetails.id]);

  const setUsageDetails = (usageSummary: UsageDetails) => {
    if (!isNil(usageSummary?.weeklyStats?.percentileRank)) {
      const percentile = getUsagePercentile(
        usageSummary?.weeklyStats?.percentileRank || 0,
        true
      );
      setUsage(percentile);
    } else {
      setUsage('--');
    }
    setWeeklyUsageCount(
      usageSummary?.weeklyStats?.count.toLocaleString() || '--'
    );
  };

  const setFollowersData = (followers: Array<EntityReference>) => {
    setIsFollowing(
      followers.some(({ id }: { id: string }) => id === getCurrentUserId())
    );
    setFollowersCount(followers?.length);
  };
  const tabs = useMemo(
    () => [
      {
        name: t('label.schema'),
        icon: {
          alt: 'schema',
          name: 'icon-schema',
          title: 'Schema',
          selectedName: 'icon-schemacolor',
        },
        isProtected: false,
        position: 1,
      },
      {
        name: t('label.activity-feed-and-task-plural'),
        icon: {
          alt: 'activity_feed',
          name: 'activity_feed',
          title: 'Activity Feed',
          selectedName: 'activity-feed-color',
        },
        isProtected: false,
        position: 2,
        count: feedCount,
      },
      {
        name: t('label.sample-data'),
        icon: {
          alt: 'sample_data',
          name: 'sample-data',
          title: 'Sample Data',
          selectedName: 'sample-data-color',
        },
        isProtected: false,
        isHidden: !(
          tablePermissions.ViewAll ||
          tablePermissions.ViewBasic ||
          tablePermissions.ViewSampleData
        ),
        position: 3,
      },
      {
        name: t('label.query-plural'),
        icon: {
          alt: 'table_queries',
          name: 'table_queries',
          title: 'Table Queries',
          selectedName: '',
        },
        isProtected: false,
        isHidden: !(
          tablePermissions.ViewAll ||
          tablePermissions.ViewBasic ||
          tablePermissions.ViewQueries
        ),
        position: 4,
      },
      {
        name: t('label.profiler-amp-data-quality'),
        icon: {
          alt: 'profiler',
          name: 'icon-profiler',
          title: 'Profiler',
          selectedName: 'icon-profilercolor',
        },
        isProtected: false,
        isHidden: !(
          tablePermissions.ViewAll ||
          tablePermissions.ViewBasic ||
          tablePermissions.ViewDataProfile ||
          tablePermissions.ViewTests
        ),
        position: 5,
      },
      {
        name: t('label.lineage'),
        icon: {
          alt: 'lineage',
          name: 'icon-lineage',
          title: 'Lineage',
          selectedName: 'icon-lineagecolor',
        },
        isProtected: false,
        position: 7,
      },
      {
        name: t('label.dbt-uppercase'),
        icon: {
          alt: 'dbt-model',
          name: 'dbtmodel-light-grey',
          title: 'DBT',
          selectedName: 'dbtmodel-primery',
        },
        isProtected: false,
        isHidden: !dataModel?.sql,
        position: 8,
      },
      {
        name: t('label.custom-property-plural'),
        isProtected: false,
        position: 9,
      },
    ],
    [tablePermissions, dataModel, feedCount]
  );

  const getFrequentlyJoinedWithTables = (): Array<
    JoinedWith & { name: string }
  > => {
    const tableFQNGrouping = [
      ...(tableJoinData.columnJoins?.flatMap(
        (cjs) =>
          cjs.joinedWith?.map<JoinedWith>((jw) => ({
            fullyQualifiedName: getTableFQNFromColumnFQN(jw.fullyQualifiedName),
            joinCount: jw.joinCount,
          })) ?? []
      ) ?? []),
      ...(tableJoinData.directTableJoins ?? []),
    ].reduce(
      (result, jw) => ({
        ...result,
        [jw.fullyQualifiedName]:
          (result[jw.fullyQualifiedName] ?? 0) + jw.joinCount,
      }),
      {} as Record<string, number>
    );

    return Object.entries(tableFQNGrouping)
      .map<JoinedWith & { name: string }>(
        ([fullyQualifiedName, joinCount]) => ({
          fullyQualifiedName,
          joinCount,
          name: getPartialNameFromTableFQN(
            fullyQualifiedName,
            [FqnPart.Database, FqnPart.Table],
            FQN_SEPARATOR_CHAR
          ),
        })
      )
      .sort((a, b) => b.joinCount - a.joinCount);
  };

  const prepareExtraInfoValues = (
    key: EntityInfo,
    isTableProfileLoading?: boolean,
    tableProfile?: TableProfile,
    numberOfColumns?: number
  ) => {
    if (isTableProfileLoading) {
      return (
        <Skeleton active paragraph={{ rows: 1, width: 50 }} title={false} />
      );
    }
    switch (key) {
      case EntityInfo.COLUMNS: {
        const columnCount =
          tableProfile && tableProfile?.columnCount
            ? tableProfile?.columnCount
            : numberOfColumns
            ? numberOfColumns
            : undefined;

        return columnCount
          ? `${columns.length} ${t('label.column-plural')}`
          : null;
      }

      case EntityInfo.ROWS: {
        const rowData =
          ([
            {
              date: new Date(tableProfile?.timestamp || 0),
              value: tableProfile?.rowCount ?? 0,
            },
          ] as Array<{
            date: Date;
            value: number;
          }>) ?? [];

        return isUndefined(tableProfile) ? null : (
          <Space align="center">
            {rowData.length > 1 && (
              <TableProfilerGraph
                data={rowData}
                height={32}
                margin={{ top: 0, right: 0, left: 0, bottom: 0 }}
                toolTipPos={{ x: 20, y: 30 }}
                width={120}
              />
            )}
            <Typography.Paragraph className="m-0">{`${
              tableProfile?.rowCount?.toLocaleString() || 0
            } rows`}</Typography.Paragraph>
          </Space>
        );
      }
      default:
        return null;
    }
  };

  const extraInfo: Array<ExtraInfo> = [
    {
      key: EntityInfo.OWNER,
      value: getOwnerValue(owner),
      placeholderText: getEntityPlaceHolder(
        getEntityName(owner),
        owner?.deleted
      ),
      id: getEntityId(owner),
      isEntityDetails: true,
      isLink: true,
      openInNewTab: false,
      profileName: owner?.type === OwnerType.USER ? owner?.name : undefined,
    },
    {
      key: EntityInfo.TIER,
      value: tier?.tagFQN ? tier.tagFQN.split(FQN_SEPARATOR_CHAR)[1] : '',
    },
    { key: EntityInfo.TYPE, value: `${tableType}`, showLabel: true },
    { value: usage },
    { value: `${weeklyUsageCount} ${t('label.query-plural')}` },
    {
      key: EntityInfo.COLUMNS,
<<<<<<< HEAD
      value:
        tableProfile && tableProfile?.columnCount
          ? `${tableProfile.columnCount} ${t('label.column-plural')}`
          : columns.length
          ? `${columns.length} ${t('label.column-plural')}`
          : '',
=======
      localizationKey: 'column-plural',
      value: prepareExtraInfoValues(
        EntityInfo.COLUMNS,
        isTableProfileLoading,
        tableProfile,
        columns.length
      ),
>>>>>>> fb15c896
    },
    {
      key: EntityInfo.ROWS,
      value: prepareExtraInfoValues(
        EntityInfo.ROWS,
        isTableProfileLoading,
        tableProfile
      ),
    },
  ];

  const onDescriptionEdit = (): void => {
    setIsEdit(true);
  };
  const onCancel = () => {
    setIsEdit(false);
  };

  const onDescriptionUpdate = async (updatedHTML: string) => {
    if (description !== updatedHTML) {
      const updatedTableDetails = {
        ...tableDetails,
        description: updatedHTML,
      };
      await descriptionUpdateHandler(updatedTableDetails);
      setIsEdit(false);
    } else {
      setIsEdit(false);
    }
  };

  const onColumnsUpdate = async (updateColumns: Table['columns']) => {
    if (!isEqual(columns, updateColumns)) {
      const updatedTableDetails = {
        ...tableDetails,
        columns: updateColumns,
      };
      await columnsUpdateHandler(updatedTableDetails);
    }
  };

  const onOwnerUpdate = (newOwner?: Table['owner']) => {
    if (newOwner) {
      const existingOwner = tableDetails.owner;
      const updatedTableDetails = {
        ...tableDetails,
        owner: {
          ...existingOwner,
          ...newOwner,
        },
      };
      settingsUpdateHandler(updatedTableDetails);
    }
  };

  const onOwnerRemove = () => {
    if (tableDetails) {
      const updatedTableDetails = {
        ...tableDetails,
        owner: undefined,
      };
      settingsUpdateHandler(updatedTableDetails);
    }
  };

  const onTierUpdate = (newTier?: string) => {
    if (newTier) {
      const tierTag: Table['tags'] = newTier
        ? [
            ...getTagsWithoutTier(tableDetails.tags as Array<EntityTags>),
            {
              tagFQN: newTier,
              labelType: LabelType.Manual,
              state: State.Confirmed,
            },
          ]
        : tableDetails.tags;
      const updatedTableDetails = {
        ...tableDetails,
        tags: tierTag,
      };

      return settingsUpdateHandler(updatedTableDetails);
    } else {
      return Promise.reject();
    }
  };

  const onRemoveTier = () => {
    if (tableDetails) {
      const updatedTableDetails = {
        ...tableDetails,
        tags: undefined,
      };
      settingsUpdateHandler(updatedTableDetails);
    }
  };

  /**
   * Formulates updated tags and updates table entity data for API call
   * @param selectedTags
   */
  const onTagUpdate = (selectedTags?: Array<EntityTags>) => {
    if (selectedTags) {
      const updatedTags = [...(tier ? [tier] : []), ...selectedTags];
      const updatedTable = { ...tableDetails, tags: updatedTags };
      tagUpdateHandler(updatedTable);
    }
  };

  const followTable = () => {
    if (isFollowing) {
      setFollowersCount((preValu) => preValu - 1);
      setIsFollowing(false);
      unfollowTableHandler();
    } else {
      setFollowersCount((preValu) => preValu + 1);
      setIsFollowing(true);
      followTableHandler();
    }
  };

  const handleRestoreTable = async () => {
    try {
      await restoreTable(tableDetails.id);
      showSuccessToast(
        t('message.restore-entities-success', {
          entity: t('label.table'),
        }),
        2000
      );
      refreshPage();
    } catch (error) {
      showErrorToast(
        error as AxiosError,
        t('message.restore-entities-error', {
          entity: t('label.table'),
        })
      );
    }
  };

  const onThreadLinkSelect = (link: string, threadType?: ThreadType) => {
    setThreadLink(link);
    if (threadType) {
      setThreadType(threadType);
    }
  };

  const onThreadPanelClose = () => {
    setThreadLink('');
  };

  const handleFullScreenClick = () => {
    history.push(getLineageViewPath(EntityType.TABLE, datasetFQN));
  };

  const getLoader = () => {
    return isentityThreadLoading ? <Loader /> : null;
  };

  const fetchMoreThread = (
    isElementInView: boolean,
    pagingObj: Paging,
    isLoading: boolean
  ) => {
    if (isElementInView && pagingObj?.after && !isLoading) {
      fetchFeedHandler(pagingObj.after);
    }
  };

  useEffect(() => {
    setFollowersData(followers);
  }, [followers]);
  useEffect(() => {
    setUsageDetails(usageSummary);
  }, [usageSummary]);

  useEffect(() => {
    setTableJoinData(joins);
  }, [joins]);

  useEffect(() => {
    fetchMoreThread(isInView as boolean, paging, isentityThreadLoading);
  }, [paging, isentityThreadLoading, isInView]);

  const handleFeedFilterChange = useCallback(
    (feedType, threadType) => {
      fetchFeedHandler(paging.after, feedType, threadType);
    },
    [paging]
  );

  return isLoading ? (
    <Loader />
  ) : (
    <PageContainerV1>
      <div className="entity-details-container">
        <EntityPageInfo
          canDelete={tablePermissions.Delete}
          currentOwner={tableDetails.owner}
          deleted={deleted}
          entityFieldTasks={getEntityFieldThreadCounts(
            EntityField.TAGS,
            entityFieldTaskCount
          )}
          entityFieldThreads={getEntityFieldThreadCounts(
            EntityField.TAGS,
            entityFieldThreadCount
          )}
          entityFqn={datasetFQN}
          entityId={tableDetails.id}
          entityName={entityName}
          entityType={EntityType.TABLE}
          extraInfo={extraInfo}
          followHandler={followTable}
          followers={followersCount}
          followersList={followers}
          isFollowing={isFollowing}
          isTagEditable={tablePermissions.EditAll || tablePermissions.EditTags}
          removeOwner={
            tablePermissions.EditAll || tablePermissions.EditOwner
              ? onOwnerRemove
              : undefined
          }
          removeTier={
            tablePermissions.EditAll || tablePermissions.EditTier
              ? onRemoveTier
              : undefined
          }
          tags={tableTags}
          tagsHandler={onTagUpdate}
          tier={tier}
          titleLinks={slashedTableName}
          updateOwner={
            tablePermissions.EditAll || tablePermissions.EditOwner
              ? onOwnerUpdate
              : undefined
          }
          updateTier={
            tablePermissions.EditAll || tablePermissions.EditTier
              ? onTierUpdate
              : undefined
          }
          version={version}
          versionHandler={versionHandler}
          onRestoreEntity={handleRestoreTable}
          onThreadLinkSelect={onThreadLinkSelect}
        />

        <div className="tw-mt-4 tw-flex tw-flex-col tw-flex-grow">
          <TabsPane
            activeTab={activeTab}
            className="tw-flex-initial"
            setActiveTab={setActiveTabHandler}
            tabs={tabs}
          />
          <div className="tw-flex-grow tw-flex tw-flex-col tw-py-4">
            {activeTab === 1 && (
              <div className="tab-details-container">
                <Row id="schemaDetails">
                  <Col span={17}>
                    <Description
                      description={description}
                      entityFieldTasks={getEntityFieldThreadCounts(
                        EntityField.DESCRIPTION,
                        entityFieldTaskCount
                      )}
                      entityFieldThreads={getEntityFieldThreadCounts(
                        EntityField.DESCRIPTION,
                        entityFieldThreadCount
                      )}
                      entityFqn={datasetFQN}
                      entityName={entityName}
                      entityType={EntityType.TABLE}
                      hasEditAccess={
                        tablePermissions.EditAll ||
                        tablePermissions.EditDescription
                      }
                      isEdit={isEdit}
                      isReadOnly={deleted}
                      owner={owner}
                      onCancel={onCancel}
                      onDescriptionEdit={onDescriptionEdit}
                      onDescriptionUpdate={onDescriptionUpdate}
                      onThreadLinkSelect={onThreadLinkSelect}
                    />
                  </Col>
                  <Col offset={1} span={6}>
                    <div className="border-1 border-main rounded-6">
                      <FrequentlyJoinedTables
                        header="Frequently Joined Tables"
                        tableList={getFrequentlyJoinedWithTables()}
                      />
                    </div>
                  </Col>
                  <Col className="m-t-md" span={24}>
                    <SchemaTab
                      columnName={getPartialNameFromTableFQN(
                        datasetFQN,
                        [FqnPart['Column']],
                        FQN_SEPARATOR_CHAR
                      )}
                      columns={columns}
                      entityFieldTasks={getEntityFieldThreadCounts(
                        EntityField.COLUMNS,
                        entityFieldTaskCount
                      )}
                      entityFieldThreads={getEntityFieldThreadCounts(
                        EntityField.COLUMNS,
                        entityFieldThreadCount
                      )}
                      entityFqn={datasetFQN}
                      hasDescriptionEditAccess={
                        tablePermissions.EditAll ||
                        tablePermissions.EditDescription
                      }
                      hasTagEditAccess={
                        tablePermissions.EditAll || tablePermissions.EditTags
                      }
                      isReadOnly={deleted}
                      joins={tableJoinData.columnJoins || []}
                      tableConstraints={tableDetails.tableConstraints}
                      onThreadLinkSelect={onThreadLinkSelect}
                      onUpdate={onColumnsUpdate}
                    />
                  </Col>
                </Row>
              </div>
            )}
            {activeTab === 2 && (
              <div className="tab-details-container">
                <div
                  className="tw-py-4 tw-px-7 tw-grid tw-grid-cols-3 entity-feed-list tw--mx-7 tw--my-4"
                  id="activityfeed">
                  <div />
                  <ActivityFeedList
                    isEntityFeed
                    withSidePanel
                    className=""
                    deletePostHandler={deletePostHandler}
                    entityName={entityName}
                    feedList={entityThread}
                    isFeedLoading={isentityThreadLoading}
                    postFeedHandler={postFeedHandler}
                    updateThreadHandler={updateThreadHandler}
                    onFeedFiltersUpdate={handleFeedFilterChange}
                  />
                  <div />
                </div>
                <div
                  data-testid="observer-element"
                  id="observer-element"
                  ref={elementRef as RefObject<HTMLDivElement>}>
                  {getLoader()}
                </div>
              </div>
            )}
            {activeTab === 3 && (
              <div className="tab-details-container" id="sampleDataDetails">
                <SampleDataTable
                  isTableDeleted={tableDetails.deleted}
                  tableId={tableDetails.id}
                />
              </div>
            )}
            {activeTab === 4 && (
              <div className="tab-details-container">
                <TableQueries
                  isTableDeleted={tableDetails.deleted}
                  tableId={tableDetails.id}
                />
              </div>
            )}
            {activeTab === 5 && (
              <TableProfilerV1
                isTableDeleted={tableDetails.deleted}
                permissions={tablePermissions}
                tableFqn={tableDetails.fullyQualifiedName || ''}
              />
            )}

            {activeTab === 7 && (
              <div
                className={classNames(
                  'tab-details-container',
                  location.pathname.includes(ROUTES.TOUR)
                    ? 'tw-h-70vh'
                    : 'tw-h-full'
                )}
                id="lineageDetails">
                <EntityLineageComponent
                  addLineageHandler={addLineageHandler}
                  deleted={deleted}
                  entityLineage={entityLineage}
                  entityLineageHandler={entityLineageHandler}
                  entityType={EntityType.TABLE}
                  hasEditAccess={
                    tablePermissions.EditAll || tablePermissions.EditLineage
                  }
                  isLoading={isLineageLoading}
                  isNodeLoading={isNodeLoading}
                  lineageLeafNodes={lineageLeafNodes}
                  loadNodeHandler={loadNodeHandler}
                  removeLineageHandler={removeLineageHandler}
                  onFullScreenClick={handleFullScreenClick}
                />
              </div>
            )}
            {activeTab === 8 && Boolean(dataModel?.sql) && (
              <div className="tab-details-container tw-border tw-border-main tw-rounded-md tw-py-4 tw-h-full cm-h-full">
                <SchemaEditor
                  className="tw-h-full"
                  mode={{ name: CSMode.SQL }}
                  value={dataModel?.sql || ''}
                />
              </div>
            )}
            {activeTab === 9 && (
              <div className="tab-details-container">
                <CustomPropertyTable
                  entityDetails={
                    tableDetails as CustomPropertyProps['entityDetails']
                  }
                  entityType={EntityType.TABLE}
                  handleExtensionUpdate={handleExtensionUpdate}
                  hasEditAccess={
                    tablePermissions.EditAll ||
                    tablePermissions.EditCustomFields
                  }
                />
              </div>
            )}
          </div>
          {threadLink ? (
            <ActivityThreadPanel
              createThread={createThread}
              deletePostHandler={deletePostHandler}
              open={Boolean(threadLink)}
              postFeedHandler={postFeedHandler}
              threadLink={threadLink}
              threadType={threadType}
              updateThreadHandler={updateThreadHandler}
              onCancel={onThreadPanelClose}
            />
          ) : null}
        </div>
      </div>
    </PageContainerV1>
  );
};

export default DatasetDetails;<|MERGE_RESOLUTION|>--- conflicted
+++ resolved
@@ -434,14 +434,6 @@
     { value: `${weeklyUsageCount} ${t('label.query-plural')}` },
     {
       key: EntityInfo.COLUMNS,
-<<<<<<< HEAD
-      value:
-        tableProfile && tableProfile?.columnCount
-          ? `${tableProfile.columnCount} ${t('label.column-plural')}`
-          : columns.length
-          ? `${columns.length} ${t('label.column-plural')}`
-          : '',
-=======
       localizationKey: 'column-plural',
       value: prepareExtraInfoValues(
         EntityInfo.COLUMNS,
@@ -449,7 +441,6 @@
         tableProfile,
         columns.length
       ),
->>>>>>> fb15c896
     },
     {
       key: EntityInfo.ROWS,
