--- conflicted
+++ resolved
@@ -369,7 +369,6 @@
   }, [currentVersionData]);
 
   return (
-<<<<<<< HEAD
     <PageLayoutV1
       pageTitle={t('label.entity-detail-plural', {
         entity: getEntityName(currentVersionData),
@@ -393,47 +392,12 @@
             versionHandler={backHandler}
           />
           <div className="tw-mt-1 d-flex flex-col flex-grow ">
-            <TabsPane activeTab={1} className="flex-initial" tabs={tabs} />
+            <Tabs activeKey={EntityTabs.SCHEMA} items={tabs} />
             <Card className="m-y-md">
               <div className="tw-grid tw-grid-cols-4 tw-gap-4 tw-w-full">
                 <div className="tw-col-span-full">
                   <Description isReadOnly description={getTableDescription()} />
                 </div>
-=======
-    <PageContainerV1>
-      <PageLayoutV1
-        pageTitle={t('label.entity-detail-plural', {
-          entity: getEntityName(currentVersionData),
-        })}>
-        {isVersionLoading ? (
-          <Loader />
-        ) : (
-          <div className={classNames('version-data')}>
-            <EntityPageInfo
-              isVersionSelected
-              deleted={deleted}
-              displayName={currentVersionData.displayName}
-              entityName={currentVersionData.name ?? ''}
-              extraInfo={getExtraInfo()}
-              followersList={[]}
-              serviceType={currentVersionData.serviceType ?? ''}
-              tags={getTags()}
-              tier={tier}
-              titleLinks={slashedTableName}
-              version={Number(version)}
-              versionHandler={backHandler}
-            />
-            <div className="tw-mt-1 d-flex flex-col flex-grow ">
-              <Tabs activeKey={EntityTabs.SCHEMA} items={tabs} />
-              <Card className="m-y-md">
-                <div className="tw-grid tw-grid-cols-4 tw-gap-4 tw-w-full">
-                  <div className="tw-col-span-full">
-                    <Description
-                      isReadOnly
-                      description={getTableDescription()}
-                    />
-                  </div>
->>>>>>> bad43d2e
 
                 <div className="tw-col-span-full">
                   <VersionTable
