--- conflicted
+++ resolved
@@ -65,11 +65,6 @@
         fields: 'parent',
       });
       updateDomains(data);
-<<<<<<< HEAD
-=======
-    } catch {
-      // silent fail
->>>>>>> 37cbad29
     } finally {
       updateDomainLoading(false);
     }
