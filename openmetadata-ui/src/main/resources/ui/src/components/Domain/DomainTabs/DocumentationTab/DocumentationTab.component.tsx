/*
 *  Copyright 2023 Collate.
 *  Licensed under the Apache License, Version 2.0 (the "License");
 *  you may not use this file except in compliance with the License.
 *  You may obtain a copy of the License at
 *  http://www.apache.org/licenses/LICENSE-2.0
 *  Unless required by applicable law or agreed to in writing, software
 *  distributed under the License is distributed on an "AS IS" BASIS,
 *  WITHOUT WARRANTIES OR CONDITIONS OF ANY KIND, either express or implied.
 *  See the License for the specific language governing permissions and
 *  limitations under the License.
 */
import { Button, Col, Row, Space, Tooltip, Typography } from 'antd';
import React, { useMemo } from 'react';
import { useTranslation } from 'react-i18next';
import { ReactComponent as EditIcon } from '../../../../assets/svg/edit-new.svg';
import { ReactComponent as PlusIcon } from '../../../../assets/svg/plus-primary.svg';
import DescriptionV1 from '../../../../components/common/EntityDescription/DescriptionV1';
import { UserTeamSelectableList } from '../../../../components/common/UserTeamSelectableList/UserTeamSelectableList.component';
import { DE_ACTIVE_COLOR } from '../../../../constants/constants';
import { EntityField } from '../../../../constants/Feeds.constants';
import { COMMON_RESIZABLE_PANEL_CONFIG } from '../../../../constants/ResizablePanel.constants';
import { ResourceEntity } from '../../../../context/PermissionProvider/PermissionProvider.interface';
import { EntityType, TabSpecificField } from '../../../../enums/entity.enum';
<<<<<<< HEAD
import { DataProduct } from '../../../../generated/entity/domains/dataProduct';
import { Domain } from '../../../../generated/entity/domains/domain';
import { ChangeDescription } from '../../../../generated/entity/type';
=======
import {
  DataProduct,
  TagLabel,
  TagSource,
} from '../../../../generated/entity/domains/dataProduct';
import {
  Domain,
  DomainType,
} from '../../../../generated/entity/domains/domain';
import {
  ChangeDescription,
  EntityReference,
} from '../../../../generated/entity/type';
import { domainTypeTooltipDataRender } from '../../../../utils/DomainUtils';
>>>>>>> 379c088f
import { getEntityName } from '../../../../utils/EntityUtils';
import {
  getEntityVersionByField,
  getOwnerVersionLabel,
} from '../../../../utils/EntityVersionUtils';
import { CustomPropertyTable } from '../../../common/CustomPropertyTable/CustomPropertyTable';
import ResizablePanels from '../../../common/ResizablePanels/ResizablePanels';
import TagButton from '../../../common/TagButton/TagButton.component';
<<<<<<< HEAD
import { useGenericContext } from '../../../Customization/GenericProvider/GenericProvider';
=======
import TagsContainerV2 from '../../../Tag/TagsContainerV2/TagsContainerV2';
import { DisplayType } from '../../../Tag/TagsViewer/TagsViewer.interface';
>>>>>>> 379c088f
import '../../domain.less';
import { DomainExpertWidget } from '../../DomainExpertsWidget/DomainExpertWidget';
import { DomainTypeWidget } from '../../DomainTypeWidget/DomainTypeWidget';
import {
  DocumentationEntity,
  DocumentationTabProps,
} from './DocumentationTab.interface';

const DocumentationTab = ({
  isVersionsView = false,
  type = DocumentationEntity.DOMAIN,
}: DocumentationTabProps) => {
  const { t } = useTranslation();
  const resourceType =
    type === DocumentationEntity.DOMAIN
      ? ResourceEntity.DOMAIN
      : ResourceEntity.DATA_PRODUCT;
  const {
    data: domain,
    onUpdate,
    permissions,
  } = useGenericContext<Domain | DataProduct>();

  const {
    editDescriptionPermission,
    editOwnerPermission,
    editAllPermission,
    editCustomAttributePermission,
    viewAllPermission,
    editTagsPermission,
    editGlossaryTermsPermission,
  } = useMemo(() => {
    if (isVersionsView) {
      return {
        editDescriptionPermission: false,
        editOwnerPermission: false,
        editAllPermission: false,
        editCustomAttributePermission: false,
        editTagsPermission: false,
        editGlossaryTermsPermission: false,
      };
    }

    const editDescription = permissions?.EditDescription;

    const editOwner = permissions?.EditOwners;

    const editAll = permissions?.EditAll;

    const editCustomAttribute = permissions?.EditCustomFields;

    const viewAll = permissions?.ViewAll;

    const editTags = permissions?.EditTags;

    const editGlossaryTerms = permissions?.EditGlossaryTerms;

    return {
      editDescriptionPermission: editAll || editDescription,
      editOwnerPermission: editAll || editOwner,
      editAllPermission: editAll,
      editCustomAttributePermission: editAll || editCustomAttribute,
      editTagsPermission: editAll || editTags,
      editGlossaryTermsPermission: editAll || editGlossaryTerms,
      viewAllPermission: viewAll,
    };
  }, [permissions, isVersionsView, resourceType]);

  const description = useMemo(
    () =>
      isVersionsView
        ? getEntityVersionByField(
            domain.changeDescription as ChangeDescription,
            EntityField.DESCRIPTION,
            domain.description
          )
        : domain.description,

    [domain, isVersionsView]
  );

  const onTagsUpdate = async (updatedTags: TagLabel[]) => {
    const updatedDomain = {
      ...domain,
      tags: updatedTags,
    };
    await onUpdate(updatedDomain);
  };

  const onDescriptionUpdate = async (updatedHTML: string) => {
    if (domain.description !== updatedHTML) {
      const updatedTableDetails = {
        ...domain,
        description: updatedHTML,
      };
      onUpdate(updatedTableDetails);
    }
  };

  const handleUpdatedOwner = async (newOwners: Domain['owners']) => {
    const updatedData = {
      ...domain,
      owners: newOwners,
    };
    await onUpdate(updatedData as Domain | DataProduct);
  };

  return (
    <ResizablePanels
      className="domain-height-with-resizable-panel"
      firstPanel={{
        className: 'domain-resizable-panel-container',
        children: (
          <div className="p-md domain-content-container">
            <DescriptionV1
              removeBlur
              description={description}
              entityName={getEntityName(domain)}
              entityType={EntityType.DOMAIN}
              hasEditAccess={editDescriptionPermission}
              showCommentsIcon={false}
              onDescriptionUpdate={onDescriptionUpdate}
            />
          </div>
        ),
        ...COMMON_RESIZABLE_PANEL_CONFIG.LEFT_PANEL,
      }}
      secondPanel={{
        children: (
          <Row gutter={[0, 40]}>
            <Col data-testid="domain-owner-name" span="24">
              <div className="d-flex items-center m-b-xss">
                <Typography.Text className="right-panel-label">
                  {t('label.owner-plural')}
                </Typography.Text>
                {editOwnerPermission &&
                  domain.owners &&
                  domain.owners.length > 0 && (
                    <UserTeamSelectableList
                      hasPermission
                      multiple={{ team: false, user: true }}
                      owner={domain.owners}
                      onUpdate={(updatedUser) =>
                        handleUpdatedOwner(updatedUser)
                      }>
                      <Tooltip
                        title={t('label.edit-entity', {
                          entity: t('label.owner-plural'),
                        })}>
                        <Button
                          className="cursor-pointer flex-center m-l-xss"
                          data-testid="edit-owner"
                          icon={
                            <EditIcon color={DE_ACTIVE_COLOR} width="14px" />
                          }
                          size="small"
                          type="text"
                        />
                      </Tooltip>
                    </UserTeamSelectableList>
                  )}
              </div>

              <Space className="m-r-xss" size={4}>
                {getOwnerVersionLabel(
                  domain,
                  isVersionsView,
                  TabSpecificField.OWNERS,
                  editOwnerPermission || editAllPermission
                )}
              </Space>
              {domain.owners?.length === 0 && editOwnerPermission && (
                <UserTeamSelectableList
                  hasPermission
                  multiple={{ team: false, user: true }}
                  owner={domain.owners}
                  onUpdate={(updatedUser) => handleUpdatedOwner(updatedUser)}>
                  <TagButton
                    className="text-primary cursor-pointer"
                    icon={<PlusIcon height={16} name="plus" width={16} />}
                    label={t('label.add')}
                    tooltip=""
                  />
                </UserTeamSelectableList>
              )}
            </Col>
<<<<<<< HEAD
            <DomainExpertWidget />
=======

            <Col data-testid="domain-tags" span="24">
              <TagsContainerV2
                displayType={DisplayType.READ_MORE}
                entityFqn={domain.fullyQualifiedName}
                entityType={EntityType.DOMAIN}
                permission={editTagsPermission as boolean}
                selectedTags={domain.tags ?? []}
                showTaskHandler={false}
                tagType={TagSource.Classification}
                onSelectionChange={async (updatedTags: TagLabel[]) =>
                  await onTagsUpdate(updatedTags)
                }
              />
            </Col>

            <Col data-testid="domain-glossary-terms" span="24">
              <TagsContainerV2
                displayType={DisplayType.READ_MORE}
                entityFqn={domain.fullyQualifiedName}
                entityType={EntityType.DOMAIN}
                permission={editGlossaryTermsPermission as boolean}
                selectedTags={domain.tags ?? []}
                showTaskHandler={false}
                tagType={TagSource.Glossary}
                onSelectionChange={async (updatedTags: TagLabel[]) =>
                  await onTagsUpdate(updatedTags)
                }
              />
            </Col>

            <Col data-testid="domain-expert-name" span="24">
              <div
                className={`d-flex items-center ${
                  domain.experts && domain.experts.length > 0 ? 'm-b-xss' : ''
                }`}>
                <Typography.Text
                  className="right-panel-label"
                  data-testid="domain-expert-heading-name">
                  {t('label.expert-plural')}
                </Typography.Text>
                {editOwnerPermission &&
                  domain.experts &&
                  domain.experts.length > 0 && (
                    <UserSelectableList
                      hasPermission
                      popoverProps={{ placement: 'topLeft' }}
                      selectedUsers={domain.experts ?? []}
                      onUpdate={handleExpertsUpdate}>
                      <Tooltip
                        title={t('label.edit-entity', {
                          entity: t('label.expert-plural'),
                        })}>
                        <Button
                          className="cursor-pointer flex-center m-l-xss"
                          data-testid="edit-expert-button"
                          icon={
                            <EditIcon color={DE_ACTIVE_COLOR} width="14px" />
                          }
                          size="small"
                          type="text"
                        />
                      </Tooltip>
                    </UserSelectableList>
                  )}
              </div>
              <div>
                {getOwnerVersionLabel(
                  domain,
                  isVersionsView ?? false,
                  TabSpecificField.EXPERTS,
                  editAllPermission
                )}
              </div>

              <div>
                {editOwnerPermission &&
                  domain.experts &&
                  domain.experts.length === 0 && (
                    <UserSelectableList
                      hasPermission={editOwnerPermission}
                      popoverProps={{ placement: 'topLeft' }}
                      selectedUsers={domain.experts ?? []}
                      onUpdate={handleExpertsUpdate}>
                      <TagButton
                        className="text-primary cursor-pointer"
                        icon={<PlusIcon height={16} name="plus" width={16} />}
                        label={t('label.add')}
                        tooltip=""
                      />
                    </UserSelectableList>
                  )}
              </div>
            </Col>
>>>>>>> 379c088f

            {type === DocumentationEntity.DOMAIN && <DomainTypeWidget />}

            {domain && type === DocumentationEntity.DATA_PRODUCT && (
              <Col data-testid="custom-properties-right-panel" span="24">
                <CustomPropertyTable<EntityType.DATA_PRODUCT>
                  isRenderedInRightPanel
                  entityType={EntityType.DATA_PRODUCT}
                  hasEditAccess={Boolean(editCustomAttributePermission)}
                  hasPermission={Boolean(viewAllPermission)}
                  maxDataCap={5}
                />
              </Col>
            )}
          </Row>
        ),
        ...COMMON_RESIZABLE_PANEL_CONFIG.RIGHT_PANEL,
        className:
          'entity-resizable-right-panel-container domain-resizable-panel-container',
      }}
    />
  );
};

export default DocumentationTab;<|MERGE_RESOLUTION|>--- conflicted
+++ resolved
@@ -22,26 +22,13 @@
 import { COMMON_RESIZABLE_PANEL_CONFIG } from '../../../../constants/ResizablePanel.constants';
 import { ResourceEntity } from '../../../../context/PermissionProvider/PermissionProvider.interface';
 import { EntityType, TabSpecificField } from '../../../../enums/entity.enum';
-<<<<<<< HEAD
-import { DataProduct } from '../../../../generated/entity/domains/dataProduct';
-import { Domain } from '../../../../generated/entity/domains/domain';
-import { ChangeDescription } from '../../../../generated/entity/type';
-=======
 import {
   DataProduct,
   TagLabel,
   TagSource,
 } from '../../../../generated/entity/domains/dataProduct';
-import {
-  Domain,
-  DomainType,
-} from '../../../../generated/entity/domains/domain';
-import {
-  ChangeDescription,
-  EntityReference,
-} from '../../../../generated/entity/type';
-import { domainTypeTooltipDataRender } from '../../../../utils/DomainUtils';
->>>>>>> 379c088f
+import { Domain } from '../../../../generated/entity/domains/domain';
+import { ChangeDescription } from '../../../../generated/entity/type';
 import { getEntityName } from '../../../../utils/EntityUtils';
 import {
   getEntityVersionByField,
@@ -50,12 +37,9 @@
 import { CustomPropertyTable } from '../../../common/CustomPropertyTable/CustomPropertyTable';
 import ResizablePanels from '../../../common/ResizablePanels/ResizablePanels';
 import TagButton from '../../../common/TagButton/TagButton.component';
-<<<<<<< HEAD
 import { useGenericContext } from '../../../Customization/GenericProvider/GenericProvider';
-=======
 import TagsContainerV2 from '../../../Tag/TagsContainerV2/TagsContainerV2';
 import { DisplayType } from '../../../Tag/TagsViewer/TagsViewer.interface';
->>>>>>> 379c088f
 import '../../domain.less';
 import { DomainExpertWidget } from '../../DomainExpertsWidget/DomainExpertWidget';
 import { DomainTypeWidget } from '../../DomainTypeWidget/DomainTypeWidget';
@@ -242,9 +226,6 @@
                 </UserTeamSelectableList>
               )}
             </Col>
-<<<<<<< HEAD
-            <DomainExpertWidget />
-=======
 
             <Col data-testid="domain-tags" span="24">
               <TagsContainerV2
@@ -276,70 +257,7 @@
               />
             </Col>
 
-            <Col data-testid="domain-expert-name" span="24">
-              <div
-                className={`d-flex items-center ${
-                  domain.experts && domain.experts.length > 0 ? 'm-b-xss' : ''
-                }`}>
-                <Typography.Text
-                  className="right-panel-label"
-                  data-testid="domain-expert-heading-name">
-                  {t('label.expert-plural')}
-                </Typography.Text>
-                {editOwnerPermission &&
-                  domain.experts &&
-                  domain.experts.length > 0 && (
-                    <UserSelectableList
-                      hasPermission
-                      popoverProps={{ placement: 'topLeft' }}
-                      selectedUsers={domain.experts ?? []}
-                      onUpdate={handleExpertsUpdate}>
-                      <Tooltip
-                        title={t('label.edit-entity', {
-                          entity: t('label.expert-plural'),
-                        })}>
-                        <Button
-                          className="cursor-pointer flex-center m-l-xss"
-                          data-testid="edit-expert-button"
-                          icon={
-                            <EditIcon color={DE_ACTIVE_COLOR} width="14px" />
-                          }
-                          size="small"
-                          type="text"
-                        />
-                      </Tooltip>
-                    </UserSelectableList>
-                  )}
-              </div>
-              <div>
-                {getOwnerVersionLabel(
-                  domain,
-                  isVersionsView ?? false,
-                  TabSpecificField.EXPERTS,
-                  editAllPermission
-                )}
-              </div>
-
-              <div>
-                {editOwnerPermission &&
-                  domain.experts &&
-                  domain.experts.length === 0 && (
-                    <UserSelectableList
-                      hasPermission={editOwnerPermission}
-                      popoverProps={{ placement: 'topLeft' }}
-                      selectedUsers={domain.experts ?? []}
-                      onUpdate={handleExpertsUpdate}>
-                      <TagButton
-                        className="text-primary cursor-pointer"
-                        icon={<PlusIcon height={16} name="plus" width={16} />}
-                        label={t('label.add')}
-                        tooltip=""
-                      />
-                    </UserSelectableList>
-                  )}
-              </div>
-            </Col>
->>>>>>> 379c088f
+            <DomainExpertWidget />
 
             {type === DocumentationEntity.DOMAIN && <DomainTypeWidget />}
 
