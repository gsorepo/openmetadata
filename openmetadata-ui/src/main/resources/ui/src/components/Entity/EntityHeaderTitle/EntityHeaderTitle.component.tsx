--- conflicted
+++ resolved
@@ -10,18 +10,11 @@
  *  See the License for the specific language governing permissions and
  *  limitations under the License.
  */
-<<<<<<< HEAD
 import Icon, { ExclamationCircleFilled } from '@ant-design/icons';
 import { Badge, Button, Col, Divider, Row, Tooltip, Typography } from 'antd';
+import classNames from 'classnames';
 import { capitalize, isEmpty } from 'lodash';
 import React, { useMemo, useState } from 'react';
-=======
-import { ExclamationCircleFilled } from '@ant-design/icons';
-import { Badge, Col, Divider, Row, Typography } from 'antd';
-import classNames from 'classnames';
-import { isEmpty } from 'lodash';
-import React, { useMemo } from 'react';
->>>>>>> e9ab9dc9
 import { useTranslation } from 'react-i18next';
 import { Link } from 'react-router-dom';
 import { ReactComponent as ShareIcon } from '../../../assets/svg/copy-right.svg';
@@ -49,16 +42,13 @@
   color,
   showName = true,
   certification,
-<<<<<<< HEAD
   excludeEntityService,
   isFollowing,
   isFollowingLoading,
   handleFollowingClick,
   entityType,
-=======
   nameClassName = '',
   displayNameClassName = '',
->>>>>>> e9ab9dc9
 }: EntityHeaderTitleProps) => {
   const { t } = useTranslation();
   const location = useCustomLocation();
@@ -91,22 +81,23 @@
         {/* If we do not have displayName name only be shown in the bold from the below code */}
         {!isEmpty(displayName) && showName ? (
           <Typography.Text
-<<<<<<< HEAD
-            className="m-b-0 d-block display-sm font-semibold heading"
+            className={classNames(
+              'entity-header-name',
+              nameClassName,
+              'm-b-0 d-block display-sm font-semibold heading'
+            )}
             data-testid="entity-header-name">
-=======
-            className={classNames('entity-header-name', nameClassName)}
-            data-testid="entity-header-name"
-            ellipsis={{ tooltip: true }}>
->>>>>>> e9ab9dc9
             {stringToHTML(name)}
           </Typography.Text>
         ) : null}
 
-<<<<<<< HEAD
         <div className="d-flex gap-3 items-center">
           <Typography.Text
-            className="m-b-0 subheading text-md font-medium"
+            className={classNames(
+              'entity-header-display-name',
+              displayNameClassName,
+              'm-b-0 subheading text-md font-medium'
+            )}
             data-testid="entity-header-display-name"
             ellipsis={{ tooltip: true }}
             style={{ color: color ?? TEXT_COLOR }}>
@@ -127,23 +118,6 @@
               className="remove-button-default-styling copy-button"
               icon={<Icon component={ShareIcon} />}
               onClick={handleShareButtonClick}
-=======
-        {/* It will render displayName fallback to name */}
-        <Typography.Text
-          className={classNames(
-            'entity-header-display-name',
-            displayNameClassName
-          )}
-          data-testid="entity-header-display-name"
-          ellipsis={{ tooltip: true }}
-          style={{ color: color ?? TEXT_COLOR }}>
-          {stringToHTML(displayName || name)}
-          {openEntityInNewPage && (
-            <IconExternalLink
-              className="anticon vertical-baseline m-l-xss"
-              height={14}
-              width={14}
->>>>>>> e9ab9dc9
             />
           </Tooltip>
           {!excludeEntityService && (
