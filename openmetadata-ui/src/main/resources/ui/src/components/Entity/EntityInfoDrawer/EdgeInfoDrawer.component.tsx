/*
 *  Copyright 2022 Collate.
 *  Licensed under the Apache License, Version 2.0 (the "License");
 *  you may not use this file except in compliance with the License.
 *  You may obtain a copy of the License at
 *  http://www.apache.org/licenses/LICENSE-2.0
 *  Unless required by applicable law or agreed to in writing, software
 *  distributed under the License is distributed on an "AS IS" BASIS,
 *  WITHOUT WARRANTIES OR CONDITIONS OF ANY KIND, either express or implied.
 *  See the License for the specific language governing permissions and
 *  limitations under the License.
 */

import { CloseOutlined } from '@ant-design/icons';
import { Button, Col, Divider, Drawer, Row, Typography } from 'antd';
import { isUndefined } from 'lodash';
import React, { useCallback, useEffect, useMemo, useState } from 'react';
import { useTranslation } from 'react-i18next';
import { Link } from 'react-router-dom';
import { Node } from 'reactflow';
import { ReactComponent as EditIcon } from '../../../assets/svg/edit-new.svg';
import DescriptionV1 from '../../../components/common/EntityDescription/DescriptionV1';
import { DE_ACTIVE_COLOR } from '../../../constants/constants';
import { CSMode } from '../../../enums/codemirror.enum';
import { EntityType } from '../../../enums/entity.enum';
import { getNameFromFQN } from '../../../utils/CommonUtils';
<<<<<<< HEAD
import entityUtilClassBase from '../../../utils/EntityUtilClassBase';
=======
import { getLineageDetailsObject } from '../../../utils/EntityLineageUtils';
>>>>>>> d9d0400c
import { getEntityName } from '../../../utils/EntityUtils';
import { getEncodedFqn } from '../../../utils/StringsUtils';
import Loader from '../../Loader/Loader';
import { ModalWithQueryEditor } from '../../Modals/ModalWithQueryEditor/ModalWithQueryEditor';
import SchemaEditor from '../../SchemaEditor/SchemaEditor';
import './entity-info-drawer.less';
import {
  EdgeInfoDrawerInfo,
  EdgeInformationType,
} from './EntityInfoDrawer.interface';

const EdgeInfoDrawer = ({
  edge,
  visible,
  onClose,
  nodes,
  hasEditAccess,
  onEdgeDetailsUpdate,
}: EdgeInfoDrawerInfo) => {
  const [edgeData, setEdgeData] = useState<EdgeInformationType>();
  const [mysqlQuery, setMysqlQuery] = useState('');
  const [isLoading, setIsLoading] = useState(false);
  const [isDescriptionEditable, setIsDescriptionEditable] =
    useState<boolean>(false);
  const [showSqlQueryModal, setShowSqlQueryModal] = useState(false);

  const { t } = useTranslation();

  const edgeEntity = useMemo(() => {
    return edge.data.edge;
  }, [edge]);

  const getEdgeInfo = () => {
    const { source, target, data, sourceHandle, targetHandle } = edge;
    let sourceData: Node | undefined, targetData: Node | undefined;
    nodes.forEach((node) => {
      if (source === node.id) {
        sourceData = node;
      } else if (target === node.id) {
        targetData = node;
      }
    });

    setEdgeData({
      sourceData: {
        key: t('label.source'),
        value: sourceData && getEntityName(sourceData?.data?.node),
        link:
          sourceData &&
          entityUtilClassBase.getEntityLink(
            data.sourceType,
            sourceData.data.node.fullyQualifiedName
          ),
      },
      sourceColumn: {
        key: t('label.source-column'),
        value: sourceHandle ? getNameFromFQN(sourceHandle) : undefined,
      },
      targetData: {
        key: t('label.target'),
        value: targetData ? getEntityName(targetData?.data?.node) : undefined,
        link:
          targetData &&
          entityUtilClassBase.getEntityLink(
            data.targetData,
            targetData.data.node.fullyQualifiedName
          ),
      },
      targetColumn: {
        key: t('label.target-column'),
        value: targetHandle ? getNameFromFQN(targetHandle) : undefined,
      },
      pipeline: {
        key: t('label.edge'),
        value: data?.edge?.pipeline
          ? getEntityName(data?.edge?.pipeline)
          : undefined,
        link:
<<<<<<< HEAD
          data?.pipeline &&
          entityUtilClassBase.getEntityLink(
            data?.pipeline.type,
            getEncodedFqn(data?.pipeline.fullyQualifiedName)
=======
          data?.edge?.pipeline &&
          getEntityLink(
            data?.edge?.pipeline.type,
            getEncodedFqn(data?.edge?.pipeline.fullyQualifiedName)
>>>>>>> d9d0400c
          ),
      },
      functionInfo: {
        key: t('label.function'),
        value: data.columnFunctionValue,
      },
    });
    setIsLoading(false);
  };

  const edgeDescription = useMemo(() => {
    return edgeEntity?.description ?? '';
  }, [edgeEntity]);

  const onDescriptionUpdate = useCallback(
    async (updatedHTML: string) => {
      if (edgeDescription !== updatedHTML && edge) {
        const lineageDetails = {
          ...getLineageDetailsObject(edge),
          description: updatedHTML,
        };

        const updatedEdgeDetails = {
          edge: {
            fromEntity: {
              id: edgeEntity.fromEntity.id,
              type: edgeEntity.fromEntity.type,
            },
            toEntity: {
              id: edgeEntity.toEntity.id,
              type: edgeEntity.toEntity.type,
            },
            lineageDetails,
          },
        };
        await onEdgeDetailsUpdate?.(updatedEdgeDetails);
      }
      setIsDescriptionEditable(false);
    },
    [edgeDescription, edgeEntity, edge]
  );

  const onSqlQueryUpdate = useCallback(
    async (updatedQuery: string) => {
      if (mysqlQuery !== updatedQuery && edge) {
        const lineageDetails = {
          ...getLineageDetailsObject(edge),
          sqlQuery: updatedQuery,
        };

        const updatedEdgeDetails = {
          edge: {
            fromEntity: {
              id: edgeEntity.fromEntity.id,
              type: edgeEntity.fromEntity.type,
            },
            toEntity: {
              id: edgeEntity.toEntity.id,
              type: edgeEntity.toEntity.type,
            },
            lineageDetails,
          },
        };
        await onEdgeDetailsUpdate?.(updatedEdgeDetails);
        setMysqlQuery(updatedQuery);
      }
      setShowSqlQueryModal(false);
    },
    [edgeEntity, edge, mysqlQuery]
  );

  useEffect(() => {
    setIsLoading(true);
    getEdgeInfo();
    setMysqlQuery(edge.data.edge?.sqlQuery);
  }, [edge, visible]);

  return (
    <>
      <Drawer
        destroyOnClose
        bodyStyle={{ padding: 16 }}
        className="entity-panel-container"
        closable={false}
        extra={<CloseOutlined onClick={onClose} />}
        getContainer={false}
        headerStyle={{ padding: 16 }}
        mask={false}
        open={visible}
        style={{ position: 'absolute' }}
        title={t('label.edge-information')}>
        {isLoading ? (
          <Loader />
        ) : (
          <Row gutter={[8, 8]}>
            {edgeData &&
              Object.values(edgeData).map(
                (data) =>
                  data.value && (
                    <Col key={data.key} span={24}>
                      <Typography.Text className="m-r-sm summary-panel-section-title">
                        {`${data.key}:`}
                      </Typography.Text>

                      {isUndefined(data.link) ? (
                        <Typography.Text>{data.value}</Typography.Text>
                      ) : (
                        <Typography.Link>
                          <Link to={data.link}>{data.value}</Link>
                        </Typography.Link>
                      )}
                    </Col>
                  )
              )}
            <Col span={24}>
              <Divider />
              <DescriptionV1
                description={edgeDescription}
                entityName="Edge"
                entityType={EntityType.GLOSSARY}
                hasEditAccess={hasEditAccess}
                isEdit={isDescriptionEditable}
                showCommentsIcon={false}
                onCancel={() => setIsDescriptionEditable(false)}
                onDescriptionEdit={() => setIsDescriptionEditable(true)}
                onDescriptionUpdate={onDescriptionUpdate}
              />
            </Col>
            <Col span={24}>
              <Divider />
              <div className="d-flex items-center gap-4 m-b-sm">
                <Typography.Paragraph className="right-panel-label m-b-0">
                  {`${t('label.sql-uppercase-query')}`}
                </Typography.Paragraph>
                {hasEditAccess && (
                  <Button
                    className="p-0 flex-center"
                    data-testid="edit-sql"
                    icon={<EditIcon color={DE_ACTIVE_COLOR} width="14px" />}
                    size="small"
                    type="text"
                    onClick={() => setShowSqlQueryModal(true)}
                  />
                )}
              </div>
              {mysqlQuery ? (
                <SchemaEditor
                  className="edge-drawer-sql-editor"
                  mode={{ name: CSMode.SQL }}
                  options={{
                    styleActiveLine: false,
                    readOnly: 'nocursor',
                  }}
                  value={mysqlQuery}
                />
              ) : (
                <Typography.Paragraph className="m-b-0">
                  {t('server.no-query-available')}
                </Typography.Paragraph>
              )}
            </Col>
          </Row>
        )}
      </Drawer>
      {showSqlQueryModal && (
        <ModalWithQueryEditor
          header={t('label.edit-entity', {
            entity: t('label.sql-uppercase-query'),
          })}
          value={mysqlQuery ?? ''}
          visible={showSqlQueryModal}
          onCancel={() => setShowSqlQueryModal(false)}
          onSave={onSqlQueryUpdate}
        />
      )}
    </>
  );
};

export default EdgeInfoDrawer;<|MERGE_RESOLUTION|>--- conflicted
+++ resolved
@@ -24,11 +24,8 @@
 import { CSMode } from '../../../enums/codemirror.enum';
 import { EntityType } from '../../../enums/entity.enum';
 import { getNameFromFQN } from '../../../utils/CommonUtils';
-<<<<<<< HEAD
+import { getLineageDetailsObject } from '../../../utils/EntityLineageUtils';
 import entityUtilClassBase from '../../../utils/EntityUtilClassBase';
-=======
-import { getLineageDetailsObject } from '../../../utils/EntityLineageUtils';
->>>>>>> d9d0400c
 import { getEntityName } from '../../../utils/EntityUtils';
 import { getEncodedFqn } from '../../../utils/StringsUtils';
 import Loader from '../../Loader/Loader';
@@ -107,17 +104,10 @@
           ? getEntityName(data?.edge?.pipeline)
           : undefined,
         link:
-<<<<<<< HEAD
-          data?.pipeline &&
+          data?.edge?.pipeline &&
           entityUtilClassBase.getEntityLink(
-            data?.pipeline.type,
-            getEncodedFqn(data?.pipeline.fullyQualifiedName)
-=======
-          data?.edge?.pipeline &&
-          getEntityLink(
             data?.edge?.pipeline.type,
             getEncodedFqn(data?.edge?.pipeline.fullyQualifiedName)
->>>>>>> d9d0400c
           ),
       },
       functionInfo: {
