--- conflicted
+++ resolved
@@ -28,11 +28,7 @@
   visible: boolean;
   hasEditAccess: boolean;
   onClose: () => void;
-<<<<<<< HEAD
-  onEdgeDescriptionUpdate?: (updatedEdgeDetails: AddLineage) => Promise<void>;
-=======
   onEdgeDetailsUpdate?: (updatedEdgeDetails: AddLineage) => Promise<void>;
->>>>>>> ade1383e
 }
 type InfoType = {
   key: string;
