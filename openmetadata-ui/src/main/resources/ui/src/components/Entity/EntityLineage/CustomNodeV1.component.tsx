/*
 *  Copyright 2022 Collate.
 *  Licensed under the Apache License, Version 2.0 (the "License");
 *  you may not use this file except in compliance with the License.
 *  You may obtain a copy of the License at
 *  http://www.apache.org/licenses/LICENSE-2.0
 *  Unless required by applicable law or agreed to in writing, software
 *  distributed under the License is distributed on an "AS IS" BASIS,
 *  WITHOUT WARRANTIES OR CONDITIONS OF ANY KIND, either express or implied.
 *  See the License for the specific language governing permissions and
 *  limitations under the License.
 */

import classNames from 'classnames';
<<<<<<< HEAD
import { memo, useCallback, useEffect, useMemo, useState } from 'react';
import {
  getIncomers,
  getOutgoers,
  Handle,
  NodeProps,
  Position,
} from 'reactflow';
=======
import React, { memo, useCallback, useEffect, useMemo, useState } from 'react';
import { Handle, NodeProps, Position } from 'reactflow';
>>>>>>> 50a798dd
import { useLineageProvider } from '../../../context/LineageProvider/LineageProvider';
import { EntityLineageNodeType } from '../../../enums/entity.enum';
import { LineageDirection } from '../../../generated/api/lineage/lineageDirection';
import { LineageLayer } from '../../../generated/configuration/lineageSettings';
import LineageNodeRemoveButton from '../../Lineage/LineageNodeRemoveButton';
import './custom-node.less';
import { getCollapseHandle, getExpandHandle } from './CustomNode.utils';
import './entity-lineage.style.less';
import {
  ExpandCollapseHandlesProps,
  NodeHandlesProps,
} from './EntityLineage.interface';
import LineageNodeLabelV1 from './LineageNodeLabelV1';
import NodeChildren from './NodeChildren/NodeChildren.component';

const NodeHandles = memo(
  ({
    nodeType,
    id,
    isConnectable,
    expandCollapseHandles,
  }: NodeHandlesProps) => {
    switch (nodeType) {
      case EntityLineageNodeType.OUTPUT:
        return (
          <>
            <Handle
              className="lineage-node-handle"
              id={id}
              isConnectable={isConnectable}
              position={Position.Left}
              type="target"
            />
            {expandCollapseHandles}
          </>
        );

      case EntityLineageNodeType.INPUT:
        return (
          <>
            <Handle
              className="lineage-node-handle"
              id={id}
              isConnectable={isConnectable}
              position={Position.Right}
              type="source"
            />
            {expandCollapseHandles}
          </>
        );

      case EntityLineageNodeType.NOT_CONNECTED:
        return null;

      default:
        return (
          <>
            <Handle
              className="lineage-node-handle"
              id={id}
              isConnectable={isConnectable}
              position={Position.Left}
              type="target"
            />
            <Handle
              className="lineage-node-handle"
              id={id}
              isConnectable={isConnectable}
              position={Position.Right}
              type="source"
            />
            {expandCollapseHandles}
          </>
        );
    }
  }
);

const ExpandCollapseHandles = memo(
  ({
    isEditMode,
    hasOutgoers,
    hasIncomers,
    isDownstreamNode,
    isUpstreamNode,
    isRootNode,
    expandPerformed,
    upstreamLineageLength,
    onCollapse,
    onExpand,
  }: ExpandCollapseHandlesProps) => {
    if (isEditMode) {
      return null;
    }

    return (
      <>
        {hasOutgoers &&
          (isDownstreamNode || isRootNode) &&
          getCollapseHandle(LineageDirection.Downstream, onCollapse)}
        {!hasOutgoers &&
          !expandPerformed &&
          getExpandHandle(LineageDirection.Downstream, () =>
            onExpand(LineageDirection.Downstream)
          )}
        {hasIncomers &&
          (isUpstreamNode || isRootNode) &&
          getCollapseHandle(LineageDirection.Upstream, () =>
            onCollapse(LineageDirection.Upstream)
          )}
        {!hasIncomers &&
          !expandPerformed &&
          upstreamLineageLength > 0 &&
          getExpandHandle(LineageDirection.Upstream, () =>
            onExpand(LineageDirection.Upstream)
          )}
      </>
    );
  }
);

const CustomNodeV1 = (props: NodeProps) => {
  const { data, type, isConnectable } = props;

  const {
    isEditMode,
    tracedNodes,
    selectedNode,
    onNodeCollapse,
    removeNodeHandler,
    loadChildNodesHandler,
    activeLayer,
    dataQualityLineage,
  } = useLineageProvider();

  const {
    label,
    isNewNode,
    node = {},
    isRootNode,
    hasOutgoers = false,
    hasIncomers = false,
    isUpstreamNode = false,
    isDownstreamNode = false,
  } = data;

  const nodeType = isEditMode ? EntityLineageNodeType.DEFAULT : type;
  const isSelected = selectedNode === node;
  const {
    id,
    fullyQualifiedName,
    upstreamLineage = [],
    expandPerformed = false,
  } = node;
  const [isTraced, setIsTraced] = useState<boolean>(false);

<<<<<<< HEAD
  const getActiveNode = useCallback(
    (nodeId: string) => {
      return nodes.find((item) => item.id === nodeId);
    },
    [nodes]
  );

=======
>>>>>>> 50a798dd
  const showDqTracing = useMemo(() => {
    return (
      (activeLayer.includes(LineageLayer.DataObservability) &&
        dataQualityLineage?.nodes?.some((dqNode) => dqNode.id === id)) ??
      false
    );
  }, [activeLayer, dataQualityLineage, id]);

  const onExpand = useCallback(
    (direction: LineageDirection) => {
      loadChildNodesHandler(node, direction);
    },
    [loadChildNodesHandler, node]
  );

  const onCollapse = useCallback(
    (direction = LineageDirection.Downstream) => {
      onNodeCollapse(props, direction);
    },
    [onNodeCollapse, props]
  );

  const nodeLabel = useMemo(() => {
    if (isNewNode) {
      return label;
    }

    const renderRemoveBtn =
      isSelected && isEditMode && !isRootNode ? (
        <LineageNodeRemoveButton onRemove={() => removeNodeHandler(props)} />
      ) : null;

    return (
      <>
        <LineageNodeLabelV1 node={node} />
        {renderRemoveBtn}
      </>
    );
  }, [node.id, isNewNode, label, isSelected, isEditMode, isRootNode]);

  const containerClass = useMemo(() => {
    return classNames(
      'lineage-node p-0',
      isSelected ? 'custom-node-header-active' : 'custom-node-header-normal',
      {
        'data-quality-failed-custom-node-header': showDqTracing,
        'custom-node-header-tracing': isTraced,
      }
    );
  }, [isSelected, showDqTracing, isTraced]);

  const expandCollapseProps = useMemo(
    () => ({
      expandPerformed,
      hasIncomers,
      hasOutgoers,
      isDownstreamNode,
      isEditMode,
      isRootNode,
      isUpstreamNode,
      upstreamLineageLength: upstreamLineage.length,
      onCollapse,
      onExpand,
    }),
    [
      expandPerformed,
      hasIncomers,
      hasOutgoers,
      isDownstreamNode,
      isEditMode,
      isRootNode,
      isUpstreamNode,
      upstreamLineage.length,
      onCollapse,
      onExpand,
    ]
  );

  useEffect(() => {
    setIsTraced(tracedNodes.includes(id));
  }, [tracedNodes, id]);

  return (
    <div
      className={containerClass}
      data-testid={`lineage-node-${fullyQualifiedName}`}>
      <NodeHandles
        expandCollapseHandles={
          <ExpandCollapseHandles {...expandCollapseProps} />
        }
        id={id}
        isConnectable={isConnectable}
        nodeType={nodeType}
      />
      <div className="lineage-node-content">
        <div className="label-container bg-white">{nodeLabel}</div>
        <NodeChildren isConnectable={isConnectable} node={node} />
      </div>
    </div>
  );
};

export default memo(CustomNodeV1);<|MERGE_RESOLUTION|>--- conflicted
+++ resolved
@@ -12,19 +12,8 @@
  */
 
 import classNames from 'classnames';
-<<<<<<< HEAD
 import { memo, useCallback, useEffect, useMemo, useState } from 'react';
-import {
-  getIncomers,
-  getOutgoers,
-  Handle,
-  NodeProps,
-  Position,
-} from 'reactflow';
-=======
-import React, { memo, useCallback, useEffect, useMemo, useState } from 'react';
 import { Handle, NodeProps, Position } from 'reactflow';
->>>>>>> 50a798dd
 import { useLineageProvider } from '../../../context/LineageProvider/LineageProvider';
 import { EntityLineageNodeType } from '../../../enums/entity.enum';
 import { LineageDirection } from '../../../generated/api/lineage/lineageDirection';
@@ -181,16 +170,6 @@
   } = node;
   const [isTraced, setIsTraced] = useState<boolean>(false);
 
-<<<<<<< HEAD
-  const getActiveNode = useCallback(
-    (nodeId: string) => {
-      return nodes.find((item) => item.id === nodeId);
-    },
-    [nodes]
-  );
-
-=======
->>>>>>> 50a798dd
   const showDqTracing = useMemo(() => {
     return (
       (activeLayer.includes(LineageLayer.DataObservability) &&
