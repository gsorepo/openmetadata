/*
 *  Copyright 2023 Collate.
 *  Licensed under the Apache License, Version 2.0 (the "License");
 *  you may not use this file except in compliance with the License.
 *  You may obtain a copy of the License at
 *  http://www.apache.org/licenses/LICENSE-2.0
 *  Unless required by applicable law or agreed to in writing, software
 *  distributed under the License is distributed on an "AS IS" BASIS,
 *  WITHOUT WARRANTIES OR CONDITIONS OF ANY KIND, either express or implied.
 *  See the License for the specific language governing permissions and
 *  limitations under the License.
 */
import Icon, { DownOutlined } from '@ant-design/icons';
import {
  Button,
  Col,
  Divider,
  Dropdown,
  Form,
  Input,
  MenuProps,
  Row,
  Select,
  Space,
  Tooltip,
  Typography,
} from 'antd';
import { useForm } from 'antd/lib/form/Form';
import Modal from 'antd/lib/modal/Modal';
import { AxiosError } from 'axios';
import classNames from 'classnames';
import { compare } from 'fast-json-patch';
import {
  isEmpty,
  isEqual,
  isUndefined,
  last,
  startCase,
  unionBy,
} from 'lodash';
import { MenuInfo } from 'rc-menu/lib/interface';
import React, {
  useCallback,
  useEffect,
  useMemo,
  useRef,
  useState,
} from 'react';
import { useTranslation } from 'react-i18next';
import { Link, useHistory } from 'react-router-dom';
import { ReactComponent as EditIcon } from '../../../../assets/svg/edit-new.svg';
import { ReactComponent as AssigneesIcon } from '../../../../assets/svg/ic-assignees.svg';
import { ReactComponent as TaskCloseIcon } from '../../../../assets/svg/ic-close-task.svg';
import { ReactComponent as TaskOpenIcon } from '../../../../assets/svg/ic-open-task.svg';
import { ReactComponent as UserIcon } from '../../../../assets/svg/ic-user-profile.svg';
import { ReactComponent as AddColored } from '../../../../assets/svg/plus-colored.svg';

import {
  DE_ACTIVE_COLOR,
  PAGE_SIZE_MEDIUM,
} from '../../../../constants/constants';
import { TaskOperation } from '../../../../constants/Feeds.constants';
import { TASK_TYPES } from '../../../../constants/Task.constant';
import { usePermissionProvider } from '../../../../context/PermissionProvider/PermissionProvider';
import { ResourceEntity } from '../../../../context/PermissionProvider/PermissionProvider.interface';
import { TaskType } from '../../../../generated/api/feed/createThread';
import { ResolveTask } from '../../../../generated/api/feed/resolveTask';
import { CreateTestCaseResolutionStatus } from '../../../../generated/api/tests/createTestCaseResolutionStatus';
import {
  TaskDetails,
  ThreadTaskStatus,
} from '../../../../generated/entity/feed/thread';
import { Operation } from '../../../../generated/entity/policies/policy';
import {
  TestCaseFailureReasonType,
  TestCaseResolutionStatusTypes,
} from '../../../../generated/tests/testCaseResolutionStatus';
import { TagLabel } from '../../../../generated/type/tagLabel';
import { useAuth } from '../../../../hooks/authHooks';
import { useApplicationStore } from '../../../../hooks/useApplicationStore';
import {
  FieldProp,
  FieldTypes,
} from '../../../../interface/FormUtils.interface';
import Assignees from '../../../../pages/TasksPage/shared/Assignees';
import DescriptionTask from '../../../../pages/TasksPage/shared/DescriptionTask';
import DescriptionTaskNew from '../../../../pages/TasksPage/shared/DescriptionTaskNew';
import TagsTask from '../../../../pages/TasksPage/shared/TagsTask';
import {
  Option,
  TaskAction,
  TaskActionMode,
} from '../../../../pages/TasksPage/TasksPage.interface';
import { updateTask, updateThread } from '../../../../rest/feedsAPI';
import { postTestCaseIncidentStatus } from '../../../../rest/incidentManagerAPI';
import { getNameFromFQN } from '../../../../utils/CommonUtils';
import EntityLink from '../../../../utils/EntityLink';
import { getEntityFQN } from '../../../../utils/FeedUtils';
import { getField } from '../../../../utils/formUtils';
import { checkPermission } from '../../../../utils/PermissionsUtils';
import { getErrorText } from '../../../../utils/StringsUtils';
import {
  fetchOptions,
  generateOptions,
  getTaskDetailPath,
  GLOSSARY_TASK_ACTION_LIST,
  INCIDENT_TASK_ACTION_LIST,
  isDescriptionTask,
  isTagsTask,
  TASK_ACTION_COMMON_ITEM,
  TASK_ACTION_LIST,
} from '../../../../utils/TasksUtils';
import { showErrorToast, showSuccessToast } from '../../../../utils/ToastUtils';
import CommentCard from '../../../ActivityFeed/ActivityFeedCardNew/CommentCard.component';
import { EditorContentRef } from '../../../ActivityFeed/ActivityFeedEditor/ActivityFeedEditor';
import ActivityFeedEditorNew from '../../../ActivityFeed/ActivityFeedEditor/ActivityFeedEditorNew';
import { useActivityFeedProvider } from '../../../ActivityFeed/ActivityFeedProvider/ActivityFeedProvider';
import InlineEdit from '../../../common/InlineEdit/InlineEdit.component';

<<<<<<< HEAD
import { getEntityName } from '../../../../utils/EntityUtils';
import { getUserPath } from '../../../../utils/RouterUtils';
=======
import { EntityType } from '../../../../enums/entity.enum';
import { EntityReference } from '../../../../generated/tests/testCase';
import { getUsers } from '../../../../rest/userAPI';
import {
  getEntityName,
  getEntityReferenceListFromEntities,
} from '../../../../utils/EntityUtils';
>>>>>>> a23f2f9d
import { UserAvatarGroup } from '../../../common/OwnerLabel/UserAvatarGroup.component';
import EntityPopOverCard from '../../../common/PopOverCard/EntityPopOverCard';
import UserPopOverCard from '../../../common/PopOverCard/UserPopOverCard';
import ProfilePicture from '../../../common/ProfilePicture/ProfilePicture';
import TaskTabIncidentManagerHeaderNew from '../TaskTabIncidentManagerHeader/TasktabIncidentManagerHeaderNew';
import './task-tab-new.less';
import { TaskTabProps } from './TaskTab.interface';

export const TaskTabNew = ({
  taskThread,
  owners = [],
  entityType,
  hasGlossaryReviewer,
  ...rest
}: TaskTabProps) => {
  const editorRef = useRef<EditorContentRef>();
  const history = useHistory();
  const [assigneesForm] = useForm();
  const { currentUser } = useApplicationStore();
  const updatedAssignees = Form.useWatch('assignees', assigneesForm);
  const { permissions } = usePermissionProvider();
  const { task: taskDetails } = taskThread;

  const entityFQN = useMemo(
    () => getEntityFQN(taskThread.about) ?? '',
    [taskThread.about]
  );

  const isEntityDetailsAvailable = useMemo(
    () => !isUndefined(entityFQN) && !isUndefined(entityType),
    [entityFQN, entityType]
  );

  const { t } = useTranslation();
  const [form] = Form.useForm();
  const { isAdminUser } = useAuth();
  const {
    postFeed,
    updateEntityThread,
    fetchUpdatedThread,
    updateTestCaseIncidentStatus,
    testCaseResolutionStatus,
  } = useActivityFeedProvider();

  const isTaskDescription = isDescriptionTask(taskDetails?.type as TaskType);

  const isTaskTags = isTagsTask(taskDetails?.type as TaskType);

  const showAddSuggestionButton = useMemo(() => {
    const taskType = taskDetails?.type ?? ('' as TaskType);
    const parsedSuggestion = [
      TaskType.UpdateDescription,
      TaskType.RequestDescription,
    ].includes(taskType)
      ? taskDetails?.suggestion
      : JSON.parse(taskDetails?.suggestion || '[]');

    return (
      [TaskType.RequestTag, TaskType.RequestDescription].includes(taskType) &&
      isEmpty(parsedSuggestion)
    );
  }, [taskDetails]);

  const noSuggestionTaskMenuOptions = useMemo(() => {
    let label;

    if (taskThread.task?.newValue) {
      label = t('label.add-suggestion');
    } else if (isTaskTags) {
      label = t('label.add-entity', {
        entity: t('label.tag-plural'),
      });
    } else {
      label = t('label.add-entity', {
        entity: t('label.description'),
      });
    }

    return [
      {
        label,
        key: TaskActionMode.EDIT,
        icon: AddColored,
      },
      ...TASK_ACTION_COMMON_ITEM,
    ];
  }, [isTaskTags, taskThread.task?.newValue]);

  const isTaskTestCaseResult =
    taskDetails?.type === TaskType.RequestTestCaseFailureResolution;

  const isTaskGlossaryApproval = taskDetails?.type === TaskType.RequestApproval;

  const latestAction = useMemo(() => {
    const resolutionStatus = last(testCaseResolutionStatus);

    if (isTaskTestCaseResult) {
      switch (resolutionStatus?.testCaseResolutionStatusType) {
        case TestCaseResolutionStatusTypes.Assigned:
          return INCIDENT_TASK_ACTION_LIST[1];

        default:
          return INCIDENT_TASK_ACTION_LIST[0];
      }
    } else if (isTaskGlossaryApproval) {
      return GLOSSARY_TASK_ACTION_LIST[0];
    } else if (showAddSuggestionButton) {
      return noSuggestionTaskMenuOptions[0];
    } else {
      return TASK_ACTION_LIST[0];
    }
  }, [
    showAddSuggestionButton,
    testCaseResolutionStatus,
    isTaskGlossaryApproval,
    isTaskTestCaseResult,
    noSuggestionTaskMenuOptions,
  ]);

  const [usersList, setUsersList] = useState<EntityReference[]>([]);
  const [taskAction, setTaskAction] = useState<TaskAction>(latestAction);
  const [isActionLoading, setIsActionLoading] = useState(false);
  const isTaskClosed = isEqual(taskDetails?.status, ThreadTaskStatus.Closed);
  const [showEditTaskModel, setShowEditTaskModel] = useState(false);
  const [comment, setComment] = useState('');
  const [isEditAssignee, setIsEditAssignee] = useState<boolean>(false);
  const [options, setOptions] = useState<Option[]>([]);
  const [showFeedEditor, setShowFeedEditor] = useState<boolean>(false);
  const [isAssigneeLoading, setIsAssigneeLoading] = useState<boolean>(false);
  const { initialAssignees, assigneeOptions } = useMemo(() => {
    const initialAssignees = generateOptions(taskDetails?.assignees ?? []);
    const assigneeOptions = unionBy(
      [...initialAssignees, ...generateOptions(usersList)],
      'value'
    );

    return { initialAssignees, assigneeOptions };
  }, [taskDetails, usersList]);

  const taskColumnName = useMemo(() => {
    const columnName = EntityLink.getTableColumnName(taskThread.about) ?? '';

    if (columnName) {
      return (
        <Typography.Text className="p-r-xss">
          {columnName} {t('label.in-lowercase')}
        </Typography.Text>
      );
    }

    return null;
  }, [taskThread.about]);

  const isOwner = owners?.some((owner) => isEqual(owner.id, currentUser?.id));
  const isCreator = isEqual(taskThread.createdBy, currentUser?.name);

  const checkIfUserPartOfTeam = useCallback(
    (teamId: string): boolean => {
      return Boolean(currentUser?.teams?.find((team) => teamId === team.id));
    },
    [currentUser]
  );

  const isAssignee = taskDetails?.assignees?.some((assignee) =>
    isEqual(assignee.id, currentUser?.id)
  );

  const isPartOfAssigneeTeam = taskDetails?.assignees?.some((assignee) =>
    assignee.type === 'team' ? checkIfUserPartOfTeam(assignee.id) : false
  );

  const getFormattedMenuOptions = (options: TaskAction[]) => {
    return options.map((item) => ({
      ...item,
      icon: <Icon component={item.icon} height={16} />,
    }));
  };

  const handleTaskLinkClick = () => {
    history.push({
      pathname: getTaskDetailPath(taskThread),
    });
  };

  const taskLinkTitleElement = useMemo(
    () =>
      isEntityDetailsAvailable && !isUndefined(taskDetails) ? (
        <EntityPopOverCard entityFQN={entityFQN} entityType={entityType}>
          <Button
            className="p-0 task-feed-message font-medium text-md"
            data-testid="task-title"
            type="link"
            onClick={handleTaskLinkClick}>
            <Typography.Text className="p-0 task-id text-sm task-details-id">{`#${taskDetails.id} `}</Typography.Text>

            <Typography.Text className="p-xss task-details">
              {TASK_TYPES[taskDetails.type]}
            </Typography.Text>

            {taskColumnName}

            <Typography.Text
              className="break-all text-sm entity-link header-link"
              data-testid="entity-link">
              {getNameFromFQN(entityFQN)}
            </Typography.Text>

            <Typography.Text className="p-l-xss entity-type header-link">{`(${entityType})`}</Typography.Text>
          </Button>
        </EntityPopOverCard>
      ) : null,
    [
      isEntityDetailsAvailable,
      entityFQN,
      entityType,
      taskDetails,
      handleTaskLinkClick,
    ]
  );

  const updateTaskData = (data: TaskDetails | ResolveTask) => {
    if (!taskDetails?.id) {
      return;
    }
    updateTask(TaskOperation.RESOLVE, taskDetails?.id + '', data)
      .then(() => {
        showSuccessToast(t('server.task-resolved-successfully'));
        rest.onAfterClose?.();
        rest.onUpdateEntityDetails?.();
      })
      .catch((err: AxiosError) =>
        showErrorToast(getErrorText(err, t('server.unexpected-error')))
      );
  };

  const onGlossaryTaskResolve = (status = 'approved') => {
    const newValue = isTaskGlossaryApproval ? status : taskDetails?.suggestion;
    const data = { newValue: newValue };
    updateTaskData(data as TaskDetails);
  };

  const onTaskResolve = () => {
    if (!isTaskGlossaryApproval && isEmpty(taskDetails?.suggestion)) {
      showErrorToast(
        t('message.field-text-is-required', {
          fieldText: isTaskTags
            ? t('label.tag-plural')
            : t('label.description'),
        })
      );

      return;
    }

    if (isTaskTags) {
      const tagsData = {
        newValue: taskDetails?.suggestion || '[]',
      };

      updateTaskData(tagsData as TaskDetails);
    } else {
      const newValue = isTaskGlossaryApproval
        ? 'approved'
        : taskDetails?.suggestion;
      const data = { newValue: newValue };
      updateTaskData(data as TaskDetails);
    }
  };

  const onEditAndSuggest = ({
    description,
    updatedTags,
    testCaseFailureReason,
    testCaseFailureComment,
  }: {
    description: string;
    updatedTags: TagLabel[];
    testCaseFailureReason: TestCaseFailureReasonType;
    testCaseFailureComment: string;
  }) => {
    let data = {} as ResolveTask;
    if (isTaskTags) {
      data = {
        newValue: JSON.stringify(updatedTags) || '[]',
      };
    } else {
      if (isTaskTestCaseResult) {
        data = {
          newValue: testCaseFailureComment,
          testCaseFQN: entityFQN,
          testCaseFailureReason,
        };
      } else {
        data = { newValue: description };
      }
    }

    updateTaskData(data as ResolveTask);
  };

  /**
   *
   * @returns True if has access otherwise false
   */
  const hasEditAccess =
    isAdminUser ||
    isAssignee ||
    (!hasGlossaryReviewer && isOwner) ||
    (Boolean(isPartOfAssigneeTeam) && !isCreator);

  const [hasAddedComment, setHasAddedComment] = useState<boolean>(false);
  const [recentComment, setRecentComment] = useState<string>('');

  const onSave = () => {
    postFeed(comment, taskThread?.id ?? '')
      .catch(() => {
        // ignore since error is displayed in toast in the parent promise.
      })
      .finally(() => {
        setHasAddedComment(true);
        editorRef.current?.clearEditorValue();
        setShowFeedEditor(false);
        setRecentComment(comment);
      });
  };

  const handleMenuItemClick: MenuProps['onClick'] = (info) => {
    if (info.key === TaskActionMode.EDIT) {
      setShowEditTaskModel(true);
    } else if (info.key === TaskActionMode.CLOSE) {
      onTaskReject();
    } else {
      onTaskResolve();
    }
    setTaskAction(
      [
        ...TASK_ACTION_LIST,
        ...GLOSSARY_TASK_ACTION_LIST,
        ...INCIDENT_TASK_ACTION_LIST,
      ].find((action) => action.key === info.key) ?? TASK_ACTION_LIST[0]
    );
  };

  const onTaskReject = () => {
    if (!isTaskGlossaryApproval && !hasAddedComment) {
      showErrorToast(t('server.task-closed-without-comment'));

      return;
    }

    const updatedComment = isTaskGlossaryApproval ? 'Rejected' : recentComment;
    updateTask(TaskOperation.REJECT, taskDetails?.id + '', {
      comment: updatedComment,
    } as unknown as TaskDetails)
      .then(() => {
        showSuccessToast(t('server.task-closed-successfully'));
        rest.onAfterClose?.();
        rest.onUpdateEntityDetails?.();
      })
      .catch((err: AxiosError) => showErrorToast(err));
  };

  const onTestCaseIncidentAssigneeUpdate = async () => {
    setIsActionLoading(true);
    const testCaseIncident: CreateTestCaseResolutionStatus = {
      testCaseResolutionStatusType: TestCaseResolutionStatusTypes.Assigned,
      testCaseReference: entityFQN,
      testCaseResolutionStatusDetails: {
        assignee: {
          id: updatedAssignees[0].value,
          name: updatedAssignees[0].name,
          displayName: updatedAssignees[0].displayName,
          type: updatedAssignees[0].type,
        },
      },
    };
    try {
      const response = await postTestCaseIncidentStatus(testCaseIncident);
      updateTestCaseIncidentStatus([...testCaseResolutionStatus, response]);
      fetchUpdatedThread(taskThread.id).finally(() => {
        setIsEditAssignee(false);
      });
    } catch (error) {
      showErrorToast(error as AxiosError);
    } finally {
      setIsActionLoading(false);
    }
  };

  const onTestCaseIncidentResolve = async ({
    testCaseFailureReason,
    testCaseFailureComment,
  }: {
    testCaseFailureReason: TestCaseFailureReasonType;
    testCaseFailureComment: string;
  }) => {
    setIsActionLoading(true);
    const testCaseIncident: CreateTestCaseResolutionStatus = {
      testCaseResolutionStatusType: TestCaseResolutionStatusTypes.Resolved,
      testCaseReference: entityFQN,
      testCaseResolutionStatusDetails: {
        resolvedBy: {
          id: currentUser?.id ?? '',
          name: currentUser?.name ?? '',
          type: 'user',
        },
        testCaseFailureReason,
        testCaseFailureComment,
      },
    };
    try {
      const response = await postTestCaseIncidentStatus(testCaseIncident);
      updateTestCaseIncidentStatus([...testCaseResolutionStatus, response]);
      rest.onAfterClose?.();
      setShowEditTaskModel(false);
    } catch (error) {
      showErrorToast(
        getErrorText(error as AxiosError, t('server.unexpected-error'))
      );
    } finally {
      setIsActionLoading(false);
    }
  };

  const handleTaskMenuClick = (info: MenuInfo) => {
    setTaskAction(
      INCIDENT_TASK_ACTION_LIST.find((action) => action.key === info.key) ??
        INCIDENT_TASK_ACTION_LIST[0]
    );
    switch (info.key) {
      case TaskActionMode.RE_ASSIGN:
        setIsEditAssignee(true);

        break;
      case TaskActionMode.RESOLVE:
        setShowEditTaskModel(true);

        break;
    }
  };

  const onTestCaseTaskDropdownClick = () => {
    if (taskAction.key === TaskActionMode.RESOLVE) {
      setShowEditTaskModel(true);
    } else {
      handleTaskMenuClick({ key: taskAction.key } as MenuInfo);
    }
  };

  const handleGlossaryTaskMenuClick = (info: MenuInfo) => {
    setTaskAction(
      GLOSSARY_TASK_ACTION_LIST.find((action) => action.key === info.key) ??
        GLOSSARY_TASK_ACTION_LIST[0]
    );
    switch (info.key) {
      case TaskActionMode.RESOLVE:
        onTaskResolve();

        break;

      case TaskActionMode.CLOSE:
        onGlossaryTaskResolve('rejected');

        break;
    }
  };

  const handleNoSuggestionMenuItemClick: MenuProps['onClick'] = (info) => {
    if (info.key === TaskActionMode.EDIT) {
      setShowEditTaskModel(true);
    } else {
      onTaskReject();
    }
    setTaskAction(
      noSuggestionTaskMenuOptions.find((action) => action.key === info.key) ??
        noSuggestionTaskMenuOptions[0]
    );
  };

  const onTaskDropdownClick = () => {
    if (taskAction.key === TaskActionMode.RESOLVE) {
      handleMenuItemClick({ key: taskAction.key } as MenuInfo);
    } else {
      onTaskReject();
    }
  };

  const onNoSuggestionTaskDropdownClick = () => {
    if (taskAction.key === TaskActionMode.EDIT) {
      handleNoSuggestionMenuItemClick({ key: taskAction.key } as MenuInfo);
    } else {
      onTaskReject();
    }
  };

  const renderCommentButton = useMemo(() => {
    return (
      <Button
        data-testid="comment-button"
        disabled={isEmpty(comment)}
        type="primary"
        onClick={onSave}>
        {t('label.comment')}
      </Button>
    );
  }, [comment, onSave]);

  const approvalWorkflowActions = useMemo(() => {
    const hasApprovalAccess =
      isAssignee || (Boolean(isPartOfAssigneeTeam) && !isCreator);

    return (
      <Space
        className="items-end  justify-end"
        data-testid="task-cta-buttons"
        size="small">
        <Tooltip
          title={
            !hasApprovalAccess
              ? t('message.only-reviewers-can-approve-or-reject')
              : ''
          }>
          <Dropdown.Button
            className="task-action-button"
            data-testid="glossary-accept-reject-task-dropdown"
            disabled={!hasApprovalAccess}
            icon={<DownOutlined />}
            menu={{
              items: getFormattedMenuOptions(GLOSSARY_TASK_ACTION_LIST),
              selectable: true,
              selectedKeys: [taskAction.key],
              onClick: handleGlossaryTaskMenuClick,
            }}
            overlayClassName="task-action-dropdown"
            onClick={onTaskDropdownClick}>
            {taskAction.label}
          </Dropdown.Button>
        </Tooltip>
      </Space>
    );
  }, [
    taskAction,
    isAssignee,
    isCreator,
    isPartOfAssigneeTeam,
    renderCommentButton,
    handleGlossaryTaskMenuClick,
    onTaskDropdownClick,
  ]);

  const testCaseResultFlow = useMemo(() => {
    const editPermission = checkPermission(
      Operation.EditAll,
      ResourceEntity.TEST_CASE,
      permissions
    );
    const hasApprovalAccess = isAssignee || isCreator || editPermission;

    return (
      <div className=" d-flex justify-end items-center gap-4">
        <Dropdown.Button
          className="w-auto task-action-button"
          data-testid="task-cta-buttons"
          icon={<DownOutlined />}
          loading={isActionLoading}
          menu={{
            items: getFormattedMenuOptions(INCIDENT_TASK_ACTION_LIST),
            selectable: true,
            selectedKeys: [taskAction.key],
            onClick: handleTaskMenuClick,
            disabled: !hasApprovalAccess,
          }}
          overlayClassName="task-action-dropdown"
          onClick={onTestCaseTaskDropdownClick}>
          {taskAction.label}
        </Dropdown.Button>
      </div>
    );
  }, [
    taskDetails,
    isAssignee,
    isPartOfAssigneeTeam,
    taskAction,
    renderCommentButton,
  ]);

  const actionButtons = useMemo(() => {
    if (isTaskGlossaryApproval) {
      return approvalWorkflowActions;
    }

    if (isTaskTestCaseResult) {
      return testCaseResultFlow;
    }

    return (
      <Space
        className="items-end  justify-end"
        data-testid="task-cta-buttons"
        size="small">
        {isCreator && !hasEditAccess && (
          <Button data-testid="close-button" onClick={onTaskReject}>
            {t('label.close')}
          </Button>
        )}
        {hasEditAccess && (
          <>
            {showAddSuggestionButton ? (
              <div className="d-flex justify-end gap-2">
                <Dropdown.Button
                  className="task-action-button"
                  data-testid="add-close-task-dropdown"
                  icon={<DownOutlined />}
                  menu={{
                    items: getFormattedMenuOptions(noSuggestionTaskMenuOptions),
                    selectable: true,
                    selectedKeys: [taskAction.key],
                    onClick: handleNoSuggestionMenuItemClick,
                  }}
                  overlayClassName="task-action-dropdown"
                  onClick={onNoSuggestionTaskDropdownClick}>
                  {taskAction.label}
                </Dropdown.Button>
              </div>
            ) : (
              <Dropdown.Button
                className="task-action-button"
                data-testid="edit-accept-task-dropdown"
                icon={<DownOutlined />}
                menu={{
                  items: getFormattedMenuOptions(TASK_ACTION_LIST),
                  selectable: true,
                  selectedKeys: [taskAction.key],
                  onClick: handleMenuItemClick,
                }}
                overlayClassName="task-action-dropdown"
                onClick={() =>
                  handleMenuItemClick({ key: taskAction.key } as MenuInfo)
                }>
                {taskAction.label}
              </Dropdown.Button>
            )}
          </>
        )}
      </Space>
    );
  }, [
    onTaskReject,
    taskDetails,
    onTaskResolve,
    handleMenuItemClick,
    taskAction,
    isTaskClosed,
    isTaskGlossaryApproval,
    showAddSuggestionButton,
    isCreator,
    approvalWorkflowActions,
    testCaseResultFlow,
    isTaskTestCaseResult,
    renderCommentButton,
    handleNoSuggestionMenuItemClick,
    onNoSuggestionTaskDropdownClick,
  ]);

  const initialFormValue = useMemo(() => {
    if (isTaskDescription) {
      const description =
        taskDetails?.suggestion ?? taskDetails?.oldValue ?? '';

      return { description };
    } else {
      const updatedTags = JSON.parse(
        taskDetails?.suggestion ?? taskDetails?.oldValue ?? '[]'
      );

      return { updatedTags };
    }
  }, [taskDetails, isTaskDescription]);

  const handleAssigneeUpdate = async () => {
    setIsAssigneeLoading(true);
    const updatedTaskThread = {
      ...taskThread,
      task: {
        ...taskThread.task,
        assignees: updatedAssignees.map((assignee: Option) => ({
          id: assignee.value,
          type: assignee.type,
        })),
      },
    };
    try {
      const patch = compare(taskThread, updatedTaskThread);
      const data = await updateThread(taskThread.id, patch);
      setIsEditAssignee(false);
      updateEntityThread(data);
    } catch (error) {
      showErrorToast(error as AxiosError);
    } finally {
      setIsAssigneeLoading(false);
    }
  };

  const fetchInitialAssign = useCallback(async () => {
    try {
      const { data } = await getUsers({
        limit: PAGE_SIZE_MEDIUM,

        isBot: false,
      });
      const filterData = getEntityReferenceListFromEntities(
        data,
        EntityType.USER
      );
      setUsersList(filterData);
    } catch (error) {
      setUsersList([]);
    }
  }, []);

  useEffect(() => {
    // fetch users only when the task is a test case result and the assignees are getting edited
    if (isTaskTestCaseResult && isEmpty(usersList) && isEditAssignee) {
      fetchInitialAssign();
    }
  }, [isTaskTestCaseResult, usersList, isEditAssignee]);

  useEffect(() => {
    assigneesForm.setFieldValue('assignees', initialAssignees);
    setOptions(assigneeOptions);
  }, [initialAssignees, assigneeOptions]);

  useEffect(() => {
    setTaskAction(latestAction);
  }, [latestAction]);

  const taskHeader = isTaskTestCaseResult ? (
    <TaskTabIncidentManagerHeaderNew thread={taskThread} />
  ) : (
    <div
      className={classNames('d-flex justify-between flex-wrap gap-2 relative', {
        'flex-column': isEditAssignee,
      })}>
      <div className="d-flex gap-2" data-testid="task-assignees">
        <Row className="m-l-0" gutter={[16, 16]}>
          <Col className="flex items-center gap-2 text-grey-muted" span={8}>
            <UserIcon height={16} />
            <Typography.Text className="incident-manager-details-label">
              {t('label.created-by')}
            </Typography.Text>
          </Col>
<<<<<<< HEAD
          <Col span={16}>
            <Link
              className="d-flex items-center gap-2 no-underline"
              data-testid="owner-link"
              to={getUserPath(taskThread.createdBy ?? '')}>
              <ProfilePictureNew
                avatarType="outlined"
                name={taskThread.createdBy ?? ''}
                width="24"
              />
              <Typography.Text>{taskThread.createdBy}</Typography.Text>
            </Link>
=======
          <Col className="flex items-center gap-2" span={16}>
            <UserPopOverCard userName={taskThread.createdBy ?? ''}>
              <div className="d-flex items-center">
                <ProfilePicture name={taskThread.createdBy ?? ''} width="24" />
              </div>
            </UserPopOverCard>
            <Typography.Text>{taskThread.createdBy}</Typography.Text>
>>>>>>> a23f2f9d
          </Col>

          {isEditAssignee ? (
            <Form
              className="w-full"
              form={assigneesForm}
              layout="vertical"
              onFinish={handleAssigneeUpdate}>
              <Form.Item
                data-testid="assignees"
                name="assignees"
                rules={[
                  {
                    required: true,
                    message: t('message.field-text-is-required', {
                      fieldText: t('label.assignee-plural'),
                    }),
                  },
                ]}>
                <InlineEdit
                  className="assignees-edit-input"
                  direction="horizontal"
                  isLoading={isAssigneeLoading}
                  onCancel={() => {
                    setIsEditAssignee(false);
                    assigneesForm.setFieldValue('assignees', initialAssignees);
                  }}
                  onSave={() => assigneesForm.submit()}>
                  <Assignees
                    disabled={owners.length > 0}
                    options={options}
                    value={updatedAssignees}
                    onChange={(values) =>
                      assigneesForm.setFieldValue('assignees', values)
                    }
                    onSearch={(query) =>
                      fetchOptions({
                        query,
                        setOptions,
                        currentUserId: currentUser?.id,
                        initialOptions: assigneeOptions,
                      })
                    }
                  />
                </InlineEdit>
              </Form.Item>
            </Form>
          ) : (
            <>
              <Col className="flex items-center gap-2 text-grey-muted" span={8}>
                <AssigneesIcon height={16} />
                <Typography.Text className="incident-manager-details-label @grey-8">
                  {t('label.assignee-plural')}
                </Typography.Text>
              </Col>
              <Col className="flex items-center gap-2" span={16}>
                {taskThread?.task?.assignees?.length === 1 ? (
                  <div className="d-flex items-center gap-2">
                    <UserPopOverCard
                      userName={
                        taskThread?.task?.assignees[0].displayName ?? ''
                      }>
                      <div className="d-flex items-center">
                        <ProfilePicture
                          name={
                            taskThread?.task?.assignees[0].displayName ?? ''
                          }
                          width="24"
                        />
                      </div>
                    </UserPopOverCard>
                    <Typography.Text className="text-grey-body">
                      {taskThread?.task?.assignees[0].displayName}
                    </Typography.Text>
                  </div>
                ) : (
                  <UserAvatarGroup
                    className="p-t-05"
                    owners={taskThread?.task?.assignees}
                  />
                )}
                {(isCreator || hasEditAccess) &&
                !isTaskClosed &&
                owners.length === 0 ? (
                  <Button
                    className="flex-center p-0 h-auto"
                    data-testid="edit-assignees"
                    icon={<EditIcon color={DE_ACTIVE_COLOR} width="14px" />}
                    size="small"
                    type="text"
                    onClick={() => setIsEditAssignee(true)}
                  />
                ) : null}
              </Col>
            </>
          )}
        </Row>
      </div>
    </div>
  );

  const descriptionField: FieldProp = useMemo(
    () => ({
      name: 'testCaseFailureComment',
      required: true,
      label: t('label.comment'),
      id: 'root/description',
      type: FieldTypes.DESCRIPTION,
      rules: [
        {
          required: true,
          message: t('label.field-required', {
            field: t('label.comment'),
          }),
        },
      ],
      props: {
        'data-testid': 'description',
        initialValue: '',
        placeHolder: t('message.write-your-text', {
          text: t('label.comment'),
        }),
      },
    }),
    []
  );
  const ActionRequired = () => {
    if (!actionButtons) {
      return null;
    }

    if (React.isValidElement(actionButtons)) {
      const childrenProps = actionButtons.props as {
        children: React.ReactNode;
      };
      const childrenCount = React.Children.toArray(
        childrenProps.children
      ).length;
      if (childrenCount === 0) {
        return null;
      }
    }

    return (
      <div className="action-required-card d-flex flex-wrap justify-between items-center">
        <Col>
          <Typography.Text className="action-required-text">
            {t('label.action-required')}
          </Typography.Text>
        </Col>
        {actionButtons}
      </div>
    );
  };

  const closeFeedEditor = () => {
    setShowFeedEditor(false);
  };

  useEffect(() => {
    closeFeedEditor();
  }, [taskThread.id]);

  useEffect(() => {
    setHasAddedComment(false);
  }, [taskThread.id]);

  return (
    <Row
      className="relative task-details-panel"
      data-testid="task-tab"
      gutter={[0, 20]}>
      <Col className="d-flex items-start task-feed-message-container" span={24}>
        <Icon
          className="m-r-xs"
          component={
            taskDetails?.status === ThreadTaskStatus.Open
              ? TaskOpenIcon
              : TaskCloseIcon
          }
          height={14}
        />

        {taskLinkTitleElement}
      </Col>
      <Divider className="m-0" type="horizontal" />
      <Col span={24}>{taskHeader}</Col>
      <Col span={24}>
        {isTaskDescription && (
          <DescriptionTaskNew
            showDescTitle
            hasEditAccess={hasEditAccess}
            isTaskActionEdit={false}
            taskThread={taskThread}
            onChange={(value) => form.setFieldValue('description', value)}
          />
        )}

        {isTaskTags && (
          <div className="tags-details-contianer">
            <TagsTask
              hasEditAccess={hasEditAccess}
              isTaskActionEdit={false}
              task={taskDetails}
              onChange={(value) => form.setFieldValue('updatedTags', value)}
            />
          </div>
        )}
        {taskThread.task?.status === ThreadTaskStatus.Open &&
          !rest.isOpenInDrawer &&
          ActionRequired()}

        <Col span={24}>
          <div className="activity-feed-comments-container d-flex flex-col">
            <Typography.Text
              className={classNames('activity-feed-comments-title', {
                'm-b-md':
                  taskThread?.task?.status === ThreadTaskStatus.Open &&
                  !showFeedEditor,
              })}>
              {t('label.comment-plural')}
            </Typography.Text>

            {showFeedEditor ? (
              <ActivityFeedEditorNew
                className={classNames(
                  'm-t-md feed-editor activity-feed-editor-container-new',
                  {
                    'm-b-md':
                      (showFeedEditor && taskThread?.posts?.length === 0) ||
                      rest.isOpenInDrawer,
                  }
                )}
                onSave={onSave}
                onTextChange={setComment}
              />
            ) : (
              taskThread?.task?.status === ThreadTaskStatus.Open && (
                <div className="d-flex gap-2">
                  <div className="profile-picture">
                    <UserPopOverCard userName={getEntityName(currentUser)}>
                      <div className="d-flex items-center">
                        <ProfilePicture
                          key={taskThread.id}
                          name={getEntityName(currentUser)}
                          width="32"
                        />
                      </div>
                    </UserPopOverCard>
                  </div>

                  <Input
                    className="comments-input-field"
                    data-testid="comments-input-field"
                    placeholder={t('message.input-placeholder')}
                    onClick={() => setShowFeedEditor(true)}
                  />
                </div>
              )
            )}

            {taskThread?.posts && taskThread?.posts?.length > 0 && (
              <Col className="p-l-0 p-r-0" data-testid="feed-replies">
                {taskThread?.posts
                  ?.slice()
                  .sort((a, b) => (b.postTs as number) - (a.postTs as number))
                  .map((reply, index, arr) => (
                    <CommentCard
                      closeFeedEditor={closeFeedEditor}
                      feed={taskThread}
                      isLastReply={index === arr.length - 1}
                      key={reply.id}
                      post={reply}
                    />
                  ))}
              </Col>
            )}
          </div>
        </Col>
      </Col>

      {isTaskTestCaseResult ? (
        <Modal
          destroyOnClose
          closable={false}
          closeIcon={null}
          maskClosable={false}
          okButtonProps={{
            loading: isActionLoading,
          }}
          okText={t('label.submit')}
          open={showEditTaskModel}
          title={`${t('label.resolve')} ${t('label.task')} #${taskDetails?.id}`}
          width={768}
          onCancel={() => setShowEditTaskModel(false)}
          onOk={form.submit}>
          <Form
            form={form}
            initialValues={initialFormValue}
            layout="vertical"
            onFinish={onTestCaseIncidentResolve}>
            <Form.Item
              label={t('label.reason')}
              name="testCaseFailureReason"
              rules={[
                {
                  required: true,
                  message: t('label.field-required', {
                    field: t('label.reason'),
                  }),
                },
              ]}>
              <Select
                placeholder={t('label.please-select-entity', {
                  entity: t('label.reason'),
                })}>
                {Object.values(TestCaseFailureReasonType).map((value) => (
                  <Select.Option key={value}>{startCase(value)}</Select.Option>
                ))}
              </Select>
            </Form.Item>
            {getField(descriptionField)}
          </Form>
        </Modal>
      ) : (
        <Modal
          destroyOnClose
          closable={false}
          closeIcon={null}
          data-testid="suggestion-edit-task-modal"
          maskClosable={false}
          open={showEditTaskModel}
          title={`${t('label.edit-entity', {
            entity: t('label.task-lowercase'),
          })} #${taskDetails?.id} ${taskThread.message}`}
          width={768}
          onCancel={() => {
            form.resetFields();
            setShowEditTaskModel(false);
          }}
          onOk={form.submit}>
          <Form
            form={form}
            initialValues={initialFormValue}
            layout="vertical"
            onFinish={onEditAndSuggest}>
            {isTaskTags ? (
              <Form.Item
                data-testid="tags-label"
                label={t('label.tag-plural')}
                name="updatedTags"
                rules={[
                  {
                    required: true,
                    message: t('message.field-text-is-required', {
                      fieldText: t('label.tag-plural'),
                    }),
                  },
                ]}
                trigger="onChange">
                <TagsTask
                  isTaskActionEdit
                  hasEditAccess={hasEditAccess}
                  task={taskDetails}
                  onChange={(value) => form.setFieldValue('updatedTags', value)}
                />
              </Form.Item>
            ) : (
              <Form.Item
                data-testid="tags-label"
                label={t('label.description')}
                name="description"
                rules={[
                  {
                    required: true,
                    message: t('message.field-text-is-required', {
                      fieldText: t('label.description'),
                    }),
                  },
                ]}
                trigger="onTextChange">
                <DescriptionTask
                  isTaskActionEdit
                  hasEditAccess={hasEditAccess}
                  taskThread={taskThread}
                  onChange={(value) => form.setFieldValue('description', value)}
                />
              </Form.Item>
            )}
          </Form>
        </Modal>
      )}
      {isTaskTestCaseResult && (
        <Modal
          maskClosable
          closable={false}
          closeIcon={null}
          okButtonProps={{
            loading: isActionLoading,
          }}
          okText={t('label.submit')}
          open={isEditAssignee}
          title={`${t('label.re-assign')} ${t('label.task')} #${
            taskDetails?.id
          }`}
          width={768}
          onCancel={() => setIsEditAssignee(false)}
          onOk={assigneesForm.submit}>
          <Form
            form={assigneesForm}
            layout="vertical"
            onFinish={onTestCaseIncidentAssigneeUpdate}>
            <Form.Item
              data-testid="assignee"
              label={`${t('label.assignee')}:`}
              name="assignees"
              rules={[
                {
                  required: true,
                  message: t('message.field-text-is-required', {
                    fieldText: t('label.assignee'),
                  }),
                },
              ]}>
              <Assignees
                isSingleSelect
                options={options}
                value={updatedAssignees}
                onChange={(values) =>
                  assigneesForm.setFieldValue('assignees', values)
                }
                onSearch={(query) =>
                  fetchOptions({
                    query,
                    setOptions,
                    initialOptions: assigneeOptions,
                  })
                }
              />
            </Form.Item>
          </Form>
        </Modal>
      )}
    </Row>
  );
};<|MERGE_RESOLUTION|>--- conflicted
+++ resolved
@@ -117,10 +117,6 @@
 import { useActivityFeedProvider } from '../../../ActivityFeed/ActivityFeedProvider/ActivityFeedProvider';
 import InlineEdit from '../../../common/InlineEdit/InlineEdit.component';
 
-<<<<<<< HEAD
-import { getEntityName } from '../../../../utils/EntityUtils';
-import { getUserPath } from '../../../../utils/RouterUtils';
-=======
 import { EntityType } from '../../../../enums/entity.enum';
 import { EntityReference } from '../../../../generated/tests/testCase';
 import { getUsers } from '../../../../rest/userAPI';
@@ -128,7 +124,7 @@
   getEntityName,
   getEntityReferenceListFromEntities,
 } from '../../../../utils/EntityUtils';
->>>>>>> a23f2f9d
+import { getUserPath } from '../../../../utils/RouterUtils';
 import { UserAvatarGroup } from '../../../common/OwnerLabel/UserAvatarGroup.component';
 import EntityPopOverCard from '../../../common/PopOverCard/EntityPopOverCard';
 import UserPopOverCard from '../../../common/PopOverCard/UserPopOverCard';
@@ -880,28 +876,21 @@
               {t('label.created-by')}
             </Typography.Text>
           </Col>
-<<<<<<< HEAD
           <Col span={16}>
             <Link
-              className="d-flex items-center gap-2 no-underline"
-              data-testid="owner-link"
+              className="no-underline flex items-center gap-2"
               to={getUserPath(taskThread.createdBy ?? '')}>
-              <ProfilePictureNew
-                avatarType="outlined"
-                name={taskThread.createdBy ?? ''}
-                width="24"
-              />
+              <UserPopOverCard userName={taskThread.createdBy ?? ''}>
+                <div className="d-flex items-center">
+                  <ProfilePicture
+                    name={taskThread.createdBy ?? ''}
+                    width="24"
+                  />
+                </div>
+              </UserPopOverCard>
+
               <Typography.Text>{taskThread.createdBy}</Typography.Text>
             </Link>
-=======
-          <Col className="flex items-center gap-2" span={16}>
-            <UserPopOverCard userName={taskThread.createdBy ?? ''}>
-              <div className="d-flex items-center">
-                <ProfilePicture name={taskThread.createdBy ?? ''} width="24" />
-              </div>
-            </UserPopOverCard>
-            <Typography.Text>{taskThread.createdBy}</Typography.Text>
->>>>>>> a23f2f9d
           </Col>
 
           {isEditAssignee ? (
