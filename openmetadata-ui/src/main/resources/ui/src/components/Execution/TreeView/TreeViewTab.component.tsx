--- conflicted
+++ resolved
@@ -61,15 +61,9 @@
         </Col>
         <Col>
           <Typography.Text className="p-b-0 m-b-0 font-medium">
-<<<<<<< HEAD
-            {`${formatDateTimeFromSeconds(
-              startTime
-            )} to ${formatDateTimeFromSeconds(endTime)}`}
-=======
             {`${formatDateTimeFromSeconds(startTime)} ${t(
               'label.to-lowercase'
             )} ${formatDateTimeFromSeconds(endTime)}`}
->>>>>>> fb15c896
           </Typography.Text>
         </Col>
         <Col>
