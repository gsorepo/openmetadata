/*
 *  Copyright 2022 Collate
 *  Licensed under the Apache License, Version 2.0 (the "License");
 *  you may not use this file except in compliance with the License.
 *  You may obtain a copy of the License at
 *  http://www.apache.org/licenses/LICENSE-2.0
 *  Unless required by applicable law or agreed to in writing, software
 *  distributed under the License is distributed on an "AS IS" BASIS,
 *  WITHOUT WARRANTIES OR CONDITIONS OF ANY KIND, either express or implied.
 *  See the License for the specific language governing permissions and
 *  limitations under the License.
 */
import { Card, Col, Empty, Row, Typography } from 'antd';
import Tree from 'antd/lib/tree';
import { isEmpty } from 'lodash';
import React, { useMemo } from 'react';
import { useTranslation } from 'react-i18next';
<<<<<<< HEAD
import { ReactComponent as ArrowSvg } from '../../../assets/svg/vector.svg';
import { PipelineStatus } from '../../../generated/entity/data/pipeline';
import { getTreeViewData } from '../../../utils/executionUtils';
import { getStatusBadgeIcon } from '../../../utils/PipelineDetailsUtils';
import SVGIcons from '../../../utils/SvgUtils';
=======
import { PipelineStatus, Task } from '../../../generated/entity/data/pipeline';
import { getTreeData, getTreeViewData } from '../../../utils/executionUtils';
import SVGIcons, { Icons } from '../../../utils/SvgUtils';
>>>>>>> bd49ed6d
import { formatDateTimeFromSeconds } from '../../../utils/TimeUtils';
import './tree-view-tab.less';

interface TreeViewProps {
  executions: Array<PipelineStatus> | undefined;
  status: string;
  startTime: number;
  endTime: number;
  tasks: Task[];
}

const TreeViewTab = ({
  executions,
  status,
  startTime,
  endTime,
  tasks,
}: TreeViewProps) => {
  const viewData = useMemo(
    () => getTreeViewData(executions as PipelineStatus[], status),
    [executions, status]
  );

  const { treeDataList, treeLabelList } = useMemo(
    () => getTreeData(tasks, viewData),
    [tasks, viewData]
  );

  const { t } = useTranslation();

  return (
    <Card>
      <Row
        align="middle"
        className="m-b-lg m-t-md"
        gutter={16}
        justify="center">
        <Col>
          <ArrowSvg className="cursor-pointer" />
        </Col>
        <Col>
          <Typography.Title className="p-b-0 m-b-0" level={5}>
            {formatDateTimeFromSeconds(startTime)} to{' '}
            {formatDateTimeFromSeconds(endTime)}
          </Typography.Title>
        </Col>
        <Col>
          <ArrowSvg className=" cursor-pointer transform-180" />
        </Col>
      </Row>

      {isEmpty(viewData) && (
        <Empty
          className="my-4"
          description={t('label.no-execution-runs-found')}
        />
      )}
      <Row className="w-full">
        <Col span={6}>
          <Tree
            defaultExpandAll
            showIcon
            showLine={{ showLeafIcon: false }}
            switcherIcon={<></>}
            treeData={treeLabelList}
          />
        </Col>
        <Col span={18}>
          <Tree
            defaultExpandAll
            showIcon
            className="tree-without-indent"
            switcherIcon={<></>}
            treeData={treeDataList}
          />
        </Col>
      </Row>
    </Card>
  );
};

export default TreeViewTab;<|MERGE_RESOLUTION|>--- conflicted
+++ resolved
@@ -15,17 +15,9 @@
 import { isEmpty } from 'lodash';
 import React, { useMemo } from 'react';
 import { useTranslation } from 'react-i18next';
-<<<<<<< HEAD
 import { ReactComponent as ArrowSvg } from '../../../assets/svg/vector.svg';
-import { PipelineStatus } from '../../../generated/entity/data/pipeline';
-import { getTreeViewData } from '../../../utils/executionUtils';
-import { getStatusBadgeIcon } from '../../../utils/PipelineDetailsUtils';
-import SVGIcons from '../../../utils/SvgUtils';
-=======
 import { PipelineStatus, Task } from '../../../generated/entity/data/pipeline';
 import { getTreeData, getTreeViewData } from '../../../utils/executionUtils';
-import SVGIcons, { Icons } from '../../../utils/SvgUtils';
->>>>>>> bd49ed6d
 import { formatDateTimeFromSeconds } from '../../../utils/TimeUtils';
 import './tree-view-tab.less';
 
