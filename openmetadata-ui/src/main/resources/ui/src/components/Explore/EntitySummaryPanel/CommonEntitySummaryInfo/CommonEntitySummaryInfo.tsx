/*
 *  Copyright 2023 Collate.
 *  Licensed under the Apache License, Version 2.0 (the "License");
 *  you may not use this file except in compliance with the License.
 *  You may obtain a copy of the License at
 *  http://www.apache.org/licenses/LICENSE-2.0
 *  Unless required by applicable law or agreed to in writing, software
 *  distributed under the License is distributed on an "AS IS" BASIS,
 *  WITHOUT WARRANTIES OR CONDITIONS OF ANY KIND, either express or implied.
 *  See the License for the specific language governing permissions and
 *  limitations under the License.
 */

import Icon from '@ant-design/icons/lib/components/Icon';
import { Col, Row, Typography } from 'antd';
import classNames from 'classnames';
import { useTranslation } from 'react-i18next';
import { Link } from 'react-router-dom';
import { ReactComponent as IconExternalLink } from '../../../../assets/svg/external-links.svg';
import { ICON_DIMENSION } from '../../../../constants/constants';
import { CommonEntitySummaryInfoProps } from './CommonEntitySummaryInfo.interface';

function CommonEntitySummaryInfo({
  entityInfo,
  componentType,
  isDomainVisible,
}: CommonEntitySummaryInfoProps) {
  const { t } = useTranslation();

  return (
    <Row className="text-sm" gutter={[0, 4]}>
      {entityInfo.map((info) => {
        const isDomain = isDomainVisible && info.name === t('label.domain');

        return info.visible?.includes(componentType) || isDomain ? (
          <Col key={info.name} span={24}>
<<<<<<< HEAD
            <Row
              className={classNames('', {
                'p-b-md': isOwner,
              })}
              gutter={[16, 32]}>
              {!isOwner ? (
                <>
                  <Col span={8}>
                    <Typography.Text
                      className="summary-item-key font-semibold"
                      data-testid={`${info.name}-label`}>
                      {info.name}
                    </Typography.Text>
                  </Col>
                  <Col span={16}>
                    {info.isLink ? (
                      <Link
                        data-testid={`${info.name}-value`}
                        target={info.isExternal ? '_blank' : '_self'}
                        to={
                          info.linkProps
                            ? info.linkProps
                            : { pathname: info.url }
                        }>
                        {info.value}
                        {info.isExternal ? (
                          <Icon
                            className="m-l-xs"
                            component={IconExternalLink}
                            data-testid="external-link-icon"
                            style={ICON_DIMENSION}
                          />
                        ) : null}
                      </Link>
                    ) : (
                      <Typography.Text
                        className={classNames(
                          'summary-item-value text-grey-muted',
                          {
                            'text-grey-body': !isOwner,
                          }
                        )}
                        data-testid={`${info.name}-value`}>
                        {info.value}
                      </Typography.Text>
                    )}
                  </Col>
                </>
              ) : (
                <Col data-testid={`${info.name}-value`} span={24}>
                  {info.value}
                </Col>
              )}
=======
            <Row gutter={[16, 32]}>
              <Col span={8}>
                <Typography.Text
                  className="summary-item-key font-semibold"
                  data-testid={`${info.name}-label`}>
                  {info.name}
                </Typography.Text>
              </Col>
              <Col span={16}>
                {info.isLink ? (
                  <Link
                    component={Typography.Link}
                    data-testid={`${info.name}-value`}
                    target={info.isExternal ? '_blank' : '_self'}
                    to={info.linkProps ?? { pathname: info.url }}>
                    {info.value}
                    {info.isExternal ? (
                      <Icon
                        className="m-l-xs"
                        component={IconExternalLink}
                        data-testid="external-link-icon"
                        style={ICON_DIMENSION}
                      />
                    ) : null}
                  </Link>
                ) : (
                  <Typography.Text
                    className={classNames('summary-item-value text-grey-body')}
                    data-testid={`${info.name}-value`}>
                    {info.value}
                  </Typography.Text>
                )}
              </Col>
>>>>>>> 50a798dd
            </Row>
          </Col>
        ) : null;
      })}
    </Row>
  );
}

export default CommonEntitySummaryInfo;<|MERGE_RESOLUTION|>--- conflicted
+++ resolved
@@ -34,61 +34,6 @@
 
         return info.visible?.includes(componentType) || isDomain ? (
           <Col key={info.name} span={24}>
-<<<<<<< HEAD
-            <Row
-              className={classNames('', {
-                'p-b-md': isOwner,
-              })}
-              gutter={[16, 32]}>
-              {!isOwner ? (
-                <>
-                  <Col span={8}>
-                    <Typography.Text
-                      className="summary-item-key font-semibold"
-                      data-testid={`${info.name}-label`}>
-                      {info.name}
-                    </Typography.Text>
-                  </Col>
-                  <Col span={16}>
-                    {info.isLink ? (
-                      <Link
-                        data-testid={`${info.name}-value`}
-                        target={info.isExternal ? '_blank' : '_self'}
-                        to={
-                          info.linkProps
-                            ? info.linkProps
-                            : { pathname: info.url }
-                        }>
-                        {info.value}
-                        {info.isExternal ? (
-                          <Icon
-                            className="m-l-xs"
-                            component={IconExternalLink}
-                            data-testid="external-link-icon"
-                            style={ICON_DIMENSION}
-                          />
-                        ) : null}
-                      </Link>
-                    ) : (
-                      <Typography.Text
-                        className={classNames(
-                          'summary-item-value text-grey-muted',
-                          {
-                            'text-grey-body': !isOwner,
-                          }
-                        )}
-                        data-testid={`${info.name}-value`}>
-                        {info.value}
-                      </Typography.Text>
-                    )}
-                  </Col>
-                </>
-              ) : (
-                <Col data-testid={`${info.name}-value`} span={24}>
-                  {info.value}
-                </Col>
-              )}
-=======
             <Row gutter={[16, 32]}>
               <Col span={8}>
                 <Typography.Text
@@ -100,7 +45,6 @@
               <Col span={16}>
                 {info.isLink ? (
                   <Link
-                    component={Typography.Link}
                     data-testid={`${info.name}-value`}
                     target={info.isExternal ? '_blank' : '_self'}
                     to={info.linkProps ?? { pathname: info.url }}>
@@ -122,7 +66,6 @@
                   </Typography.Text>
                 )}
               </Col>
->>>>>>> 50a798dd
             </Row>
           </Col>
         ) : null;
