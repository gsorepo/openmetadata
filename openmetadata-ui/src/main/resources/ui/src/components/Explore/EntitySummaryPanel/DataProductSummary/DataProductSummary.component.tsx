/*
 *  Copyright 2023 Collate.
 *  Licensed under the Apache License, Version 2.0 (the "License");
 *  you may not use this file except in compliance with the License.
 *  You may obtain a copy of the License at
 *  http://www.apache.org/licenses/LICENSE-2.0
 *  Unless required by applicable law or agreed to in writing, software
 *  distributed under the License is distributed on an "AS IS" BASIS,
 *  WITHOUT WARRANTIES OR CONDITIONS OF ANY KIND, either express or implied.
 *  See the License for the specific language governing permissions and
 *  limitations under the License.
 */
<<<<<<< HEAD
import { Col, Divider, Row, Space, Typography } from 'antd';
import { get } from 'lodash';
=======
import { Col, Row, Space, Typography } from 'antd';
>>>>>>> b587dfd3
import React, { useMemo } from 'react';
import { useTranslation } from 'react-i18next';
import { DataProduct } from '../../../../generated/entity/domains/dataProduct';
import { getSortedTagsWithHighlight } from '../../../../utils/EntitySummaryPanelUtils';
import { getEntityName } from '../../../../utils/EntityUtils';
import { OwnerLabel } from '../../../common/OwnerLabel/OwnerLabel.component';
import SummaryPanelSkeleton from '../../../common/Skeleton/SummaryPanelSkeleton/SummaryPanelSkeleton.component';
import SummaryTagsDescription from '../../../common/SummaryTagsDescription/SummaryTagsDescription.component';
import { SearchedDataProps } from '../../../SearchedData/SearchedData.interface';

interface DataProductSummaryProps {
  entityDetails: DataProduct;
  isLoading?: boolean;
  highlights?: SearchedDataProps['data'][number]['highlight'];
}

const DataProductSummary = ({
  entityDetails,
  isLoading,
  highlights,
}: DataProductSummaryProps) => {
  const { t } = useTranslation();

  const experts = useMemo(() => entityDetails.experts ?? [], [entityDetails]);

  return (
    <SummaryPanelSkeleton loading={Boolean(isLoading)}>
      <Space className="w-full" direction="vertical" size={20}>
        <Row className="p-md border-radius-card" gutter={[0, 8]}>
          <Col span={24}>
            <Typography.Text
              className="summary-panel-section-title"
              data-testid="domain-header">
              {t('label.domain')}
            </Typography.Text>
          </Col>
          <Col span={24}>
            <Typography.Text data-testid="domain-header">
              {getEntityName(entityDetails.domain)}
            </Typography.Text>
          </Col>
        </Row>

<<<<<<< HEAD
        <SummaryTagsDescription
          entityDetail={entityDetails}
          tags={getSortedTagsWithHighlight(
            entityDetails.tags,
            get(highlights, 'tag.name')
          )}
        />
=======
        <Row className="p-md border-radius-card" gutter={[0, 8]}>
          <Col span={24}>
            <Typography.Text
              className="summary-panel-section-title"
              data-testid="description-header">
              {t('label.description')}
            </Typography.Text>
          </Col>
          <Col span={24}>
            <div>
              {entityDetails.description?.trim() ? (
                <RichTextEditorPreviewerV1
                  markdown={entityDetails.description}
                  maxLength={80}
                />
              ) : (
                <Typography className="text-grey-body">
                  {t('label.no-data-found')}
                </Typography>
              )}
            </div>
          </Col>
        </Row>
>>>>>>> b587dfd3

        <Row className="p-md border-radius-card" gutter={[0, 8]}>
          <Col span={24}>
            <Typography.Text
              className="summary-panel-section-title"
              data-testid="owner-header">
              {t('label.owner-plural')}
            </Typography.Text>
          </Col>
          <Col span={24}>
            <OwnerLabel owners={entityDetails.owners ?? []} />
          </Col>
        </Row>

        <Row className="p-md border-radius-card" gutter={[0, 8]}>
          <Col span={24}>
            <Typography.Text
              className="summary-panel-section-title"
              data-testid="expert-header">
              {t('label.expert-plural')}
            </Typography.Text>
          </Col>
          <Col span={24}>
            {experts.length > 0 ? (
              <Space wrap size={[8, 8]}>
                <OwnerLabel owners={experts} />
              </Space>
            ) : (
              <Typography.Text
                className="text-grey-body"
                data-testid="no-expert-header">
                {t('label.no-entity', {
                  entity: t('label.expert-lowercase'),
                })}
              </Typography.Text>
            )}
          </Col>
        </Row>
      </Space>
    </SummaryPanelSkeleton>
  );
};

export default DataProductSummary;<|MERGE_RESOLUTION|>--- conflicted
+++ resolved
@@ -10,12 +10,8 @@
  *  See the License for the specific language governing permissions and
  *  limitations under the License.
  */
-<<<<<<< HEAD
 import { Col, Divider, Row, Space, Typography } from 'antd';
 import { get } from 'lodash';
-=======
-import { Col, Row, Space, Typography } from 'antd';
->>>>>>> b587dfd3
 import React, { useMemo } from 'react';
 import { useTranslation } from 'react-i18next';
 import { DataProduct } from '../../../../generated/entity/domains/dataProduct';
@@ -59,7 +55,6 @@
           </Col>
         </Row>
 
-<<<<<<< HEAD
         <SummaryTagsDescription
           entityDetail={entityDetails}
           tags={getSortedTagsWithHighlight(
@@ -67,31 +62,6 @@
             get(highlights, 'tag.name')
           )}
         />
-=======
-        <Row className="p-md border-radius-card" gutter={[0, 8]}>
-          <Col span={24}>
-            <Typography.Text
-              className="summary-panel-section-title"
-              data-testid="description-header">
-              {t('label.description')}
-            </Typography.Text>
-          </Col>
-          <Col span={24}>
-            <div>
-              {entityDetails.description?.trim() ? (
-                <RichTextEditorPreviewerV1
-                  markdown={entityDetails.description}
-                  maxLength={80}
-                />
-              ) : (
-                <Typography className="text-grey-body">
-                  {t('label.no-data-found')}
-                </Typography>
-              )}
-            </div>
-          </Col>
-        </Row>
->>>>>>> b587dfd3
 
         <Row className="p-md border-radius-card" gutter={[0, 8]}>
           <Col span={24}>
