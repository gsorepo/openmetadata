--- conflicted
+++ resolved
@@ -23,61 +23,16 @@
 } from '../../../context/PermissionProvider/PermissionProvider.interface';
 import { ERROR_PLACEHOLDER_TYPE, SIZE } from '../../../enums/common.enum';
 import { EntityType } from '../../../enums/entity.enum';
-<<<<<<< HEAD
-import { ExplorePageTabs } from '../../../enums/Explore.enum';
-import { Tag } from '../../../generated/entity/classification/tag';
-import { APICollection } from '../../../generated/entity/data/apiCollection';
-import { APIEndpoint } from '../../../generated/entity/data/apiEndpoint';
-import { Chart } from '../../../generated/entity/data/chart';
-import { Container } from '../../../generated/entity/data/container';
-import { Dashboard } from '../../../generated/entity/data/dashboard';
-import { DashboardDataModel } from '../../../generated/entity/data/dashboardDataModel';
-import { Database } from '../../../generated/entity/data/database';
-import { DatabaseSchema } from '../../../generated/entity/data/databaseSchema';
-import { GlossaryTerm } from '../../../generated/entity/data/glossaryTerm';
-import { Metric } from '../../../generated/entity/data/metric';
-import { Mlmodel } from '../../../generated/entity/data/mlmodel';
-import { Pipeline } from '../../../generated/entity/data/pipeline';
-import { SearchIndex } from '../../../generated/entity/data/searchIndex';
-import { StoredProcedure } from '../../../generated/entity/data/storedProcedure';
-import { Table } from '../../../generated/entity/data/table';
-import { Topic } from '../../../generated/entity/data/topic';
-import { DataProduct } from '../../../generated/entity/domains/dataProduct';
-import { Domain } from '../../../generated/entity/domains/domain';
-import { APIService } from '../../../generated/entity/services/apiService';
-import { DashboardService } from '../../../generated/entity/services/dashboardService';
-import { DatabaseService } from '../../../generated/entity/services/databaseService';
-import { MessagingService } from '../../../generated/entity/services/messagingService';
-import { MlmodelService } from '../../../generated/entity/services/mlmodelService';
-import { PipelineService } from '../../../generated/entity/services/pipelineService';
-import { SearchService } from '../../../generated/entity/services/searchService';
-import { StorageService } from '../../../generated/entity/services/storageService';
-import { getEntityLinkFromType } from '../../../utils/EntityUtils';
-=======
 import {
   DRAWER_NAVIGATION_OPTIONS,
   getEntityLinkFromType,
 } from '../../../utils/EntityUtils';
->>>>>>> b587dfd3
 import { DEFAULT_ENTITY_PERMISSION } from '../../../utils/PermissionsUtils';
 import searchClassBase from '../../../utils/SearchClassBase';
 import { stringToHTML } from '../../../utils/StringsUtils';
 import ErrorPlaceHolder from '../../common/ErrorWithPlaceholder/ErrorPlaceHolder';
 import Loader from '../../common/Loader/Loader';
-<<<<<<< HEAD
-import APICollectionSummary from './APICollectionSummary/APICollectionSummary';
-import APIEndpointSummary from './APIEndpointSummary/APIEndpointSummary';
-import ChartSummary from './ChartSummary/ChartSummary.component';
-import ContainerSummary from './ContainerSummary/ContainerSummary.component';
-import DashboardSummary from './DashboardSummary/DashboardSummary.component';
-import DatabaseSchemaSummary from './DatabaseSchemaSummary/DatabaseSchemaSummary.component';
-import DatabaseSummary from './DatabaseSummary/DatabaseSummary.component';
-import DataModelSummary from './DataModelSummary/DataModelSummary.component';
-import DataProductSummary from './DataProductSummary/DataProductSummary.component';
-import DomainSummary from './DomainSummary/DomainSummary.component';
-=======
 import { DataAssetSummaryPanel } from '../../DataAssetSummaryPanel/DataAssetSummaryPanel';
->>>>>>> b587dfd3
 import './entity-summary-panel.less';
 import { EntitySummaryPanelProps } from './EntitySummaryPanel.interface';
 
@@ -138,98 +93,6 @@
     }
     const type = get(entityDetails, 'details.entityType') ?? EntityType.TABLE;
     const entity = entityDetails.details;
-<<<<<<< HEAD
-    switch (type) {
-      case EntityType.TABLE:
-        return (
-          <TableSummary
-            entityDetails={entity as Table}
-            highlights={highlights}
-          />
-        );
-
-      case EntityType.TOPIC:
-        return (
-          <TopicSummary
-            entityDetails={entity as Topic}
-            highlights={highlights}
-          />
-        );
-
-      case EntityType.DASHBOARD:
-        return (
-          <DashboardSummary
-            entityDetails={entity as Dashboard}
-            highlights={highlights}
-          />
-        );
-
-      case EntityType.CHART:
-        return (
-          <ChartSummary
-            entityDetails={entity as Chart}
-            highlights={highlights}
-          />
-        );
-
-      case EntityType.PIPELINE:
-        return (
-          <PipelineSummary
-            entityDetails={entity as Pipeline}
-            highlights={highlights}
-          />
-        );
-
-      case EntityType.MLMODEL:
-        return (
-          <MlModelSummary
-            entityDetails={entity as Mlmodel}
-            highlights={highlights}
-          />
-        );
-
-      case EntityType.CONTAINER:
-        return (
-          <ContainerSummary
-            entityDetails={entity as Container}
-            highlights={highlights}
-          />
-        );
-
-      case EntityType.STORED_PROCEDURE:
-        return (
-          <StoredProcedureSummary
-            entityDetails={entity as StoredProcedure}
-            highlights={highlights}
-          />
-        );
-
-      case EntityType.DASHBOARD_DATA_MODEL:
-        return (
-          <DataModelSummary
-            entityDetails={entity as DashboardDataModel}
-            highlights={highlights}
-          />
-        );
-
-      case EntityType.GLOSSARY_TERM:
-        return <GlossaryTermSummary entityDetails={entity as GlossaryTerm} />;
-
-      case EntityType.TAG:
-        return <TagsSummary entityDetails={entity as Tag} />;
-
-      case EntityType.DATA_PRODUCT:
-        return (
-          <DataProductSummary
-            entityDetails={entity as DataProduct}
-            highlights={highlights}
-          />
-        );
-
-      case EntityType.DOMAIN:
-        return <DomainSummary entityDetails={entity as Domain} />;
-=======
->>>>>>> b587dfd3
 
     return (
       <DataAssetSummaryPanel
