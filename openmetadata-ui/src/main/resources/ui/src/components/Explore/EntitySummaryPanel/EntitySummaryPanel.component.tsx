--- conflicted
+++ resolved
@@ -67,18 +67,8 @@
       case EntityType.CONTAINER:
         return <ContainerSummary entityDetails={entity as Container} />;
 
-<<<<<<< HEAD
-      case EntityType.GLOSSARY:
+      case EntityType.GLOSSARY_TERM:
         return <GlossaryTermSummary entityDetails={entity as GlossaryTerm} />;
-=======
-        return (
-          <ContainerSummary
-            entityDetails={entityDetails.details as Container}
-          />
-        );
-      case EntityType.GLOSSARY_TERM:
-        setCurrentSearchIndex(EntityType.GLOSSARY);
->>>>>>> cc451fe1
 
       case EntityType.TAG:
         return <TagsSummary entityDetails={entity as Tag} />;
