--- conflicted
+++ resolved
@@ -20,15 +20,11 @@
 import FacetFilter from 'components/common/facetfilter/FacetFilter';
 import { useGlobalSearchProvider } from 'components/GlobalSearchProvider/GlobalSearchProvider';
 import SearchedData from 'components/searched-data/SearchedData';
-<<<<<<< HEAD
+import { SearchedDataProps } from 'components/searched-data/SearchedData.interface';
 import {
   ELASTICSEARCH_ERROR_PLACEHOLDER_TYPE,
   SORT_ORDER,
 } from 'enums/common.enum';
-=======
-import { SearchedDataProps } from 'components/searched-data/SearchedData.interface';
-import { SORT_ORDER } from 'enums/common.enum';
->>>>>>> 47cef52f
 import { EntityType } from 'enums/entity.enum';
 import unique from 'fork-ts-checker-webpack-plugin/lib/utils/array/unique';
 import {
@@ -311,19 +307,13 @@
       searchResults?.hits?.hits[0] &&
       searchResults?.hits?.hits[0]._index === searchIndex
     ) {
-<<<<<<< HEAD
-      const entityType =
-        tab ||
-        (searchCriteria !== ''
-          ? tabsInfo[searchCriteria as ExploreSearchIndex].path
-          : 'tables');
-      handleSummaryPanelDisplay(
-        searchResults?.hits?.hits[0]._source as EntityUnion,
-        entityType
-      );
-=======
+      // const entityType =
+      //   tab ||
+      //   (searchCriteria !== ''
+      //     ? tabsInfo[searchCriteria as ExploreSearchIndex].path
+      //     : 'tables');
+
       handleSummaryPanelDisplay(searchResults?.hits?.hits[0]._source);
->>>>>>> 47cef52f
     } else {
       setShowSummaryPanel(false);
       setEntityDetails(undefined);
@@ -427,7 +417,7 @@
                           onChangePage(Number.parseInt(value));
                         }
                       }}
-                      selectedEntityId={entityDetails?.details.id || ''}
+                      selectedEntityId={entityDetails?.id || ''}
                       totalValue={searchResults?.hits.total.value ?? 0}
                     />
                   ) : (
@@ -436,17 +426,14 @@
                 </Col>
               </Row>
             </Col>
-            {showSummaryPanel && (
+            {showSummaryPanel && entityDetails && (
               <Col flex="400px">
                 <EntitySummaryPanel
-                  entityDetails={
-                    entityDetails || ({} as EntityDetailsObjectInterface)
-                  }
+                  entityDetails={{ details: entityDetails }}
                   handleClosePanel={handleClosePanel}
                 />
               </Col>
             )}
-<<<<<<< HEAD
           </Row>
         </>
       )}
@@ -456,43 +443,6 @@
           type={ELASTICSEARCH_ERROR_PLACEHOLDER_TYPE.NO_DATA}
         />
       )}
-=======
-
-            <Col span={24}>
-              {!loading ? (
-                <SearchedData
-                  isFilterSelected
-                  showResultCount
-                  currentPage={page}
-                  data={searchResults?.hits.hits ?? []}
-                  handleSummaryPanelDisplay={handleSummaryPanelDisplay}
-                  isSummaryPanelVisible={showSummaryPanel}
-                  paginate={(value) => {
-                    if (isNumber(value)) {
-                      onChangePage(value);
-                    } else if (!isNaN(Number.parseInt(value))) {
-                      onChangePage(Number.parseInt(value));
-                    }
-                  }}
-                  selectedEntityId={entityDetails?.id || ''}
-                  totalValue={searchResults?.hits.total.value ?? 0}
-                />
-              ) : (
-                <Loader />
-              )}
-            </Col>
-          </Row>
-        </Col>
-        {showSummaryPanel && entityDetails && (
-          <Col flex="400px">
-            <EntitySummaryPanel
-              entityDetails={{ details: entityDetails }}
-              handleClosePanel={handleClosePanel}
-            />
-          </Col>
-        )}
-      </Row>
->>>>>>> 47cef52f
     </PageLayoutV1>
   );
 };
