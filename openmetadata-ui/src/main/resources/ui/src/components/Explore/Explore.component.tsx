--- conflicted
+++ resolved
@@ -27,11 +27,7 @@
 import {
   isEmpty,
   isNil,
-<<<<<<< HEAD
-=======
-  isNumber,
   isString,
->>>>>>> cc451fe1
   isUndefined,
   lowerCase,
   noop,
@@ -402,17 +398,10 @@
                     <SearchedData
                       isFilterSelected
                       showResultCount
-                      currentPage={page}
                       data={searchResults?.hits.hits ?? []}
                       handleSummaryPanelDisplay={handleSummaryPanelDisplay}
                       isSummaryPanelVisible={showSummaryPanel}
-                      paginate={(value) => {
-                        if (isNumber(value)) {
-                          onChangePage(value);
-                        } else if (!isNaN(Number.parseInt(value))) {
-                          onChangePage(Number.parseInt(value));
-                        }
-                      }}
+                      onPaginationChange={onChangePage}
                       selectedEntityId={entityDetails?.id || ''}
                       totalValue={searchResults?.hits.total.value ?? 0}
                     />
@@ -430,26 +419,6 @@
                 />
               </Col>
             )}
-<<<<<<< HEAD
-
-            <Col span={24}>
-              {!loading ? (
-                <SearchedData
-                  isFilterSelected
-                  showResultCount
-                  data={searchResults?.hits.hits ?? []}
-                  handleSummaryPanelDisplay={handleSummaryPanelDisplay}
-                  isSummaryPanelVisible={showSummaryPanel}
-                  selectedEntityId={entityDetails?.id || ''}
-                  totalValue={searchResults?.hits.total.value ?? 0}
-                  onPaginationChange={onChangePage}
-                />
-              ) : (
-                <Loader />
-              )}
-            </Col>
-=======
->>>>>>> cc451fe1
           </Row>
         </>
       )}
