/*
 *  Copyright 2023 Collate.
 *  Licensed under the Apache License, Version 2.0 (the "License");
 *  you may not use this file except in compliance with the License.
 *  You may obtain a copy of the License at
 *  http://www.apache.org/licenses/LICENSE-2.0
 *  Unless required by applicable law or agreed to in writing, software
 *  distributed under the License is distributed on an "AS IS" BASIS,
 *  WITHOUT WARRANTIES OR CONDITIONS OF ANY KIND, either express or implied.
 *  See the License for the specific language governing permissions and
 *  limitations under the License.
 */

import { DefaultOptionType } from 'antd/lib/select';
import { SearchedDataProps } from 'components/searched-data/SearchedData.interface';
import { SORT_ORDER } from 'enums/common.enum';
import { Tag } from 'generated/entity/classification/tag';
import { Container } from 'generated/entity/data/container';
import { DashboardDataModel } from 'generated/entity/data/dashboardDataModel';
import { Database } from 'generated/entity/data/database';
import { DatabaseSchema } from 'generated/entity/data/databaseSchema';
import { Glossary } from 'generated/entity/data/glossary';
import { SearchIndex as SearchIndexEntity } from 'generated/entity/data/searchIndex';
import { StoredProcedure } from 'generated/entity/data/storedProcedure';
import { QueryFilterInterface } from 'pages/explore/ExplorePage.interface';
import { SearchIndex } from '../../enums/search.enum';
import { Dashboard } from '../../generated/entity/data/dashboard';
import { Mlmodel } from '../../generated/entity/data/mlmodel';
import { Pipeline } from '../../generated/entity/data/pipeline';
import { Table } from '../../generated/entity/data/table';
import { Topic } from '../../generated/entity/data/topic';
import { Aggregations, SearchResponse } from '../../interface/search.interface';
import { SearchDropdownOption } from '../SearchDropdown/SearchDropdown.interface';

export type UrlParams = {
  searchQuery: string;
  tab: string;
};

export type ExploreSearchIndex =
  | SearchIndex.TABLE
  | SearchIndex.PIPELINE
  | SearchIndex.DASHBOARD
  | SearchIndex.MLMODEL
  | SearchIndex.TOPIC
  | SearchIndex.CONTAINER
  | SearchIndex.GLOSSARY
  | SearchIndex.TAG
<<<<<<< HEAD
  | SearchIndex.SEARCH_INDEX;
=======
  | SearchIndex.STORED_PROCEDURE
  | SearchIndex.DASHBOARD_DATA_MODEL;
>>>>>>> f45d8248

export type ExploreSearchIndexKey =
  | 'TABLE'
  | 'PIPELINE'
  | 'DASHBOARD'
  | 'MLMODEL'
  | 'TOPIC'
  | 'CONTAINER';

export type SearchHitCounts = Record<ExploreSearchIndex, number>;

export interface ExploreProps {
  aggregations?: Aggregations;

  tabCounts?: SearchHitCounts;

  searchResults?: SearchResponse<ExploreSearchIndex>;

  onChangeAdvancedSearchQuickFilters: (
    queryFilter: QueryFilterInterface | undefined
  ) => void;

  searchIndex: ExploreSearchIndex;
  onChangeSearchIndex: (searchIndex: ExploreSearchIndex) => void;

  sortValue: string;
  onChangeSortValue: (sortValue: string) => void;

  sortOrder: string;
  onChangeSortOder: (sortOder: SORT_ORDER) => void;

  showDeleted: boolean;
  onChangeShowDeleted: (showDeleted: boolean) => void;

  onChangePage?: (page: number, size?: number) => void;

  loading?: boolean;

  quickFilters?: QueryFilterInterface;
  isElasticSearchIssue?: boolean;
}

export interface ExploreQuickFilterField {
  key: string;
  label: string;
  value: SearchDropdownOption[] | undefined;
}

export interface ExploreQuickFilterProps {
  index: SearchIndex;
  field: ExploreQuickFilterField;
  onFieldRemove: (value: string) => void;
  onFieldValueSelect: (field: ExploreQuickFilterField) => void;
}

export interface SearchInputProps {
  options: DefaultOptionType[];
  value: string | undefined;
  handleChange: (value: string) => void;
  handleSearch: (value: string) => void;
  handleSelect: (value: string) => void;
  handleClear: () => void;
}

// Type for all the explore tab entities
export type EntityUnion =
  | Table
  | Topic
  | Dashboard
  | Pipeline
  | Mlmodel
  | Container
  | DatabaseSchema
  | Database
  | Glossary
  | Tag
  | DashboardDataModel
  | StoredProcedure
  | SearchIndexEntity;

export type EntityWithServices =
  | Topic
  | Dashboard
  | Pipeline
  | Mlmodel
  | Container
  | DashboardDataModel
  | Database
  | DatabaseSchema
  | SearchIndexEntity;

export interface EntityDetailsObjectInterface {
  details: SearchedDataProps['data'][number]['_source'];
}<|MERGE_RESOLUTION|>--- conflicted
+++ resolved
@@ -46,12 +46,9 @@
   | SearchIndex.CONTAINER
   | SearchIndex.GLOSSARY
   | SearchIndex.TAG
-<<<<<<< HEAD
-  | SearchIndex.SEARCH_INDEX;
-=======
+  | SearchIndex.SEARCH_INDEX
   | SearchIndex.STORED_PROCEDURE
   | SearchIndex.DASHBOARD_DATA_MODEL;
->>>>>>> f45d8248
 
 export type ExploreSearchIndexKey =
   | 'TABLE'
