--- conflicted
+++ resolved
@@ -261,11 +261,7 @@
   }
 
   return (
-<<<<<<< HEAD
-    <div className="explore-page" data-testid="explore-page">
-=======
     <div className="explore-page bg-white m--t-sm" data-testid="explore-page">
->>>>>>> 955fae41
       {tabItems.length > 0 && (
         <ResizableLeftPanels
           className="content-height-with-resizable-panel"
