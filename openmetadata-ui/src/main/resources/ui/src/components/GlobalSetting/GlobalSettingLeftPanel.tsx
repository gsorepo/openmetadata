/*
 *  Copyright 2022 Collate
 *  Licensed under the Apache License, Version 2.0 (the "License");
 *  you may not use this file except in compliance with the License.
 *  You may obtain a copy of the License at
 *  http://www.apache.org/licenses/LICENSE-2.0
 *  Unless required by applicable law or agreed to in writing, software
 *  distributed under the License is distributed on an "AS IS" BASIS,
 *  WITHOUT WARRANTIES OR CONDITIONS OF ANY KIND, either express or implied.
 *  See the License for the specific language governing permissions and
 *  limitations under the License.
 */

import { Menu, MenuProps } from 'antd';
import { ItemType } from 'antd/lib/menu/hooks/useItems';
import { AxiosError } from 'axios';
import { camelCase } from 'lodash';
import React, { useEffect, useMemo, useState } from 'react';
import { useHistory, useParams } from 'react-router-dom';
<<<<<<< HEAD
import {
  GlobalSettingOptions,
  GLOBAL_SETTINGS_MENU,
} from '../../constants/globalSettings.constants';
import { Operation } from '../../generated/entity/policies/accessControl/rule';
import { TeamType } from '../../generated/entity/teams/team';
import { getGlobalSettingMenus } from '../../utils/GlobalSettingsUtils';
import { checkPermission } from '../../utils/PermissionsUtils';
=======
import { GLOBAL_SETTING_PERMISSION_RESOURCES } from '../../constants/globalSettings.constants';
import {
  getGlobalSettingMenuItem,
  getGlobalSettingsMenuWithPermission,
  MenuList,
} from '../../utils/GlobalSettingsUtils';
>>>>>>> 106f99f4
import { getSettingPath } from '../../utils/RouterUtils';
import { showErrorToast } from '../../utils/ToastUtils';
import Loader from '../Loader/Loader';
import { usePermissionProvider } from '../PermissionProvider/PermissionProvider';
import {
  ResourceEntity,
  UIPermission,
} from '../PermissionProvider/PermissionProvider.interface';

const GlobalSettingLeftPanel = () => {
  const history = useHistory();
  const { tab, settingCategory } = useParams<{ [key: string]: string }>();
  const [settingResourcePermission, setSettingResourcePermission] =
    useState<UIPermission>({} as UIPermission);

  const [isLoading, setIsLoading] = useState<boolean>(true);

  const { getResourcePermission } = usePermissionProvider();

  const fetchResourcesPermission = async (resource: ResourceEntity) => {
    setIsLoading(true);
    try {
      const response = await getResourcePermission(resource);
      setSettingResourcePermission((prev) => ({
        ...prev,
        [resource]: response,
      }));
    } catch (error) {
      showErrorToast(error as AxiosError);
    } finally {
      setIsLoading(false);
    }
  };

  const menuItems: ItemType[] = useMemo(
    () =>
      getGlobalSettingsMenuWithPermission(settingResourcePermission).reduce(
        (acc: ItemType[], curr: MenuList) => {
          const menuItem = getGlobalSettingMenuItem(
            curr.category,
            camelCase(curr.category),
            '',
            '',
            curr.items,
            'group'
          );
          if (menuItem.children?.length) {
            return [...acc, menuItem];
          } else {
            return acc;
          }
        },
        [] as ItemType[]
      ),
    [setSettingResourcePermission]
  );

  const onClick: MenuProps['onClick'] = (e) => {
    // As we are setting key as "category.option" and extracting here category and option
    const [category, option] = e.key.split('.');
    if (option === GlobalSettingOptions.TEAMS) {
      history.push(
        `${getSettingPath(category, option)}/${TeamType.Organization}`
      );
    } else {
      history.push(getSettingPath(category, option));
    }
  };

  useEffect(() => {
    // TODO: This will make number of API calls, need to think of better solution
    GLOBAL_SETTING_PERMISSION_RESOURCES.forEach((resource) => {
      fetchResourcesPermission(resource);
    });
  }, []);

  if (isLoading) {
    return <Loader />;
  }

  return (
    <>
      {menuItems.length ? (
        <Menu
          className="global-setting-left-panel"
          items={menuItems}
          mode="inline"
          selectedKeys={[`${settingCategory}.${tab}`]}
          onClick={onClick}
        />
      ) : null}
    </>
  );
};

export default GlobalSettingLeftPanel;<|MERGE_RESOLUTION|>--- conflicted
+++ resolved
@@ -17,23 +17,16 @@
 import { camelCase } from 'lodash';
 import React, { useEffect, useMemo, useState } from 'react';
 import { useHistory, useParams } from 'react-router-dom';
-<<<<<<< HEAD
 import {
   GlobalSettingOptions,
-  GLOBAL_SETTINGS_MENU,
+  GLOBAL_SETTING_PERMISSION_RESOURCES,
 } from '../../constants/globalSettings.constants';
-import { Operation } from '../../generated/entity/policies/accessControl/rule';
 import { TeamType } from '../../generated/entity/teams/team';
-import { getGlobalSettingMenus } from '../../utils/GlobalSettingsUtils';
-import { checkPermission } from '../../utils/PermissionsUtils';
-=======
-import { GLOBAL_SETTING_PERMISSION_RESOURCES } from '../../constants/globalSettings.constants';
 import {
   getGlobalSettingMenuItem,
   getGlobalSettingsMenuWithPermission,
   MenuList,
 } from '../../utils/GlobalSettingsUtils';
->>>>>>> 106f99f4
 import { getSettingPath } from '../../utils/RouterUtils';
 import { showErrorToast } from '../../utils/ToastUtils';
 import Loader from '../Loader/Loader';
