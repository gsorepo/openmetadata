--- conflicted
+++ resolved
@@ -12,28 +12,15 @@
  */
 import { PlusOutlined } from '@ant-design/icons';
 import { Button, Col, Form, FormProps, Input, Row, Space } from 'antd';
-<<<<<<< HEAD
-import { UserTag } from 'components/common/UserTag/UserTag.component';
-import { UserTagSize } from 'components/common/UserTag/UserTag.interface';
-import { PAGE_SIZE } from 'constants/constants';
+import { t } from 'i18next';
+import { includes, isEmpty } from 'lodash';
+import React, { useEffect, useState } from 'react';
+import { ReactComponent as DeleteIcon } from '../../../assets/svg/ic-delete.svg';
+import { PAGE_SIZE } from '../../../constants/constants';
 import {
   ENTITY_NAME_REGEX,
   HEX_COLOR_CODE_REGEX,
-} from 'constants/regex.constants';
-import { SearchIndex } from 'enums/search.enum';
-import { EntityReference } from 'generated/entity/type';
-import { Paging } from 'generated/type/paging';
-import { t } from 'i18next';
-import { FieldProp, FieldTypes } from 'interface/FormUtils.interface';
-import { includes, isEmpty } from 'lodash';
-=======
-import { t } from 'i18next';
-import { includes } from 'lodash';
->>>>>>> 0ecc3fc1
-import React, { useEffect, useState } from 'react';
-import { ReactComponent as DeleteIcon } from '../../../assets/svg/ic-delete.svg';
-import { PAGE_SIZE } from '../../../constants/constants';
-import { ENTITY_NAME_REGEX } from '../../../constants/regex.constants';
+} from '../../../constants/regex.constants';
 import { SearchIndex } from '../../../enums/search.enum';
 import { EntityReference } from '../../../generated/entity/type';
 import { Paging } from '../../../generated/type/paging';
