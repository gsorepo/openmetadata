/*
 *  Copyright 2024 Collate.
 *  Licensed under the Apache License, Version 2.0 (the "License");
 *  you may not use this file except in compliance with the License.
 *  You may obtain a copy of the License at
 *  http://www.apache.org/licenses/LICENSE-2.0
 *  Unless required by applicable law or agreed to in writing, software
 *  distributed under the License is distributed on an "AS IS" BASIS,
 *  WITHOUT WARRANTIES OR CONDITIONS OF ANY KIND, either express or implied.
 *  See the License for the specific language governing permissions and
 *  limitations under the License.
 */
import { CloseOutlined, DragOutlined } from '@ant-design/icons';
import { Card, Space } from 'antd';
import { noop, startCase } from 'lodash';
import React, { useMemo } from 'react';
import {
  DetailPageWidgetKeys,
  GlossaryTermDetailPageWidgetKeys,
} from '../../../../enums/CustomizeDetailPage.enum';
import { EntityType } from '../../../../enums/entity.enum';
import { DataType, Table } from '../../../../generated/entity/data/table';
import { EntityReference } from '../../../../generated/tests/testCase';
import { TagSource } from '../../../../generated/type/tagLabel';
import { WidgetCommonProps } from '../../../../pages/CustomizablePage/CustomizablePage.interface';
import { FrequentlyJoinedTables } from '../../../../pages/TableDetailsPageV1/FrequentlyJoinedTables/FrequentlyJoinedTables.component';
import TableConstraints from '../../../../pages/TableDetailsPageV1/TableConstraints/TableConstraints';
import { renderReferenceElement } from '../../../../utils/GlossaryUtils';
import { DEFAULT_ENTITY_PERMISSION } from '../../../../utils/PermissionsUtils';
import tableClassBase from '../../../../utils/TableClassBase';
import { getJoinsFromTableJoins } from '../../../../utils/TableUtils';
import { ExtensionTable } from '../../../common/CustomPropertyTable/ExtensionTable';
import { DomainLabel } from '../../../common/DomainLabel/DomainLabel.component';
import { OwnerLabel } from '../../../common/OwnerLabel/OwnerLabel.component';
import RichTextEditorPreviewerV1 from '../../../common/RichTextEditor/RichTextEditorPreviewerV1';
import TagButton from '../../../common/TagButton/TagButton.component';
import SchemaTable from '../../../Database/SchemaTable/SchemaTable.component';
import DataProductsContainer from '../../../DataProducts/DataProductsContainer/DataProductsContainer.component';
import { GenericProvider } from '../../../GenericProvider/GenericProvider';
import TagsViewer from '../../../Tag/TagsViewer/TagsViewer';
import { DisplayType } from '../../../Tag/TagsViewer/TagsViewer.interface';
import GlossaryTermTab from '../../GlossaryTermTab/GlossaryTermTab.component';
import { ModifiedGlossary, useGlossaryStore } from '../../useGlossary.store';

export const GenericWidget = (props: WidgetCommonProps) => {
  const handleRemoveClick = () => {
    if (props.handleRemoveWidget) {
      props.handleRemoveWidget(props.widgetKey);
    }
  };

  const { setGlossaryChildTerms } = useGlossaryStore();

  useMemo(() => {
    if (
      props.widgetKey.startsWith(GlossaryTermDetailPageWidgetKeys.TERMS_TABLE)
    ) {
      setGlossaryChildTerms([
        {
          id: 'ea7c8380-34a9-4ea9-93ea-a812c0e838d6',
          name: 'Finance',
          displayName: 'Finance',
          description:
            'A finance department is the unit of a business responsible for obtaining and handling any monies on behalf of the organization',

          fullyQualifiedName: 'Business Department.Finance',

          glossary: {
            id: 'dae534b6-f5d1-4fc7-9ddf-0d1ec9df5c7e',
            type: 'glossary',
            name: 'Business Department',
            fullyQualifiedName: 'Business Department',
            description:
              'Businesses often have several departments that perform unique functions, allowing them to operate efficiently and successfully.',
            displayName: 'Business Department',
            deleted: false,
          },
          references: [],
          version: 0.9,
          updatedAt: 1727894458563,
          updatedBy: 'anandbhandari',
          href: 'http://sandbox-beta.open-metadata.org/api/v1/glossaryTerms/ea7c8380-34a9-4ea9-93ea-a812c0e838d6',
          owners: [],

          status: 'Approved',
          deleted: false,

          mutuallyExclusive: false,
          childrenCount: 1,
        },
        {
          id: 'a8409ff4-b540-4ab0-9332-73f34125651c',
          name: 'FOO',
          displayName: '',
          description: 'VCASCAS',

          fullyQualifiedName: 'Business Department.FOO',
          synonyms: [],
          glossary: {
            id: 'dae534b6-f5d1-4fc7-9ddf-0d1ec9df5c7e',
            type: 'glossary',
            name: 'Business Department',
            fullyQualifiedName: 'Business Department',
            description:
              'Businesses often have several departments that perform unique functions, allowing them to operate efficiently and successfully.',
            displayName: 'Business Department',
            deleted: false,
          },
          references: [],
          version: 0.1,
          updatedAt: 1724662513442,
          updatedBy: 'teddy',
          owners: [],
          status: 'Approved',
          deleted: false,
          mutuallyExclusive: false,
          childrenCount: 0,
        },
        {
          id: '5c415db9-0927-4815-b31b-ae8247ea6b0a',
          name: 'Human resources',
          displayName: 'Human resources',
          description:
            'Human resources (HR) is the department in a company that handles all things related to employees.',

          fullyQualifiedName: 'Business Department.Human resources',
          synonyms: ['Manpower', 'Human capital'],
          glossary: {
            id: 'dae534b6-f5d1-4fc7-9ddf-0d1ec9df5c7e',
            type: 'glossary',
            name: 'Business Department',
            fullyQualifiedName: 'Business Department',
            description:
              'Businesses often have several departments that perform unique functions, allowing them to operate efficiently and successfully.',
            displayName: 'Business Department',
            deleted: false,
            href: 'http://sandbox-beta.open-metadata.org/api/v1/glossaries/dae534b6-f5d1-4fc7-9ddf-0d1ec9df5c7e',
          },
          references: [],
          version: 0.2,
          updatedAt: 1701067069097,
          updatedBy: 'sonal.w',
          href: 'http://sandbox-beta.open-metadata.org/api/v1/glossaryTerms/5c415db9-0927-4815-b31b-ae8247ea6b0a',
          owners: [],
          changeDescription: {
            fieldsAdded: [],
            fieldsUpdated: [
              {
                name: 'status',
                oldValue: 'Draft',
                newValue: 'Approved',
              },
            ],
            fieldsDeleted: [],
            previousVersion: 0.1,
          },
          status: 'Approved',
          deleted: false,

          mutuallyExclusive: false,
          childrenCount: 0,
        },
        {
          id: 'e866ee75-711a-4649-968d-3ea889bd75b8',
          name: 'Marketing',
          displayName: 'Marketing',
          description:
            'A marketing department is a division within a business that helps to promote its brand, products and services.',
          style: {},
          fullyQualifiedName: 'Business Department.Marketing',
          synonyms: ['Sell', 'Retails'],
          glossary: {
            id: 'dae534b6-f5d1-4fc7-9ddf-0d1ec9df5c7e',
            type: 'glossary',
            name: 'Business Department',
            fullyQualifiedName: 'Business Department',
            description:
              'Businesses often have several departments that perform unique functions, allowing them to operate efficiently and successfully.',
            displayName: 'Business Department',
            deleted: false,
            href: 'http://sandbox-beta.open-metadata.org/api/v1/glossaries/dae534b6-f5d1-4fc7-9ddf-0d1ec9df5c7e',
          },
          references: [],
          version: 0.2,
          updatedAt: 1700558309238,
          updatedBy: 'shailesh',
          href: 'http://sandbox-beta.open-metadata.org/api/v1/glossaryTerms/e866ee75-711a-4649-968d-3ea889bd75b8',
          owners: [],

          status: 'Rejected',
          deleted: false,

          mutuallyExclusive: false,
          childrenCount: 1,
        },
        {
          id: '288cfb46-a4c2-45a4-9dc0-321eac165812',
          name: 'test_business_term',
          displayName: 'Test Business Term',
          description: 'this is test_business_term',
          fullyQualifiedName: 'Business Department.test_business_term',
          version: 0.2,
          updatedAt: 1728547870161,
          updatedBy: 'karan',
          href: 'http://sandbox-beta.open-metadata.org/api/v1/glossaryTerms/288cfb46-a4c2-45a4-9dc0-321eac165812',
          owners: [],
          deleted: false,
          mutuallyExclusive: false,
        },
      ] as ModifiedGlossary[]);
    }

    return () => setGlossaryChildTerms([]);
  }, [props.widgetKey]);

  const widgetName = startCase(props.widgetKey.replace('KnowledgePanel.', ''));

  const cardContent = useMemo(() => {
    if (
      props.widgetKey.startsWith(DetailPageWidgetKeys.GLOSSARY_TERMS) ||
      props.widgetKey.startsWith(GlossaryTermDetailPageWidgetKeys.RELATED_TERMS)
    ) {
      return (
        <TagsViewer
          displayType={DisplayType.READ_MORE}
          showNoDataPlaceholder={false}
          tagType={TagSource.Glossary}
          tags={[
            {
              tagFQN: 'BusinessGlossary.Purchase',
              source: TagSource.Glossary,
              name: 'Purchase',
            },
            {
              tagFQN: 'Person.BankNumber',
              source: TagSource.Glossary,
              name: 'BankNumber',
            },
            {
              tagFQN: 'Hospitality.Guest Type',
              source: TagSource.Glossary,
              name: 'Guest Type',
            },
            {
              tagFQN: 'Financial Services',
              source: TagSource.Glossary,
              name: 'Auto Loan',
            },
          ]}
        />
      );
    } else if (
      props.widgetKey.startsWith(GlossaryTermDetailPageWidgetKeys.SYNONYMS)
    ) {
      return (
        <TagButton
          className="glossary-synonym-tag"
          key="synonym"
          label="synonym"
        />
      );
    } else if (
      props.widgetKey.startsWith(DetailPageWidgetKeys.DOMAIN) ||
      props.widgetKey.startsWith(GlossaryTermDetailPageWidgetKeys.DOMAIN)
    ) {
      return (
        <DomainLabel
          domain={
            { type: EntityType.DOMAIN, name: 'Engineering' } as EntityReference
          }
          entityFqn="Engineering"
          entityId="123"
          entityType={EntityType.DOMAIN}
          hasPermission={false}
        />
      );
    } else if (
      props.widgetKey.startsWith(GlossaryTermDetailPageWidgetKeys.REFERENCES)
    ) {
      return [
        {
          name: 'Google',
          endpoint: 'https://www.google.com',
        },
        {
          name: 'Collate',
          endpoint: 'https://www.getcollate.io',
        },
      ].map((term) => renderReferenceElement(term));
    } else if (
      props.widgetKey.startsWith(DetailPageWidgetKeys.TAGS) ||
      props.widgetKey.startsWith(GlossaryTermDetailPageWidgetKeys.TAGS)
    ) {
      return (
        <TagsViewer
          displayType={DisplayType.READ_MORE}
          showNoDataPlaceholder={false}
          tagType={TagSource.Classification}
          tags={[
            {
              tagFQN: 'General.BankNumber',
              source: TagSource.Classification,
              name: 'BankNumber',
            },
            {
              tagFQN: 'General.DriverLicense',
              source: TagSource.Classification,
              name: 'DriverLicense',
            },
            {
              tagFQN: 'PII.Sensitive',
              source: TagSource.Classification,
              name: 'Sensitive',
            },
            {
              tagFQN: 'Tier.Tier1',
              source: TagSource.Classification,
              name: 'Tier1',
            },
            {
              tagFQN: 'PersonalData.SpecialCategory',
              source: TagSource.Classification,
              name: 'SpecialCategory',
            },
          ]}
        />
      );
    } else if (
      props.widgetKey.startsWith(GlossaryTermDetailPageWidgetKeys.OWNER)
    ) {
      return (
        <OwnerLabel
          hasPermission={false}
          owners={[
            {
              name: 'Aaron Singh',
              type: EntityType.USER,
              id: '123',
            },
            {
              name: 'Engeeneering',
              type: EntityType.TEAM,
              id: '123',
            },
          ]}
        />
      );
    } else if (
      props.widgetKey.startsWith(DetailPageWidgetKeys.CUSTOM_PROPERTIES) ||
      props.widgetKey.startsWith(
        GlossaryTermDetailPageWidgetKeys.CUSTOM_PROPERTIES
      )
    ) {
      return (
        <ExtensionTable
          extension={{
            email: 'customproperty@OpenMetadata.com',
            name: 'OpenMetadata',
          }}
          tableClassName="m-0"
        />
      );
    } else if (
      props.widgetKey.startsWith(GlossaryTermDetailPageWidgetKeys.REVIEWER)
    ) {
      return (
        <OwnerLabel
          hasPermission={false}
          owners={[
            {
              name: 'Andrew Jackson',
              type: EntityType.USER,
              id: '123',
            },
            {
              name: 'Engineering',
              type: EntityType.TEAM,
              id: '123',
            },
          ]}
        />
      );
    } else if (
      props.widgetKey.startsWith(DetailPageWidgetKeys.DESCRIPTION) ||
      props.widgetKey.startsWith(GlossaryTermDetailPageWidgetKeys.DESCRIPTION)
    ) {
      return (
        // eslint-disable-next-line max-len
        <RichTextEditorPreviewerV1 markdown="Glossary related to describing **conceptual** terms related to a Person. These terms are used to label data assets to describe the user data in those assets. Example - a table column can be labeled with `Person.PhoneNumber` tag. The associated `PII` and `PersonalData` tags are automatically applied. This is done to help users producing the data  focus on describing the data without being policy experts. The associated tags take care of applying classification tags automatically." />
      );
    } else if (props.widgetKey.startsWith(DetailPageWidgetKeys.TABLE_SCHEMA)) {
      return (
<<<<<<< HEAD
        <GenericProvider<Table>
          data={{
            ...tableClassBase.getDummyData(),
            columns: [
              {
                name: 'address_id',
                dataType: DataType.Numeric,
                dataTypeDisplay: 'numeric',
                description: 'Unique identifier for the address.',
                fullyQualifiedName:
                  'sample_data.ecommerce_db.shopify.dim_address_clean.address_id',
                tags: [],
                ordinalPosition: 1,
              },
              {
                name: 'shop_id',
                dataType: DataType.Numeric,
                dataTypeDisplay: 'numeric',
                description:
                  'The ID of the store. This column is a foreign key reference to the shop_id column in the dim_shop table.',
                fullyQualifiedName:
                  'sample_data.ecommerce_db.shopify.dim_address_clean.shop_id',
                tags: [],
                ordinalPosition: 2,
              },
              {
                name: 'first_name',
                dataType: DataType.Varchar,
                dataLength: 100,
                dataTypeDisplay: 'varchar',
                description: 'First name of the customer.',
                fullyQualifiedName:
                  'sample_data.ecommerce_db.shopify.dim_address_clean.first_name',
                tags: [],
                ordinalPosition: 3,
              },
              {
                name: 'last_name',
                dataType: DataType.Varchar,
                dataLength: 100,
                dataTypeDisplay: 'varchar',
                description: 'Last name of the customer.',
                fullyQualifiedName:
                  'sample_data.ecommerce_db.shopify.dim_address_clean.last_name',
                tags: [],
                ordinalPosition: 4,
              },
              {
                name: 'address',
                dataType: DataType.Varchar,
                dataLength: 500,
                dataTypeDisplay: 'varchar',
                description: 'Clean address test',
                fullyQualifiedName:
                  'sample_data.ecommerce_db.shopify.dim_address_clean.address',
                tags: [],
                ordinalPosition: 5,
              },
              {
                name: 'company',
                dataType: DataType.Varchar,
                dataLength: 100,
                dataTypeDisplay: 'varchar',
                description:
                  "The name of the customer's business, if one exists.",
                fullyQualifiedName:
                  'sample_data.ecommerce_db.shopify.dim_address_clean.company',
                tags: [],
                ordinalPosition: 7,
              },
              {
                name: 'city',
                dataType: DataType.Varchar,
                dataLength: 100,
                dataTypeDisplay: 'varchar',
                description: 'The name of the city. For example, Palo Alto.',
                fullyQualifiedName:
                  'sample_data.ecommerce_db.shopify.dim_address_clean.city',
                tags: [],
                ordinalPosition: 8,
              },
              {
                name: 'region',
                dataType: DataType.Varchar,
                dataLength: 512,
                dataTypeDisplay: 'varchar',
                description:
                  // eslint-disable-next-line max-len
                  'The name of the region, such as a province or state, where the customer is located. For example, Ontario or New York. This column is the same as CustomerAddress.province in the Admin API.',
                fullyQualifiedName:
                  'sample_data.ecommerce_db.shopify.dim_address_clean.region',
                tags: [],
                ordinalPosition: 9,
              },
              {
                name: 'zip',
                dataType: DataType.Varchar,
                dataLength: 10,
                dataTypeDisplay: 'varchar',
                description: 'The ZIP or postal code. For example, 90210.',
                fullyQualifiedName:
                  'sample_data.ecommerce_db.shopify.dim_address_clean.zip',
                tags: [],
                ordinalPosition: 10,
              },
              {
                name: 'country',
                dataType: DataType.Varchar,
                dataLength: 50,
                dataTypeDisplay: 'varchar',
                description:
                  'The full name of the country. For example, Canada.',
                fullyQualifiedName:
                  'sample_data.ecommerce_db.shopify.dim_address_clean.country',
                tags: [],
                ordinalPosition: 11,
              },
              {
                name: 'phone',
                dataType: DataType.Varchar,
                dataLength: 15,
                dataTypeDisplay: 'varchar',
                description: 'The phone number of the customer.',
                fullyQualifiedName:
                  'sample_data.ecommerce_db.shopify.dim_address_clean.phone',
                tags: [],
                ordinalPosition: 12,
              },
            ],
          }}
          permissions={DEFAULT_ENTITY_PERMISSION}
          type={EntityType.TABLE}
          onUpdate={async () => noop()}>
          <SchemaTable
            hasDescriptionEditAccess={false}
            hasTagEditAccess={false}
            onThreadLinkSelect={noop}
            onUpdate={async () => noop()}
          />
        </GenericProvider>
=======
        <SchemaTable
          hasDescriptionEditAccess={false}
          hasGlossaryTermEditAccess={false}
          hasTagEditAccess={false}
          table={
            {
              columns: [
                {
                  name: 'address_id',
                  dataType: DataType.Numeric,
                  dataTypeDisplay: 'numeric',
                  description: 'Unique identifier for the address.',
                  fullyQualifiedName:
                    'sample_data.ecommerce_db.shopify.dim_address_clean.address_id',
                  tags: [],
                  ordinalPosition: 1,
                },
                {
                  name: 'shop_id',
                  dataType: DataType.Numeric,
                  dataTypeDisplay: 'numeric',
                  description:
                    'The ID of the store. This column is a foreign key reference to the shop_id column in the dim_shop table.',
                  fullyQualifiedName:
                    'sample_data.ecommerce_db.shopify.dim_address_clean.shop_id',
                  tags: [],
                  ordinalPosition: 2,
                },
                {
                  name: 'first_name',
                  dataType: DataType.Varchar,
                  dataLength: 100,
                  dataTypeDisplay: 'varchar',
                  description: 'First name of the customer.',
                  fullyQualifiedName:
                    'sample_data.ecommerce_db.shopify.dim_address_clean.first_name',
                  tags: [],
                  ordinalPosition: 3,
                },
                {
                  name: 'last_name',
                  dataType: DataType.Varchar,
                  dataLength: 100,
                  dataTypeDisplay: 'varchar',
                  description: 'Last name of the customer.',
                  fullyQualifiedName:
                    'sample_data.ecommerce_db.shopify.dim_address_clean.last_name',
                  tags: [],
                  ordinalPosition: 4,
                },
                {
                  name: 'address',
                  dataType: DataType.Varchar,
                  dataLength: 500,
                  dataTypeDisplay: 'varchar',
                  description: 'Clean address test',
                  fullyQualifiedName:
                    'sample_data.ecommerce_db.shopify.dim_address_clean.address',
                  tags: [],
                  ordinalPosition: 5,
                },
                {
                  name: 'company',
                  dataType: DataType.Varchar,
                  dataLength: 100,
                  dataTypeDisplay: 'varchar',
                  description:
                    "The name of the customer's business, if one exists.",
                  fullyQualifiedName:
                    'sample_data.ecommerce_db.shopify.dim_address_clean.company',
                  tags: [],
                  ordinalPosition: 7,
                },
                {
                  name: 'city',
                  dataType: DataType.Varchar,
                  dataLength: 100,
                  dataTypeDisplay: 'varchar',
                  description: 'The name of the city. For example, Palo Alto.',
                  fullyQualifiedName:
                    'sample_data.ecommerce_db.shopify.dim_address_clean.city',
                  tags: [],
                  ordinalPosition: 8,
                },
                {
                  name: 'region',
                  dataType: DataType.Varchar,
                  dataLength: 512,
                  dataTypeDisplay: 'varchar',
                  description:
                    // eslint-disable-next-line max-len
                    'The name of the region, such as a province or state, where the customer is located. For example, Ontario or New York. This column is the same as CustomerAddress.province in the Admin API.',
                  fullyQualifiedName:
                    'sample_data.ecommerce_db.shopify.dim_address_clean.region',
                  tags: [],
                  ordinalPosition: 9,
                },
                {
                  name: 'zip',
                  dataType: DataType.Varchar,
                  dataLength: 10,
                  dataTypeDisplay: 'varchar',
                  description: 'The ZIP or postal code. For example, 90210.',
                  fullyQualifiedName:
                    'sample_data.ecommerce_db.shopify.dim_address_clean.zip',
                  tags: [],
                  ordinalPosition: 10,
                },
                {
                  name: 'country',
                  dataType: DataType.Varchar,
                  dataLength: 50,
                  dataTypeDisplay: 'varchar',
                  description:
                    'The full name of the country. For example, Canada.',
                  fullyQualifiedName:
                    'sample_data.ecommerce_db.shopify.dim_address_clean.country',
                  tags: [],
                  ordinalPosition: 11,
                },
                {
                  name: 'phone',
                  dataType: DataType.Varchar,
                  dataLength: 15,
                  dataTypeDisplay: 'varchar',
                  description: 'The phone number of the customer.',
                  fullyQualifiedName:
                    'sample_data.ecommerce_db.shopify.dim_address_clean.phone',
                  tags: [],
                  ordinalPosition: 12,
                },
              ],
            } as unknown as Table
          }
          onThreadLinkSelect={noop}
          onUpdate={async () => noop()}
        />
>>>>>>> 5118bd60
      );
    } else if (
      props.widgetKey.startsWith(DetailPageWidgetKeys.FREQUENTLY_JOINED_TABLES)
    ) {
      return (
        <FrequentlyJoinedTables
          joinedTables={getJoinsFromTableJoins(
            tableClassBase.getDummyData().joins
          )}
        />
      );
    } else if (props.widgetKey.startsWith(DetailPageWidgetKeys.DATA_PRODUCTS)) {
      return (
        <DataProductsContainer
          dataProducts={tableClassBase.getDummyData().dataProducts ?? []}
          hasPermission={false}
          showHeader={false}
        />
      );
    } else if (
      props.widgetKey.startsWith(GlossaryTermDetailPageWidgetKeys.TERMS_TABLE)
    ) {
      return (
        <GlossaryTermTab
          isGlossary
          permissions={DEFAULT_ENTITY_PERMISSION}
          refreshGlossaryTerms={noop}
          termsLoading={false}
          onAddGlossaryTerm={noop}
          onEditGlossaryTerm={noop}
        />
      );
    } else if (
      props.widgetKey.startsWith(DetailPageWidgetKeys.TABLE_CONSTRAINTS)
    ) {
      return (
        <TableConstraints
          hasPermission={false}
          tableDetails={tableClassBase.getDummyData()}
          onUpdate={async () => noop()}
        />
      );
    }

    return widgetName;
  }, [props.widgetKey]);

  return (
    <Card
      bodyStyle={{ height: '100%' }}
      className="h-full"
      title={
        <div className="d-flex justify-between align-center">
          <span>{widgetName}</span>
          {props.isEditView && (
            <Space size={8}>
              <DragOutlined
                className="drag-widget-icon cursor-pointer"
                data-testid="drag-widget-button"
                size={14}
              />
              <CloseOutlined
                data-testid="remove-widget-button"
                size={14}
                onClick={handleRemoveClick}
              />
            </Space>
          )}
        </div>
      }>
      {cardContent}
    </Card>
  );
};<|MERGE_RESOLUTION|>--- conflicted
+++ resolved
@@ -390,7 +390,6 @@
       );
     } else if (props.widgetKey.startsWith(DetailPageWidgetKeys.TABLE_SCHEMA)) {
       return (
-<<<<<<< HEAD
         <GenericProvider<Table>
           data={{
             ...tableClassBase.getDummyData(),
@@ -526,150 +525,12 @@
           onUpdate={async () => noop()}>
           <SchemaTable
             hasDescriptionEditAccess={false}
+            hasGlossaryTermEditAccess={false}
             hasTagEditAccess={false}
             onThreadLinkSelect={noop}
             onUpdate={async () => noop()}
           />
         </GenericProvider>
-=======
-        <SchemaTable
-          hasDescriptionEditAccess={false}
-          hasGlossaryTermEditAccess={false}
-          hasTagEditAccess={false}
-          table={
-            {
-              columns: [
-                {
-                  name: 'address_id',
-                  dataType: DataType.Numeric,
-                  dataTypeDisplay: 'numeric',
-                  description: 'Unique identifier for the address.',
-                  fullyQualifiedName:
-                    'sample_data.ecommerce_db.shopify.dim_address_clean.address_id',
-                  tags: [],
-                  ordinalPosition: 1,
-                },
-                {
-                  name: 'shop_id',
-                  dataType: DataType.Numeric,
-                  dataTypeDisplay: 'numeric',
-                  description:
-                    'The ID of the store. This column is a foreign key reference to the shop_id column in the dim_shop table.',
-                  fullyQualifiedName:
-                    'sample_data.ecommerce_db.shopify.dim_address_clean.shop_id',
-                  tags: [],
-                  ordinalPosition: 2,
-                },
-                {
-                  name: 'first_name',
-                  dataType: DataType.Varchar,
-                  dataLength: 100,
-                  dataTypeDisplay: 'varchar',
-                  description: 'First name of the customer.',
-                  fullyQualifiedName:
-                    'sample_data.ecommerce_db.shopify.dim_address_clean.first_name',
-                  tags: [],
-                  ordinalPosition: 3,
-                },
-                {
-                  name: 'last_name',
-                  dataType: DataType.Varchar,
-                  dataLength: 100,
-                  dataTypeDisplay: 'varchar',
-                  description: 'Last name of the customer.',
-                  fullyQualifiedName:
-                    'sample_data.ecommerce_db.shopify.dim_address_clean.last_name',
-                  tags: [],
-                  ordinalPosition: 4,
-                },
-                {
-                  name: 'address',
-                  dataType: DataType.Varchar,
-                  dataLength: 500,
-                  dataTypeDisplay: 'varchar',
-                  description: 'Clean address test',
-                  fullyQualifiedName:
-                    'sample_data.ecommerce_db.shopify.dim_address_clean.address',
-                  tags: [],
-                  ordinalPosition: 5,
-                },
-                {
-                  name: 'company',
-                  dataType: DataType.Varchar,
-                  dataLength: 100,
-                  dataTypeDisplay: 'varchar',
-                  description:
-                    "The name of the customer's business, if one exists.",
-                  fullyQualifiedName:
-                    'sample_data.ecommerce_db.shopify.dim_address_clean.company',
-                  tags: [],
-                  ordinalPosition: 7,
-                },
-                {
-                  name: 'city',
-                  dataType: DataType.Varchar,
-                  dataLength: 100,
-                  dataTypeDisplay: 'varchar',
-                  description: 'The name of the city. For example, Palo Alto.',
-                  fullyQualifiedName:
-                    'sample_data.ecommerce_db.shopify.dim_address_clean.city',
-                  tags: [],
-                  ordinalPosition: 8,
-                },
-                {
-                  name: 'region',
-                  dataType: DataType.Varchar,
-                  dataLength: 512,
-                  dataTypeDisplay: 'varchar',
-                  description:
-                    // eslint-disable-next-line max-len
-                    'The name of the region, such as a province or state, where the customer is located. For example, Ontario or New York. This column is the same as CustomerAddress.province in the Admin API.',
-                  fullyQualifiedName:
-                    'sample_data.ecommerce_db.shopify.dim_address_clean.region',
-                  tags: [],
-                  ordinalPosition: 9,
-                },
-                {
-                  name: 'zip',
-                  dataType: DataType.Varchar,
-                  dataLength: 10,
-                  dataTypeDisplay: 'varchar',
-                  description: 'The ZIP or postal code. For example, 90210.',
-                  fullyQualifiedName:
-                    'sample_data.ecommerce_db.shopify.dim_address_clean.zip',
-                  tags: [],
-                  ordinalPosition: 10,
-                },
-                {
-                  name: 'country',
-                  dataType: DataType.Varchar,
-                  dataLength: 50,
-                  dataTypeDisplay: 'varchar',
-                  description:
-                    'The full name of the country. For example, Canada.',
-                  fullyQualifiedName:
-                    'sample_data.ecommerce_db.shopify.dim_address_clean.country',
-                  tags: [],
-                  ordinalPosition: 11,
-                },
-                {
-                  name: 'phone',
-                  dataType: DataType.Varchar,
-                  dataLength: 15,
-                  dataTypeDisplay: 'varchar',
-                  description: 'The phone number of the customer.',
-                  fullyQualifiedName:
-                    'sample_data.ecommerce_db.shopify.dim_address_clean.phone',
-                  tags: [],
-                  ordinalPosition: 12,
-                },
-              ],
-            } as unknown as Table
-          }
-          onThreadLinkSelect={noop}
-          onUpdate={async () => noop()}
-        />
->>>>>>> 5118bd60
       );
     } else if (
       props.widgetKey.startsWith(DetailPageWidgetKeys.FREQUENTLY_JOINED_TABLES)
