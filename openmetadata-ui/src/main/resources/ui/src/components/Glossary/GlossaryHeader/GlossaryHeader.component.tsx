/*
 *  Copyright 2023 Collate.
 *  Licensed under the Apache License, Version 2.0 (the "License");
 *  you may not use this file except in compliance with the License.
 *  You may obtain a copy of the License at
 *  http://www.apache.org/licenses/LICENSE-2.0
 *  Unless required by applicable law or agreed to in writing, software
 *  distributed under the License is distributed on an "AS IS" BASIS,
 *  WITHOUT WARRANTIES OR CONDITIONS OF ANY KIND, either express or implied.
 *  See the License for the specific language governing permissions and
 *  limitations under the License.
 */
import Icon, { DownOutlined } from '@ant-design/icons';
import { Button, Col, Dropdown, Row, Space, Tooltip, Typography } from 'antd';
import ButtonGroup from 'antd/lib/button/button-group';
import { ItemType } from 'antd/lib/menu/hooks/useItems';
import { AxiosError } from 'axios';
import classNames from 'classnames';
import { compare } from 'fast-json-patch';
import { cloneDeep, toString } from 'lodash';
import { useCallback, useEffect, useMemo, useState } from 'react';
import { useTranslation } from 'react-i18next';
import { useNavigate } from 'react-router-dom';
import { ReactComponent as IconTerm } from '../../../assets/svg/book.svg';
import { ReactComponent as EditIcon } from '../../../assets/svg/edit-new.svg';
import { ReactComponent as GlossaryIcon } from '../../../assets/svg/glossary.svg';
import { ReactComponent as ChangeHierarchyIcon } from '../../../assets/svg/ic-change-hierarchy.svg';
import { ReactComponent as IconDelete } from '../../../assets/svg/ic-delete.svg';
import { ReactComponent as ExportIcon } from '../../../assets/svg/ic-export.svg';
import { ReactComponent as ImportIcon } from '../../../assets/svg/ic-import.svg';
import { ReactComponent as VersionIcon } from '../../../assets/svg/ic-version.svg';
import { ReactComponent as IconDropdown } from '../../../assets/svg/menu.svg';
import { ReactComponent as StyleIcon } from '../../../assets/svg/style.svg';
import { ManageButtonItemLabel } from '../../../components/common/ManageButtonContentItem/ManageButtonContentItem.component';
import { useEntityExportModalProvider } from '../../../components/Entity/EntityExportModalProvider/EntityExportModalProvider.component';
import { EntityHeader } from '../../../components/Entity/EntityHeader/EntityHeader.component';
import EntityDeleteModal from '../../../components/Modals/EntityDeleteModal/EntityDeleteModal';
import EntityNameModal from '../../../components/Modals/EntityNameModal/EntityNameModal.component';
import { FQN_SEPARATOR_CHAR } from '../../../constants/char.constants';
import { DE_ACTIVE_COLOR } from '../../../constants/constants';
import { ExportTypes } from '../../../constants/Export.constants';
import { usePermissionProvider } from '../../../context/PermissionProvider/PermissionProvider';
import { ResourceEntity } from '../../../context/PermissionProvider/PermissionProvider.interface';
import { EntityType } from '../../../enums/entity.enum';
import { Glossary } from '../../../generated/entity/data/glossary';
import {
  GlossaryTerm,
  Status,
} from '../../../generated/entity/data/glossaryTerm';
import { Operation } from '../../../generated/entity/policies/policy';
import { Style } from '../../../generated/type/tagLabel';
import { useApplicationStore } from '../../../hooks/useApplicationStore';
import { useFqn } from '../../../hooks/useFqn';
import {
  exportGlossaryInCSVFormat,
  getGlossariesById,
  getGlossaryTermsById,
  patchGlossaryTerm,
} from '../../../rest/glossaryAPI';
import { getEntityDeleteMessage } from '../../../utils/CommonUtils';
import {
  getEntityImportPath,
  getEntityVoteStatus,
} from '../../../utils/EntityUtils';
import Fqn from '../../../utils/Fqn';
import { checkPermission } from '../../../utils/PermissionsUtils';
import {
  getGlossaryPath,
  getGlossaryTermsVersionsPath,
  getGlossaryVersionsPath,
} from '../../../utils/RouterUtils';
import { showErrorToast } from '../../../utils/ToastUtils';
import { useRequiredParams } from '../../../utils/useRequiredParams';
import { TitleBreadcrumbProps } from '../../common/TitleBreadcrumb/TitleBreadcrumb.interface';
import { useGenericContext } from '../../Customization/GenericProvider/GenericProvider';
import Voting from '../../Entity/Voting/Voting.component';
import ChangeParentHierarchy from '../../Modals/ChangeParentHierarchy/ChangeParentHierarchy.component';
import StyleModal from '../../Modals/StyleModal/StyleModal.component';
import { GlossaryStatusBadge } from '../GlossaryStatusBadge/GlossaryStatusBadge.component';
import { GlossaryHeaderProps } from './GlossaryHeader.interface';

const GlossaryHeader = ({
  onDelete,
  onAssetAdd,
  onAddGlossaryTerm,
  updateVote,
}: GlossaryHeaderProps) => {
  const { t } = useTranslation();
  const navigate = useNavigate();
  const { fqn } = useFqn();
  const { currentUser } = useApplicationStore();
  const {
    onUpdate,
    data: selectedData,
    isVersionView,
    permissions,
    type: entityType,
  } = useGenericContext<GlossaryTerm>();

  const { version, id } = useRequiredParams<{
    version: string;
    id: string;
  }>();
  const { showModal } = useEntityExportModalProvider();
  const [breadcrumb, setBreadcrumb] = useState<
    TitleBreadcrumbProps['titleLinks']
  >([]);
  const [showActions, setShowActions] = useState(false);
  const [isDelete, setIsDelete] = useState<boolean>(false);
  const [isNameEditing, setIsNameEditing] = useState<boolean>(false);
  const [latestGlossaryData, setLatestGlossaryData] = useState<
    Glossary | GlossaryTerm
  >();
  const [isStyleEditing, setIsStyleEditing] = useState(false);
  const [openChangeParentHierarchyModal, setOpenChangeParentHierarchyModal] =
    useState(false);
  const isGlossary = entityType === EntityType.GLOSSARY;
  const { permissions: globalPermissions } = usePermissionProvider();

  const createGlossaryTermPermission = useMemo(
    () =>
      checkPermission(
        Operation.Create,
        ResourceEntity.GLOSSARY_TERM,
        globalPermissions
      ),
    [globalPermissions]
  );

  const importExportPermissions = useMemo(
    () =>
      checkPermission(
        Operation.All,
        ResourceEntity.GLOSSARY_TERM,
        globalPermissions
      ) ||
      checkPermission(
        Operation.EditAll,
        ResourceEntity.GLOSSARY_TERM,
        globalPermissions
      ),
    [globalPermissions]
  );

  // To fetch the latest glossary data
  // necessary to handle back click functionality to work properly in version page
  const fetchCurrentGlossaryInfo = async () => {
    try {
      const res = isGlossary
        ? await getGlossariesById(id)
        : await getGlossaryTermsById(id);

      setLatestGlossaryData(res);
    } catch (error) {
      showErrorToast(error as AxiosError);
    }
  };

  const glossaryTermStatus: Status | null = useMemo(() => {
    if (!isGlossary) {
      return selectedData.status ?? Status.Approved;
    }

    return null;
  }, [isGlossary, selectedData]);

  const editDisplayNamePermission = useMemo(() => {
    return permissions.EditAll || permissions.EditDisplayName;
  }, [permissions]);

  const voteStatus = useMemo(
    () => getEntityVoteStatus(currentUser?.id ?? '', selectedData.votes),
    [selectedData.votes, currentUser]
  );

  const icon = useMemo(() => {
    if (isGlossary) {
      return (
        <GlossaryIcon
          className="align-middle"
          color={DE_ACTIVE_COLOR}
          height={36}
          name="folder"
          width={32}
        />
      );
    }

    if (selectedData.style?.iconURL) {
      return (
        <img
          className="align-middle object-contain"
          data-testid="icon"
          height={36}
          src={selectedData.style?.iconURL}
          width={32}
        />
      );
    }

    return (
      <IconTerm
        className="align-middle"
        color={DE_ACTIVE_COLOR}
        height={36}
        name="doc"
        width={32}
      />
    );
  }, [selectedData, isGlossary]);

  const handleAddGlossaryTermClick = useCallback(() => {
    onAddGlossaryTerm(!isGlossary ? selectedData : undefined);
  }, [fqn]);

  const handleGlossaryImport = () =>
<<<<<<< HEAD
    navigate(
      getGlossaryPathWithAction(
        selectedData.fullyQualifiedName ?? '',
        EntityAction.IMPORT
      )
    );
=======
    history.push(getEntityImportPath(EntityType.GLOSSARY_TERM, fqn));
>>>>>>> 50a798dd

  const handleVersionClick = async () => {
    let path: string;
    if (isVersionView) {
      path = getGlossaryPath(latestGlossaryData?.fullyQualifiedName);
    } else {
      path = isGlossary
        ? getGlossaryVersionsPath(
            selectedData.id,
            toString(selectedData.version)
          )
        : getGlossaryTermsVersionsPath(
            selectedData.id,
            toString(selectedData.version)
          );
    }

    navigate(path);
  };

  const handleDelete = async () => {
    const { id } = selectedData;
    await onDelete(id);
    setIsDelete(false);
  };

  const onNameSave = async (obj: { name: string; displayName?: string }) => {
    const { name, displayName } = obj;
    let updatedDetails = cloneDeep(selectedData);

    updatedDetails = {
      ...selectedData,
      name: name?.trim() || selectedData.name,
      displayName: displayName?.trim(),
    };

    await onUpdate(updatedDetails);
    setIsNameEditing(false);
  };

  const onStyleSave = async (data: Style) => {
    const style: Style = {
      // if color/iconURL is empty or undefined send undefined
      color: data.color ? data.color : undefined,
      iconURL: data.iconURL ? data.iconURL : undefined,
    };
    const updatedDetails = {
      ...selectedData,
      style,
    };

    await onUpdate(updatedDetails);
    setIsStyleEditing(false);
  };

  const onChangeParentSave = async (parentFQN: string) => {
    const newTermData = {
      ...selectedData,
      parent: {
        fullyQualifiedName: parentFQN,
      },
    };
    const jsonPatch = compare(selectedData, newTermData);

    try {
      const { fullyQualifiedName, name } = await patchGlossaryTerm(
        selectedData.id,
        jsonPatch
      );
      navigate(getGlossaryPath(fullyQualifiedName ?? name));
    } catch (error) {
      showErrorToast(error as AxiosError);
    } finally {
      setOpenChangeParentHierarchyModal(false);
    }
  };

  const addButtonContent = [
    {
      label: t('label.glossary-term'),
      key: '1',
      onClick: handleAddGlossaryTermClick,
    },
    {
      label: t('label.asset-plural'),
      key: '2',
      onClick: onAssetAdd,
    },
  ];

  const handleGlossaryExportClick = useCallback(async () => {
    if (selectedData) {
      showModal({
        name: selectedData?.fullyQualifiedName || '',
        onExport: exportGlossaryInCSVFormat,
        exportTypes: [ExportTypes.CSV],
      });
    }
  }, [selectedData]);

  const manageButtonContent: ItemType[] = [
    ...(isGlossary && importExportPermissions
      ? ([
          {
            label: (
              <ManageButtonItemLabel
                description={t('message.export-entity-help', {
                  entity: t('label.glossary-term-lowercase-plural'),
                })}
                icon={ExportIcon}
                id="export-button"
                name={t('label.export')}
              />
            ),
            key: 'export-button',
            onClick: (e) => {
              e.domEvent.stopPropagation();
              handleGlossaryExportClick();
              setShowActions(false);
            },
          },
          {
            label: (
              <ManageButtonItemLabel
                description={t('message.import-entity-help', {
                  entity: t('label.glossary-term-lowercase'),
                })}
                icon={ImportIcon}
                id="import-button"
                name={t('label.import')}
              />
            ),
            key: 'import-button',
            onClick: (e) => {
              e.domEvent.stopPropagation();
              handleGlossaryImport();
              setShowActions(false);
            },
          },
        ] as ItemType[])
      : []),
    ...(editDisplayNamePermission
      ? ([
          {
            label: (
              <ManageButtonItemLabel
                description={t('message.rename-entity', {
                  entity: isGlossary
                    ? t('label.glossary')
                    : t('label.glossary-term'),
                })}
                icon={EditIcon}
                id="rename-button"
                name={t('label.rename')}
              />
            ),
            key: 'rename-button',
            onClick: (e) => {
              e.domEvent.stopPropagation();
              setIsNameEditing(true);
              setShowActions(false);
            },
          },
        ] as ItemType[])
      : []),
    ...(permissions?.EditAll && !isGlossary
      ? ([
          {
            label: (
              <ManageButtonItemLabel
                description={t('message.edit-entity-style-description', {
                  entity: t('label.glossary-term'),
                })}
                icon={StyleIcon}
                id="rename-button"
                name={t('label.style')}
              />
            ),
            key: 'edit-style-button',
            onClick: (e) => {
              e.domEvent.stopPropagation();
              setIsStyleEditing(true);
              setShowActions(false);
            },
          },
        ] as ItemType[])
      : []),

    ...(!isGlossary
      ? ([
          {
            label: (
              <ManageButtonItemLabel
                description={t('message.modify-hierarchy-entity-description', {
                  entity: t('label.term'),
                })}
                icon={ChangeHierarchyIcon}
                id="change-parent-button"
                name={t('label.change-parent-entity', {
                  entity: t('label.term'),
                })}
              />
            ),
            key: 'change-parent-button',
            onClick: (e) => {
              e.domEvent.stopPropagation();
              setOpenChangeParentHierarchyModal(true);
              setShowActions(false);
            },
          },
        ] as ItemType[])
      : []),

    ...(permissions.Delete
      ? ([
          {
            label: (
              <ManageButtonItemLabel
                description={t(
                  'message.delete-entity-type-action-description',
                  {
                    entityType: isGlossary
                      ? t('label.glossary')
                      : t('label.glossary-term'),
                  }
                )}
                icon={IconDelete}
                id="delete-button"
                name={t('label.delete')}
              />
            ),
            key: 'delete-button',
            onClick: (e) => {
              e.domEvent.stopPropagation();
              setIsDelete(true);
              setShowActions(false);
            },
          },
        ] as ItemType[])
      : []),
  ];

  const statusBadge = useMemo(() => {
    if (!isGlossary) {
      const entityStatus = selectedData.status ?? Status.Approved;

      return <GlossaryStatusBadge status={entityStatus} />;
    }

    return null;
  }, [isGlossary, selectedData]);

  const createButtons = useMemo(() => {
    if (permissions.Create || createGlossaryTermPermission) {
      return isGlossary ? (
        <Button
          className="m-l-xs h-10"
          data-testid="add-new-tag-button-header"
          size="middle"
          type="primary"
          onClick={handleAddGlossaryTermClick}>
          {t('label.add-entity', { entity: t('label.term-lowercase') })}
        </Button>
      ) : (
        <>
          {glossaryTermStatus && glossaryTermStatus === Status.Approved && (
            <Dropdown
              className="m-l-xs h-10"
              menu={{
                items: addButtonContent,
              }}
              placement="bottomRight"
              trigger={['click']}>
              <Button
                data-testid="glossary-term-add-button-menu"
                type="primary">
                <Space>
                  {t('label.add')}
                  <DownOutlined />
                </Space>
              </Button>
            </Dropdown>
          )}
        </>
      );
    }

    return null;
  }, [
    isGlossary,
    permissions,
    createGlossaryTermPermission,
    addButtonContent,
    glossaryTermStatus,
  ]);

  /**
   * To create breadcrumb from the fqn
   * @param fqn fqn of glossary or glossary term
   */
  const handleBreadcrumb = (fqn: string) => {
    if (!fqn) {
      return;
    }

    const arr = !isGlossary ? Fqn.split(fqn) : [];
    const dataFQN: Array<string> = [];
    const newData = [
      {
        name: 'Glossaries',
        url: getGlossaryPath(arr[0]),
        activeTitle: false,
      },
      ...arr.slice(0, -1).map((d) => {
        dataFQN.push(d);

        return {
          name: d,
          url: getGlossaryPath(dataFQN.join(FQN_SEPARATOR_CHAR)),
          activeTitle: false,
        };
      }),
    ];

    setBreadcrumb(newData);
  };

  useEffect(() => {
    const { fullyQualifiedName, name } = selectedData;
    handleBreadcrumb(fullyQualifiedName ? fullyQualifiedName : name);
  }, [selectedData]);

  useEffect(() => {
    if (isVersionView) {
      fetchCurrentGlossaryInfo();
    }
  }, [id]);

  return (
    <>
      <Row gutter={[0, 16]} justify="space-between" wrap={false}>
        <Col className="d-flex" flex="auto">
          <EntityHeader
            badge={statusBadge}
            breadcrumb={breadcrumb}
            entityData={selectedData}
            entityType={EntityType.GLOSSARY_TERM}
            icon={icon}
            serviceName=""
            titleColor={isGlossary ? undefined : selectedData.style?.color}
          />
        </Col>
        <Col flex="360px">
          <div className="d-flex gap-3 justify-end">
            {!isVersionView && createButtons}

            <ButtonGroup className="spaced" size="small">
              {updateVote && (
                <Voting
                  voteStatus={voteStatus}
                  votes={selectedData.votes}
                  onUpdateVote={updateVote}
                />
              )}

              {selectedData?.version && (
                <Tooltip
                  title={t(
                    `label.${
                      isVersionView
                        ? 'exit-version-history'
                        : 'version-plural-history'
                    }`
                  )}>
                  <Button
                    className={classNames('', {
                      'text-primary border-primary': version,
                    })}
                    data-testid="version-button"
                    icon={<Icon component={VersionIcon} />}
                    onClick={handleVersionClick}>
                    <Typography.Text
                      className={classNames('', {
                        'text-primary': version,
                      })}>
                      {toString(selectedData.version)}
                    </Typography.Text>
                  </Button>
                </Tooltip>
              )}

              {!isVersionView && manageButtonContent.length > 0 && (
                <Dropdown
                  align={{ targetOffset: [-12, 0] }}
                  className="m-l-xs"
                  menu={{
                    items: manageButtonContent,
                  }}
                  open={showActions}
                  overlayClassName="glossary-manage-dropdown-list-container"
                  overlayStyle={{ width: '350px' }}
                  placement="bottomRight"
                  trigger={['click']}
                  onOpenChange={setShowActions}>
                  <Tooltip
                    placement="topRight"
                    title={t('label.manage-entity', {
                      entity: isGlossary
                        ? t('label.glossary')
                        : t('label.glossary-term'),
                    })}>
                    <Button
                      className="glossary-manage-dropdown-button"
                      data-testid="manage-button"
                      icon={
                        <IconDropdown
                          className="vertical-align-inherit manage-dropdown-icon"
                          height={16}
                          width={16}
                        />
                      }
                      onClick={() => setShowActions(true)}
                    />
                  </Tooltip>
                </Dropdown>
              )}
            </ButtonGroup>
          </div>
        </Col>
      </Row>
      {selectedData && (
        <EntityDeleteModal
          bodyText={getEntityDeleteMessage(selectedData.name, '')}
          entityName={selectedData.name}
          entityType="Glossary"
          visible={isDelete}
          onCancel={() => setIsDelete(false)}
          onConfirm={handleDelete}
        />
      )}

      <EntityNameModal<GlossaryTerm>
        allowRename
        entity={selectedData}
        nameValidationRules={[
          {
            min: 1,
            max: 128,
            message: t('message.entity-size-in-between', {
              entity: t('label.name'),
              min: 1,
              max: 128,
            }),
          },
        ]}
        title={t('label.edit-entity', {
          entity: t('label.name'),
        })}
        visible={isNameEditing}
        onCancel={() => setIsNameEditing(false)}
        onSave={onNameSave}
      />

      <StyleModal
        open={isStyleEditing}
        style={selectedData.style}
        onCancel={() => setIsStyleEditing(false)}
        onSubmit={onStyleSave}
      />

      {openChangeParentHierarchyModal && (
        <ChangeParentHierarchy
          selectedData={selectedData}
          onCancel={() => setOpenChangeParentHierarchyModal(false)}
          onSubmit={onChangeParentSave}
        />
      )}
    </>
  );
};

export default GlossaryHeader;<|MERGE_RESOLUTION|>--- conflicted
+++ resolved
@@ -214,16 +214,7 @@
   }, [fqn]);
 
   const handleGlossaryImport = () =>
-<<<<<<< HEAD
-    navigate(
-      getGlossaryPathWithAction(
-        selectedData.fullyQualifiedName ?? '',
-        EntityAction.IMPORT
-      )
-    );
-=======
-    history.push(getEntityImportPath(EntityType.GLOSSARY_TERM, fqn));
->>>>>>> 50a798dd
+    navigate(getEntityImportPath(EntityType.GLOSSARY_TERM, fqn));
 
   const handleVersionClick = async () => {
     let path: string;
