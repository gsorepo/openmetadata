--- conflicted
+++ resolved
@@ -268,31 +268,6 @@
     setIsStyleEditing(false);
   };
 
-<<<<<<< HEAD
-=======
-  const onChangeParentSave = async (parentFQN: string) => {
-    const newTermData = {
-      ...selectedData,
-      parent: {
-        fullyQualifiedName: parentFQN,
-      },
-    };
-    const jsonPatch = compare(selectedData, newTermData);
-
-    try {
-      const { fullyQualifiedName, name } = await patchGlossaryTerm(
-        selectedData.id,
-        jsonPatch
-      );
-      navigate(getGlossaryPath(fullyQualifiedName ?? name));
-    } catch (error) {
-      showErrorToast(error as AxiosError);
-    } finally {
-      setOpenChangeParentHierarchyModal(false);
-    }
-  };
-
->>>>>>> a5910546
   const addButtonContent = [
     {
       label: t('label.glossary-term'),
