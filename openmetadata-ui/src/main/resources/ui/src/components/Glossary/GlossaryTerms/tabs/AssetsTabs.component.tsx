--- conflicted
+++ resolved
@@ -618,11 +618,7 @@
             )}
           </div>
         ) : (
-<<<<<<< HEAD
           <div className="h-full">{assetErrorPlaceHolder}</div>
-=======
-          assetErrorPlaceHolder
->>>>>>> 37cbad29
         ),
       [
         type,
