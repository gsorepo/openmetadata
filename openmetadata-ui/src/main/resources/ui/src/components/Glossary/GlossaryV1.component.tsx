--- conflicted
+++ resolved
@@ -393,7 +393,7 @@
   }, [selectedData]);
 
   return glossaryList.length ? (
-    <PageLayoutV1 defaultLeftPanelStyle={false} leftPanel={fetchLeftPanel()}>
+    <PageLayoutV1 leftPanel={fetchLeftPanel()}>
       <div
         className="tw-flex tw-justify-between tw-items-center"
         data-testid="header">
@@ -560,26 +560,7 @@
       )}
     </PageLayoutV1>
   ) : (
-<<<<<<< HEAD
     <PageLayoutV1>
-      <ErrorPlaceHolder>
-        <p className="tw-text-center">No glossaries found</p>
-        <p className="tw-text-center">
-          <Button
-            className="tw-h-8 tw-rounded tw-my-3"
-            data-testid="add-webhook-button"
-            disabled={!createGlossaryPermission}
-            size="small"
-            theme="primary"
-            variant="contained"
-            onClick={handleAddGlossaryClick}>
-            Add New Glossary
-          </Button>
-        </p>
-      </ErrorPlaceHolder>
-    </PageLayoutV1>
-=======
-    <PageLayout>
       <ErrorPlaceHolder
         buttonId="add-webhook-button"
         buttonLabel="Add New Glossary"
@@ -588,8 +569,7 @@
         heading="glossaries"
         type="ADD_DATA"
       />
-    </PageLayout>
->>>>>>> a22b6317
+    </PageLayoutV1>
   );
 };
 
