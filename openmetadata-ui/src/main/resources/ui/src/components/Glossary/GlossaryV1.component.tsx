/*
 *  Copyright 2022 Collate.
 *  Licensed under the Apache License, Version 2.0 (the "License");
 *  you may not use this file except in compliance with the License.
 *  You may obtain a copy of the License at
 *  http://www.apache.org/licenses/LICENSE-2.0
 *  Unless required by applicable law or agreed to in writing, software
 *  distributed under the License is distributed on an "AS IS" BASIS,
 *  WITHOUT WARRANTIES OR CONDITIONS OF ANY KIND, either express or implied.
 *  See the License for the specific language governing permissions and
 *  limitations under the License.
 */

import { AxiosError } from 'axios';
import { compare } from 'fast-json-patch';
import { cloneDeep, isEmpty } from 'lodash';
<<<<<<< HEAD
import { useCallback, useEffect, useMemo, useState } from 'react';
=======
import React, { useCallback, useEffect, useState } from 'react';
>>>>>>> 50a798dd
import { useTranslation } from 'react-i18next';
import { useNavigate } from 'react-router-dom';
import { withActivityFeed } from '../../components/AppRouter/withActivityFeed';
import { usePermissionProvider } from '../../context/PermissionProvider/PermissionProvider';
import {
  OperationPermission,
  ResourceEntity,
} from '../../context/PermissionProvider/PermissionProvider.interface';
import { EntityAction, EntityTabs, EntityType } from '../../enums/entity.enum';
import { Glossary } from '../../generated/entity/data/glossary';
import { GlossaryTerm } from '../../generated/entity/data/glossaryTerm';
import { PageType } from '../../generated/system/ui/page';
import { useCustomPages } from '../../hooks/useCustomPages';
import { VERSION_VIEW_GLOSSARY_PERMISSION } from '../../mocks/Glossary.mock';
import {
  addGlossaryTerm,
  getFirstLevelGlossaryTerms,
  ListGlossaryTermsParams,
  patchGlossaryTerm,
} from '../../rest/glossaryAPI';
import { getEntityDeleteMessage } from '../../utils/CommonUtils';
import { updateGlossaryTermByFqn } from '../../utils/GlossaryUtils';
import { DEFAULT_ENTITY_PERMISSION } from '../../utils/PermissionsUtils';
import { getGlossaryTermDetailsPath } from '../../utils/RouterUtils';
import { showErrorToast } from '../../utils/ToastUtils';
import { useRequiredParams } from '../../utils/useRequiredParams';
import Loader from '../common/Loader/Loader';
import { GenericProvider } from '../Customization/GenericProvider/GenericProvider';
import EntityDeleteModal from '../Modals/EntityDeleteModal/EntityDeleteModal';
import { GlossaryTermForm } from './AddGlossaryTermForm/AddGlossaryTermForm.interface';
import GlossaryDetails from './GlossaryDetails/GlossaryDetails.component';
import GlossaryTermModal from './GlossaryTermModal/GlossaryTermModal.component';
import GlossaryTermsV1 from './GlossaryTerms/GlossaryTermsV1.component';
import { GlossaryV1Props } from './GlossaryV1.interfaces';
import './glossaryV1.less';
import { ModifiedGlossary, useGlossaryStore } from './useGlossary.store';

const GlossaryV1 = ({
  isGlossaryActive,
  selectedData,
  onGlossaryTermUpdate,
  updateGlossary,
  updateVote,
  onGlossaryDelete,
  onGlossaryTermDelete,
  isVersionsView,
  onAssetClick,
  isSummaryPanelOpen,
  refreshActiveGlossaryTerm,
}: GlossaryV1Props) => {
  const { t } = useTranslation();
  const { action, tab } = useRequiredParams<{
    action: EntityAction;
    glossaryName: string;
    tab: string;
  }>();
  const { customizedPage } = useCustomPages(
    isGlossaryActive ? PageType.Glossary : PageType.GlossaryTerm
  );
  const navigate = useNavigate();
  const [activeGlossaryTerm, setActiveGlossaryTerm] =
    useState<GlossaryTerm | null>(null);
  const { getEntityPermission } = usePermissionProvider();
  const [isLoading, setIsLoading] = useState(true);
  const [isPermissionLoading, setIsPermissionLoading] = useState(false);
  const { setGlossaryFunctionRef, setTermsLoading } = useGlossaryStore();
  const [isTabExpanded, setIsTabExpanded] = useState(false);

  const [isDelete, setIsDelete] = useState<boolean>(false);

  const [glossaryPermission, setGlossaryPermission] =
    useState<OperationPermission>(DEFAULT_ENTITY_PERMISSION);

  const [glossaryTermPermission, setGlossaryTermPermission] =
    useState<OperationPermission>(DEFAULT_ENTITY_PERMISSION);

  const [isEditModalOpen, setIsEditModalOpen] = useState(false);

  const [editMode, setEditMode] = useState(false);

  const {
    activeGlossary,
    glossaryChildTerms,
    setGlossaryChildTerms,
    insertNewGlossaryTermToChildTerms,
  } = useGlossaryStore();

  const { id, fullyQualifiedName } = activeGlossary ?? {};

  const fetchGlossaryTerm = async (
    params?: ListGlossaryTermsParams,
    refresh?: boolean
  ) => {
    refresh ? setTermsLoading(true) : setIsLoading(true);
    try {
      const { data } = await getFirstLevelGlossaryTerms(
        params?.glossary ?? params?.parent ?? ''
      );
      // We are considering childrenCount fot expand collapse state
      // Hence don't need any intervention to list response here
      setGlossaryChildTerms(data as ModifiedGlossary[]);
    } catch (error) {
      showErrorToast(error as AxiosError);
    } finally {
      refresh ? setTermsLoading(false) : setIsLoading(false);
    }
  };

  const fetchGlossaryPermission = async () => {
    try {
      const response = await getEntityPermission(
        ResourceEntity.GLOSSARY,
        selectedData?.id as string
      );
      setGlossaryPermission(response);
    } catch (error) {
      showErrorToast(error as AxiosError);
    }
  };

  const fetchGlossaryTermPermission = async () => {
    try {
      const response = await getEntityPermission(
        ResourceEntity.GLOSSARY_TERM,
        selectedData?.id as string
      );
      setGlossaryTermPermission(response);
    } catch (error) {
      showErrorToast(error as AxiosError);
    }
  };

  const handleDelete = async () => {
    const { id } = selectedData;
    if (isGlossaryActive) {
      await onGlossaryDelete(id);
    } else {
      await onGlossaryTermDelete(id);
    }
    setIsDelete(false);
  };

  const loadGlossaryTerms = useCallback(
    (refresh = false) => {
      fetchGlossaryTerm(
        isGlossaryActive
          ? { glossary: fullyQualifiedName }
          : { parent: fullyQualifiedName },
        refresh
      );
    },
    [fullyQualifiedName, isGlossaryActive]
  );

  const handleGlossaryTermModalAction = useCallback(
    (editMode: boolean, glossaryTerm: GlossaryTerm | null) => {
      setEditMode(editMode);
      setActiveGlossaryTerm(glossaryTerm);
      setIsEditModalOpen(true);
    },
    []
  );

  const updateGlossaryTermInStore = (updatedTerm: GlossaryTerm) => {
    const clonedTerms = cloneDeep(glossaryChildTerms);
    const updatedGlossaryTerms = updateGlossaryTermByFqn(
      clonedTerms,
      updatedTerm.fullyQualifiedName ?? '',
      updatedTerm as ModifiedGlossary
    );

    setGlossaryChildTerms(updatedGlossaryTerms);
  };

  const updateGlossaryTerm = async (
    currentData: GlossaryTerm,
    updatedData: GlossaryTerm
  ) => {
    const jsonPatch = compare(currentData, updatedData);
    const response = await patchGlossaryTerm(currentData?.id, jsonPatch);
    if (!response) {
      throw new Error(
        t('server.entity-updating-error', {
          entity: t('label.glossary-term'),
        })
      );
    } else {
      updateGlossaryTermInStore({
        ...response,
        // Since patch didn't respond with childrenCount preserve it from currentData
        childrenCount: currentData.childrenCount,
      });
      setIsEditModalOpen(false);
    }
  };

  const onTermModalSuccess = useCallback(
    (term: GlossaryTerm) => {
      // Setting loading so that nested terms are rendered again on table with change
      setTermsLoading(true);
      // Update store with newly created term
      insertNewGlossaryTermToChildTerms(term);
      if (!isGlossaryActive && tab !== 'terms') {
        navigate(
          getGlossaryTermDetailsPath(
            selectedData.fullyQualifiedName || '',
            EntityTabs.TERMS
          )
        );
      }
      // Close modal and set loading to false
      setIsEditModalOpen(false);
      setTermsLoading(false);
    },
    [isGlossaryActive, tab, selectedData]
  );

  const handleGlossaryTermAdd = async (formData: GlossaryTermForm) => {
    const term = await addGlossaryTerm({
      ...formData,
      glossary:
        activeGlossaryTerm?.glossary?.name ||
        (selectedData.fullyQualifiedName ?? ''),
      parent: activeGlossaryTerm?.fullyQualifiedName,
    });

    onTermModalSuccess(term);
  };

  const handleGlossaryTermSave = async (formData: GlossaryTermForm) => {
    const newTermData = cloneDeep(activeGlossaryTerm);
    if (editMode) {
      if (newTermData && activeGlossaryTerm) {
        const {
          name,
          displayName,
          description,
          synonyms,
          tags,
          references,
          mutuallyExclusive,
          reviewers,
          owners,
          relatedTerms,
          style,
        } = formData || {};

        newTermData.name = name;
        newTermData.style = style;
        newTermData.displayName = displayName;
        newTermData.description = description;
        newTermData.synonyms = synonyms;
        newTermData.tags = tags;
        newTermData.mutuallyExclusive = mutuallyExclusive;
        newTermData.reviewers = reviewers;
        newTermData.owners = owners;
        newTermData.references = references;
        newTermData.relatedTerms = relatedTerms?.map((term) => ({
          id: term,
          type: 'glossaryTerm',
        }));
        await updateGlossaryTerm(activeGlossaryTerm, newTermData);
      }
    } else {
      await handleGlossaryTermAdd(formData);
    }
  };

  const handleGlossaryUpdate = async (newGlossary: Glossary) => {
    const jsonPatch = compare(selectedData, newGlossary);

    const shouldRefreshTerms = jsonPatch.some((patch) =>
      patch.path.startsWith('/owners')
    );

    await updateGlossary(newGlossary);
    shouldRefreshTerms && loadGlossaryTerms(true);
  };

  const initPermissions = async () => {
    setIsPermissionLoading(true);
    const permissionFetch = isGlossaryActive
      ? fetchGlossaryPermission
      : fetchGlossaryTermPermission;

    try {
      if (isVersionsView) {
        isGlossaryActive
          ? setGlossaryPermission(VERSION_VIEW_GLOSSARY_PERMISSION)
          : setGlossaryTermPermission(VERSION_VIEW_GLOSSARY_PERMISSION);
      } else {
        await permissionFetch();
      }
    } finally {
      setIsPermissionLoading(false);
    }
  };

  useEffect(() => {
    if (id && !action) {
      loadGlossaryTerms();
      initPermissions();
    }
  }, [id, isGlossaryActive, isVersionsView, action]);

  useEffect(() => {
    setGlossaryFunctionRef({
      onAddGlossaryTerm: (term) =>
        handleGlossaryTermModalAction(false, term ?? null),
      onEditGlossaryTerm: (term) =>
        handleGlossaryTermModalAction(true, term ?? null),
      refreshGlossaryTerms: () => loadGlossaryTerms(true),
    });
  }, [loadGlossaryTerms, handleGlossaryTermModalAction]);

  const toggleTabExpanded = () => {
    setIsTabExpanded(!isTabExpanded);
  };

  return (
    <>
      {(isLoading || isPermissionLoading) && <Loader />}

      <GenericProvider<Glossary | GlossaryTerm>
        currentVersionData={selectedData}
        customizedPage={customizedPage}
        data={selectedData}
        isTabExpanded={isTabExpanded}
        isVersionView={isVersionsView}
        permissions={
          isGlossaryActive ? glossaryPermission : glossaryTermPermission
        }
        type={isGlossaryActive ? EntityType.GLOSSARY : EntityType.GLOSSARY_TERM}
        onUpdate={handleGlossaryUpdate}>
        {!isLoading &&
          !isPermissionLoading &&
          !isEmpty(selectedData) &&
          (isGlossaryActive ? (
            <GlossaryDetails
              handleGlossaryDelete={onGlossaryDelete}
              isTabExpanded={isTabExpanded}
              isVersionView={isVersionsView}
              permissions={glossaryPermission}
              toggleTabExpanded={toggleTabExpanded}
              updateGlossary={handleGlossaryUpdate}
              updateVote={updateVote}
            />
          ) : (
            <GlossaryTermsV1
              glossaryTerm={selectedData as GlossaryTerm}
              handleGlossaryTermDelete={onGlossaryTermDelete}
              handleGlossaryTermUpdate={onGlossaryTermUpdate}
              isSummaryPanelOpen={isSummaryPanelOpen}
              isTabExpanded={isTabExpanded}
              isVersionView={isVersionsView}
              refreshActiveGlossaryTerm={refreshActiveGlossaryTerm}
              toggleTabExpanded={toggleTabExpanded}
              updateVote={updateVote}
              onAssetClick={onAssetClick}
            />
          ))}
      </GenericProvider>

      {selectedData && (
        <EntityDeleteModal
          bodyText={getEntityDeleteMessage(selectedData.name, '')}
          entityName={selectedData.name}
          entityType="Glossary"
          visible={isDelete}
          onCancel={() => setIsDelete(false)}
          onConfirm={handleDelete}
        />
      )}

      {isEditModalOpen && (
        <GlossaryTermModal
          editMode={editMode}
          glossaryTermFQN={activeGlossaryTerm?.fullyQualifiedName}
          visible={isEditModalOpen}
          onCancel={() => setIsEditModalOpen(false)}
          onSave={handleGlossaryTermSave}
        />
      )}
    </>
  );
};

export default withActivityFeed(GlossaryV1);<|MERGE_RESOLUTION|>--- conflicted
+++ resolved
@@ -14,11 +14,7 @@
 import { AxiosError } from 'axios';
 import { compare } from 'fast-json-patch';
 import { cloneDeep, isEmpty } from 'lodash';
-<<<<<<< HEAD
-import { useCallback, useEffect, useMemo, useState } from 'react';
-=======
-import React, { useCallback, useEffect, useState } from 'react';
->>>>>>> 50a798dd
+import { useCallback, useEffect, useState } from 'react';
 import { useTranslation } from 'react-i18next';
 import { useNavigate } from 'react-router-dom';
 import { withActivityFeed } from '../../components/AppRouter/withActivityFeed';
