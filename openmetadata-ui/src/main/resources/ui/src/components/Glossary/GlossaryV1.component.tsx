--- conflicted
+++ resolved
@@ -13,28 +13,17 @@
 
 import { FontAwesomeIcon } from '@fortawesome/react-fontawesome';
 import {
-<<<<<<< HEAD
-  Col,
-  Divider,
-=======
   Button as ButtonAntd,
   Col,
->>>>>>> 811f640a
   Dropdown,
   Input,
   Menu,
   Row,
   Space,
-<<<<<<< HEAD
-  Typography,
-} from 'antd';
-import classNames from 'classnames';
-=======
   Tooltip,
   Typography,
 } from 'antd';
 import { AxiosError } from 'axios';
->>>>>>> 811f640a
 import { cloneDeep, isEmpty } from 'lodash';
 import { GlossaryTermAssets, LoadingState } from 'Models';
 import RcTree from 'rc-tree';
@@ -329,60 +318,6 @@
 
   const fetchLeftPanel = () => {
     return (
-<<<<<<< HEAD
-      <div className="tw-bg-white tw-h-full tw-py-2 " id="glossary-left-panel">
-        <div className="tw-flex tw-justify-between tw-items-center tw-px-3">
-          <Typography.Text>Glossary</Typography.Text>
-        </div>
-
-        <Divider style={{ margin: '8px 0 12px 0' }} />
-
-        <div>
-          {treeData.length ? (
-            <Fragment>
-              <div className="tw-px-3 tw-mb-3">
-                <Searchbar
-                  showLoadingStatus
-                  placeholder="Search term..."
-                  searchValue={searchText}
-                  typingInterval={500}
-                  onSearch={handleSearchText}
-                />
-                <NonAdminAction
-                  position="bottom"
-                  title={TITLE_FOR_NON_ADMIN_ACTION}>
-                  <button
-                    className="tw--mt-1 tw-w-full tw-flex-center tw-gap-2 tw-py-1 tw-text-primary tw-border tw-rounded-md"
-                    onClick={handleAddGlossaryClick}>
-                    <SVGIcons alt="plus" icon={Icons.ICON_PLUS_PRIMERY} />{' '}
-                    <span>Add Glossary</span>
-                  </button>
-                </NonAdminAction>
-              </div>
-              {isSearchResultEmpty ? (
-                <p className="tw-text-grey-muted tw-text-center">
-                  {searchText ? (
-                    <span>{`No Glossary found for "${searchText}"`}</span>
-                  ) : (
-                    <span>No Glossary found</span>
-                  )}
-                </p>
-              ) : (
-                <TreeView
-                  expandedKeys={expandedKey}
-                  handleClick={handleTreeClick}
-                  handleExpand={(key) => handleExpandedKey(key as string[])}
-                  loadingKey={loadingKey}
-                  ref={treeRef}
-                  selectedKeys={[selectedKey]}
-                  treeData={treeData}
-                />
-              )}
-            </Fragment>
-          ) : (
-            <Loader />
-          )}
-=======
       <div className="tw-h-full tw-px-1" id="glossary-left-panel">
         <div className="tw-bg-white tw-h-full tw-py-2 left-panel-container">
           <div className="tw-flex tw-justify-between tw-items-center tw-px-3">
@@ -438,7 +373,6 @@
               <Loader />
             )}
           </div>
->>>>>>> 811f640a
         </div>
       </div>
     );
@@ -465,14 +399,6 @@
             }
           />
         </div>
-<<<<<<< HEAD
-        <div className="tw-relative tw-mr-2" id="add-term-button">
-          <NonAdminAction position="bottom" title={TITLE_FOR_NON_ADMIN_ACTION}>
-            <Button
-              className={classNames('tw-h-8 tw-rounded tw-mb-1 tw-mr-2', {
-                'tw-opacity-40': isHasAccess,
-              })}
-=======
         <div className="tw-relative tw-mr-2 tw--mt-2" id="add-term-button">
           <Tooltip
             title={
@@ -482,7 +408,6 @@
             }>
             <ButtonAntd
               className="tw-h-8 tw-rounded tw-mb-1 tw-mr-2"
->>>>>>> 811f640a
               data-testid="add-new-tag-button"
               disabled={!createGlossaryTermPermission}
               type="primary"
