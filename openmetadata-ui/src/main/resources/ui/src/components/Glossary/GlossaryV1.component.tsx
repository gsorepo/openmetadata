--- conflicted
+++ resolved
@@ -12,11 +12,7 @@
  */
 
 import { FontAwesomeIcon } from '@fortawesome/react-fontawesome';
-<<<<<<< HEAD
-import { Card, Col, Input, Row, Space, Typography } from 'antd';
-=======
 import { Col, Dropdown, Input, Menu, Row, Space, Typography } from 'antd';
->>>>>>> 1c6d2f26
 import classNames from 'classnames';
 import { cloneDeep, isEmpty } from 'lodash';
 import { GlossaryTermAssets, LoadingState } from 'Models';
@@ -257,16 +253,11 @@
 
   const fetchLeftPanel = () => {
     return (
-<<<<<<< HEAD
-      <div className="tw-h-full tw-px-2" id="glossary-left-panel">
-        <Card className="left-panel-card" title="Glossary">
-=======
       <div className="tw-h-full tw-px-1" id="glossary-left-panel">
         <div className="tw-bg-white tw-h-full tw-py-2 left-panel-container">
           <div className="tw-flex tw-justify-between tw-items-center tw-px-3">
             <h6 className="tw-heading tw-text-base">Glossary</h6>
           </div>
->>>>>>> 1c6d2f26
           <div>
             {treeData.length ? (
               <Fragment>
@@ -313,7 +304,7 @@
               <Loader />
             )}
           </div>
-        </Card>
+        </div>
       </div>
     );
   };
@@ -359,7 +350,7 @@
               visible={showActions}
               onVisibleChange={setShowActions}>
               <Button
-                className="tw-rounded tw-flex tw-justify-center tw-w-8 tw-h-8 glossary-manage-button tw-mb-1 tw-flex"
+                className="tw-rounded tw-justify-center tw-w-8 tw-h-8 glossary-manage-button tw-mb-1 tw-flex"
                 data-testid="manage-button"
                 disabled={isHasAccess}
                 size="small"
