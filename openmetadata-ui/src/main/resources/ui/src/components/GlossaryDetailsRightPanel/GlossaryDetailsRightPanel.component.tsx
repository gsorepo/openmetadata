/*
 *  Copyright 2023 Collate.
 *  Licensed under the Apache License, Version 2.0 (the "License");
 *  you may not use this file except in compliance with the License.
 *  You may obtain a copy of the License at
 *  http://www.apache.org/licenses/LICENSE-2.0
 *  Unless required by applicable law or agreed to in writing, software
 *  distributed under the License is distributed on an "AS IS" BASIS,
 *  WITHOUT WARRANTIES OR CONDITIONS OF ANY KIND, either express or implied.
 *  See the License for the specific language governing permissions and
 *  limitations under the License.
 */
import { Button, Card, Col, Row, Space, Typography } from 'antd';
import { ReactComponent as EditIcon } from 'assets/svg/edit-new.svg';
import { ReactComponent as PlusIcon } from 'assets/svg/plus-primary.svg';
import ProfilePicture from 'components/common/ProfilePicture/ProfilePicture';
import { UserSelectableList } from 'components/common/UserSelectableList/UserSelectableList.component';
import { UserTeamSelectableList } from 'components/common/UserTeamSelectableList/UserTeamSelectableList.component';
import TagButton from 'components/TagButton/TagButton.component';
import TagsInput from 'components/TagsInput/TagsInput.component';
import {
  DE_ACTIVE_COLOR,
  getTeamAndUserDetailsPath,
  getUserPath,
  NO_DATA_PLACEHOLDER,
} from 'constants/constants';
import { GlossaryTerm } from 'generated/entity/data/glossaryTerm';
import { EntityReference } from 'generated/type/entityReference';
import { t } from 'i18next';
import { cloneDeep, includes, isEqual } from 'lodash';
import React, { useMemo } from 'react';
import { Link } from 'react-router-dom';
import { getEntityName } from 'utils/EntityUtils';
import { Glossary, TagLabel } from '../../generated/entity/data/glossary';
import { OperationPermission } from '../PermissionProvider/PermissionProvider.interface';

type props = {
  permissions: OperationPermission;
  selectedData: Glossary | GlossaryTerm;
  isGlossary: boolean;
  onUpdate: (data: GlossaryTerm | Glossary) => void;
};

const GlossaryDetailsRightPanel = ({
  permissions,
  selectedData,
  isGlossary,
  onUpdate,
}: props) => {
  const hasEditReviewerAccess = useMemo(() => {
    return permissions.EditAll || permissions.EditReviewers;
  }, [permissions]);

  const noReviewersSelected =
    selectedData.reviewers && selectedData.reviewers.length === 0;

  const handleTagsUpdate = async (updatedTags: TagLabel[]) => {
    if (updatedTags) {
      const updatedData = {
        ...selectedData,
        tags: updatedTags,
      };

      onUpdate(updatedData);
    }
  };

  const handleReviewerSave = (data: Array<EntityReference>) => {
    if (!isEqual(data, selectedData.reviewers)) {
      let updatedGlossary = cloneDeep(selectedData);
      const oldReviewer = data.filter((d) =>
        includes(selectedData.reviewers, d)
      );
      const newReviewer = data
        .filter((d) => !includes(selectedData.reviewers, d))
        .map((d) => ({ id: d.id, type: d.type }));
      updatedGlossary = {
        ...updatedGlossary,
        reviewers: [...oldReviewer, ...newReviewer],
      };
      onUpdate(updatedGlossary);
    }
  };

  const handleUpdatedOwner = (newOwner: Glossary['owner']) => {
    const updatedData = {
      ...selectedData,
      owner: newOwner,
    };
    onUpdate(updatedData);
  };

  return (
    <Card>
      <Row gutter={[0, 40]}>
<<<<<<< HEAD
        <Col span="24">
          <div
            className={`d-flex items-center ${
              selectedData.owner ? 'm-b-xss' : ''
            }`}>
            <Typography.Text
              className="right-panel-label"
              data-testid="glossary-owner-name">
=======
        <Col data-testid="glossary-owner-name" span="24">
          <div className="d-flex items-center m-b-xss">
            <Typography.Text className="right-panel-label">
>>>>>>> 4bcc7d9e
              {t('label.owner')}
            </Typography.Text>
            {(permissions.EditOwner || permissions.EditAll) &&
              selectedData.owner && (
                <UserTeamSelectableList
                  hasPermission={permissions.EditOwner || permissions.EditAll}
                  owner={selectedData.owner}
                  onUpdate={handleUpdatedOwner}>
                  <Button
                    className="cursor-pointer flex-center m-l-xss"
                    data-testid="edit-owner-button"
                    icon={<EditIcon color={DE_ACTIVE_COLOR} width="14px" />}
                    size="small"
                    type="text"
                  />
                </UserTeamSelectableList>
              )}
          </div>

          {selectedData.owner && getEntityName(selectedData.owner) && (
            <Space className="m-r-xss" size={4}>
              <ProfilePicture
                displayName={getEntityName(selectedData.owner)}
                id={selectedData.owner?.id || ''}
                name={selectedData.owner?.name || ''}
                textClass="text-xs"
                width="20"
              />
              <Link
                to={
                  selectedData.owner.type === 'team'
                    ? getTeamAndUserDetailsPath(selectedData.owner.name ?? '')
                    : getUserPath(selectedData.owner.name ?? '')
                }>
                {getEntityName(selectedData.owner)}
              </Link>
            </Space>
          )}

          {!selectedData.owner &&
            (permissions.EditOwner || permissions.EditAll) && (
              <UserTeamSelectableList
                hasPermission={permissions.EditOwner || permissions.EditAll}
                owner={selectedData.owner}
                onUpdate={handleUpdatedOwner}>
                <TagButton
                  className="tw-text-primary cursor-pointer"
                  icon={<PlusIcon height={16} name="plus" width={16} />}
                  label={t('label.add')}
                  tooltip=""
                />
              </UserTeamSelectableList>
            )}

          {!selectedData.owner &&
            !(permissions.EditOwner || permissions.EditAll) && (
              <div>{NO_DATA_PLACEHOLDER}</div>
            )}
        </Col>
        <Col span="24">
          <div
            className={`d-flex items-center ${
              selectedData.reviewers && selectedData.reviewers.length > 0
                ? 'm-b-xss'
                : ''
            }`}>
            <Typography.Text
              className="right-panel-label"
              data-testid="glossary-reviewer-heading-name">
              {t('label.reviewer-plural')}
            </Typography.Text>
            {hasEditReviewerAccess &&
              selectedData.reviewers &&
              selectedData.reviewers.length > 0 && (
                <UserSelectableList
                  hasPermission={hasEditReviewerAccess}
                  popoverProps={{ placement: 'topLeft' }}
                  selectedUsers={selectedData.reviewers ?? []}
                  onUpdate={handleReviewerSave}>
                  <Button
                    className="cursor-pointer flex-center m-l-xss"
                    data-testid="edit-reviewer-button"
                    icon={<EditIcon color={DE_ACTIVE_COLOR} width="14px" />}
                    size="small"
                    type="text"
                  />
                </UserSelectableList>
              )}
          </div>
          <div>
            {selectedData.reviewers && selectedData.reviewers.length > 0 && (
              <Space wrap data-testid="glossary-reviewer-name" size={6}>
                {selectedData.reviewers.map((reviewer) => (
                  <Space className="m-r-xss" key={reviewer.id} size={4}>
                    <ProfilePicture
                      displayName={getEntityName(reviewer)}
                      id={reviewer.id || ''}
                      name={reviewer.name || ''}
                      textClass="text-xs"
                      width="20"
                    />
                    <Link to={getUserPath(reviewer.name ?? '')}>
                      {getEntityName(reviewer)}
                    </Link>
                  </Space>
                ))}
              </Space>
            )}

            {hasEditReviewerAccess && noReviewersSelected && (
              <UserSelectableList
                hasPermission={hasEditReviewerAccess}
                popoverProps={{ placement: 'topLeft' }}
                selectedUsers={selectedData.reviewers ?? []}
                onUpdate={handleReviewerSave}>
                <TagButton
                  className="tw-text-primary cursor-pointer"
                  icon={<PlusIcon height={16} name="plus" width={16} />}
                  label={t('label.add')}
                  tooltip=""
                />
              </UserSelectableList>
            )}

            {!hasEditReviewerAccess && noReviewersSelected && (
              <div>{NO_DATA_PLACEHOLDER}</div>
            )}
          </div>
        </Col>
        <Col span="24">
          <div data-testid="glossary-tags-name">
            {isGlossary && (
              <TagsInput
                editable={permissions.EditAll || permissions.EditTags}
                tags={selectedData.tags}
                onTagsUpdate={handleTagsUpdate}
              />
            )}
          </div>
        </Col>
      </Row>
    </Card>
  );
};

export default GlossaryDetailsRightPanel;<|MERGE_RESOLUTION|>--- conflicted
+++ resolved
@@ -93,20 +93,9 @@
   return (
     <Card>
       <Row gutter={[0, 40]}>
-<<<<<<< HEAD
-        <Col span="24">
-          <div
-            className={`d-flex items-center ${
-              selectedData.owner ? 'm-b-xss' : ''
-            }`}>
-            <Typography.Text
-              className="right-panel-label"
-              data-testid="glossary-owner-name">
-=======
         <Col data-testid="glossary-owner-name" span="24">
           <div className="d-flex items-center m-b-xss">
             <Typography.Text className="right-panel-label">
->>>>>>> 4bcc7d9e
               {t('label.owner')}
             </Typography.Text>
             {(permissions.EditOwner || permissions.EditAll) &&
