/*
 *  Copyright 2023 Collate.
 *  Licensed under the Apache License, Version 2.0 (the "License");
 *  you may not use this file except in compliance with the License.
 *  You may obtain a copy of the License at
 *  http://www.apache.org/licenses/LICENSE-2.0
 *  Unless required by applicable law or agreed to in writing, software
 *  distributed under the License is distributed on an "AS IS" BASIS,
 *  WITHOUT WARRANTIES OR CONDITIONS OF ANY KIND, either express or implied.
 *  See the License for the specific language governing permissions and
 *  limitations under the License.
 */
import { Button, Card, Col, Row, Space, Typography } from 'antd';
import { ReactComponent as EditIcon } from 'assets/svg/edit-new.svg';
import { ReactComponent as PlusIcon } from 'assets/svg/plus-primary.svg';
import ProfilePicture from 'components/common/ProfilePicture/ProfilePicture';
import { UserSelectableList } from 'components/common/UserSelectableList/UserSelectableList.component';
import { UserTeamSelectableList } from 'components/common/UserTeamSelectableList/UserTeamSelectableList.component';
import TagButton from 'components/TagButton/TagButton.component';
import TagsInput from 'components/TagsInput/TagsInput.component';
import {
  DE_ACTIVE_COLOR,
  getTeamAndUserDetailsPath,
  getUserPath,
  NO_DATA_PLACEHOLDER,
} from 'constants/constants';
import { GlossaryTerm } from 'generated/entity/data/glossaryTerm';
import { EntityReference } from 'generated/type/entityReference';
import { t } from 'i18next';
import { cloneDeep, includes, isEqual } from 'lodash';
import React, { useMemo } from 'react';
import { Link } from 'react-router-dom';
import { getEntityName } from 'utils/EntityUtils';
import { Glossary, TagLabel } from '../../generated/entity/data/glossary';
import { OperationPermission } from '../PermissionProvider/PermissionProvider.interface';

type props = {
  permissions: OperationPermission;
  selectedData: Glossary | GlossaryTerm;
  isGlossary: boolean;
  onUpdate: (data: GlossaryTerm | Glossary) => void;
};

const GlossaryDetailsRightPanel = ({
  permissions,
  selectedData,
  isGlossary,
  onUpdate,
}: props) => {
  const hasEditReviewerAccess = useMemo(() => {
    return permissions.EditAll || permissions.EditReviewers;
  }, [permissions]);

  const noReviewersSelected =
    selectedData.reviewers && selectedData.reviewers.length === 0;

  const handleTagsUpdate = async (updatedTags: TagLabel[]) => {
    if (updatedTags) {
      const updatedData = {
        ...selectedData,
        tags: updatedTags,
      };

      onUpdate(updatedData);
    }
  };

  const handleReviewerSave = (data: Array<EntityReference>) => {
    if (!isEqual(data, selectedData.reviewers)) {
      let updatedGlossary = cloneDeep(selectedData);
      const oldReviewer = data.filter((d) =>
        includes(selectedData.reviewers, d)
      );
      const newReviewer = data
        .filter((d) => !includes(selectedData.reviewers, d))
        .map((d) => ({ id: d.id, type: d.type }));
      updatedGlossary = {
        ...updatedGlossary,
        reviewers: [...oldReviewer, ...newReviewer],
      };
      onUpdate(updatedGlossary);
    }
  };

  const handleUpdatedOwner = (newOwner: Glossary['owner']) => {
    if (newOwner) {
      const updatedData = {
        ...selectedData,
        owner: newOwner,
      };
      onUpdate(updatedData);
    }
  };

  return (
    <Card>
      <Row gutter={[0, 40]}>
        <Col span="24">
          <div className="d-flex items-center m-b-xss">
            <Typography.Text
              className="glossary-subheading"
              data-testid="glossary-owner-name">
              {t('label.owner')}
            </Typography.Text>
            {(permissions.EditOwner || permissions.EditAll) && (
              <UserTeamSelectableList
                hasPermission={permissions.EditOwner || permissions.EditAll}
                owner={selectedData.owner}
                onUpdate={handleUpdatedOwner}>
                <Button
                  className="cursor-pointer flex-center m-l-xss"
                  data-testid="edit-owner-button"
                  icon={<EditIcon color={DE_ACTIVE_COLOR} width="14px" />}
                  size="small"
                  type="text"
                />
              </UserTeamSelectableList>
            )}
          </div>

          {selectedData.owner && getEntityName(selectedData.owner) ? (
            <Space className="m-r-xss" size={4}>
              <ProfilePicture
                displayName={getEntityName(selectedData.owner)}
                id={selectedData.owner?.id || ''}
                name={selectedData.owner?.name || ''}
                textClass="text-xs"
                width="20"
              />
              <Link
                to={
                  selectedData.owner.type === 'team'
                    ? getTeamAndUserDetailsPath(selectedData.owner.name ?? '')
                    : getUserPath(selectedData.owner.name ?? '')
                }>
                {getEntityName(selectedData.owner)}
              </Link>
            </Space>
          ) : (
            <span className="text-grey-muted">
              {t('label.no-entity', {
                entity: t('label.owner-lowercase'),
              })}
            </span>
          )}
        </Col>
        <Col span="24">
          <div className="d-flex items-center m-b-xs">
            <Typography.Text
              className="glossary-subheading"
              data-testid="glossary-reviewer-heading-name">
              {t('label.reviewer-plural')}
            </Typography.Text>
            {hasEditReviewerAccess &&
              selectedData.reviewers &&
              selectedData.reviewers.length > 0 && (
                <UserSelectableList
                  hasPermission={hasEditReviewerAccess}
                  popoverProps={{ placement: 'topLeft' }}
                  selectedUsers={selectedData.reviewers ?? []}
                  onUpdate={handleReviewerSave}>
                  <Button
                    className="cursor-pointer flex-center m-l-xss"
                    data-testid="edit-reviewer-button"
                    icon={<EditIcon color={DE_ACTIVE_COLOR} width="14px" />}
                    size="small"
                    type="text"
                  />
                </UserSelectableList>
              )}
          </div>
          <div>
            {selectedData.reviewers && selectedData.reviewers.length > 0 && (
              <Space wrap data-testid="glossary-reviewer-name" size={6}>
                {selectedData.reviewers.map((reviewer) => (
                  <Space className="m-r-xss" key={reviewer.id} size={4}>
                    <ProfilePicture
                      displayName={getEntityName(reviewer)}
                      id={reviewer.id || ''}
                      name={reviewer.name || ''}
                      textClass="text-xs"
                      width="20"
                    />
                    <Link to={getUserPath(reviewer.name ?? '')}>
                      {getEntityName(reviewer)}
                    </Link>
                  </Space>
                ))}
              </Space>
            )}

<<<<<<< HEAD
            {hasEditReviewerAccess &&
              selectedData.reviewers &&
              selectedData.reviewers.length === 0 && (
                <UserSelectableList
                  hasPermission={hasEditReviewerAccess}
                  popoverProps={{ placement: 'topLeft' }}
                  selectedUsers={selectedData.reviewers ?? []}
                  onUpdate={handleReviewerSave}>
                  <TagButton
                    className="tw-text-primary cursor-pointer"
                    icon={<PlusIcon height={16} name="plus" width={16} />}
                    label={t('label.add')}
                    tooltip=""
                  />
                </UserSelectableList>
              )}
=======
            {hasEditReviewerAccess && noReviewersSelected && (
              <UserSelectableList
                hasPermission={hasEditReviewerAccess}
                popoverProps={{ placement: 'topLeft' }}
                selectedUsers={selectedData.reviewers ?? []}
                onUpdate={handleReviewerSave}>
                <TagButton
                  className="tw-text-primary"
                  icon={<PlusIcon height={16} name="plus" width={16} />}
                  label={t('label.add')}
                />
              </UserSelectableList>
            )}

            {!hasEditReviewerAccess && noReviewersSelected && (
              <div>{NO_DATA_PLACEHOLDER}</div>
            )}
>>>>>>> d3db1cb9
          </div>
        </Col>
        <Col span="24">
          <div data-testid="glossary-tags-name">
            {isGlossary && (
              <TagsInput
                editable={permissions.EditAll || permissions.EditTags}
                tags={selectedData.tags}
                onTagsUpdate={handleTagsUpdate}
              />
            )}
          </div>
        </Col>
      </Row>
    </Card>
  );
};

export default GlossaryDetailsRightPanel;<|MERGE_RESOLUTION|>--- conflicted
+++ resolved
@@ -189,24 +189,6 @@
               </Space>
             )}
 
-<<<<<<< HEAD
-            {hasEditReviewerAccess &&
-              selectedData.reviewers &&
-              selectedData.reviewers.length === 0 && (
-                <UserSelectableList
-                  hasPermission={hasEditReviewerAccess}
-                  popoverProps={{ placement: 'topLeft' }}
-                  selectedUsers={selectedData.reviewers ?? []}
-                  onUpdate={handleReviewerSave}>
-                  <TagButton
-                    className="tw-text-primary cursor-pointer"
-                    icon={<PlusIcon height={16} name="plus" width={16} />}
-                    label={t('label.add')}
-                    tooltip=""
-                  />
-                </UserSelectableList>
-              )}
-=======
             {hasEditReviewerAccess && noReviewersSelected && (
               <UserSelectableList
                 hasPermission={hasEditReviewerAccess}
@@ -214,9 +196,10 @@
                 selectedUsers={selectedData.reviewers ?? []}
                 onUpdate={handleReviewerSave}>
                 <TagButton
-                  className="tw-text-primary"
+                  className="tw-text-primary cursor-pointer"
                   icon={<PlusIcon height={16} name="plus" width={16} />}
                   label={t('label.add')}
+                  tooltip=""
                 />
               </UserSelectableList>
             )}
@@ -224,7 +207,6 @@
             {!hasEditReviewerAccess && noReviewersSelected && (
               <div>{NO_DATA_PLACEHOLDER}</div>
             )}
->>>>>>> d3db1cb9
           </div>
         </Col>
         <Col span="24">
