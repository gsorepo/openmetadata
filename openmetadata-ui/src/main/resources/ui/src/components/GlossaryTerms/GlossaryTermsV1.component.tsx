/*
 *  Copyright 2021 Collate
 *  Licensed under the Apache License, Version 2.0 (the "License");
 *  you may not use this file except in compliance with the License.
 *  You may obtain a copy of the License at
 *  http://www.apache.org/licenses/LICENSE-2.0
 *  Unless required by applicable law or agreed to in writing, software
 *  distributed under the License is distributed on an "AS IS" BASIS,
 *  WITHOUT WARRANTIES OR CONDITIONS OF ANY KIND, either express or implied.
 *  See the License for the specific language governing permissions and
 *  limitations under the License.
 */

import classNames from 'classnames';
import { cloneDeep, includes, isEqual } from 'lodash';
<<<<<<< HEAD
import { EntityTags, FormattedUsersData, GlossaryTermAssets } from 'Models';
=======
import {
  EntityTags,
  FormatedGlossaryTermData,
  FormatedUsersData,
  GlossaryTermAssets,
} from 'Models';
>>>>>>> f0dd85b9
import React, { Fragment, useEffect, useState } from 'react';
import {
  LIST_SIZE,
  TITLE_FOR_NON_ADMIN_ACTION,
} from '../../constants/constants';
import {
  GlossaryTerm,
  TermReference,
} from '../../generated/entity/data/glossaryTerm';
import { LabelType, State } from '../../generated/type/tagLabel';
import UserCard from '../../pages/teams/UserCard';
import SVGIcons from '../../utils/SvgUtils';
import { getTagCategories, getTaglist } from '../../utils/TagsUtils';
import { Button } from '../buttons/Button/Button';
import Description from '../common/description/Description';
import NonAdminAction from '../common/non-admin-action/NonAdminAction';
import PopOver from '../common/popover/PopOver';
import TabsPane from '../common/TabsPane/TabsPane';
import GlossaryReferenceModal from '../Modals/GlossaryReferenceModal/GlossaryReferenceModal';
import RelatedTermsModal from '../Modals/RelatedTermsModal/RelatedTermsModal';
import ReviewerModal from '../Modals/ReviewerModal/ReviewerModal.component';
import TagsContainer from '../tags-container/tags-container';
import Tags from '../tags/tags';
import AssetsTabs from './tabs/AssetsTabs.component';
import RelationshipTab from './tabs/RelationshipTab.component';
type Props = {
  assetData: GlossaryTermAssets;
  isHasAccess: boolean;
  glossaryTerm: GlossaryTerm;
  handleGlossaryTermUpdate: (data: GlossaryTerm) => void;
  onAssetPaginate: (num: number) => void;
};

const GlossaryTermsV1 = ({
  assetData,
  isHasAccess,
  glossaryTerm,
  handleGlossaryTermUpdate,
  onAssetPaginate,
}: Props) => {
  const [isTagEditable, setIsTagEditable] = useState<boolean>(false);
  const [tagList, setTagList] = useState<Array<string>>([]);
  const [isTagLoading, setIsTagLoading] = useState<boolean>(false);
  const [isDescriptionEditable, setIsDescriptionEditable] = useState(false);
  const [activeTab, setActiveTab] = useState(1);
  const [showRevieweModal, setShowRevieweModal] = useState(false);
  const [showRelatedTermsModal, setShowRelatedTermsModal] = useState(false);
  const [isSynonymsEditing, setIsSynonymsEditing] = useState(false);
  const [isReferencesEditing, setIsReferencesEditing] = useState(false);
  const [synonyms, setSynonyms] = useState(
    glossaryTerm.synonyms?.join(',') || ''
  );
  const [references, setReferences] = useState(glossaryTerm.references || []);
<<<<<<< HEAD
  const [reviewer, setReviewer] = useState<Array<FormattedUsersData>>([]);
  const [relatedTerms, setRelatedTerms] = useState<
    {
      relatedTerms: string;
      description: string;
    }[]
  >([]);
=======
  const [reviewer, setReviewer] = useState<Array<FormatedUsersData>>([]);
  const [relatedTerms, setRelatedTerms] = useState<FormatedGlossaryTermData[]>(
    []
  );
>>>>>>> f0dd85b9

  const tabs = [
    {
      name: 'Related Terms',
      isProtected: false,
      position: 1,
    },
    {
      name: 'Assets',
      isProtected: false,
      position: 2,
    },
    {
      name: 'Reviewers',
      isProtected: false,
      position: 3,
    },
  ];

  const onRelatedTermsModalCancel = () => {
    setShowRelatedTermsModal(false);
  };

  const handleRelatedTermsSave = (terms: Array<FormatedGlossaryTermData>) => {
    if (!isEqual(terms, relatedTerms)) {
      let updatedGlossaryTerm = cloneDeep(glossaryTerm);
      const oldTerms = terms.filter((d) => includes(relatedTerms, d));
      const newTerms = terms
        .filter((d) => !includes(relatedTerms, d))
        .map((d) => ({
          id: d.id,
          type: d.type,
          displayName: d.displayName,
          name: d.name,
        }));
      updatedGlossaryTerm = {
        ...updatedGlossaryTerm,
        relatedTerms: [...oldTerms, ...newTerms],
      };
      setRelatedTerms(terms);
      handleGlossaryTermUpdate(updatedGlossaryTerm);
    }
    onRelatedTermsModalCancel();
  };

  const onReviewerModalCancel = () => {
    setShowRevieweModal(false);
  };

  const handleReviewerSave = (data: Array<FormattedUsersData>) => {
    if (!isEqual(data, reviewer)) {
      let updatedGlossaryTerm = cloneDeep(glossaryTerm);
      const oldReviewer = data.filter((d) => includes(reviewer, d));
      const newReviewer = data
        .filter((d) => !includes(reviewer, d))
        .map((d) => ({
          id: d.id,
          type: d.type,
          displayName: d.displayName,
          name: d.name,
        }));
      updatedGlossaryTerm = {
        ...updatedGlossaryTerm,
        reviewers: [...oldReviewer, ...newReviewer],
      };
      setReviewer(data);
      handleGlossaryTermUpdate(updatedGlossaryTerm);
    }
    onReviewerModalCancel();
  };

  const activeTabHandler = (tab: number) => {
    setActiveTab(tab);
  };

  const onDescriptionEdit = (): void => {
    setIsDescriptionEditable(true);
  };
  const onCancel = () => {
    setIsDescriptionEditable(false);
  };

  const onTagUpdate = (selectedTags?: Array<string>) => {
    if (selectedTags) {
      const prevTags =
        glossaryTerm?.tags?.filter((tag) =>
          selectedTags.includes(tag?.tagFQN as string)
        ) || [];
      const newTags = selectedTags
        .filter((tag) => {
          return !prevTags?.map((prevTag) => prevTag.tagFQN).includes(tag);
        })
        .map((tag) => ({
          labelType: LabelType.Manual,
          state: State.Confirmed,
          tagFQN: tag,
        }));
      const updatedTags = [...prevTags, ...newTags];
      const updatedGlossary = { ...glossaryTerm, tags: updatedTags };
      handleGlossaryTermUpdate(updatedGlossary);
    }
  };

  const onDescriptionUpdate = (updatedHTML: string) => {
    if (glossaryTerm.description !== updatedHTML) {
      const updatedGlossaryTermDetails = {
        ...glossaryTerm,
        description: updatedHTML,
      };
      handleGlossaryTermUpdate(updatedGlossaryTermDetails);
      setIsDescriptionEditable(false);
    } else {
      setIsDescriptionEditable(false);
    }
  };

  const getSelectedTags = () => {
    return (glossaryTerm.tags || []).map((tag) => ({
      tagFQN: tag.tagFQN,
      isRemovable: true,
    }));
  };

  const fetchTags = () => {
    setIsTagLoading(true);
    getTagCategories()
      .then((res) => {
        setTagList(getTaglist(res.data));
      })
      .finally(() => {
        setIsTagLoading(false);
      });
  };

  const handleTagSelection = (selectedTags?: Array<EntityTags>) => {
    onTagUpdate?.(selectedTags?.map((tag) => tag.tagFQN));
    setIsTagEditable(false);
  };

  const handleRemoveReviewer = (id: string) => {
    let updatedGlossaryTerm = cloneDeep(glossaryTerm);
    const reviewer = updatedGlossaryTerm.reviewers?.filter(
      (reviewer) => reviewer.id !== id
    );
    updatedGlossaryTerm = {
      ...updatedGlossaryTerm,
      reviewers: reviewer,
    };

    handleGlossaryTermUpdate(updatedGlossaryTerm);
  };

  const handleSynonymsSave = () => {
    if (synonyms !== glossaryTerm.synonyms?.join(',')) {
      let updatedGlossaryTerm = cloneDeep(glossaryTerm);
      updatedGlossaryTerm = {
        ...updatedGlossaryTerm,
        synonyms: synonyms.split(','),
      };

      handleGlossaryTermUpdate(updatedGlossaryTerm);
    }
    setIsSynonymsEditing(false);
  };

  const handleReferencesSave = (data: TermReference[]) => {
    if (!isEqual(data, references)) {
      let updatedGlossaryTerm = cloneDeep(glossaryTerm);
      updatedGlossaryTerm = {
        ...updatedGlossaryTerm,
        references: data,
      };

      handleGlossaryTermUpdate(updatedGlossaryTerm);
      setReferences(data);
    }
    setIsReferencesEditing(false);
  };

  const handleValidation = (
    event: React.ChangeEvent<HTMLInputElement | HTMLSelectElement>
  ) => {
    if (isHasAccess) {
      return;
    }
    const value = event.target.value;
    const eleName = event.target.name;

    switch (eleName) {
      case 'synonyms': {
        setSynonyms(value);

        break;
      }
    }
  };

  useEffect(() => {
    if (glossaryTerm.reviewers && glossaryTerm.reviewers.length) {
      setReviewer(
        glossaryTerm.reviewers.map((d) => ({
          ...(d as FormattedUsersData),
          type: 'user',
        }))
      );
    } else {
      setReviewer([]);
    }
  }, [glossaryTerm.reviewers]);

  useEffect(() => {
    if (glossaryTerm.relatedTerms?.length) {
      setRelatedTerms(glossaryTerm.relatedTerms as FormatedGlossaryTermData[]);
    }
  }, [glossaryTerm.relatedTerms]);

  const AddReviewerButton = () => {
    return (
      <NonAdminAction position="bottom" title={TITLE_FOR_NON_ADMIN_ACTION}>
        <Button
          className={classNames('tw-h-8 tw-rounded', {
            'tw-opacity-40': isHasAccess,
          })}
          data-testid="add-new-tag-button"
          size="small"
          theme="primary"
          variant="contained"
          onClick={() => setShowRevieweModal(true)}>
          Add Reviewer
        </Button>
      </NonAdminAction>
    );
  };

  const AddRelatedTermButton = () => {
    return (
      <NonAdminAction position="bottom" title={TITLE_FOR_NON_ADMIN_ACTION}>
        <Button
          className={classNames('tw-h-8 tw-rounded', {
            'tw-opacity-40': isHasAccess,
          })}
          data-testid="add-new-tag-button"
          size="small"
          theme="primary"
          variant="contained"
          onClick={() => setShowRelatedTermsModal(true)}>
          Add Related Term
        </Button>
      </NonAdminAction>
    );
  };

  const getReviewerTabData = () => {
    return glossaryTerm.reviewers && glossaryTerm.reviewers.length > 0 ? (
      <div className="tw-grid xxl:tw-grid-cols-4 lg:tw-grid-cols-3 md:tw-grid-cols-2 tw-gap-4">
        {glossaryTerm.reviewers?.map((term) => (
          <UserCard
            isActionVisible
            isIconVisible
            item={{
              name: term.name || '',
              description: term.displayName || '',
              id: term.id,
            }}
            key={term.name}
            onRemove={handleRemoveReviewer}
          />
        ))}
      </div>
    ) : (
      <div className="tw-py-3 tw-text-center tw-bg-white tw-border tw-border-main">
        <p className="tw-mb-3">No reviewers assigned</p>
        <p>{AddReviewerButton()}</p>
      </div>
    );
  };

  const getTabPaneButton = () => {
    switch (activeTab) {
      case 1: {
        return relatedTerms.length ? AddRelatedTermButton() : undefined;
      }
      case 3: {
        return glossaryTerm.reviewers?.length ? AddReviewerButton() : undefined;
      }
      default:
        return;
    }
  };

  return (
    <div className="tw-w-full tw-h-full tw-flex tw-flex-col">
      <div className="tw-flex tw-gap-5 tw-mb-2">
        <div className="tw-font-medium">Synonyms</div>
        <div>
          {isSynonymsEditing ? (
            <div className="tw-flex tw-items-center tw-gap-1">
              <input
                className="tw-form-inputs tw-px-3 tw-py-0.5 tw-w-64"
                data-testid="synonyms"
                id="synonyms"
                name="synonyms"
                placeholder="Enter comma seprated term"
                type="text"
                value={synonyms}
                onChange={handleValidation}
              />
              <div className="tw-flex tw-justify-end" data-testid="buttons">
                <Button
                  className="tw-px-1 tw-py-1 tw-rounded tw-text-sm tw-mr-1"
                  data-testid="cancelAssociatedTag"
                  size="custom"
                  theme="primary"
                  variant="contained"
                  onMouseDown={() => setIsSynonymsEditing(false)}>
                  <i
                    aria-hidden="true"
                    className="fa fa-times tw-w-3.5 tw-h-3.5"
                  />
                </Button>
                <Button
                  className="tw-px-1 tw-py-1 tw-rounded tw-text-sm"
                  data-testid="saveAssociatedTag"
                  size="custom"
                  theme="primary"
                  variant="contained"
                  onMouseDown={handleSynonymsSave}>
                  <i
                    aria-hidden="true"
                    className="fa fa-check tw-w-3.5 tw-h-3.5"
                  />
                </Button>
              </div>
            </div>
          ) : (
            <div className="tw-flex tw-group">
              <span>{synonyms || '--'}</span>
              <div className={classNames('tw-w-5 tw-min-w-max')}>
                <NonAdminAction
                  position="right"
                  title={TITLE_FOR_NON_ADMIN_ACTION}>
                  <button
                    className="tw-opacity-0 tw-ml-2 group-hover:tw-opacity-100 focus:tw-outline-none"
                    data-testid="edit-synonyms"
                    onClick={() => setIsSynonymsEditing(true)}>
                    <SVGIcons
                      alt="edit"
                      icon="icon-edit"
                      title="Edit"
                      width="12px"
                    />
                  </button>
                </NonAdminAction>
              </div>
            </div>
          )}
        </div>
      </div>

      <div className="tw-flex tw-gap-5 tw-mb-2">
        <div className="tw-font-medium">References</div>
        <div className="tw-flex tw-group">
          <div>
            {references && references.length ? (
              <div className="tw-flex">
                {references.map((d, i) => (
                  <Fragment key={i}>
                    {i > 0 && <span className="tw-mr-2">,</span>}
                    <a
                      className="link-text tw-flex"
                      data-testid="owner-link"
                      href={d?.endpoint}
                      rel="noopener noreferrer"
                      target="_blank">
                      <span
                        className={classNames(
                          'tw-mr-1 tw-inline-block tw-truncate',
                          {
                            'tw-w-52': (d?.name as string).length > 32,
                          }
                        )}
                        title={d?.name as string}>
                        {d?.name}
                      </span>
                      <SVGIcons
                        alt="external-link"
                        className="tw-align-middle"
                        icon="external-link"
                        width="12px"
                      />
                    </a>
                  </Fragment>
                ))}
              </div>
            ) : (
              '--'
            )}
          </div>
          <div className={classNames('tw-w-5 tw-min-w-max')}>
            <NonAdminAction position="right" title={TITLE_FOR_NON_ADMIN_ACTION}>
              <button
                className="tw-opacity-0 tw-ml-2 group-hover:tw-opacity-100 focus:tw-outline-none"
                data-testid="edit-synonyms"
                onClick={() => setIsReferencesEditing(true)}>
                <SVGIcons
                  alt="edit"
                  icon="icon-edit"
                  title="Edit"
                  width="12px"
                />
              </button>
            </NonAdminAction>
          </div>
        </div>
      </div>

      {/* TODO: Add this stat when supporting status updation  */}
      {/* <div className="tw-flex tw-gap-11 tw-mb-2">
        <div className="tw-font-medium">Status</div>
        <div>{glossaryTerm.status}</div>
      </div> */}

      <div className="tw-flex tw-flex-wrap tw-group" data-testid="tags">
        {!isTagEditable && (
          <>
            {glossaryTerm?.tags && glossaryTerm.tags.length > 0 && (
              <>
                <SVGIcons
                  alt="icon-tag"
                  className="tw-mx-1"
                  icon="icon-tag-grey"
                  width="16"
                />
                {glossaryTerm.tags.slice(0, LIST_SIZE).map((tag, index) => (
                  <Tags key={index} startWith="#" tag={tag} type="label" />
                ))}

                {glossaryTerm.tags.slice(LIST_SIZE).length > 0 && (
                  <PopOver
                    html={
                      <>
                        {glossaryTerm.tags
                          .slice(LIST_SIZE)
                          .map((tag, index) => (
                            <p className="tw-text-left" key={index}>
                              <Tags startWith="#" tag={tag} type="label" />
                            </p>
                          ))}
                      </>
                    }
                    position="bottom"
                    theme="light"
                    trigger="click">
                    <span className="tw-cursor-pointer tw-text-xs link-text v-align-sub tw--ml-1">
                      •••
                    </span>
                  </PopOver>
                )}
              </>
            )}
          </>
        )}
        <NonAdminAction
          position="bottom"
          title={TITLE_FOR_NON_ADMIN_ACTION}
          trigger="click">
          <div
            className="tw-inline-block"
            onClick={() => {
              fetchTags();
              setIsTagEditable(true);
            }}>
            <TagsContainer
              dropDownHorzPosRight={false}
              editable={isTagEditable}
              isLoading={isTagLoading}
              selectedTags={getSelectedTags()}
              showTags={false}
              size="small"
              tagList={tagList}
              type="label"
              onCancel={() => {
                handleTagSelection();
              }}
              onSelectionChange={(tags) => {
                handleTagSelection(tags);
              }}>
              {glossaryTerm?.tags && glossaryTerm?.tags.length ? (
                <button className="tw-ml-1 focus:tw-outline-none">
                  <SVGIcons
                    alt="edit"
                    icon="icon-edit"
                    title="Edit"
                    width="12px"
                  />
                </button>
              ) : (
                <span>
                  <Tags
                    className="tw-text-primary"
                    startWith="+ "
                    tag="Add tag"
                    type="label"
                  />
                </span>
              )}
            </TagsContainer>
          </div>
        </NonAdminAction>
      </div>

      <div className="tw--ml-5" data-testid="description-container">
        <Description
          blurWithBodyBG
          removeBlur
          description={glossaryTerm.description || ''}
          entityName={glossaryTerm?.displayName ?? glossaryTerm?.name}
          isEdit={isDescriptionEditable}
          onCancel={onCancel}
          onDescriptionEdit={onDescriptionEdit}
          onDescriptionUpdate={onDescriptionUpdate}
        />
      </div>

      <div className="tw-flex tw-flex-col tw-flex-grow">
        <TabsPane
          activeTab={activeTab}
          className="tw-flex-initial"
          rightPosButton={getTabPaneButton()}
          setActiveTab={activeTabHandler}
          tabs={tabs}
        />

        <div className="tw-flex-grow tw-py-4">
          {activeTab === 1 && (
            <RelationshipTab
              addButton={<>{AddRelatedTermButton()}</>}
              data={relatedTerms}
            />
          )}
          {activeTab === 2 && (
            <AssetsTabs
              assetData={assetData}
              onAssetPaginate={onAssetPaginate}
            />
          )}
          {activeTab === 3 && getReviewerTabData()}
        </div>

        {showRelatedTermsModal && (
          <RelatedTermsModal
            header="Add Related Terms"
            relatedTerms={relatedTerms}
            onCancel={onRelatedTermsModalCancel}
            onSave={handleRelatedTermsSave}
          />
        )}
        {showRevieweModal && (
          <ReviewerModal
            header="Add Reviewer"
            reviewer={reviewer}
            onCancel={onReviewerModalCancel}
            onSave={handleReviewerSave}
          />
        )}
        {isReferencesEditing && (
          <GlossaryReferenceModal
            header={`Edit References for ${glossaryTerm.name}`}
            referenceList={references}
            onCancel={() => setIsReferencesEditing(false)}
            onSave={handleReferencesSave}
          />
        )}
      </div>
    </div>
  );
};

export default GlossaryTermsV1;<|MERGE_RESOLUTION|>--- conflicted
+++ resolved
@@ -13,16 +13,12 @@
 
 import classNames from 'classnames';
 import { cloneDeep, includes, isEqual } from 'lodash';
-<<<<<<< HEAD
-import { EntityTags, FormattedUsersData, GlossaryTermAssets } from 'Models';
-=======
 import {
   EntityTags,
-  FormatedGlossaryTermData,
-  FormatedUsersData,
+  FormattedGlossaryTermData,
+  FormattedUsersData,
   GlossaryTermAssets,
 } from 'Models';
->>>>>>> f0dd85b9
 import React, { Fragment, useEffect, useState } from 'react';
 import {
   LIST_SIZE,
@@ -76,20 +72,10 @@
     glossaryTerm.synonyms?.join(',') || ''
   );
   const [references, setReferences] = useState(glossaryTerm.references || []);
-<<<<<<< HEAD
-  const [reviewer, setReviewer] = useState<Array<FormattedUsersData>>([]);
-  const [relatedTerms, setRelatedTerms] = useState<
-    {
-      relatedTerms: string;
-      description: string;
-    }[]
-  >([]);
-=======
   const [reviewer, setReviewer] = useState<Array<FormatedUsersData>>([]);
-  const [relatedTerms, setRelatedTerms] = useState<FormatedGlossaryTermData[]>(
+  const [relatedTerms, setRelatedTerms] = useState<FormattedGlossaryTermData[]>(
     []
   );
->>>>>>> f0dd85b9
 
   const tabs = [
     {
