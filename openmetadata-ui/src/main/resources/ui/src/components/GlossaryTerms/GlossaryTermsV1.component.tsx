--- conflicted
+++ resolved
@@ -223,64 +223,9 @@
     );
   }, [glossaryTerm.fullyQualifiedName]);
 
-<<<<<<< HEAD
-  const getReviewerTabData = () => {
-    return (
-      <div className="tw--mx-5">
-        {glossaryTerm.reviewers && glossaryTerm.reviewers.length > 0 ? (
-          <div className="tw-flex tw-flex-col tw-gap-4">
-            {glossaryTerm.reviewers?.map((term, i) => (
-              <div
-                className={classNames(
-                  'tw-flex tw-justify-between tw-items-center tw-px-5',
-                  {
-                    'tw-border-b tw-pb-2 tw-border-border-lite':
-                      i !== (glossaryTerm.reviewers || []).length - 1,
-                  }
-                )}
-                key={i}>
-                <div className={classNames('tw-flex tw-items-center')}>
-                  <div className="tw-inline-block tw-mr-2">
-                    <ProfilePicture
-                      displayName={getEntityName(term)}
-                      id={term.id}
-                      name={term?.name || ''}
-                      textClass="tw-text-xs"
-                      width="25"
-                    />
-                  </div>
-
-                  <span>{getEntityName(term)}</span>
-                </div>
-                <span>
-                  <Button disabled={!permissions.EditAll} type="text">
-                    <span
-                      className={classNames('tw-h-8 tw-rounded tw-mb-3')}
-                      data-testid="remove"
-                      onClick={() => handleRemoveReviewer(term.id)}>
-                      <FontAwesomeIcon
-                        className="tw-cursor-pointer"
-                        icon="remove"
-                      />
-                    </span>
-                  </Button>
-                </span>
-              </div>
-            ))}
-          </div>
-        ) : (
-          <div className="tw-text-grey-muted tw-mx-5 tw-text-center">
-            {t('label.no-reviewer')}
-          </div>
-        )}
-      </div>
-    );
-  };
-=======
   useEffect(() => {
     setActiveTab('glossaryTerms');
   }, [glossaryFqn]);
->>>>>>> fb15c896
 
   const SummaryTab = () => {
     return (
@@ -308,17 +253,6 @@
             />
           </Card>
         </Col>
-<<<<<<< HEAD
-        <Col className="tw-px-10" flex="25%">
-          <Card
-            className="glossary-card right-card tw-border tw-border-border-gray"
-            extra={addReviewerButton()}
-            title={<Text>{t('label.reviewer')}</Text>}>
-            <div>{getReviewerTabData()}</div>
-          </Card>
-        </Col>
-=======
->>>>>>> fb15c896
       </Row>
     );
   };
