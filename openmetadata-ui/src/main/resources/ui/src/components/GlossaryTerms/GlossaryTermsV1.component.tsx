/*
 *  Copyright 2022 Collate.
 *  Licensed under the Apache License, Version 2.0 (the "License");
 *  you may not use this file except in compliance with the License.
 *  You may obtain a copy of the License at
 *  http://www.apache.org/licenses/LICENSE-2.0
 *  Unless required by applicable law or agreed to in writing, software
 *  distributed under the License is distributed on an "AS IS" BASIS,
 *  WITHOUT WARRANTIES OR CONDITIONS OF ANY KIND, either express or implied.
 *  See the License for the specific language governing permissions and
 *  limitations under the License.
 */

import { Col, Row, Tabs } from 'antd';
import { AxiosError } from 'axios';
import GlossaryHeader from 'components/Glossary/GlossaryHeader/GlossaryHeader.component';
import GlossaryTermTab from 'components/Glossary/GlossaryTermTab/GlossaryTermTab.component';
import { PAGE_SIZE } from 'constants/constants';
import { myDataSearchIndex } from 'constants/Mydata.constants';
import { t } from 'i18next';
<<<<<<< HEAD
import { cloneDeep, includes, isEqual } from 'lodash';
import { AssetsDataType } from 'Models';
=======
import { AssetsDataType, EntityTags } from 'Models';
>>>>>>> bae95c53
import React, { useEffect, useState } from 'react';
import { useParams } from 'react-router-dom';
import { searchData } from 'rest/miscAPI';
import { formatDataResponse, SearchEntityHits } from 'utils/APIUtils';
import { GlossaryTerm } from '../../generated/entity/data/glossaryTerm';
<<<<<<< HEAD
import { EntityReference } from '../../generated/type/entityReference';
=======
import { LabelType, State, TagSource } from '../../generated/type/tagLabel';
>>>>>>> bae95c53
import jsonData from '../../jsons/en';
import { getCountBadge } from '../../utils/CommonUtils';
import { showErrorToast } from '../../utils/ToastUtils';
import { OperationPermission } from '../PermissionProvider/PermissionProvider.interface';
import AssetsTabs from './tabs/AssetsTabs.component';

type Props = {
  permissions: OperationPermission;
  glossaryTerm: GlossaryTerm;
  childGlossaryTerms: GlossaryTerm[];
  handleGlossaryTermUpdate: (data: GlossaryTerm) => Promise<void>;
  handleGlossaryTermDelete: (id: string) => void;
};

const GlossaryTermsV1 = ({
  glossaryTerm,
  childGlossaryTerms,
  handleGlossaryTermUpdate,
  handleGlossaryTermDelete,
  permissions,
}: Props) => {
  const { glossaryName: glossaryFqn } = useParams<{ glossaryName: string }>();
  const [activeTab, setActiveTab] = useState<string>('glossaryTerms');

  const [assetData, setAssetData] = useState<AssetsDataType>({
    isLoading: true,
    data: [],
    total: 0,
    currPage: 1,
  });

  const activeTabHandler = (tab: string) => {
    setActiveTab(tab);
  };

  const fetchGlossaryTermAssets = async (fqn: string, currentPage = 1) => {
    setAssetData((pre) => ({
      ...pre,
      isLoading: true,
    }));
    if (fqn) {
      try {
        const res = await searchData(
          '',
          currentPage,
          PAGE_SIZE,
          `(tags.tagFQN:"${fqn}")`,
          '',
          '',
          myDataSearchIndex
        );

        const hits = res?.data?.hits?.hits as SearchEntityHits;
        const isData = hits?.length > 0;
        setAssetData(() => {
          const data = isData ? formatDataResponse(hits) : [];
          const total = isData ? res.data.hits.total.value : 0;

          return {
            isLoading: false,
            data,
            total,
            currPage: currentPage,
          };
        });
      } catch (error) {
        showErrorToast(
          error as AxiosError,
          jsonData['api-error-messages']['elastic-search-error']
        );
      }
    } else {
      setAssetData({ data: [], total: 0, currPage: 1, isLoading: false });
    }
  };

  const handleAssetPagination = (page: number | string) => {
    fetchGlossaryTermAssets(
      glossaryTerm.fullyQualifiedName || glossaryTerm.name,
      page as number
    );
  };

  useEffect(() => {
    fetchGlossaryTermAssets(
      glossaryTerm.fullyQualifiedName || glossaryTerm.name
    );
  }, [glossaryTerm.fullyQualifiedName]);

  useEffect(() => {
    setActiveTab('glossaryTerms');
  }, [glossaryFqn]);

  return (
    <Row data-testid="glossary-term" gutter={[0, 16]}>
      <Col span={24}>
        <GlossaryHeader
          isGlossary={false}
          permissions={permissions}
          selectedData={glossaryTerm}
          onDelete={handleGlossaryTermDelete}
          onUpdate={(data) => handleGlossaryTermUpdate(data as GlossaryTerm)}
        />
      </Col>

      <Col span={24}>
        <Tabs
          destroyInactiveTabPane
          activeKey={activeTab}
          items={[
            {
              label: (
                <div data-testid="assets">
                  {t('label.glossary-term-plural')}
                  <span className="p-l-xs ">
                    {getCountBadge(
                      childGlossaryTerms.length,
                      '',
                      activeTab === 'glossaryTerms'
                    )}
                  </span>
                </div>
              ),
              key: 'glossaryTerms',
              children: (
                <GlossaryTermTab
                  childGlossaryTerms={childGlossaryTerms}
                  glossaryTermId={glossaryTerm.id}
                />
              ),
            },
            {
              label: (
                <div data-testid="assets">
                  {t('label.asset-plural')}
                  <span className="p-l-xs ">
                    {getCountBadge(assetData.total, '', activeTab === 'assets')}
                  </span>
                </div>
              ),
              key: 'assets',
              children: (
                <AssetsTabs
                  assetData={assetData}
                  currentPage={assetData.currPage}
                  onAssetPaginate={handleAssetPagination}
                />
              ),
            },
          ]}
          onChange={activeTabHandler}
        />
      </Col>
    </Row>
  );
};

export default GlossaryTermsV1;<|MERGE_RESOLUTION|>--- conflicted
+++ resolved
@@ -18,22 +18,12 @@
 import { PAGE_SIZE } from 'constants/constants';
 import { myDataSearchIndex } from 'constants/Mydata.constants';
 import { t } from 'i18next';
-<<<<<<< HEAD
-import { cloneDeep, includes, isEqual } from 'lodash';
 import { AssetsDataType } from 'Models';
-=======
-import { AssetsDataType, EntityTags } from 'Models';
->>>>>>> bae95c53
 import React, { useEffect, useState } from 'react';
 import { useParams } from 'react-router-dom';
 import { searchData } from 'rest/miscAPI';
 import { formatDataResponse, SearchEntityHits } from 'utils/APIUtils';
 import { GlossaryTerm } from '../../generated/entity/data/glossaryTerm';
-<<<<<<< HEAD
-import { EntityReference } from '../../generated/type/entityReference';
-=======
-import { LabelType, State, TagSource } from '../../generated/type/tagLabel';
->>>>>>> bae95c53
 import jsonData from '../../jsons/en';
 import { getCountBadge } from '../../utils/CommonUtils';
 import { showErrorToast } from '../../utils/ToastUtils';
