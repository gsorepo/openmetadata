--- conflicted
+++ resolved
@@ -683,29 +683,14 @@
   return (
     <div data-testid="ingestion-container">
       {getIngestionTab()}
-
-<<<<<<< HEAD
       <EntityDeleteModal
         entityName={deleteSelection.name}
-        entityType={t('label.ingestion')}
+        entityType={t('label.ingestion-lowercase')}
         loadingState={deleteSelection.state}
         visible={isConfirmationModalOpen}
         onCancel={handleCancelConfirmationModal}
         onConfirm={() => handleDelete(deleteSelection.id, deleteSelection.name)}
       />
-=======
-      {isConfirmationModalOpen && (
-        <EntityDeleteModal
-          entityName={deleteSelection.name}
-          entityType={t('label.ingestion-lowercase')}
-          loadingState={deleteSelection.state}
-          onCancel={handleCancelConfirmationModal}
-          onConfirm={() =>
-            handleDelete(deleteSelection.id, deleteSelection.name)
-          }
-        />
-      )}
->>>>>>> 125fefcf
     </div>
   );
 };
