/*
 *  Copyright 2023 Collate.
 *  Licensed under the Apache License, Version 2.0 (the "License");
 *  you may not use this file except in compliance with the License.
 *  You may obtain a copy of the License at
 *  http://www.apache.org/licenses/LICENSE-2.0
 *  Unless required by applicable law or agreed to in writing, software
 *  distributed under the License is distributed on an "AS IS" BASIS,
 *  WITHOUT WARRANTIES OR CONDITIONS OF ANY KIND, either express or implied.
 *  See the License for the specific language governing permissions and
 *  limitations under the License.
 */

import { Table, Tooltip, Typography } from 'antd';
import { ColumnsType } from 'antd/lib/table';
import Loader from 'components/Loader/Loader';
import cronstrue from 'cronstrue';
import { Paging } from 'generated/type/paging';
import { isNil } from 'lodash';
import React, { useMemo, useState } from 'react';
import { useTranslation } from 'react-i18next';
import { getEntityName } from 'utils/EntityUtils';
import { getErrorPlaceHolder } from 'utils/IngestionUtils';
import { PAGE_SIZE } from '../../constants/constants';
import { IngestionPipeline } from '../../generated/entity/services/ingestionPipelines/ingestionPipeline';
import NextPrevious from '../common/next-previous/NextPrevious';
import { IngestionListTableProps } from './IngestionListTable.interface';
import { IngestionRecentRuns } from './IngestionRecentRun/IngestionRecentRuns.component';
import PipelineActions from './PipelineActions.component';

function IngestionListTable({
  airflowEndpoint,
  triggerIngestion,
  deployIngestion,
  isRequiredDetailsAvailable,
  paging,
  handleEnableDisableIngestion,
  onIngestionWorkflowsUpdate,
  ingestionPipelinesPermission,
  serviceCategory,
  serviceName,
  handleDeleteSelection,
  handleIsConfirmationModalOpen,
  ingestionData,
  deleteSelection,
  permissions,
  pipelineType,
  isLoading = false,
}: IngestionListTableProps) {
  const { t } = useTranslation();
  const [ingestionCurrentPage, setIngestionCurrentPage] = useState(1);

  const ingestionPagingHandler = (
    cursorType: string | number,
    activePage?: number
  ) => {
    const pagingString = `&${cursorType}=${paging[cursorType as keyof Paging]}`;

    onIngestionWorkflowsUpdate(pagingString);
    setIngestionCurrentPage(activePage ?? 1);
  };

  const renderNameField = (text: string, record: IngestionPipeline) => {
    return airflowEndpoint ? (
      <Tooltip
        title={
          permissions.ViewAll || permissions.ViewBasic
            ? t('label.view-entity', {
                entity: t('label.dag'),
              })
            : t('message.no-permission-to-view')
        }>
        <Typography.Link
          className="overflow-wrap-anywhere"
          data-testid="airflow-tree-view"
          disabled={!(permissions.ViewAll || permissions.ViewBasic)}
          href={`${airflowEndpoint}/tree?dag_id=${text}`}
          rel="noopener noreferrer"
          target="_blank">
          {getEntityName(record)}
        </Typography.Link>
      </Tooltip>
    ) : (
      getEntityName(record)
    );
  };

  const renderScheduleField = (_: string, record: IngestionPipeline) => {
    return record.airflowConfig?.scheduleInterval ? (
      <Tooltip
        placement="bottom"
        title={cronstrue.toString(record.airflowConfig.scheduleInterval, {
          use24HourTimeFormat: true,
          verbose: true,
        })}>
        {record.airflowConfig.scheduleInterval}
      </Tooltip>
    ) : (
      <span>--</span>
    );
  };

  const renderActionsField = (_: string, record: IngestionPipeline) => {
    return (
      <PipelineActions
        deleteSelection={deleteSelection}
        deployIngestion={deployIngestion}
        handleDeleteSelection={handleDeleteSelection}
        handleEnableDisableIngestion={handleEnableDisableIngestion}
        handleIsConfirmationModalOpen={handleIsConfirmationModalOpen}
        ingestionPipelinesPermission={ingestionPipelinesPermission}
        isRequiredDetailsAvailable={isRequiredDetailsAvailable}
        record={record}
        serviceCategory={serviceCategory}
        serviceName={serviceName}
        triggerIngestion={triggerIngestion}
        onIngestionWorkflowsUpdate={onIngestionWorkflowsUpdate}
      />
    );
  };

  const tableColumn: ColumnsType<IngestionPipeline> = useMemo(
    () => [
      {
        title: t('label.name'),
        dataIndex: 'name',
        key: 'name',
        width: 500,
        render: renderNameField,
      },
      {
        title: t('label.type'),
        dataIndex: 'pipelineType',
        key: 'pipelineType',
      },
      {
        title: t('label.schedule'),
        dataIndex: 'schedule',
        key: 'schedule',
        render: renderScheduleField,
      },
      {
        title: t('label.recent-run-plural'),
        dataIndex: 'recentRuns',
        key: 'recentRuns',
        width: 180,
        render: (_, record) => (
          <IngestionRecentRuns classNames="align-middle" ingestion={record} />
        ),
      },
      {
        title: t('label.action-plural'),
        dataIndex: 'actions',
        key: 'actions',
        render: renderActionsField,
      },
    ],
    [
      permissions,
      airflowEndpoint,
      deployIngestion,
      triggerIngestion,
      isRequiredDetailsAvailable,
      handleEnableDisableIngestion,
      ingestionPipelinesPermission,
      serviceName,
      deleteSelection,
      handleDeleteSelection,
      serviceCategory,
      handleIsConfirmationModalOpen,
      onIngestionWorkflowsUpdate,
      ingestionData,
    ]
  );

  const showNextPrevious = useMemo(
    () =>
      Boolean(!isNil(paging.after) || !isNil(paging.before)) &&
      paging.total > PAGE_SIZE,
    [paging]
  );

<<<<<<< HEAD
  return !isEmpty(ingestionData) ? (
    <div data-testid="ingestion-table">
=======
  return (
    <div className="tw-mb-6" data-testid="ingestion-table">
>>>>>>> 00885380
      <Table
        bordered
        columns={tableColumn}
        data-testid="schema-table"
        dataSource={ingestionData}
        loading={{
          spinning: isLoading,
          indicator: <Loader size="small" />,
        }}
        locale={{
          emptyText: getErrorPlaceHolder(
            isRequiredDetailsAvailable,
            ingestionData.length,
            pipelineType
          ),
        }}
        pagination={false}
        rowKey="name"
        size="small"
      />

      {showNextPrevious && (
        <NextPrevious
          currentPage={ingestionCurrentPage}
          pageSize={PAGE_SIZE}
          paging={paging}
          pagingHandler={ingestionPagingHandler}
          totalCount={paging.total}
        />
      )}
    </div>
  );
}

export default IngestionListTable;<|MERGE_RESOLUTION|>--- conflicted
+++ resolved
@@ -180,13 +180,8 @@
     [paging]
   );
 
-<<<<<<< HEAD
-  return !isEmpty(ingestionData) ? (
-    <div data-testid="ingestion-table">
-=======
   return (
     <div className="tw-mb-6" data-testid="ingestion-table">
->>>>>>> 00885380
       <Table
         bordered
         columns={tableColumn}
