--- conflicted
+++ resolved
@@ -71,13 +71,8 @@
             : t('message.no-permission-to-view')
         }>
         <Typography.Link
-<<<<<<< HEAD
           className="overflow-wrap-anywhere"
-          data-testid="airflow-tree-view"
-=======
-          className="tw-mr-2 overflow-wrap-anywhere"
           data-testid="ingestion-dag-link"
->>>>>>> 59f5fc09
           disabled={!(permissions.ViewAll || permissions.ViewBasic)}
           href={`${airflowEndpoint}/tree?dag_id=${text}`}
           rel="noopener noreferrer"
