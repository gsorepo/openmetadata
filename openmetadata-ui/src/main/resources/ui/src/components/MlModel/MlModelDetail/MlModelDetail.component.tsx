--- conflicted
+++ resolved
@@ -323,168 +323,11 @@
     [mlModelPermissions, deleted]
   );
 
-<<<<<<< HEAD
-  const tabs = useMemo(
-    () => [
-      {
-        name: t('label.feature-plural'),
-        label: (
-          <TabsLabel
-            id={EntityTabs.FEATURES}
-            name={t('label.feature-plural')}
-          />
-        ),
-        key: EntityTabs.FEATURES,
-        children: (
-          <Row gutter={[0, 16]} wrap={false}>
-            <Col className="tab-content-height-with-resizable-panel" span={24}>
-              <ResizablePanels
-                firstPanel={{
-                  className: 'entity-resizable-panel-container',
-                  children: (
-                    <div className="d-flex flex-col gap-4 p-t-sm m-l-lg p-r-lg">
-                      <DescriptionV1
-                        description={mlModelDetail.description}
-                        entityFqn={decodedMlModelFqn}
-                        entityName={mlModelName}
-                        entityType={EntityType.MLMODEL}
-                        hasEditAccess={editDescriptionPermission}
-                        isDescriptionExpanded={isEmpty(
-                          mlModelDetail.mlFeatures
-                        )}
-                        isEdit={isEdit}
-                        owner={mlModelDetail.owners}
-                        showActions={!deleted}
-                        onCancel={onCancel}
-                        onDescriptionEdit={onDescriptionEdit}
-                        onDescriptionUpdate={onDescriptionUpdate}
-                        onThreadLinkSelect={handleThreadLinkSelect}
-                      />
-                      <MlModelFeaturesList
-                        entityFqn={decodedMlModelFqn}
-                        handleFeaturesUpdate={onFeaturesUpdate}
-                        isDeleted={mlModelDetail.deleted}
-                        mlFeatures={mlModelDetail.mlFeatures}
-                        permissions={mlModelPermissions}
-                        onThreadLinkSelect={handleThreadLinkSelect}
-                      />
-                    </div>
-                  ),
-                  ...COMMON_RESIZABLE_PANEL_CONFIG.LEFT_PANEL,
-                }}
-                secondPanel={{
-                  children: (
-                    <div data-testid="entity-right-panel">
-                      <EntityRightPanel<EntityType.MLMODEL>
-                        customProperties={mlModelDetail}
-                        dataProducts={mlModelDetail?.dataProducts ?? []}
-                        domain={mlModelDetail?.domain}
-                        editCustomAttributePermission={
-                          editCustomAttributePermission
-                        }
-                        editGlossaryTermsPermission={
-                          editGlossaryTermsPermission
-                        }
-                        editTagPermission={editTagsPermission}
-                        entityFQN={decodedMlModelFqn}
-                        entityId={mlModelDetail.id}
-                        entityType={EntityType.MLMODEL}
-                        selectedTags={mlModelTags}
-                        viewAllPermission={viewAllPermission}
-                        onExtensionUpdate={onExtensionUpdate}
-                        onTagSelectionChange={handleTagSelection}
-                        onThreadLinkSelect={handleThreadLinkSelect}
-                      />
-                    </div>
-                  ),
-                  ...COMMON_RESIZABLE_PANEL_CONFIG.RIGHT_PANEL,
-                  className:
-                    'entity-resizable-right-panel-container entity-resizable-panel-container',
-                }}
-              />
-            </Col>
-          </Row>
-        ),
-      },
-      {
-        label: (
-          <TabsLabel
-            count={feedCount.totalCount}
-            id={EntityTabs.ACTIVITY_FEED}
-            isActive={activeTab === EntityTabs.ACTIVITY_FEED}
-            name={t('label.activity-feed-and-task-plural')}
-          />
-        ),
-        key: EntityTabs.ACTIVITY_FEED,
-        children: (
-          <ActivityFeedTab
-            refetchFeed
-            entityFeedTotalCount={feedCount.totalCount}
-            entityType={EntityType.MLMODEL}
-            fqn={mlModelDetail?.fullyQualifiedName ?? ''}
-            permissions={mlModelPermissions}
-            onFeedUpdate={fetchEntityFeedCount}
-            onUpdateEntityDetails={fetchMlModel}
-            onUpdateFeedCount={handleFeedCount}
-          />
-        ),
-      },
-      {
-        label: (
-          <TabsLabel id={EntityTabs.DETAILS} name={t('label.detail-plural')} />
-        ),
-        key: EntityTabs.DETAILS,
-        children: (
-          <Row className="p-md" gutter={[16, 16]}>
-            <Col span={12}>{getMlHyperParameters}</Col>
-            <Col span={12}>{getMlModelStore}</Col>
-          </Row>
-        ),
-      },
-      {
-        label: <TabsLabel id={EntityTabs.LINEAGE} name={t('label.lineage')} />,
-        key: EntityTabs.LINEAGE,
-        children: (
-          <LineageProvider>
-            <Lineage
-              deleted={deleted}
-              entity={mlModelDetail as SourceType}
-              entityType={EntityType.MLMODEL}
-              hasEditAccess={editLineagePermission}
-            />
-          </LineageProvider>
-        ),
-      },
-      {
-        label: (
-          <TabsLabel
-            id={EntityTabs.CUSTOM_PROPERTIES}
-            name={t('label.custom-property-plural')}
-          />
-        ),
-        key: EntityTabs.CUSTOM_PROPERTIES,
-        children: mlModelDetail && (
-          <div className="m-sm">
-            <CustomPropertyTable<EntityType.MLMODEL>
-              entityDetails={mlModelDetail}
-              entityType={EntityType.MLMODEL}
-              handleExtensionUpdate={onExtensionUpdate}
-              hasEditAccess={editCustomAttributePermission}
-              hasPermission={viewAllPermission}
-            />
-          </div>
-        ),
-      },
-    ],
-    [
-      feedCount.totalCount,
-=======
   const tabs = useMemo(() => {
     const tabLabelMap = getTabLabelMapFromTabs(customizedPage?.tabs);
 
     const tabs = mlModelDetailsClassBase.getMlModelDetailPageTabs({
       feedCount,
->>>>>>> 03f0aa37
       activeTab,
       mlModelDetail,
       getMlHyperParameters,
