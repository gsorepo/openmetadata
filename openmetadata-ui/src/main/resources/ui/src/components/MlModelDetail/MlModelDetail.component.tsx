--- conflicted
+++ resolved
@@ -570,11 +570,7 @@
           onUpdateDisplayName={handleUpdateDisplayName}
         />
 
-<<<<<<< HEAD
-        <div className="tw-mt-4 d-flex flex-col flex-grow">
-=======
         <div className="m-t-sm d-flex flex-col flex-grow">
->>>>>>> ea1930e6
           <TabsPane
             activeTab={activeTab}
             className="flex-initial"
