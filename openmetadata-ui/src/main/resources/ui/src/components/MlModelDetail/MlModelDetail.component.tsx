--- conflicted
+++ resolved
@@ -24,22 +24,14 @@
 import { EntityName } from 'components/Modals/EntityNameModal/EntityNameModal.interface';
 import TabsLabel from 'components/TabsLabel/TabsLabel.component';
 import TagsContainerV1 from 'components/Tag/TagsContainerV1/TagsContainerV1';
-<<<<<<< HEAD
-import { TagLabel } from 'generated/type/schema';
-=======
 import { TagLabel, TagSource } from 'generated/type/schema';
->>>>>>> 159b5f13
 import { isEmpty } from 'lodash';
 import { EntityTags } from 'Models';
 import React, { FC, useCallback, useEffect, useMemo, useState } from 'react';
 import { useTranslation } from 'react-i18next';
 import { useHistory, useParams } from 'react-router-dom';
 import { restoreMlmodel } from 'rest/mlModelAPI';
-<<<<<<< HEAD
-import { getEntityName } from 'utils/EntityUtils';
-=======
 import { getEntityName, getEntityThreadLink } from 'utils/EntityUtils';
->>>>>>> 159b5f13
 import AppState from '../../AppState';
 import { getMlModelDetailsPath } from '../../constants/constants';
 import { EntityField } from '../../constants/Feeds.constants';
@@ -400,22 +392,6 @@
               className="entity-tag-right-panel-container"
               data-testid="entity-right-panel"
               flex="320px">
-<<<<<<< HEAD
-              <TagsContainerV1
-                editable={
-                  mlModelPermissions.EditAll || mlModelPermissions.EditTags
-                }
-                entityFieldThreads={getEntityFieldThreadCounts(
-                  EntityField.TAGS,
-                  entityFieldThreadCount
-                )}
-                entityFqn={mlModelDetail.fullyQualifiedName}
-                entityType={EntityType.MLMODEL}
-                selectedTags={mlModelTags}
-                onSelectionChange={handleTagSelection}
-                onThreadLinkSelect={handleThreadLinkSelect}
-              />
-=======
               <Space className="w-full" direction="vertical" size="large">
                 <TagsContainerV1
                   entityFqn={mlModelDetail.fullyQualifiedName}
@@ -443,7 +419,6 @@
                   onThreadLinkSelect={handleThreadLinkSelect}
                 />
               </Space>
->>>>>>> 159b5f13
             </Col>
           </Row>
         ),
