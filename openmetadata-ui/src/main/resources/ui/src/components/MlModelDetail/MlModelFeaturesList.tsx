/*
 *  Copyright 2022 Collate.
 *  Licensed under the Apache License, Version 2.0 (the "License");
 *  you may not use this file except in compliance with the License.
 *  You may obtain a copy of the License at
 *  http://www.apache.org/licenses/LICENSE-2.0
 *  Unless required by applicable law or agreed to in writing, software
 *  distributed under the License is distributed on an "AS IS" BASIS,
 *  WITHOUT WARRANTIES OR CONDITIONS OF ANY KIND, either express or implied.
 *  See the License for the specific language governing permissions and
 *  limitations under the License.
 */

import { Button, Card, Col, Divider, Row, Space, Typography } from 'antd';
import { ReactComponent as EditIcon } from 'assets/svg/edit-new.svg';
import TableTags from 'components/TableTags/TableTags.component';
import { TagSource } from 'generated/type/schema';
import { isEmpty } from 'lodash';
import { EntityTags } from 'Models';
import React, { Fragment, useMemo, useState } from 'react';
import { useTranslation } from 'react-i18next';
import { MlFeature } from '../../generated/entity/data/mlmodel';
import { LabelType, State } from '../../generated/type/tagLabel';
import ErrorPlaceHolder from '../common/error-with-placeholder/ErrorPlaceHolder';
import RichTextEditorPreviewer from '../common/rich-text-editor/RichTextEditorPreviewer';
import { ModalWithMarkdownEditor } from '../Modals/ModalWithMarkdownEditor/ModalWithMarkdownEditor';
import { MlModelFeaturesListProp } from './MlModel.interface';
import SourceList from './SourceList.component';

const MlModelFeaturesList = ({
  mlFeatures,
  handleFeaturesUpdate,
  permissions,
  isDeleted,
}: MlModelFeaturesListProp) => {
  const { t } = useTranslation();
  const [selectedFeature, setSelectedFeature] = useState<MlFeature>(
    {} as MlFeature
  );
  const [editDescription, setEditDescription] = useState<boolean>(false);

  const hasEditPermission = useMemo(
    () => permissions.EditTags || permissions.EditAll,
    [permissions]
  );

  const handleCancelEditDescription = () => {
    setSelectedFeature({});
    setEditDescription(false);
  };

  const handleDescriptionChange = async (value: string) => {
    if (!isEmpty(selectedFeature) && editDescription) {
      const updatedFeatures = mlFeatures?.map((feature) => {
        if (feature.name === selectedFeature.name) {
          return {
            ...selectedFeature,
            description: value,
          };
        } else {
          return feature;
        }
      });
      await handleFeaturesUpdate(updatedFeatures);
      handleCancelEditDescription();
    }
  };

  const handleTagsChange = async (
    selectedTags: EntityTags[],
    targetFeature: MlFeature
  ) => {
    const newSelectedTags = selectedTags.map((tag) => {
      return {
        tagFQN: tag.tagFQN,
        source: tag.source,
        labelType: LabelType.Manual,
        state: State.Confirmed,
      };
    });

    if (newSelectedTags && targetFeature) {
      const updatedFeatures = mlFeatures?.map((feature) => {
        if (feature.name === targetFeature?.name) {
          return {
            ...targetFeature,
            tags: newSelectedTags,
          };
        } else {
          return feature;
        }
      });
      await handleFeaturesUpdate(updatedFeatures);
    }
  };

<<<<<<< HEAD
  const fetchGlossaryTags = async () => {
    setIsGlossaryLoading(true);
    try {
      const glossaryTermList = await getGlossaryTermsList();
      setGlossaryTags(glossaryTermList);
    } catch {
      setTagFetchFailed(true);
    } finally {
      setIsGlossaryLoading(false);
    }
  };

  const fetchClassificationTags = async () => {
    setIsTagLoading(true);
    try {
      const tags = await getAllTagsList();
      setClassificationTags(tags);
    } catch {
      setTagFetchFailed(true);
    } finally {
      setIsTagLoading(false);
    }
  };

  if (!isEmpty(mlFeatures)) {
=======
  if (mlFeatures && mlFeatures.length) {
>>>>>>> af6cec6c
    return (
      <Fragment>
        <Row data-testid="feature-list">
          <Col span={24}>
            <Divider className="m-y-md" />
          </Col>
          <Col span={24}>
            <Typography.Title level={5}>
              {t('label.feature-plural-used')}
            </Typography.Title>
          </Col>

          {mlFeatures?.map((feature: MlFeature, index) => {
            return (
              <Col key={feature.fullyQualifiedName} span={24}>
                <Card
                  className="m-b-lg shadow-none"
                  data-testid={`feature-card-${feature.name ?? ''}`}
                  key={feature.fullyQualifiedName}>
                  <Row>
                    <Col className="m-b-xs" span={24}>
                      <Typography.Text className="font-semibold">
                        {feature.name}
                      </Typography.Text>
                    </Col>
                    <Col className="m-b-xs" span={24}>
                      <Space align="start">
                        <Space>
                          <Typography.Text className="text-grey-muted">
                            {`${t('label.type')} :`}
                          </Typography.Text>{' '}
                          <Typography.Text>
                            {feature.dataType || '--'}
                          </Typography.Text>
                        </Space>
                        <Divider className="border-gray" type="vertical" />
                        <Space>
                          <Typography.Text className="text-grey-muted">
                            {`${t('label.algorithm')} :`}
                          </Typography.Text>{' '}
                          <Typography.Text>
                            {feature.featureAlgorithm || '--'}
                          </Typography.Text>
                        </Space>
                      </Space>
                    </Col>

                    <Col className="m-b-xs" span={24}>
                      <Row gutter={8} wrap={false}>
                        <Col flex="130px">
                          <Typography.Text className="text-grey-muted">
                            {`${t('label.glossary-term-plural')} :`}
                          </Typography.Text>
                        </Col>

                        <Col flex="auto">
                          <TableTags<MlFeature>
                            showInlineEditTagButton
                            handleTagSelection={handleTagsChange}
                            hasTagEditAccess={hasEditPermission}
                            index={index}
                            isReadOnly={isDeleted}
                            record={feature}
                            tags={feature.tags ?? []}
                            type={TagSource.Glossary}
                          />
                        </Col>
                      </Row>
                    </Col>

                    <Col span={24}>
                      <Row gutter={8} wrap={false}>
                        <Col flex="130px">
                          <Typography.Text className="text-grey-muted">
                            {`${t('label.tag-plural')} :`}
                          </Typography.Text>
                        </Col>
                        <Col flex="auto">
                          <TableTags<MlFeature>
                            showInlineEditTagButton
                            handleTagSelection={handleTagsChange}
                            hasTagEditAccess={hasEditPermission}
                            index={index}
                            isReadOnly={isDeleted}
                            record={feature}
                            tags={feature.tags ?? []}
                            type={TagSource.Classification}
                          />
                        </Col>
                      </Row>
                    </Col>

                    <Col className="m-t-xs" span={24}>
                      <Row gutter={8} wrap={false}>
                        <Col flex="130px">
                          <Typography.Text className="text-grey-muted">
                            {`${t('label.description')} :`}
                          </Typography.Text>
                        </Col>
                        <Col flex="auto">
                          <Space align="start">
                            {feature.description ? (
                              <RichTextEditorPreviewer
                                markdown={feature.description}
                              />
                            ) : (
                              <Typography.Text className="text-grey-muted">
                                {t('label.no-entity', {
                                  entity: t('label.description'),
                                })}
                              </Typography.Text>
                            )}
                            {(permissions.EditAll ||
                              permissions.EditDescription) && (
                              <Button
                                className="m-l-xxs no-border p-0 text-primary h-auto"
                                icon={<EditIcon width={16} />}
                                type="text"
                                onClick={() => {
                                  setSelectedFeature(feature);
                                  setEditDescription(true);
                                }}
                              />
                            )}
                          </Space>
                        </Col>
                      </Row>
                    </Col>
                    <Col span={24}>
                      <SourceList feature={feature} />
                    </Col>
                  </Row>
                </Card>
              </Col>
            );
          })}
        </Row>
        {!isEmpty(selectedFeature) && (
          <ModalWithMarkdownEditor
            header={t('label.edit-entity-name', {
              entityType: t('label.feature'),
              entityName: selectedFeature.name,
            })}
            placeholder={t('label.enter-field-description', {
              field: t('label.feature-lowercase'),
            })}
            value={selectedFeature.description as string}
            visible={editDescription}
            onCancel={handleCancelEditDescription}
            onSave={handleDescriptionChange}
          />
        )}
      </Fragment>
    );
  } else {
    return <ErrorPlaceHolder />;
  }
};

export default MlModelFeaturesList;<|MERGE_RESOLUTION|>--- conflicted
+++ resolved
@@ -94,35 +94,7 @@
     }
   };
 
-<<<<<<< HEAD
-  const fetchGlossaryTags = async () => {
-    setIsGlossaryLoading(true);
-    try {
-      const glossaryTermList = await getGlossaryTermsList();
-      setGlossaryTags(glossaryTermList);
-    } catch {
-      setTagFetchFailed(true);
-    } finally {
-      setIsGlossaryLoading(false);
-    }
-  };
-
-  const fetchClassificationTags = async () => {
-    setIsTagLoading(true);
-    try {
-      const tags = await getAllTagsList();
-      setClassificationTags(tags);
-    } catch {
-      setTagFetchFailed(true);
-    } finally {
-      setIsTagLoading(false);
-    }
-  };
-
   if (!isEmpty(mlFeatures)) {
-=======
-  if (mlFeatures && mlFeatures.length) {
->>>>>>> af6cec6c
     return (
       <Fragment>
         <Row data-testid="feature-list">
