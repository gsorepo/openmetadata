/*
 *  Copyright 2024 Collate.
 *  Licensed under the Apache License, Version 2.0 (the "License");
 *  you may not use this file except in compliance with the License.
 *  You may obtain a copy of the License at
 *  http://www.apache.org/licenses/LICENSE-2.0
 *  Unless required by applicable law or agreed to in writing, software
 *  distributed under the License is distributed on an "AS IS" BASIS,
 *  WITHOUT WARRANTIES OR CONDITIONS OF ANY KIND, either express or implied.
 *  See the License for the specific language governing permissions and
 *  limitations under the License.
 */

import {
  act,
  findByRole,
  fireEvent,
  render,
  screen,
<<<<<<< HEAD
=======
  waitFor,
>>>>>>> a5910546
} from '@testing-library/react';
import userEvent from '@testing-library/user-event';
import { mockedGlossaryTerms } from '../../../mocks/Glossary.mock';
import ChangeParent from './ChangeParentHierarchy.component';

const mockOnCancel = jest.fn();

const mockProps = {
  selectedData: mockedGlossaryTerms[0],
  onCancel: mockOnCancel,
};

const mockSocket = {
  on: jest.fn(),
  off: jest.fn(),
};

jest.mock('../../../context/WebSocketProvider/WebSocketProvider', () => ({
  useWebSocketConnector: jest.fn(() => ({ socket: mockSocket })),
}));

jest.mock('../../../rest/glossaryAPI', () => ({
  moveGlossaryTerm: jest.fn().mockImplementation(() =>
    Promise.resolve({
      jobId: 'test-job-id',
      message: 'Move operation started',
    })
  ),
}));

jest.mock('../../../utils/EntityUtils', () => ({
  getEntityName: jest.fn().mockImplementation((obj) => obj.name),
}));

jest.mock('../../../utils/ToastUtils', () => ({
  showErrorToast: jest.fn(),
  showSuccessToast: jest.fn(),
}));

describe('Test ChangeParentHierarchy modal component', () => {
  beforeEach(() => {
    jest.clearAllMocks();
  });

  it('should render glossary selection dropdown', async () => {
    await act(async () => {
      render(<ChangeParent {...mockProps} />);
    });

    const selectInput = await findByRole(
      screen.getByTestId('change-parent-select'),
      'combobox'
    );

    expect(selectInput).toBeInTheDocument();

    await act(async () => {
      userEvent.click(selectInput);
    });

    // TreeAsyncSelectList will load glossaries and handle term filtering internally
    expect(selectInput).toBeInTheDocument();
  });

  it('should trigger onCancel button', async () => {
    await act(async () => {
      render(<ChangeParent {...mockProps} />);
    });

    const cancelButton = await screen.findByText('label.cancel');

    expect(cancelButton).toBeInTheDocument();

    fireEvent.click(cancelButton);

    expect(mockOnCancel).toHaveBeenCalled();
  });

  it('should render submit button and handle form submission', async () => {
    await act(async () => {
      render(<ChangeParent {...mockProps} />);
    });

<<<<<<< HEAD
=======
    const selectInput = await findByRole(
      screen.getByTestId('change-parent-select'),
      'combobox'
    );

    await act(async () => {
      userEvent.click(selectInput);
    });

    await waitFor(() => screen.getByText(mockedGlossaryTerms[1].name));

    await act(async () => {
      fireEvent.click(screen.getByText(mockedGlossaryTerms[1].name));
    });

>>>>>>> a5910546
    const submitButton = await screen.findByText('label.submit');

    expect(submitButton).toBeInTheDocument();

    // The component now handles API calls internally
    expect(submitButton).toBeInTheDocument();
  });

  it('should set up websocket listener when move job is created', async () => {
    await act(async () => {
      render(<ChangeParent {...mockProps} />);
    });

    // Component should set up websocket listeners
    expect(mockSocket.on).toHaveBeenCalledWith(
      'moveGlossaryTermChannel',
      expect.any(Function)
    );
  });
});<|MERGE_RESOLUTION|>--- conflicted
+++ resolved
@@ -17,10 +17,6 @@
   fireEvent,
   render,
   screen,
-<<<<<<< HEAD
-=======
-  waitFor,
->>>>>>> a5910546
 } from '@testing-library/react';
 import userEvent from '@testing-library/user-event';
 import { mockedGlossaryTerms } from '../../../mocks/Glossary.mock';
@@ -104,24 +100,6 @@
       render(<ChangeParent {...mockProps} />);
     });
 
-<<<<<<< HEAD
-=======
-    const selectInput = await findByRole(
-      screen.getByTestId('change-parent-select'),
-      'combobox'
-    );
-
-    await act(async () => {
-      userEvent.click(selectInput);
-    });
-
-    await waitFor(() => screen.getByText(mockedGlossaryTerms[1].name));
-
-    await act(async () => {
-      fireEvent.click(screen.getByText(mockedGlossaryTerms[1].name));
-    });
-
->>>>>>> a5910546
     const submitButton = await screen.findByText('label.submit');
 
     expect(submitButton).toBeInTheDocument();
