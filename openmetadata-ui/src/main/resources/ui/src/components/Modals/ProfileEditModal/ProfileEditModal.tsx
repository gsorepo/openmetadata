/*
 *  Copyright 2022 Collate.
 *  Licensed under the Apache License, Version 2.0 (the "License");
 *  you may not use this file except in compliance with the License.
 *  You may obtain a copy of the License at
 *  http://www.apache.org/licenses/LICENSE-2.0
 *  Unless required by applicable law or agreed to in writing, software
 *  distributed under the License is distributed on an "AS IS" BASIS,
 *  WITHOUT WARRANTIES OR CONDITIONS OF ANY KIND, either express or implied.
 *  See the License for the specific language governing permissions and
 *  limitations under the License.
 */

import { Form, FormProps, Input, Modal } from 'antd';
import { AxiosError } from 'axios';
<<<<<<< HEAD
import { FunctionComponent, useCallback, useState } from 'react';
=======
import React, { FunctionComponent, useEffect, useState } from 'react';
>>>>>>> b8887e4d
import { useTranslation } from 'react-i18next';
import { User } from '../../../generated/entity/teams/user';
import { showErrorToast } from '../../../utils/ToastUtils';

interface ProfileEditModalProps {
  userData: User;
  onCancel: () => void;
  updateUserDetails: (data: Partial<User>, key: keyof User) => Promise<void>;
}

export const ProfileEditModal: FunctionComponent<ProfileEditModalProps> = ({
  userData,
  onCancel,
  updateUserDetails,
}: ProfileEditModalProps) => {
  const { t } = useTranslation();
  const [form] = Form.useForm();
  const [isLoading, setIsLoading] = useState<boolean>(false);

  const handleSaveData: FormProps['onFinish'] = async ({
    displayName,
  }): Promise<void> => {
    setIsLoading(true);
    try {
      await updateUserDetails({ displayName }, 'displayName');
      onCancel();
    } catch (error) {
      showErrorToast(error as AxiosError);
    } finally {
      setIsLoading(false);
    }
  };

  useEffect(() => {
    form.setFieldsValue({ displayName: userData.displayName });
  }, [userData.displayName]);

  return (
    <Modal
      centered
      open
      cancelText={t('label.cancel')}
      closable={false}
      confirmLoading={isLoading}
      data-testid="profile-edit-modal"
      maskClosable={false}
      okButtonProps={{
        form: 'profile-edit-form',
        type: 'primary',
        htmlType: 'submit',
      }}
      okText={t('label.save')}
      title={t('label.edit-entity', {
        entity: t('label.display-name'),
      })}
      width={500}
      onCancel={onCancel}>
      <Form
        form={form}
        id="profile-edit-form"
        layout="vertical"
        onFinish={handleSaveData}>
        <Form.Item label={t('label.display-name')} name="displayName">
          <Input
            data-testid="displayName-input"
            placeholder={t('label.display-name')}
          />
        </Form.Item>
      </Form>
    </Modal>
  );
};<|MERGE_RESOLUTION|>--- conflicted
+++ resolved
@@ -13,11 +13,7 @@
 
 import { Form, FormProps, Input, Modal } from 'antd';
 import { AxiosError } from 'axios';
-<<<<<<< HEAD
-import { FunctionComponent, useCallback, useState } from 'react';
-=======
-import React, { FunctionComponent, useEffect, useState } from 'react';
->>>>>>> b8887e4d
+import { FunctionComponent, useEffect, useState } from 'react';
 import { useTranslation } from 'react-i18next';
 import { User } from '../../../generated/entity/teams/user';
 import { showErrorToast } from '../../../utils/ToastUtils';
