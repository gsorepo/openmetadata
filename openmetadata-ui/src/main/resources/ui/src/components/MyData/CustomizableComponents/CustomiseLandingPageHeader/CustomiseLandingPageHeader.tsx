/*
 *  Copyright 2025 Collate.
 *  Licensed under the Apache License, Version 2.0 (the "License");
 *  you may not use this file except in compliance with the License.
 *  You may obtain a copy of the License at
 *  http://www.apache.org/licenses/LICENSE-2.0
 *  Unless required by applicable law or agreed to in writing, software
 *  distributed under the License is distributed on an "AS IS" BASIS,
 *  WITHOUT WARRANTIES OR CONDITIONS OF ANY KIND, either express or implied.
 *  See the License for the specific language governing permissions and
 *  limitations under the License.
 */
import Icon from '@ant-design/icons';
import { Button, Typography } from 'antd';
import { AxiosError } from 'axios';
import classNames from 'classnames';
import { get } from 'lodash';
import { useCallback, useEffect, useMemo, useState } from 'react';
import { useTranslation } from 'react-i18next';
import { useNavigate } from 'react-router-dom';
import { ReactComponent as DropdownIcon } from '../../../../assets/svg/drop-down.svg';
import { ReactComponent as FilterIcon } from '../../../../assets/svg/filter.svg';
import { ReactComponent as DomainIcon } from '../../../../assets/svg/ic-domain.svg';
import { DEFAULT_DOMAIN_VALUE } from '../../../../constants/constants';
import { DEFAULT_HEADER_BG_COLOR } from '../../../../constants/Mydata.constants';
import { Thread } from '../../../../generated/entity/feed/thread';
import { EntityReference } from '../../../../generated/entity/type';
import { useApplicationStore } from '../../../../hooks/useApplicationStore';
import { useDomainStore } from '../../../../hooks/useDomainStore';
import { SearchSourceAlias } from '../../../../interface/search.interface';
import { getActiveAnnouncement } from '../../../../rest/feedsAPI';
import { getRecentlyViewedData } from '../../../../utils/CommonUtils';
import { getEntityName } from '../../../../utils/EntityUtils';
import serviceUtilClassBase from '../../../../utils/ServiceUtilClassBase';
import { showErrorToast } from '../../../../utils/ToastUtils';
import DomainSelectableList from '../../../common/DomainSelectableList/DomainSelectableList.component';
import AnnouncementsWidgetV1 from '../../Widgets/AnnouncementsWidgetV1/AnnouncementsWidgetV1.component';
import CustomiseHomeModal from '../CustomiseHomeModal/CustomiseHomeModal';
import './customise-landing-page-header.less';
import { CustomiseLandingPageHeaderProps } from './CustomiseLandingPageHeader.interface';
import CustomiseSearchBar from './CustomiseSearchBar';

const CustomiseLandingPageHeader = ({
  addedWidgetsList,
  handleAddWidget,
  hideCustomiseButton = false,
  overlappedContainer = false,
  onHomePage = false,
  backgroundColor,
  onBackgroundColorUpdate,
  placeholderWidgetKey,
}: CustomiseLandingPageHeaderProps) => {
  const { t } = useTranslation();
  const navigate = useNavigate();
  const { currentUser } = useApplicationStore();
  const { activeDomain, activeDomainEntityRef, updateActiveDomain } =
    useDomainStore();
  const [showCustomiseHomeModal, setShowCustomiseHomeModal] = useState(false);
  const [isDomainDropdownOpen, setIsDomainDropdownOpen] = useState(false);
  const [announcements, setAnnouncements] = useState<Thread[]>([]);
  const [isAnnouncementLoading, setIsAnnouncementLoading] = useState(true);
  const [showAnnouncements, setShowAnnouncements] = useState(true);
  const bgColor = backgroundColor ?? DEFAULT_HEADER_BG_COLOR;

  const recentlyViewData = useMemo(() => {
    const entities = getRecentlyViewedData();

    return entities.map((entity) => {
      return {
        icon: (
          <img
            alt={get(entity, 'service.displayName', '')}
            className="entity-icon"
            src={serviceUtilClassBase.getServiceTypeLogo(
              entity as unknown as SearchSourceAlias
            )}
          />
        ),
        name: entity.displayName,
      };
    });
  }, []);

  const fetchAnnouncements = useCallback(async () => {
    try {
      setIsAnnouncementLoading(true);
      const response = await getActiveAnnouncement();

      setAnnouncements(response.data);
    } catch (error) {
      showErrorToast(error as AxiosError);
    } finally {
      setIsAnnouncementLoading(false);
    }
  }, []);

  const handleOpenCustomiseHomeModal = () => {
    setShowCustomiseHomeModal(true);
  };

  const handleCloseCustomiseHomeModal = () => {
    setShowCustomiseHomeModal(false);
  };

  const handleDomainChange = useCallback(
    async (domain: EntityReference | EntityReference[]) => {
      updateActiveDomain(domain as EntityReference);
      setIsDomainDropdownOpen(false);
      navigate(0);
    },
    [updateActiveDomain, navigate]
  );

  useEffect(() => {
    fetchAnnouncements();
  }, [fetchAnnouncements]);

  return (
    <div className="customise-landing-page" style={{ background: bgColor }}>
      <div className="header-container">
        <div className="dashboardHeader">
          <div className="d-flex items-center gap-4 mb-5">
            <Typography.Text className="welcome-user">
              {t('label.welcome', {
                name: currentUser?.displayName ?? currentUser?.name,
              })}
            </Typography.Text>
            {!hideCustomiseButton && (
              <Button
                className="customise-header-btn"
                data-testid="customise-header-btn"
                icon={
                  <Icon
                    component={FilterIcon}
                    style={{ fontSize: '16px', color: 'white' }}
                  />
                }
                onClick={handleOpenCustomiseHomeModal}
              />
            )}
          </div>
          <div className="mb-9 customise-search-container">
            <div className="d-flex items-center gap-4 mb-9">
              <CustomiseSearchBar disabled={!onHomePage} />
              <DomainSelectableList
                hasPermission
                showAllDomains
                disabled={!onHomePage}
                popoverProps={{
                  open: isDomainDropdownOpen,
                  onOpenChange: (open) => {
                    setIsDomainDropdownOpen(open);
                  },
                }}
                selectedDomain={activeDomainEntityRef}
                wrapInButton={false}
                onCancel={() => setIsDomainDropdownOpen(false)}
                onUpdate={handleDomainChange}>
                <div
                  className={classNames(
                    'd-flex items-center gap-2 border-radius-sm p-y-md p-x-md bg-white domain-selector',
                    {
                      'domain-active': activeDomain !== DEFAULT_DOMAIN_VALUE,
                      disabled: !onHomePage,
                    }
                  )}
<<<<<<< HEAD
                  data-testid="domain-dropdown"
                  onClick={() =>
                    setIsDomainDropdownOpen(!isDomainDropdownOpen)
                  }>
=======
                  data-testid="domain-selector"
                  onClick={() => {
                    setIsDomainDropdownOpen(!isDomainDropdownOpen);
                  }}>
>>>>>>> 94365924
                  <DomainIcon
                    className="domain-icon"
                    data-testid="domain-icon"
                    height={22}
                    width={22}
                  />
                  <Typography.Text className="text-sm font-medium domain-title">
                    {activeDomainEntityRef
                      ? getEntityName(activeDomainEntityRef)
                      : activeDomain}
                  </Typography.Text>
                  <DropdownIcon
                    className="dropdown-icon"
                    data-testid="dropdown-icon"
                    height={14}
                    width={14}
                  />
                </div>
              </DomainSelectableList>
            </div>
            {recentlyViewData.length > 0 && (
              <div className="customise-recently-viewed-data">
                {recentlyViewData.map((data) => (
                  <div
                    className="recent-item d-flex flex-col items-center gap-3"
                    key={data.name}>
                    <div className="d-flex items-center justify-center entity-icon-container">
                      {data.icon}
                    </div>
                    <Typography.Text className="text-sm font-medium text-white wrap-text">
                      {data.name}
                    </Typography.Text>
                  </div>
                ))}
              </div>
            )}
          </div>
        </div>

        <div className="announcements-container">
          {announcements.length > 0 && showAnnouncements && (
            <AnnouncementsWidgetV1
              announcements={announcements}
              currentBackgroundColor={bgColor}
              loading={isAnnouncementLoading}
              onClose={() => {
                setShowAnnouncements(false);
              }}
            />
          )}
        </div>
      </div>
      {overlappedContainer && <div className="overlapped-container" />}

      {!hideCustomiseButton && showCustomiseHomeModal && (
        <CustomiseHomeModal
          addedWidgetsList={addedWidgetsList}
          currentBackgroundColor={bgColor}
          handleAddWidget={handleAddWidget}
          open={showCustomiseHomeModal}
          placeholderWidgetKey={placeholderWidgetKey}
          onBackgroundColorUpdate={onBackgroundColorUpdate}
          onClose={handleCloseCustomiseHomeModal}
          onHomePage={onHomePage}
        />
      )}
    </div>
  );
};

export default CustomiseLandingPageHeader;<|MERGE_RESOLUTION|>--- conflicted
+++ resolved
@@ -164,17 +164,10 @@
                       disabled: !onHomePage,
                     }
                   )}
-<<<<<<< HEAD
-                  data-testid="domain-dropdown"
-                  onClick={() =>
-                    setIsDomainDropdownOpen(!isDomainDropdownOpen)
-                  }>
-=======
                   data-testid="domain-selector"
                   onClick={() => {
                     setIsDomainDropdownOpen(!isDomainDropdownOpen);
                   }}>
->>>>>>> 94365924
                   <DomainIcon
                     className="domain-icon"
                     data-testid="domain-icon"
