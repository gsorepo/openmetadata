/*
 *  Copyright 2025 Collate.
 *  Licensed under the Apache License, Version 2.0 (the "License");
 *  you may not use this file except in compliance with the License.
 *  You may obtain a copy of the License at
 *  http://www.apache.org/licenses/LICENSE-2.0
 *  Unless required by applicable law or agreed to in writing, software
 *  distributed under the License is distributed on an "AS IS" BASIS,
 *  WITHOUT WARRANTIES OR CONDITIONS OF ANY KIND, either express or implied.
 *  See the License for the specific language governing permissions and
 *  limitations under the License.
 */
@import (reference) url('../../../../styles/variables.less');

.customise-landing-page {
  margin: 0;
  padding: @padding-mlg;
  border-radius: @border-radius-xl;
}

.header-container {
  display: flex;
  align-items: flex-start;
  gap: @size-mlg;
  width: 100%;
}

.dashboardHeader {
  flex: 3.5;
  min-width: 0;
  padding: 4.25rem 4.375rem 1.25rem 2.75rem;

  .welcome-user {
    font-size: @size-xl;
    font-weight: @font-semibold;
    color: @white;
  }

  .customise-header-btn {
    background-color: transparent;
    border: 1px solid @grey-25;
    border-radius: @border-radius-xs;
  }

  .customise-header-btn:hover,
  .customise-header-btn:focus {
    background-color: transparent;
    border: 1px solid @grey-25;
  }
}

.customise-search-container {
  width: 100%;
}

.search-input {
  min-width: 0;
  flex: 1 1 auto;
  border: 1px solid @grey-25;
  border-radius: @border-radius-sm;
  background: @white;
  padding: @padding-xs @padding-sm;
}

.domain-selector {
  flex-shrink: 0;
  white-space: nowrap;
  cursor: pointer;

  .domain-icon,
  .dropdown-icon {
    color: @grey-32;
  }

  .domain-title {
    color: @grey-700;
  }

  &.disabled {
    cursor: not-allowed;
  }

  &:hover {
    background-color: @grey-25;
  }
}

.customise-recently-viewed-data {
  width: 100%;
  display: flex;
  flex-wrap: nowrap;
  gap: 50px;
  overflow-x: auto;
  white-space: nowrap;
  padding-bottom: @padding-xss;
  margin-bottom: @size-xl;

  .recent-item {
    flex-shrink: 0;
    width: 85px;
  }

  .entity-icon-container {
    width: 56px;
    height: 56px;
    border-radius: 40px;
    background-color: @primary-button-background;

    .entity-icon {
      width: 40px;
      height: 40px;
      margin-right: inherit;
    }
  }

  .wrap-text {
    display: -webkit-box;
    -webkit-line-clamp: 2;
    line-clamp: 2;
    -webkit-box-orient: vertical;
    box-orient: vertical;
    overflow: hidden;
    text-overflow: ellipsis;
    white-space: normal;
    word-break: break-all;
    text-align: center;
  }
}

.announcements-container {
  flex: 2;
<<<<<<< HEAD
  min-width: 0;
  margin: @size-xl 0;
=======
  margin: @size-xl 0;
  min-width: 0;
>>>>>>> 94365924
}

.overlapped-container {
  height: 180px;
  width: 100%;
}

.nlp-search-button {
  padding: 0 !important;

  &.active {
    display: flex;
    align-items: center;
    justify-content: center;
    border: none !important;

    svg {
      width: 24px;
      height: 24px;
      fill: none;
    }
  }
}<|MERGE_RESOLUTION|>--- conflicted
+++ resolved
@@ -129,13 +129,8 @@
 
 .announcements-container {
   flex: 2;
-<<<<<<< HEAD
-  min-width: 0;
-  margin: @size-xl 0;
-=======
   margin: @size-xl 0;
   min-width: 0;
->>>>>>> 94365924
 }
 
 .overlapped-container {
