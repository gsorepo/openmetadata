--- conflicted
+++ resolved
@@ -10,13 +10,8 @@
  *  See the License for the specific language governing permissions and
  *  limitations under the License.
  */
-<<<<<<< HEAD
 import Icon from '@ant-design/icons/lib/components/Icon';
-import { Typography } from 'antd';
-=======
-import { Badge, Tooltip, Typography } from 'antd';
-import classNames from 'classnames';
->>>>>>> d9d0400c
+import { Badge, Typography } from 'antd';
 import React from 'react';
 import { useTranslation } from 'react-i18next';
 import { NavLink } from 'react-router-dom';
@@ -29,18 +24,16 @@
     dataTestId: string;
     redirect_url?: string;
     icon: SvgComponent;
-<<<<<<< HEAD
+    isBeta?: boolean;
     onClick?: () => void;
-=======
-    isBeta?: boolean;
->>>>>>> d9d0400c
   };
 }
 
 const LeftSidebarItem = ({
-<<<<<<< HEAD
-  data: { label, redirect_url, dataTestId, onClick, icon },
+  data: { label, redirect_url, dataTestId, icon, isBeta, onClick },
 }: LeftSidebarItemProps) => {
+  const { t } = useTranslation();
+
   return redirect_url ? (
     <NavLink
       className="left-panel-item no-underline"
@@ -51,6 +44,16 @@
       <div className="d-flex items-center">
         <Icon component={icon} />
         <Typography.Text className="left-panel-label">{label}</Typography.Text>
+
+        {isBeta && (
+          <Badge
+            className="service-beta-tag m-b-xs"
+            color={PRIMERY_COLOR}
+            count={t('label.beta')}
+            offset={[10, 0]}
+            size="small"
+          />
+        )}
       </div>
     </NavLink>
   ) : (
@@ -61,43 +64,6 @@
       <Icon component={icon} />
       <Typography.Text className="left-panel-label">{label}</Typography.Text>
     </div>
-=======
-  data: { key, label, icon, redirect_url, dataTestId, isBeta },
-}: LeftSidebarItemProps) => {
-  const { t } = useTranslation();
-  const Icon = icon;
-
-  return (
-    <Tooltip
-      overlayClassName="left-panel-tooltip"
-      placement="right"
-      title={
-        <Typography.Text className="left-panel-label">{label}</Typography.Text>
-      }>
-      <NavLink
-        className={classNames(
-          'no-underline d-flex justify-center left-panel-item',
-          {
-            active: location.pathname.startsWith(key),
-          }
-        )}
-        data-testid={dataTestId}
-        to={{
-          pathname: redirect_url,
-        }}>
-        {isBeta && (
-          <Badge
-            className="service-beta-tag m-b-xs"
-            color={PRIMERY_COLOR}
-            count={t('label.beta')}
-            offset={[10, 0]}
-            size="small"
-          />
-        )}
-        <Icon width={30} />
-      </NavLink>
-    </Tooltip>
->>>>>>> d9d0400c
   );
 };
 
