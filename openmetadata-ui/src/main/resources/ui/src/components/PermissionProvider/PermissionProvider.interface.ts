/*
 *  Copyright 2022 Collate.
 *  Licensed under the Apache License, Version 2.0 (the "License");
 *  you may not use this file except in compliance with the License.
 *  You may obtain a copy of the License at
 *  http://www.apache.org/licenses/LICENSE-2.0
 *  Unless required by applicable law or agreed to in writing, software
 *  distributed under the License is distributed on an "AS IS" BASIS,
 *  WITHOUT WARRANTIES OR CONDITIONS OF ANY KIND, either express or implied.
 *  See the License for the specific language governing permissions and
 *  limitations under the License.
 */

import { ReactNode } from 'react';
import { Operation } from '../../generated/entity/policies/accessControl/resourcePermission';

export type UIPermission = {
  [key in ResourceEntity]: OperationPermission;
};

export type OperationPermission = {
  [key in Operation]: boolean;
};

export type IngestionServicePermission = {
  [key: string]: OperationPermission;
};

export interface PermissionProviderProps {
  children: ReactNode;
}

export enum ResourceEntity {
  ALL = 'all',
  BOT = 'bot',
  CHART = 'chart',
  DASHBOARD = 'dashboard',
  DASHBOARD_SERVICE = 'dashboardService',
  DATABASE = 'database',
  DATABASE_SCHEMA = 'databaseSchema',
  DATABASE_SERVICE = 'databaseService',
  DATA_INSIGHT_CHART = 'dataInsightChart',
  KPI = 'kpi',
  FEED = 'feed',
  GLOSSARY = 'glossary',
  GLOSSARY_TERM = 'glossaryTerm',
  INGESTION_PIPELINE = 'ingestionPipeline',
  LOCATION = 'location',
  MESSAGING_SERVICE = 'messagingService',
  METADATA_SERVICE = 'metadataService',
  METRICS = 'metrics',
  ML_MODEL = 'mlmodel',
  ML_MODEL_SERVICE = 'mlmodelService',
  PIPELINE = 'pipeline',
  PIPELINE_SERVICE = 'pipelineService',
  POLICY = 'policy',
  REPORT = 'report',
  ROLE = 'role',
  TABLE = 'table',
  TAG = 'tag',
  CLASSIFICATION = 'classification',
  TEAM = 'team',
  TEST_CASE = 'testCase',
  TEST_DEFINITION = 'testDefinition',
  TEST_SUITE = 'testSuite',
  TOPIC = 'topic',
  TYPE = 'type',
  USER = 'user',
  WEBHOOK = 'webhook',
  STORAGE_SERVICE = 'storageService',
  CONTAINER = 'container',
  QUERY = 'query',
  DASHBOARD_DATA_MODEL = 'dashboardDataModel',
  EVENT_SUBSCRIPTION = 'eventsubscription',
<<<<<<< HEAD
  DOMAIN = 'domain',
=======
  STORED_PROCEDURE = 'storedProcedure',
>>>>>>> a3ca8b6e
}

export interface PermissionContextType {
  permissions: UIPermission;
  getEntityPermission: (
    resource: ResourceEntity,
    entityId: string
  ) => Promise<OperationPermission>;
  getEntityPermissionByFqn: (
    resource: ResourceEntity,
    entityFqn: string
  ) => Promise<OperationPermission>;
  getResourcePermission: (
    resource: ResourceEntity
  ) => Promise<OperationPermission>;
}

export interface EntityPermissionMap {
  [key: string]: OperationPermission;
}<|MERGE_RESOLUTION|>--- conflicted
+++ resolved
@@ -72,11 +72,8 @@
   QUERY = 'query',
   DASHBOARD_DATA_MODEL = 'dashboardDataModel',
   EVENT_SUBSCRIPTION = 'eventsubscription',
-<<<<<<< HEAD
   DOMAIN = 'domain',
-=======
   STORED_PROCEDURE = 'storedProcedure',
->>>>>>> a3ca8b6e
 }
 
 export interface PermissionContextType {
