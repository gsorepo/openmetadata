--- conflicted
+++ resolved
@@ -42,16 +42,7 @@
 import { createTagObject, updateTierTag } from '../../../utils/TagsUtils';
 import { showErrorToast, showSuccessToast } from '../../../utils/ToastUtils';
 import { withActivityFeed } from '../../AppRouter/withActivityFeed';
-<<<<<<< HEAD
-import { CustomPropertyTable } from '../../common/CustomPropertyTable/CustomPropertyTable';
-import DescriptionV1 from '../../common/EntityDescription/DescriptionV1';
-import { EntityDescriptionProvider } from '../../common/EntityDescription/EntityDescriptionProvider/EntityDescriptionProvider';
-import { OwnerLabel } from '../../common/OwnerLabel/OwnerLabel.component';
-import ResizablePanels from '../../common/ResizablePanels/ResizablePanels';
-import TabsLabel from '../../common/TabsLabel/TabsLabel.component';
-=======
 import { GenericProvider } from '../../Customization/GenericProvider/GenericProvider';
->>>>>>> dfb6e1e3
 import { DataAssetsHeader } from '../../DataAssets/DataAssetsHeader/DataAssetsHeader.component';
 import { EntityName } from '../../Modals/EntityNameModal/EntityNameModal.interface';
 import PageLayoutV1 from '../../PageLayoutV1/PageLayoutV1';
@@ -357,28 +348,6 @@
         </GenericProvider>
       </Row>
 
-<<<<<<< HEAD
-      {editTask && (
-        <EntityDescriptionProvider
-          entityFqn={editTask.task.fullyQualifiedName}
-          entityType={EntityType.PIPELINE}>
-          <ModalWithMarkdownEditor
-            header={`${t('label.edit-entity', {
-              entity: t('label.task'),
-            })}: "${getEntityName(editTask.task)}"`}
-            placeholder={t('label.enter-field-description', {
-              field: t('label.task-lowercase'),
-            })}
-            value={editTask.task.description ?? ''}
-            visible={Boolean(editTask)}
-            onCancel={closeEditTaskModal}
-            onSave={onTaskUpdate}
-          />
-        </EntityDescriptionProvider>
-      )}
-
-=======
->>>>>>> dfb6e1e3
       <LimitWrapper resource="pipeline">
         <></>
       </LimitWrapper>
