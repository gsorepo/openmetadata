/*
 *  Copyright 2022 Collate.
 *  Licensed under the Apache License, Version 2.0 (the "License");
 *  you may not use this file except in compliance with the License.
 *  You may obtain a copy of the License at
 *  http://www.apache.org/licenses/LICENSE-2.0
 *  Unless required by applicable law or agreed to in writing, software
 *  distributed under the License is distributed on an "AS IS" BASIS,
 *  WITHOUT WARRANTIES OR CONDITIONS OF ANY KIND, either express or implied.
 *  See the License for the specific language governing permissions and
 *  limitations under the License.
 */

import { Card, Col, Radio, Row, Space, Tabs, Tooltip, Typography } from 'antd';
import Table, { ColumnsType } from 'antd/lib/table';
import { ReactComponent as EditIcon } from 'assets/svg/edit-new.svg';
import { AxiosError } from 'axios';
import ActivityFeedProvider, {
  useActivityFeedProvider,
} from 'components/ActivityFeed/ActivityFeedProvider/ActivityFeedProvider';
import { ActivityFeedTab } from 'components/ActivityFeed/ActivityFeedTab/ActivityFeedTab.component';
import { CustomPropertyTable } from 'components/common/CustomPropertyTable/CustomPropertyTable';
import { CustomPropertyProps } from 'components/common/CustomPropertyTable/CustomPropertyTable.interface';
import DescriptionV1 from 'components/common/description/DescriptionV1';
import PageLayoutV1 from 'components/containers/PageLayoutV1';
import { DataAssetsHeader } from 'components/DataAssets/DataAssetsHeader/DataAssetsHeader.component';
import EntityLineageComponent from 'components/EntityLineage/EntityLineage.component';
import ExecutionsTab from 'components/Execution/Execution.component';
import { EntityName } from 'components/Modals/EntityNameModal/EntityNameModal.interface';
import TableTags from 'components/TableTags/TableTags.component';
import TabsLabel from 'components/TabsLabel/TabsLabel.component';
import TagsContainerV1 from 'components/Tag/TagsContainerV1/TagsContainerV1';
import TasksDAGView from 'components/TasksDAGView/TasksDAGView';
import { EntityField } from 'constants/Feeds.constants';
import { compare } from 'fast-json-patch';
import { TagSource } from 'generated/type/schema';
import { isEmpty, isUndefined, map, noop } from 'lodash';
import { EntityTags, TagOption } from 'Models';
import React, { useCallback, useEffect, useMemo, useState } from 'react';
import { useTranslation } from 'react-i18next';
import { Link, useHistory, useParams } from 'react-router-dom';
import { postThread } from 'rest/feedsAPI';
import { restorePipeline } from 'rest/pipelineAPI';
import { fetchGlossaryTerms, getGlossaryTermlist } from 'utils/GlossaryUtils';
import { getFilterTags } from 'utils/TableTags/TableTags.utils';
import { ReactComponent as ExternalLinkIcon } from '../../assets/svg/external-links.svg';
import {
  getPipelineDetailsPath,
  NO_DATA_PLACEHOLDER,
} from '../../constants/constants';
import { PIPELINE_TASK_TABS } from '../../constants/pipeline.constants';
import { EntityTabs, EntityType } from '../../enums/entity.enum';
import { CreateThread } from '../../generated/api/feed/createThread';
import {
  Pipeline,
  PipelineStatus,
  TagLabel,
  Task,
} from '../../generated/entity/data/pipeline';
import { ThreadType } from '../../generated/entity/feed/thread';
import { LabelType, State } from '../../generated/type/tagLabel';
import { EntityFieldThreadCount } from '../../interface/feed.interface';
import {
  getCurrentUserId,
  getFeedCounts,
  refreshPage,
} from '../../utils/CommonUtils';
import { getEntityName } from '../../utils/EntityUtils';
import { getEntityFieldThreadCounts } from '../../utils/FeedUtils';
import { DEFAULT_ENTITY_PERMISSION } from '../../utils/PermissionsUtils';
import { getTagsWithoutTier, getTierTags } from '../../utils/TableUtils';
import { getClassifications, getTaglist } from '../../utils/TagsUtils';
import { showErrorToast, showSuccessToast } from '../../utils/ToastUtils';
import ActivityThreadPanel from '../ActivityFeed/ActivityThreadPanel/ActivityThreadPanel';
import RichTextEditorPreviewer from '../common/rich-text-editor/RichTextEditorPreviewer';
import { ModalWithMarkdownEditor } from '../Modals/ModalWithMarkdownEditor/ModalWithMarkdownEditor';
import { usePermissionProvider } from '../PermissionProvider/PermissionProvider';
import { ResourceEntity } from '../PermissionProvider/PermissionProvider.interface';
import { PipeLineDetailsProp } from './PipelineDetails.interface';

const PipelineDetails = ({
  pipelineDetails,
  descriptionUpdateHandler,
  followers,
  followPipelineHandler,
  unFollowPipelineHandler,
  settingsUpdateHandler,
  taskUpdateHandler,
  versionHandler,
  pipelineFQN,
  onExtensionUpdate,
}: PipeLineDetailsProp) => {
  const history = useHistory();
  const { tab } = useParams<{ tab: EntityTabs }>();
  const { t } = useTranslation();
  const { postFeed, deleteFeed, updateFeed } = useActivityFeedProvider();
  const {
    deleted,
    owner,
    description,
    pipelineStatus,
    entityName,
    tier,
    tags,
  } = useMemo(() => {
    return {
      deleted: pipelineDetails.deleted,
      owner: pipelineDetails.owner,
      serviceType: pipelineDetails.serviceType,
      description: pipelineDetails.description,
      version: pipelineDetails.version,
      pipelineStatus: pipelineDetails.pipelineStatus,
      tier: getTierTags(pipelineDetails.tags ?? []),
      tags: getTagsWithoutTier(pipelineDetails.tags ?? []),
      entityName: getEntityName(pipelineDetails),
    };
  }, [pipelineDetails]);

  // local state variables

  const [isEdit, setIsEdit] = useState(false);

  const [editTask, setEditTask] = useState<{
    task: Task;
    index: number;
  }>();

  const [feedCount, setFeedCount] = useState<number>(0);
  const [entityFieldThreadCount, setEntityFieldThreadCount] = useState<
    EntityFieldThreadCount[]
  >([]);

  const [threadLink, setThreadLink] = useState<string>('');

  const [selectedExecution] = useState<PipelineStatus | undefined>(
    pipelineStatus
  );
  const [threadType, setThreadType] = useState<ThreadType>(
    ThreadType.Conversation
  );

  const [pipelinePermissions, setPipelinePermissions] = useState(
    DEFAULT_ENTITY_PERMISSION
  );

  const [activeTab, setActiveTab] = useState(PIPELINE_TASK_TABS.LIST_VIEW);
  const [isTagLoading, setIsTagLoading] = useState<boolean>(false);
  const [isGlossaryLoading, setIsGlossaryLoading] = useState<boolean>(false);
  const [tagFetchFailed, setTagFetchFailed] = useState<boolean>(false);
  const [glossaryTags, setGlossaryTags] = useState<TagOption[]>([]);
  const [classificationTags, setClassificationTags] = useState<TagOption[]>([]);

  const { getEntityPermission } = usePermissionProvider();

  const tasksInternal = useMemo(
    () =>
      pipelineDetails.tasks
        ? pipelineDetails.tasks.map((t) => ({ ...t, tags: t.tags ?? [] }))
        : [],
    [pipelineDetails.tasks]
  );

  const hasTagEditAccess = useMemo(
    () => pipelinePermissions.EditAll || pipelinePermissions.EditTags,
    [pipelinePermissions]
  );

  const getEntityFeedCount = () => {
    getFeedCounts(
      EntityType.PIPELINE,
      pipelineFQN,
      setEntityFieldThreadCount,
      noop,
      setFeedCount
    );
  };

  const fetchResourcePermission = useCallback(async () => {
    try {
      const entityPermission = await getEntityPermission(
        ResourceEntity.PIPELINE,
        pipelineDetails.id
      );
      setPipelinePermissions(entityPermission);
    } catch (error) {
      showErrorToast(
        t('server.fetch-entity-permissions-error', {
          entity: t('label.asset-lowercase'),
        })
      );
    }
  }, [pipelineDetails.id, getEntityPermission, setPipelinePermissions]);

  const fetchGlossaryTags = async () => {
    setIsGlossaryLoading(true);
    try {
      const res = await fetchGlossaryTerms();

      const glossaryTerms: TagOption[] = getGlossaryTermlist(res).map(
        (tag) => ({ fqn: tag, source: TagSource.Glossary })
      );
      setGlossaryTags(glossaryTerms);
    } catch {
      setTagFetchFailed(true);
    } finally {
      setIsGlossaryLoading(false);
    }
  };

  const fetchClassificationTags = async () => {
    setIsTagLoading(true);
    try {
      const res = await getClassifications();
      const tagList = await getTaglist(res.data);

      const classificationTag: TagOption[] = map(tagList, (tag) => ({
        fqn: tag,
        source: TagSource.Classification,
      }));

      setClassificationTags(classificationTag);
    } catch {
      setTagFetchFailed(true);
    } finally {
      setIsTagLoading(false);
    }
  };

  useEffect(() => {
    if (pipelineDetails.id) {
      fetchResourcePermission();
    }
  }, [pipelineDetails.id]);

<<<<<<< HEAD
  const isFollowing = useMemo(
    () => followers.some(({ id }: { id: string }) => id === getCurrentUserId()),
    [followers]
  );
=======
  const setFollowersData = (followers: Array<EntityReference>) => {
    setIsFollowing(
      followers.some(({ id }: { id: string }) => id === getCurrentUserId())
    );
    setFollowersCount(followers?.length);
  };

  const extraInfo: Array<ExtraInfo> = [
    {
      key: EntityInfo.OWNER,
      value: owner && getOwnerValue(owner),
      placeholderText: getEntityPlaceHolder(
        getEntityName(owner),
        owner?.deleted
      ),
      isLink: true,
      openInNewTab: false,
      profileName: owner?.type === OwnerType.USER ? owner?.name : undefined,
    },
    {
      key: EntityInfo.TIER,
      value: tier?.tagFQN ? tier.tagFQN.split(FQN_SEPARATOR_CHAR)[1] : '',
    },
    ...(pipelineDetails.sourceUrl
      ? [
          {
            key: `${serviceType} ${EntityInfo.URL}`,
            value: pipelineDetails.sourceUrl,
            placeholderText: entityName,
            isLink: true,
            openInNewTab: true,
          },
        ]
      : []),
  ];
>>>>>>> 3f01ee93

  const onTaskUpdate = async (taskDescription: string) => {
    if (editTask) {
      const updatedTasks = [...(pipelineDetails.tasks || [])];

      const updatedTask = {
        ...editTask.task,
        description: taskDescription,
      };
      updatedTasks[editTask.index] = updatedTask;

      const updatedPipeline = { ...pipelineDetails, tasks: updatedTasks };
      const jsonPatch = compare(pipelineDetails, updatedPipeline);
      await taskUpdateHandler(jsonPatch);
      setEditTask(undefined);
    } else {
      setEditTask(undefined);
    }
  };

  const closeEditTaskModal = (): void => {
    setEditTask(undefined);
  };

  const onOwnerUpdate = useCallback(
    async (newOwner?: Pipeline['owner']) => {
      const updatedPipelineDetails = {
        ...pipelineDetails,
        owner: newOwner ? { ...owner, ...newOwner } : undefined,
      };
      await settingsUpdateHandler(updatedPipelineDetails);
    },
    [owner]
  );

  const onTierUpdate = async (newTier?: string) => {
    if (newTier) {
      const tierTag: Pipeline['tags'] = newTier
        ? [
            ...getTagsWithoutTier(pipelineDetails.tags as Array<EntityTags>),
            {
              tagFQN: newTier,
              labelType: LabelType.Manual,
              state: State.Confirmed,
            },
          ]
        : pipelineDetails.tags;
      const updatedPipelineDetails = {
        ...pipelineDetails,
        tags: tierTag,
      };
      await settingsUpdateHandler(updatedPipelineDetails);
    }
  };

  const handleUpdateDisplayName = async (data: EntityName) => {
    const updatedPipelineDetails = {
      ...pipelineDetails,
      displayName: data.displayName,
    };
    await settingsUpdateHandler(updatedPipelineDetails);
  };

  const handleRestorePipeline = async () => {
    try {
      await restorePipeline(pipelineDetails.id);
      showSuccessToast(
        t('message.restore-entities-success', {
          entity: t('label.pipeline'),
        }),
        2000
      );
      refreshPage();
    } catch (error) {
      showErrorToast(
        error as AxiosError,
        t('message.restore-entities-error', {
          entity: t('label.pipeline'),
        })
      );
    }
  };

  const onDescriptionEdit = (): void => {
    setIsEdit(true);
  };
  const onCancel = () => {
    setIsEdit(false);
  };

  const onDescriptionUpdate = async (updatedHTML: string) => {
    if (description !== updatedHTML) {
      const updatedPipelineDetails = {
        ...pipelineDetails,
        description: updatedHTML,
      };
      await descriptionUpdateHandler(updatedPipelineDetails);
      setIsEdit(false);
    } else {
      setIsEdit(false);
    }
  };

  const followPipeline = async () => {
    if (isFollowing) {
      await unFollowPipelineHandler(getEntityFeedCount);
    } else {
      await followPipelineHandler(getEntityFeedCount);
    }
  };

  const onThreadLinkSelect = (link: string, threadType?: ThreadType) => {
    setThreadLink(link);
    if (threadType) {
      setThreadType(threadType);
    }
  };

  const onThreadPanelClose = () => {
    setThreadLink('');
  };

  const handleTableTagSelection = async (
    selectedTags: EntityTags[],
    editColumnTag: Task,
    otherTags: TagLabel[]
  ) => {
    const newSelectedTags: TagOption[] = map(
      [...selectedTags, ...otherTags],
      (tag) => ({ fqn: tag.tagFQN, source: tag.source })
    );

    const prevTags = editColumnTag.tags?.filter((tag) =>
      newSelectedTags.some((selectedTag) => selectedTag.fqn === tag.tagFQN)
    );

    const newTags = newSelectedTags
      .filter(
        (selectedTag) =>
          !editColumnTag.tags?.some((tag) => tag.tagFQN === selectedTag.fqn)
      )
      .map((tag) => ({
        labelType: 'Manual',
        state: 'Confirmed',
        source: tag.source,
        tagFQN: tag.fqn,
      }));

    const updatedTask = {
      ...editColumnTag,
      tags: [...(prevTags as TagLabel[]), ...newTags],
    } as Task;

    const updatedTasks: Task[] = [...(pipelineDetails.tasks ?? [])].map(
      (task) => (task.name === editColumnTag.name ? updatedTask : task)
    );

    const updatedPipeline = { ...pipelineDetails, tasks: updatedTasks };
    const jsonPatch = compare(pipelineDetails, updatedPipeline);

    await taskUpdateHandler(jsonPatch);
  };

  const taskColumns: ColumnsType<Task> = useMemo(
    () => [
      {
        key: t('label.name'),
        dataIndex: 'name',
        title: t('label.name'),
        width: 200,
        render: (_, record) =>
          isEmpty(record.sourceUrl) ? (
            <span>{getEntityName(record)}</span>
          ) : (
            <Link
              className="flex items-center gap-2"
              target="_blank"
              to={{ pathname: record.sourceUrl }}>
              <span>{getEntityName(record)}</span>
              <ExternalLinkIcon height={14} width={14} />
            </Link>
          ),
      },
      {
        key: t('label.type'),
        dataIndex: 'taskType',
        width: 180,
        title: t('label.type'),
        render: (text) => (
          <Typography.Text>{text || NO_DATA_PLACEHOLDER}</Typography.Text>
        ),
      },
      {
        key: t('label.description'),
        dataIndex: 'description',
        width: 350,
        title: t('label.description'),
        render: (text, record, index) => (
          <Space
            className="w-full tw-group cursor-pointer"
            data-testid="description">
            <div>
              {text ? (
                <RichTextEditorPreviewer markdown={text} />
              ) : (
                <span className="text-grey-muted">
                  {t('label.no-entity', {
                    entity: t('label.description'),
                  })}
                </span>
              )}
            </div>
            {!deleted && (
              <Tooltip
                title={
                  pipelinePermissions.EditDescription ||
                  pipelinePermissions.EditAll
                    ? t('label.edit-entity', { entity: t('label.description') })
                    : t('message.no-permission-for-action')
                }>
                <button
                  className="tw-self-start tw-w-8 tw-h-auto tw-opacity-0 tw-ml-1 group-hover:tw-opacity-100 focus:tw-outline-none"
                  disabled={
                    !(
                      pipelinePermissions.EditDescription ||
                      pipelinePermissions.EditAll
                    )
                  }
                  onClick={() => setEditTask({ task: record, index })}>
                  <EditIcon width={16} />
                </button>
              </Tooltip>
            )}
          </Space>
        ),
      },
      {
        title: t('label.tag-plural'),
        dataIndex: 'tags',
        key: 'tags',
        accessor: 'tags',
        width: 300,
        render: (tags, record, index) => (
          <TableTags<Task>
            dataTestId="classification-tags"
            fetchTags={fetchClassificationTags}
            handleTagSelection={handleTableTagSelection}
            hasTagEditAccess={hasTagEditAccess}
            index={index}
            isReadOnly={deleted}
            isTagLoading={isTagLoading}
            record={record}
            tagFetchFailed={tagFetchFailed}
            tagList={classificationTags}
            tags={getFilterTags(tags)}
            type={TagSource.Classification}
          />
        ),
      },
      {
        title: t('label.glossary-term-plural'),
        dataIndex: 'tags',
        key: 'tags',
        accessor: 'tags',
        width: 300,
        render: (tags, record, index) => (
          <TableTags<Task>
            dataTestId="glossary-tags"
            fetchTags={fetchGlossaryTags}
            handleTagSelection={handleTableTagSelection}
            hasTagEditAccess={hasTagEditAccess}
            index={index}
            isReadOnly={deleted}
            isTagLoading={isGlossaryLoading}
            record={record}
            tagFetchFailed={tagFetchFailed}
            tagList={glossaryTags}
            tags={getFilterTags(tags)}
            type={TagSource.Glossary}
          />
        ),
      },
    ],
    [
      fetchGlossaryTags,
      fetchClassificationTags,
      handleTableTagSelection,
      classificationTags,
      hasTagEditAccess,
      pipelinePermissions,
      editTask,
      deleted,
      isTagLoading,
      isGlossaryLoading,
      tagFetchFailed,
      glossaryTags,
    ]
  );

  const handleTabChange = (tabValue: string) => {
    if (tabValue !== tab) {
      history.push({
        pathname: getPipelineDetailsPath(pipelineFQN, tabValue),
      });
    }
  };

  const createThread = async (data: CreateThread) => {
    try {
      await postThread(data);
      getEntityFeedCount();
    } catch (error) {
      showErrorToast(
        error as AxiosError,
        t('server.create-entity-error', {
          entity: t('label.conversation'),
        })
      );
    }
  };

  const handleTagSelection = async (selectedTags: EntityTags[]) => {
    const updatedTags: TagLabel[] | undefined = selectedTags?.map((tag) => ({
      source: tag.source,
      tagFQN: tag.tagFQN,
      labelType: LabelType.Manual,
      state: State.Confirmed,
    }));

    if (updatedTags && pipelineDetails) {
      const updatedTags = [...(tier ? [tier] : []), ...selectedTags];
      const updatedTopic = { ...pipelineDetails, tags: updatedTags };
      await settingsUpdateHandler(updatedTopic);
    }
  };

  const tabs = useMemo(
    () => [
      {
        label: <TabsLabel id={EntityTabs.TASKS} name={t('label.schema')} />,
        key: EntityTabs.TASKS,
        children: (
          <Row gutter={[0, 16]} wrap={false}>
            <Col className="p-t-sm m-l-lg" flex="auto">
              <Row gutter={[0, 16]}>
                <Col span={24}>
                  <DescriptionV1
                    description={description}
                    entityFieldThreads={getEntityFieldThreadCounts(
                      EntityField.DESCRIPTION,
                      entityFieldThreadCount
                    )}
                    entityFqn={pipelineFQN}
                    entityName={entityName}
                    entityType={EntityType.PIPELINE}
                    hasEditAccess={
                      pipelinePermissions.EditAll ||
                      pipelinePermissions.EditDescription
                    }
                    isEdit={isEdit}
                    isReadOnly={deleted}
                    owner={owner}
                    onCancel={onCancel}
                    onDescriptionEdit={onDescriptionEdit}
                    onDescriptionUpdate={onDescriptionUpdate}
                    onThreadLinkSelect={onThreadLinkSelect}
                  />
                </Col>
                <Col span={24}>
                  <Radio.Group
                    buttonStyle="solid"
                    className="radio-switch"
                    data-testid="pipeline-task-switch"
                    optionType="button"
                    options={Object.values(PIPELINE_TASK_TABS)}
                    value={activeTab}
                    onChange={(e) => setActiveTab(e.target.value)}
                  />
                </Col>
                <Col span={24}>
                  {activeTab === PIPELINE_TASK_TABS.LIST_VIEW ? (
                    <Table
                      bordered
                      columns={taskColumns}
                      data-testid="task-table"
                      dataSource={tasksInternal}
                      pagination={false}
                      rowKey="name"
                      scroll={{ x: 1200 }}
                      size="small"
                    />
                  ) : !isEmpty(pipelineDetails.tasks) &&
                    !isUndefined(pipelineDetails.tasks) ? (
                    <Card
                      headStyle={{ background: '#fafafa' }}
                      title={t('label.dag-view')}>
                      <div className="h-100">
                        <TasksDAGView
                          selectedExec={selectedExecution}
                          tasks={pipelineDetails.tasks}
                        />
                      </div>
                    </Card>
                  ) : (
                    <div
                      className="tw-mt-4 tw-ml-4 d-flex tw-justify-center tw-font-medium tw-items-center tw-border tw-border-main tw-rounded-md tw-p-8"
                      data-testid="no-tasks-data">
                      <span>{t('label.no-task-available')}</span>
                    </div>
                  )}
                </Col>
              </Row>
            </Col>
            <Col className="entity-tag-right-panel-container" flex="320px">
              <TagsContainerV1
                editable={
                  pipelinePermissions.EditAll || pipelinePermissions.EditTags
                }
                entityFieldThreads={getEntityFieldThreadCounts(
                  EntityField.TAGS,
                  entityFieldThreadCount
                )}
                entityFqn={pipelineFQN}
                entityType={EntityType.TOPIC}
                selectedTags={tags}
                onSelectionChange={handleTagSelection}
                onThreadLinkSelect={onThreadLinkSelect}
              />
            </Col>
          </Row>
        ),
      },
      {
        label: (
          <TabsLabel
            count={feedCount}
            id={EntityTabs.ACTIVITY_FEED}
            isActive={tab === EntityTabs.ACTIVITY_FEED}
            name={t('label.activity-feed-and-task-plural')}
          />
        ),
        key: EntityTabs.ACTIVITY_FEED,
        children: (
          <ActivityFeedProvider>
            <ActivityFeedTab
              entityName={entityName}
              entityType={EntityType.PIPELINE}
              fqn={pipelineDetails?.fullyQualifiedName ?? ''}
              onFeedUpdate={() => Promise.resolve()}
            />
          </ActivityFeedProvider>
        ),
      },
      {
        label: (
          <TabsLabel
            id={EntityTabs.EXECUTIONS}
            name={t('label.execution-plural')}
          />
        ),
        key: EntityTabs.EXECUTIONS,
        children: (
          <ExecutionsTab
            pipelineFQN={pipelineFQN}
            tasks={pipelineDetails.tasks ?? []}
          />
        ),
      },
      {
        label: <TabsLabel id={EntityTabs.LINEAGE} name={t('label.lineage')} />,
        key: EntityTabs.LINEAGE,
        children: (
          <Card
            className="card-body-full m-md w-auto h-70vh"
            data-testid="lineage-details"
            id="lineageDetails">
            <EntityLineageComponent
              deleted={deleted}
              entityType={EntityType.PIPELINE}
              hasEditAccess={
                pipelinePermissions.EditAll || pipelinePermissions.EditLineage
              }
            />
          </Card>
        ),
      },
      {
        label: (
          <TabsLabel
            id={EntityTabs.CUSTOM_PROPERTIES}
            name={t('label.custom-property-plural')}
          />
        ),
        key: EntityTabs.CUSTOM_PROPERTIES,
        children: (
          <CustomPropertyTable
            entityDetails={
              pipelineDetails as CustomPropertyProps['entityDetails']
            }
            entityType={EntityType.PIPELINE}
            handleExtensionUpdate={onExtensionUpdate}
            hasEditAccess={
              pipelinePermissions.EditAll ||
              pipelinePermissions.EditCustomFields
            }
          />
        ),
      },
    ],
    [
      description,
      activeTab,
      feedCount,
      entityFieldThreadCount,
      isEdit,
      deleted,
      owner,
      entityName,
      pipelineFQN,
      pipelineDetails,
      selectedExecution,
      taskColumns,
      tasksInternal,
      pipelinePermissions,
      handleTagSelection,
      onExtensionUpdate,
      getEntityFieldThreadCounts,
      onCancel,
      onDescriptionEdit,
      onDescriptionUpdate,
      onThreadLinkSelect,
    ]
  );

  useEffect(() => {
    getEntityFeedCount();
  }, [pipelineFQN, description, pipelineDetails]);

  return (
    <PageLayoutV1
      className="bg-white"
      pageTitle="Table details"
      title="Table details">
      <Row gutter={[0, 12]}>
        <Col className="p-x-lg" span={24}>
          <DataAssetsHeader
            dataAsset={pipelineDetails}
            entityType={EntityType.PIPELINE}
            permissions={pipelinePermissions}
            onDisplayNameUpdate={handleUpdateDisplayName}
            onFollowClick={followPipeline}
            onOwnerUpdate={onOwnerUpdate}
            onRestoreDataAsset={handleRestorePipeline}
            onTierUpdate={onTierUpdate}
            onVersionClick={versionHandler}
          />
        </Col>

        <Col span={24}>
          <Tabs
            activeKey={tab ?? EntityTabs.TASKS}
            className="entity-details-page-tabs"
            data-testid="tabs"
            items={tabs}
            onChange={handleTabChange}
          />
        </Col>
      </Row>

      {editTask && (
        <ModalWithMarkdownEditor
          header={`${t('label.edit-entity', { entity: t('label.task') })}: "${
            editTask.task.displayName || editTask.task.name
          }"`}
          placeholder={t('label.enter-field-description', {
            field: t('label.task-lowercase'),
          })}
          value={editTask.task.description || ''}
          visible={Boolean(editTask)}
          onCancel={closeEditTaskModal}
          onSave={onTaskUpdate}
        />
      )}

      {threadLink ? (
        <ActivityThreadPanel
          createThread={createThread}
          deletePostHandler={deleteFeed}
          open={Boolean(threadLink)}
          postFeedHandler={postFeed}
          threadLink={threadLink}
          threadType={threadType}
          updateThreadHandler={updateFeed}
          onCancel={onThreadPanelClose}
        />
      ) : null}
    </PageLayoutV1>
  );
};

export default PipelineDetails;<|MERGE_RESOLUTION|>--- conflicted
+++ resolved
@@ -232,18 +232,10 @@
     }
   }, [pipelineDetails.id]);
 
-<<<<<<< HEAD
   const isFollowing = useMemo(
     () => followers.some(({ id }: { id: string }) => id === getCurrentUserId()),
     [followers]
   );
-=======
-  const setFollowersData = (followers: Array<EntityReference>) => {
-    setIsFollowing(
-      followers.some(({ id }: { id: string }) => id === getCurrentUserId())
-    );
-    setFollowersCount(followers?.length);
-  };
 
   const extraInfo: Array<ExtraInfo> = [
     {
@@ -273,7 +265,6 @@
         ]
       : []),
   ];
->>>>>>> 3f01ee93
 
   const onTaskUpdate = async (taskDescription: string) => {
     if (editTask) {
