/*
 *  Copyright 2022 Collate.
 *  Licensed under the Apache License, Version 2.0 (the "License");
 *  you may not use this file except in compliance with the License.
 *  You may obtain a copy of the License at
 *  http://www.apache.org/licenses/LICENSE-2.0
 *  Unless required by applicable law or agreed to in writing, software
 *  distributed under the License is distributed on an "AS IS" BASIS,
 *  WITHOUT WARRANTIES OR CONDITIONS OF ANY KIND, either express or implied.
 *  See the License for the specific language governing permissions and
 *  limitations under the License.
 */

import { Card, Col, Radio, Row, Space, Tabs, Tooltip, Typography } from 'antd';
import Table, { ColumnsType } from 'antd/lib/table';
import { ReactComponent as EditIcon } from 'assets/svg/edit-new.svg';
import { AxiosError } from 'axios';
import ActivityFeedProvider, {
  useActivityFeedProvider,
} from 'components/ActivityFeed/ActivityFeedProvider/ActivityFeedProvider';
import { ActivityFeedTab } from 'components/ActivityFeed/ActivityFeedTab/ActivityFeedTab.component';
import { CustomPropertyTable } from 'components/common/CustomPropertyTable/CustomPropertyTable';
import { CustomPropertyProps } from 'components/common/CustomPropertyTable/CustomPropertyTable.interface';
import DescriptionV1 from 'components/common/description/DescriptionV1';
import PageLayoutV1 from 'components/containers/PageLayoutV1';
import { DataAssetsHeader } from 'components/DataAssets/DataAssetsHeader/DataAssetsHeader.component';
import EntityLineageComponent from 'components/EntityLineage/EntityLineage.component';
import ExecutionsTab from 'components/Execution/Execution.component';
import { EntityName } from 'components/Modals/EntityNameModal/EntityNameModal.interface';
import TableTags from 'components/TableTags/TableTags.component';
import TabsLabel from 'components/TabsLabel/TabsLabel.component';
import TagsContainerV1 from 'components/Tag/TagsContainerV1/TagsContainerV1';
import TasksDAGView from 'components/TasksDAGView/TasksDAGView';
import { EntityField } from 'constants/Feeds.constants';
import { compare } from 'fast-json-patch';
import { TagSource } from 'generated/type/schema';
import { isEmpty, isUndefined, map, noop } from 'lodash';
import { EntityTags, TagOption } from 'Models';
import React, { useCallback, useEffect, useMemo, useState } from 'react';
import { useTranslation } from 'react-i18next';
import { Link, useHistory, useParams } from 'react-router-dom';
import { postThread } from 'rest/feedsAPI';
import { restorePipeline } from 'rest/pipelineAPI';
import { fetchGlossaryTerms, getGlossaryTermlist } from 'utils/GlossaryUtils';
import { getFilterTags } from 'utils/TableTags/TableTags.utils';
import { ReactComponent as ExternalLinkIcon } from '../../assets/svg/external-links.svg';
import {
  getPipelineDetailsPath,
  NO_DATA_PLACEHOLDER,
} from '../../constants/constants';
import { PIPELINE_TASK_TABS } from '../../constants/pipeline.constants';
import { EntityTabs, EntityType } from '../../enums/entity.enum';
import { CreateThread } from '../../generated/api/feed/createThread';
import {
  Pipeline,
  PipelineStatus,
  TagLabel,
  Task,
} from '../../generated/entity/data/pipeline';
import { ThreadType } from '../../generated/entity/feed/thread';
import { LabelType, State } from '../../generated/type/tagLabel';
import { EntityFieldThreadCount } from '../../interface/feed.interface';
import {
  getCurrentUserId,
  getFeedCounts,
  refreshPage,
} from '../../utils/CommonUtils';
<<<<<<< HEAD
import { getEntityName } from '../../utils/EntityUtils';
=======
import { getEntityName, getEntityThreadLink } from '../../utils/EntityUtils';
>>>>>>> 159b5f13
import { getEntityFieldThreadCounts } from '../../utils/FeedUtils';
import { DEFAULT_ENTITY_PERMISSION } from '../../utils/PermissionsUtils';
import { getTagsWithoutTier, getTierTags } from '../../utils/TableUtils';
import { getClassifications, getTaglist } from '../../utils/TagsUtils';
import { showErrorToast, showSuccessToast } from '../../utils/ToastUtils';
import ActivityThreadPanel from '../ActivityFeed/ActivityThreadPanel/ActivityThreadPanel';
import RichTextEditorPreviewer from '../common/rich-text-editor/RichTextEditorPreviewer';
import { ModalWithMarkdownEditor } from '../Modals/ModalWithMarkdownEditor/ModalWithMarkdownEditor';
import { usePermissionProvider } from '../PermissionProvider/PermissionProvider';
import { ResourceEntity } from '../PermissionProvider/PermissionProvider.interface';
import { PipeLineDetailsProp } from './PipelineDetails.interface';

const PipelineDetails = ({
  pipelineDetails,
  descriptionUpdateHandler,
  followers,
  followPipelineHandler,
  unFollowPipelineHandler,
  settingsUpdateHandler,
  taskUpdateHandler,
  versionHandler,
  pipelineFQN,
  onExtensionUpdate,
}: PipeLineDetailsProp) => {
  const history = useHistory();
  const { tab } = useParams<{ tab: EntityTabs }>();
  const { t } = useTranslation();
  const { postFeed, deleteFeed, updateFeed } = useActivityFeedProvider();
  const {
    deleted,
    owner,
    description,
    pipelineStatus,
    entityName,
    tier,
    tags,
  } = useMemo(() => {
    return {
      deleted: pipelineDetails.deleted,
      owner: pipelineDetails.owner,
      serviceType: pipelineDetails.serviceType,
      description: pipelineDetails.description,
      version: pipelineDetails.version,
      pipelineStatus: pipelineDetails.pipelineStatus,
      tier: getTierTags(pipelineDetails.tags ?? []),
      tags: getTagsWithoutTier(pipelineDetails.tags ?? []),
      entityName: getEntityName(pipelineDetails),
    };
  }, [pipelineDetails]);

  // local state variables

  const [isEdit, setIsEdit] = useState(false);

  const [editTask, setEditTask] = useState<{
    task: Task;
    index: number;
  }>();

  const [feedCount, setFeedCount] = useState<number>(0);
  const [entityFieldThreadCount, setEntityFieldThreadCount] = useState<
    EntityFieldThreadCount[]
  >([]);

  const [threadLink, setThreadLink] = useState<string>('');

  const [selectedExecution] = useState<PipelineStatus | undefined>(
    pipelineStatus
  );
  const [threadType, setThreadType] = useState<ThreadType>(
    ThreadType.Conversation
  );

  const [pipelinePermissions, setPipelinePermissions] = useState(
    DEFAULT_ENTITY_PERMISSION
  );

  const [activeTab, setActiveTab] = useState(PIPELINE_TASK_TABS.LIST_VIEW);
  const [isTagLoading, setIsTagLoading] = useState<boolean>(false);
  const [isGlossaryLoading, setIsGlossaryLoading] = useState<boolean>(false);
  const [tagFetchFailed, setTagFetchFailed] = useState<boolean>(false);
  const [glossaryTags, setGlossaryTags] = useState<TagOption[]>([]);
  const [classificationTags, setClassificationTags] = useState<TagOption[]>([]);

  const { getEntityPermission } = usePermissionProvider();

  const tasksInternal = useMemo(
    () =>
      pipelineDetails.tasks
        ? pipelineDetails.tasks.map((t) => ({ ...t, tags: t.tags ?? [] }))
        : [],
    [pipelineDetails.tasks]
  );

  const hasTagEditAccess = useMemo(
    () => pipelinePermissions.EditAll || pipelinePermissions.EditTags,
    [pipelinePermissions]
  );

  const getEntityFeedCount = () => {
    getFeedCounts(
      EntityType.PIPELINE,
      pipelineFQN,
      setEntityFieldThreadCount,
      noop,
      setFeedCount
    );
  };

  const fetchResourcePermission = useCallback(async () => {
    try {
      const entityPermission = await getEntityPermission(
        ResourceEntity.PIPELINE,
        pipelineDetails.id
      );
      setPipelinePermissions(entityPermission);
    } catch (error) {
      showErrorToast(
        t('server.fetch-entity-permissions-error', {
          entity: t('label.asset-lowercase'),
        })
      );
    }
  }, [pipelineDetails.id, getEntityPermission, setPipelinePermissions]);

  const fetchGlossaryTags = async () => {
    setIsGlossaryLoading(true);
    try {
      const res = await fetchGlossaryTerms();

      const glossaryTerms: TagOption[] = getGlossaryTermlist(res).map(
        (tag) => ({ fqn: tag, source: TagSource.Glossary })
      );
      setGlossaryTags(glossaryTerms);
    } catch {
      setTagFetchFailed(true);
    } finally {
      setIsGlossaryLoading(false);
    }
  };

  const fetchClassificationTags = async () => {
    setIsTagLoading(true);
    try {
      const res = await getClassifications();
      const tagList = await getTaglist(res.data);

      const classificationTag: TagOption[] = map(tagList, (tag) => ({
        fqn: tag,
        source: TagSource.Classification,
      }));

      setClassificationTags(classificationTag);
    } catch {
      setTagFetchFailed(true);
    } finally {
      setIsTagLoading(false);
    }
  };

  useEffect(() => {
    if (pipelineDetails.id) {
      fetchResourcePermission();
    }
  }, [pipelineDetails.id]);

  const isFollowing = useMemo(
    () => followers.some(({ id }: { id: string }) => id === getCurrentUserId()),
    [followers]
  );

  const onTaskUpdate = async (taskDescription: string) => {
    if (editTask) {
      const updatedTasks = [...(pipelineDetails.tasks || [])];

      const updatedTask = {
        ...editTask.task,
        description: taskDescription,
      };
      updatedTasks[editTask.index] = updatedTask;

      const updatedPipeline = { ...pipelineDetails, tasks: updatedTasks };
      const jsonPatch = compare(pipelineDetails, updatedPipeline);
      await taskUpdateHandler(jsonPatch);
      setEditTask(undefined);
    } else {
      setEditTask(undefined);
    }
  };

  const closeEditTaskModal = (): void => {
    setEditTask(undefined);
  };

  const onOwnerUpdate = useCallback(
    async (newOwner?: Pipeline['owner']) => {
      const updatedPipelineDetails = {
        ...pipelineDetails,
        owner: newOwner ? { ...owner, ...newOwner } : undefined,
      };
      await settingsUpdateHandler(updatedPipelineDetails);
    },
    [owner]
  );

  const onTierUpdate = async (newTier?: string) => {
    const tierTag: Pipeline['tags'] = newTier
      ? [
          ...getTagsWithoutTier(pipelineDetails.tags as Array<EntityTags>),
          {
            tagFQN: newTier,
            labelType: LabelType.Manual,
            state: State.Confirmed,
          },
        ]
      : getTagsWithoutTier(pipelineDetails.tags ?? []);
    const updatedPipelineDetails = {
      ...pipelineDetails,
      tags: tierTag,
    };
    await settingsUpdateHandler(updatedPipelineDetails);
  };

  const handleUpdateDisplayName = async (data: EntityName) => {
    const updatedPipelineDetails = {
      ...pipelineDetails,
      displayName: data.displayName,
    };
    await settingsUpdateHandler(updatedPipelineDetails);
  };

  const handleRestorePipeline = async () => {
    try {
      await restorePipeline(pipelineDetails.id);
      showSuccessToast(
        t('message.restore-entities-success', {
          entity: t('label.pipeline'),
        }),
        2000
      );
      refreshPage();
    } catch (error) {
      showErrorToast(
        error as AxiosError,
        t('message.restore-entities-error', {
          entity: t('label.pipeline'),
        })
      );
    }
  };

  const onDescriptionEdit = (): void => {
    setIsEdit(true);
  };
  const onCancel = () => {
    setIsEdit(false);
  };

  const onDescriptionUpdate = async (updatedHTML: string) => {
    if (description !== updatedHTML) {
      const updatedPipelineDetails = {
        ...pipelineDetails,
        description: updatedHTML,
      };
      await descriptionUpdateHandler(updatedPipelineDetails);
      setIsEdit(false);
    } else {
      setIsEdit(false);
    }
  };

  const followPipeline = async () => {
    if (isFollowing) {
      await unFollowPipelineHandler(getEntityFeedCount);
    } else {
      await followPipelineHandler(getEntityFeedCount);
    }
  };

  const onThreadLinkSelect = (link: string, threadType?: ThreadType) => {
    setThreadLink(link);
    if (threadType) {
      setThreadType(threadType);
    }
  };

  const onThreadPanelClose = () => {
    setThreadLink('');
  };

  const handleTableTagSelection = async (
    selectedTags: EntityTags[],
    editColumnTag: Task,
    otherTags: TagLabel[]
  ) => {
    const newSelectedTags: TagOption[] = map(
      [...selectedTags, ...otherTags],
      (tag) => ({ fqn: tag.tagFQN, source: tag.source })
    );

    const prevTags = editColumnTag.tags?.filter((tag) =>
      newSelectedTags.some((selectedTag) => selectedTag.fqn === tag.tagFQN)
    );

    const newTags = newSelectedTags
      .filter(
        (selectedTag) =>
          !editColumnTag.tags?.some((tag) => tag.tagFQN === selectedTag.fqn)
      )
      .map((tag) => ({
        labelType: 'Manual',
        state: 'Confirmed',
        source: tag.source,
        tagFQN: tag.fqn,
      }));

    const updatedTask = {
      ...editColumnTag,
      tags: [...(prevTags as TagLabel[]), ...newTags],
    } as Task;

    const updatedTasks: Task[] = [...(pipelineDetails.tasks ?? [])].map(
      (task) => (task.name === editColumnTag.name ? updatedTask : task)
    );

    const updatedPipeline = { ...pipelineDetails, tasks: updatedTasks };
    const jsonPatch = compare(pipelineDetails, updatedPipeline);

    await taskUpdateHandler(jsonPatch);
  };

  const taskColumns: ColumnsType<Task> = useMemo(
    () => [
      {
        key: t('label.name'),
        dataIndex: 'name',
        title: t('label.name'),
        width: 200,
        render: (_, record) =>
          isEmpty(record.sourceUrl) ? (
            <span>{getEntityName(record)}</span>
          ) : (
            <Link
              className="flex items-center gap-2"
              target="_blank"
              to={{ pathname: record.sourceUrl }}>
              <span>{getEntityName(record)}</span>
              <ExternalLinkIcon height={14} width={14} />
            </Link>
          ),
      },
      {
        key: t('label.type'),
        dataIndex: 'taskType',
        width: 180,
        title: t('label.type'),
        render: (text) => (
          <Typography.Text>{text || NO_DATA_PLACEHOLDER}</Typography.Text>
        ),
      },
      {
        key: t('label.description'),
        dataIndex: 'description',
        width: 350,
        title: t('label.description'),
        render: (text, record, index) => (
          <Space
            className="w-full tw-group cursor-pointer"
            data-testid="description">
            <div>
              {text ? (
                <RichTextEditorPreviewer markdown={text} />
              ) : (
                <span className="text-grey-muted">
                  {t('label.no-entity', {
                    entity: t('label.description'),
                  })}
                </span>
              )}
            </div>
            {!deleted && (
              <Tooltip
                title={
                  pipelinePermissions.EditDescription ||
                  pipelinePermissions.EditAll
                    ? t('label.edit-entity', { entity: t('label.description') })
                    : t('message.no-permission-for-action')
                }>
                <button
                  className="tw-self-start tw-w-8 tw-h-auto tw-opacity-0 tw-ml-1 group-hover:tw-opacity-100 focus:tw-outline-none"
                  disabled={
                    !(
                      pipelinePermissions.EditDescription ||
                      pipelinePermissions.EditAll
                    )
                  }
                  onClick={() => setEditTask({ task: record, index })}>
                  <EditIcon width={16} />
                </button>
              </Tooltip>
            )}
          </Space>
        ),
      },
      {
        title: t('label.tag-plural'),
        dataIndex: 'tags',
        key: 'tags',
        accessor: 'tags',
        width: 300,
        render: (tags, record, index) => (
          <TableTags<Task>
            dataTestId="classification-tags"
            fetchTags={fetchClassificationTags}
            handleTagSelection={handleTableTagSelection}
            hasTagEditAccess={hasTagEditAccess}
            index={index}
            isReadOnly={deleted}
            isTagLoading={isTagLoading}
            record={record}
            tagFetchFailed={tagFetchFailed}
            tagList={classificationTags}
            tags={getFilterTags(tags)}
            type={TagSource.Classification}
          />
        ),
      },
      {
        title: t('label.glossary-term-plural'),
        dataIndex: 'tags',
        key: 'tags',
        accessor: 'tags',
        width: 300,
        render: (tags, record, index) => (
          <TableTags<Task>
            dataTestId="glossary-tags"
            fetchTags={fetchGlossaryTags}
            handleTagSelection={handleTableTagSelection}
            hasTagEditAccess={hasTagEditAccess}
            index={index}
            isReadOnly={deleted}
            isTagLoading={isGlossaryLoading}
            record={record}
            tagFetchFailed={tagFetchFailed}
            tagList={glossaryTags}
            tags={getFilterTags(tags)}
            type={TagSource.Glossary}
          />
        ),
      },
    ],
    [
      fetchGlossaryTags,
      fetchClassificationTags,
      handleTableTagSelection,
      classificationTags,
      hasTagEditAccess,
      pipelinePermissions,
      editTask,
      deleted,
      isTagLoading,
      isGlossaryLoading,
      tagFetchFailed,
      glossaryTags,
    ]
  );

  const handleTabChange = (tabValue: string) => {
    if (tabValue !== tab) {
      history.push({
        pathname: getPipelineDetailsPath(pipelineFQN, tabValue),
      });
    }
  };

  const createThread = async (data: CreateThread) => {
    try {
      await postThread(data);
      getEntityFeedCount();
    } catch (error) {
      showErrorToast(
        error as AxiosError,
        t('server.create-entity-error', {
          entity: t('label.conversation'),
        })
      );
    }
  };

  const handleTagSelection = async (selectedTags: EntityTags[]) => {
    const updatedTags: TagLabel[] | undefined = selectedTags?.map((tag) => ({
      source: tag.source,
      tagFQN: tag.tagFQN,
      labelType: LabelType.Manual,
      state: State.Confirmed,
    }));

    if (updatedTags && pipelineDetails) {
      const updatedTags = [...(tier ? [tier] : []), ...selectedTags];
      const updatedTopic = { ...pipelineDetails, tags: updatedTags };
      await settingsUpdateHandler(updatedTopic);
    }
  };

  const tabs = useMemo(
    () => [
      {
        label: <TabsLabel id={EntityTabs.TASKS} name={t('label.schema')} />,
        key: EntityTabs.TASKS,
        children: (
          <Row gutter={[0, 16]} wrap={false}>
            <Col className="p-t-sm m-l-lg" flex="auto">
              <Row gutter={[0, 16]}>
                <Col span={24}>
                  <DescriptionV1
                    description={description}
                    entityFieldThreads={getEntityFieldThreadCounts(
                      EntityField.DESCRIPTION,
                      entityFieldThreadCount
                    )}
                    entityFqn={pipelineFQN}
                    entityName={entityName}
                    entityType={EntityType.PIPELINE}
                    hasEditAccess={
                      pipelinePermissions.EditAll ||
                      pipelinePermissions.EditDescription
                    }
                    isEdit={isEdit}
                    isReadOnly={deleted}
                    owner={owner}
                    onCancel={onCancel}
                    onDescriptionEdit={onDescriptionEdit}
                    onDescriptionUpdate={onDescriptionUpdate}
                    onThreadLinkSelect={onThreadLinkSelect}
                  />
                </Col>
                <Col span={24}>
                  <Radio.Group
                    buttonStyle="solid"
                    className="radio-switch"
                    data-testid="pipeline-task-switch"
                    optionType="button"
                    options={Object.values(PIPELINE_TASK_TABS)}
                    value={activeTab}
                    onChange={(e) => setActiveTab(e.target.value)}
                  />
                </Col>
                <Col span={24}>
                  {activeTab === PIPELINE_TASK_TABS.LIST_VIEW ? (
                    <Table
                      bordered
                      columns={taskColumns}
                      data-testid="task-table"
                      dataSource={tasksInternal}
                      pagination={false}
                      rowKey="name"
                      scroll={{ x: 1200 }}
                      size="small"
                    />
                  ) : !isEmpty(pipelineDetails.tasks) &&
                    !isUndefined(pipelineDetails.tasks) ? (
                    <Card
                      headStyle={{ background: '#fafafa' }}
                      title={t('label.dag-view')}>
                      <div className="h-100">
                        <TasksDAGView
                          selectedExec={selectedExecution}
                          tasks={pipelineDetails.tasks}
                        />
                      </div>
                    </Card>
                  ) : (
                    <div
                      className="tw-mt-4 tw-ml-4 d-flex tw-justify-center tw-font-medium tw-items-center tw-border tw-border-main tw-rounded-md tw-p-8"
                      data-testid="no-tasks-data">
                      <span>{t('label.no-task-available')}</span>
                    </div>
                  )}
                </Col>
              </Row>
            </Col>
            <Col
              className="entity-tag-right-panel-container"
              data-testid="entity-right-panel"
              flex="320px">
<<<<<<< HEAD
              <TagsContainerV1
                editable={
                  pipelinePermissions.EditAll || pipelinePermissions.EditTags
                }
                entityFieldThreads={getEntityFieldThreadCounts(
                  EntityField.TAGS,
                  entityFieldThreadCount
                )}
                entityFqn={pipelineFQN}
                entityType={EntityType.TOPIC}
                selectedTags={tags}
                onSelectionChange={handleTagSelection}
                onThreadLinkSelect={onThreadLinkSelect}
              />
=======
              <Space className="w-full" direction="vertical" size="large">
                <TagsContainerV1
                  entityFqn={pipelineFQN}
                  entityThreadLink={getEntityThreadLink(entityFieldThreadCount)}
                  entityType={EntityType.PIPELINE}
                  permission={
                    pipelinePermissions.EditAll || pipelinePermissions.EditTags
                  }
                  selectedTags={tags}
                  tagType={TagSource.Classification}
                  onSelectionChange={handleTagSelection}
                  onThreadLinkSelect={onThreadLinkSelect}
                />

                <TagsContainerV1
                  entityFqn={pipelineFQN}
                  entityThreadLink={getEntityThreadLink(entityFieldThreadCount)}
                  entityType={EntityType.PIPELINE}
                  permission={
                    pipelinePermissions.EditAll || pipelinePermissions.EditTags
                  }
                  selectedTags={tags}
                  tagType={TagSource.Glossary}
                  onSelectionChange={handleTagSelection}
                  onThreadLinkSelect={onThreadLinkSelect}
                />
              </Space>
>>>>>>> 159b5f13
            </Col>
          </Row>
        ),
      },
      {
        label: (
          <TabsLabel
            count={feedCount}
            id={EntityTabs.ACTIVITY_FEED}
            isActive={tab === EntityTabs.ACTIVITY_FEED}
            name={t('label.activity-feed-and-task-plural')}
          />
        ),
        key: EntityTabs.ACTIVITY_FEED,
        children: (
          <ActivityFeedProvider>
            <ActivityFeedTab
              entityType={EntityType.PIPELINE}
              fqn={pipelineDetails?.fullyQualifiedName ?? ''}
              onFeedUpdate={() => Promise.resolve()}
            />
          </ActivityFeedProvider>
        ),
      },
      {
        label: (
          <TabsLabel
            id={EntityTabs.EXECUTIONS}
            name={t('label.execution-plural')}
          />
        ),
        key: EntityTabs.EXECUTIONS,
        children: (
          <ExecutionsTab
            pipelineFQN={pipelineFQN}
            tasks={pipelineDetails.tasks ?? []}
          />
        ),
      },
      {
        label: <TabsLabel id={EntityTabs.LINEAGE} name={t('label.lineage')} />,
        key: EntityTabs.LINEAGE,
        children: (
          <Card
            className="lineage-card card-body-full w-auto border-none"
            data-testid="lineage-details"
            id="lineageDetails">
            <EntityLineageComponent
              deleted={deleted}
              entityType={EntityType.PIPELINE}
              hasEditAccess={
                pipelinePermissions.EditAll || pipelinePermissions.EditLineage
              }
            />
          </Card>
        ),
      },
      {
        label: (
          <TabsLabel
            id={EntityTabs.CUSTOM_PROPERTIES}
            name={t('label.custom-property-plural')}
          />
        ),
        key: EntityTabs.CUSTOM_PROPERTIES,
        children: (
          <CustomPropertyTable
            entityDetails={
              pipelineDetails as CustomPropertyProps['entityDetails']
            }
            entityType={EntityType.PIPELINE}
            handleExtensionUpdate={onExtensionUpdate}
            hasEditAccess={
              pipelinePermissions.EditAll ||
              pipelinePermissions.EditCustomFields
            }
          />
        ),
      },
    ],
    [
      description,
      activeTab,
      feedCount,
      entityFieldThreadCount,
      isEdit,
      deleted,
      owner,
      entityName,
      pipelineFQN,
      pipelineDetails,
      selectedExecution,
      taskColumns,
      tasksInternal,
      pipelinePermissions,
      handleTagSelection,
      onExtensionUpdate,
      getEntityFieldThreadCounts,
      onCancel,
      onDescriptionEdit,
      onDescriptionUpdate,
      onThreadLinkSelect,
    ]
  );

  useEffect(() => {
    getEntityFeedCount();
  }, [pipelineFQN, description, pipelineDetails]);

  return (
    <PageLayoutV1
      className="bg-white"
      pageTitle="Table details"
      title="Table details">
      <Row gutter={[0, 12]}>
        <Col className="p-x-lg" span={24}>
          <DataAssetsHeader
            dataAsset={pipelineDetails}
            entityType={EntityType.PIPELINE}
            permissions={pipelinePermissions}
            onDisplayNameUpdate={handleUpdateDisplayName}
            onFollowClick={followPipeline}
            onOwnerUpdate={onOwnerUpdate}
            onRestoreDataAsset={handleRestorePipeline}
            onTierUpdate={onTierUpdate}
            onVersionClick={versionHandler}
          />
        </Col>

        <Col span={24}>
          <Tabs
            activeKey={tab ?? EntityTabs.TASKS}
            className="entity-details-page-tabs"
            data-testid="tabs"
            items={tabs}
            onChange={handleTabChange}
          />
        </Col>
      </Row>

      {editTask && (
        <ModalWithMarkdownEditor
          header={`${t('label.edit-entity', { entity: t('label.task') })}: "${
            editTask.task.displayName || editTask.task.name
          }"`}
          placeholder={t('label.enter-field-description', {
            field: t('label.task-lowercase'),
          })}
          value={editTask.task.description || ''}
          visible={Boolean(editTask)}
          onCancel={closeEditTaskModal}
          onSave={onTaskUpdate}
        />
      )}

      {threadLink ? (
        <ActivityThreadPanel
          createThread={createThread}
          deletePostHandler={deleteFeed}
          open={Boolean(threadLink)}
          postFeedHandler={postFeed}
          threadLink={threadLink}
          threadType={threadType}
          updateThreadHandler={updateFeed}
          onCancel={onThreadPanelClose}
        />
      ) : null}
    </PageLayoutV1>
  );
};

export default PipelineDetails;<|MERGE_RESOLUTION|>--- conflicted
+++ resolved
@@ -65,11 +65,7 @@
   getFeedCounts,
   refreshPage,
 } from '../../utils/CommonUtils';
-<<<<<<< HEAD
-import { getEntityName } from '../../utils/EntityUtils';
-=======
 import { getEntityName, getEntityThreadLink } from '../../utils/EntityUtils';
->>>>>>> 159b5f13
 import { getEntityFieldThreadCounts } from '../../utils/FeedUtils';
 import { DEFAULT_ENTITY_PERMISSION } from '../../utils/PermissionsUtils';
 import { getTagsWithoutTier, getTierTags } from '../../utils/TableUtils';
@@ -655,22 +651,6 @@
               className="entity-tag-right-panel-container"
               data-testid="entity-right-panel"
               flex="320px">
-<<<<<<< HEAD
-              <TagsContainerV1
-                editable={
-                  pipelinePermissions.EditAll || pipelinePermissions.EditTags
-                }
-                entityFieldThreads={getEntityFieldThreadCounts(
-                  EntityField.TAGS,
-                  entityFieldThreadCount
-                )}
-                entityFqn={pipelineFQN}
-                entityType={EntityType.TOPIC}
-                selectedTags={tags}
-                onSelectionChange={handleTagSelection}
-                onThreadLinkSelect={onThreadLinkSelect}
-              />
-=======
               <Space className="w-full" direction="vertical" size="large">
                 <TagsContainerV1
                   entityFqn={pipelineFQN}
@@ -698,7 +678,6 @@
                   onThreadLinkSelect={onThreadLinkSelect}
                 />
               </Space>
->>>>>>> 159b5f13
             </Col>
           </Row>
         ),
