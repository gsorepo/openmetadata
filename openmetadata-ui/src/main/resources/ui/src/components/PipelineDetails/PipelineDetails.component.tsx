/*
 *  Copyright 2022 Collate.
 *  Licensed under the Apache License, Version 2.0 (the "License");
 *  you may not use this file except in compliance with the License.
 *  You may obtain a copy of the License at
 *  http://www.apache.org/licenses/LICENSE-2.0
 *  Unless required by applicable law or agreed to in writing, software
 *  distributed under the License is distributed on an "AS IS" BASIS,
 *  WITHOUT WARRANTIES OR CONDITIONS OF ANY KIND, either express or implied.
 *  See the License for the specific language governing permissions and
 *  limitations under the License.
 */

import { Card, Col, Radio, Row, Space, Table, Tabs, Tooltip } from 'antd';
import { ColumnsType } from 'antd/lib/table';
import { AxiosError } from 'axios';
import { compare, Operation } from 'fast-json-patch';
import { isEmpty, isUndefined } from 'lodash';
import { EntityTags, ExtraInfo, TagOption } from 'Models';
import React, {
  RefObject,
  useCallback,
  useEffect,
  useMemo,
  useState,
} from 'react';
import { useTranslation } from 'react-i18next';
import { Link, Redirect, useHistory, useParams } from 'react-router-dom';
import { getAllFeeds, postFeedById, postThread } from 'rest/feedsAPI';
import { restorePipeline } from 'rest/pipelineAPI';
import AppState from '../../AppState';
import { ReactComponent as ExternalLinkIcon } from '../../assets/svg/external-link.svg';
import { FQN_SEPARATOR_CHAR } from '../../constants/char.constants';
import { getPipelineDetailsPath, ROUTES } from '../../constants/constants';
import { EntityField } from '../../constants/Feeds.constants';
import { observerOptions } from '../../constants/Mydata.constants';
import {
  PIPELINE_DETAILS_TABS,
  PIPELINE_TASK_TABS,
} from '../../constants/pipeline.constants';
import { EntityInfo, EntityType } from '../../enums/entity.enum';
import { FeedFilter } from '../../enums/mydata.enum';
import { OwnerType } from '../../enums/user.enum';
import { CreateThread } from '../../generated/api/feed/createThread';
import {
  Pipeline,
  PipelineStatus,
  TagLabel,
  Task,
} from '../../generated/entity/data/pipeline';
import { Post, Thread, ThreadType } from '../../generated/entity/feed/thread';
import { EntityReference } from '../../generated/type/entityReference';
import { Paging } from '../../generated/type/paging';
import { LabelType, State } from '../../generated/type/tagLabel';
import { useInfiniteScroll } from '../../hooks/useInfiniteScroll';
import { EntityFieldThreadCount } from '../../interface/feed.interface';
import {
  getCountBadge,
  getCurrentUserId,
  getEntityPlaceHolder,
  getFeedCounts,
  getOwnerValue,
  refreshPage,
} from '../../utils/CommonUtils';
import { getEntityFeedLink, getEntityName } from '../../utils/EntityUtils';
import {
  deletePost,
  getEntityFieldThreadCounts,
  updateThreadData,
} from '../../utils/FeedUtils';
import { DEFAULT_ENTITY_PERMISSION } from '../../utils/PermissionsUtils';
import SVGIcons from '../../utils/SvgUtils';
import { getTagsWithoutTier, getTierTags } from '../../utils/TableUtils';
import { fetchTagsAndGlossaryTerms } from '../../utils/TagsUtils';
import { showErrorToast, showSuccessToast } from '../../utils/ToastUtils';
import ActivityFeedList from '../ActivityFeed/ActivityFeedList/ActivityFeedList';
import ActivityThreadPanel from '../ActivityFeed/ActivityThreadPanel/ActivityThreadPanel';
import { CustomPropertyTable } from '../common/CustomPropertyTable/CustomPropertyTable';
import { CustomPropertyProps } from '../common/CustomPropertyTable/CustomPropertyTable.interface';
import Description from '../common/description/Description';
import EntityPageInfo from '../common/entityPageInfo/EntityPageInfo';
import RichTextEditorPreviewer from '../common/rich-text-editor/RichTextEditorPreviewer';
import PageContainerV1 from '../containers/PageContainerV1';
import EntityLineageComponent from '../EntityLineage/EntityLineage.component';
import ExecutionsTab from '../Execution/Execution.component';
import Loader from '../Loader/Loader';
import { ModalWithMarkdownEditor } from '../Modals/ModalWithMarkdownEditor/ModalWithMarkdownEditor';
import { usePermissionProvider } from '../PermissionProvider/PermissionProvider';
import { ResourceEntity } from '../PermissionProvider/PermissionProvider.interface';
import TagsContainer from '../Tag/TagsContainer/tags-container';
import TagsViewer from '../Tag/TagsViewer/tags-viewer';
import TasksDAGView from '../TasksDAGView/TasksDAGView';
import { PipeLineDetailsProp } from './PipelineDetails.interface';

const PipelineDetails = ({
  entityName,
  slashedPipelineName,
  pipelineDetails,
  descriptionUpdateHandler,
  followers,
  followPipelineHandler,
  unfollowPipelineHandler,
  tagUpdateHandler,
  settingsUpdateHandler,
  taskUpdateHandler,
  versionHandler,
  pipelineFQN,
  onExtensionUpdate,
}: PipeLineDetailsProp) => {
  const history = useHistory();
  const { tab } = useParams<{ tab: PIPELINE_DETAILS_TABS }>();
  const { t } = useTranslation();
  const {
    tier,
    deleted,
    owner,
    serviceType,
    description,
    version,
    pipelineStatus,
    tags,
  } = useMemo(() => {
    return {
      deleted: pipelineDetails.deleted,
      owner: pipelineDetails.owner,
      serviceType: pipelineDetails.serviceType,
      description: pipelineDetails.description,
      version: pipelineDetails.version,
      pipelineStatus: pipelineDetails.pipelineStatus,
      tier: getTierTags(pipelineDetails.tags ?? []),
      tags: getTagsWithoutTier(pipelineDetails.tags ?? []),
    };
  }, [pipelineDetails]);

  // local state variables
  const [editTaskTags, setEditTaskTags] = useState<{
    task: Task;
    index: number;
  }>();
  const [isEdit, setIsEdit] = useState(false);
  const [followersCount, setFollowersCount] = useState(0);
  const [isFollowing, setIsFollowing] = useState(false);
  const [editTask, setEditTask] = useState<{
    task: Task;
    index: number;
  }>();
  const [entityThreadLoading, setEntityThreadLoading] = useState(false);
  const [entityThreads, setEntityThreads] = useState<Thread[]>([]);
  const [entityThreadPaging, setEntityThreadPaging] = useState<Paging>({
    total: 0,
  } as Paging);

  const [feedCount, setFeedCount] = useState<number>(0);
  const [entityFieldThreadCount, setEntityFieldThreadCount] = useState<
    EntityFieldThreadCount[]
  >([]);
  const [entityFieldTaskCount, setEntityFieldTaskCount] = useState<
    EntityFieldThreadCount[]
  >([]);

  const [tagList, setTagList] = useState<TagOption[]>();

  const [threadLink, setThreadLink] = useState<string>('');

  const [elementRef, isInView] = useInfiniteScroll(observerOptions);
  const [selectedExecution] = useState<PipelineStatus | undefined>(
    pipelineStatus
  );
  const [threadType, setThreadType] = useState<ThreadType>(
    ThreadType.Conversation
  );

  const [pipelinePermissions, setPipelinePermissions] = useState(
    DEFAULT_ENTITY_PERMISSION
  );

  const [activeTab, setActiveTab] = useState(PIPELINE_TASK_TABS.LIST_VIEW);

  // local state ends

  const USERId = getCurrentUserId();
  const { getEntityPermission } = usePermissionProvider();

  const tasksInternal = useMemo(
    () =>
      pipelineDetails.tasks
        ? pipelineDetails.tasks.map((t) => ({ ...t, tags: t.tags ?? [] }))
        : [],
    [pipelineDetails.tasks]
  );

  const fetchResourcePermission = useCallback(async () => {
    try {
      const entityPermission = await getEntityPermission(
        ResourceEntity.PIPELINE,
        pipelineDetails.id
      );
      setPipelinePermissions(entityPermission);
    } catch (error) {
      showErrorToast(
        t('server.fetch-entity-permissions-error', {
          entity: t('label.asset-lowercase'),
        })
      );
    }
  }, [pipelineDetails.id, getEntityPermission, setPipelinePermissions]);

  useEffect(() => {
    if (pipelineDetails.id) {
      fetchResourcePermission();
    }
  }, [pipelineDetails.id]);

  const setFollowersData = (followers: Array<EntityReference>) => {
    setIsFollowing(
      followers.some(({ id }: { id: string }) => id === getCurrentUserId())
    );
    setFollowersCount(followers?.length);
  };

  const extraInfo: Array<ExtraInfo> = [
    {
      key: EntityInfo.OWNER,
      value: owner && getOwnerValue(owner),
      placeholderText: getEntityPlaceHolder(
        getEntityName(owner),
        owner?.deleted
      ),
      isLink: true,
      openInNewTab: false,
      profileName: owner?.type === OwnerType.USER ? owner?.name : undefined,
    },
    {
      key: EntityInfo.TIER,
      value: tier?.tagFQN ? tier.tagFQN.split(FQN_SEPARATOR_CHAR)[1] : '',
    },
    ...(pipelineDetails.pipelineUrl
      ? [
          {
            key: `${serviceType} ${EntityInfo.URL}`,
            value: pipelineDetails.pipelineUrl,
            placeholderText: entityName,
            isLink: true,
            openInNewTab: true,
          },
        ]
      : []),
  ];

  const onTaskUpdate = async (taskDescription: string) => {
    if (editTask) {
      const updatedTasks = [...(pipelineDetails.tasks || [])];

      const updatedTask = {
        ...editTask.task,
        description: taskDescription,
      };
      updatedTasks[editTask.index] = updatedTask;

      const updatedPipeline = { ...pipelineDetails, tasks: updatedTasks };
      const jsonPatch = compare(pipelineDetails, updatedPipeline);
      await taskUpdateHandler(jsonPatch);
      setEditTask(undefined);
    } else {
      setEditTask(undefined);
    }
  };

  const closeEditTaskModal = (): void => {
    setEditTask(undefined);
  };

  const onOwnerUpdate = (newOwner?: Pipeline['owner']) => {
    if (newOwner) {
      const updatedPipelineDetails = {
        ...pipelineDetails,
        owner: newOwner
          ? { ...pipelineDetails.owner, ...newOwner }
          : pipelineDetails.owner,
      };
      settingsUpdateHandler(updatedPipelineDetails);
    }
  };

  const onOwnerRemove = () => {
    if (pipelineDetails) {
      const updatedPipelineDetails = {
        ...pipelineDetails,
        owner: undefined,
      };
      settingsUpdateHandler(updatedPipelineDetails);
    }
  };

  const onTierRemove = () => {
    if (pipelineDetails) {
      const updatedPipelineDetails = {
        ...pipelineDetails,
        tags: getTagsWithoutTier(pipelineDetails.tags ?? []),
      };
      settingsUpdateHandler(updatedPipelineDetails);
    }
  };

  const onTierUpdate = (newTier?: string) => {
    if (newTier) {
      const tierTag: Pipeline['tags'] = newTier
        ? [
            ...getTagsWithoutTier(pipelineDetails.tags as Array<EntityTags>),
            {
              tagFQN: newTier,
              labelType: LabelType.Manual,
              state: State.Confirmed,
            },
          ]
        : pipelineDetails.tags;
      const updatedPipelineDetails = {
        ...pipelineDetails,
        tags: tierTag,
      };
      settingsUpdateHandler(updatedPipelineDetails);
    }
  };

  const onTagUpdate = (selectedTags?: Array<EntityTags>) => {
    if (selectedTags) {
      const updatedTags = [...(tier ? [tier] : []), ...selectedTags];
      const updatedPipeline = { ...pipelineDetails, tags: updatedTags };
      tagUpdateHandler(updatedPipeline);
    }
  };

  const handleRestorePipeline = async () => {
    try {
      await restorePipeline(pipelineDetails.id);
      showSuccessToast(
        t('message.restore-entities-success', {
          entity: t('label.pipeline'),
        }),
        2000
      );
      refreshPage();
    } catch (error) {
      showErrorToast(
        error as AxiosError,
        t('message.restore-entities-error', {
          entity: t('label.pipeline'),
        })
      );
    }
  };

  const onDescriptionEdit = (): void => {
    setIsEdit(true);
  };
  const onCancel = () => {
    setIsEdit(false);
  };

  const onDescriptionUpdate = async (updatedHTML: string) => {
    if (description !== updatedHTML) {
      const updatedPipelineDetails = {
        ...pipelineDetails,
        description: updatedHTML,
      };
      await descriptionUpdateHandler(updatedPipelineDetails);
      setIsEdit(false);
    } else {
      setIsEdit(false);
    }
  };

  const followPipeline = () => {
    if (isFollowing) {
      setFollowersCount((preValu) => preValu - 1);
      setIsFollowing(false);
      unfollowPipelineHandler();
    } else {
      setFollowersCount((preValu) => preValu + 1);
      setIsFollowing(true);
      followPipelineHandler();
    }
  };

  const onThreadLinkSelect = (link: string, threadType?: ThreadType) => {
    setThreadLink(link);
    if (threadType) {
      setThreadType(threadType);
    }
  };

  const onThreadPanelClose = () => {
    setThreadLink('');
  };

  const getLoader = () => {
    return entityThreadLoading ? <Loader /> : null;
  };

  const getFeedData = (
    after?: string,
    feedFilter?: FeedFilter,
    threadType?: ThreadType
  ) => {
    setEntityThreadLoading(true);
    !after && setEntityThreads([]);
    getAllFeeds(
      getEntityFeedLink(EntityType.PIPELINE, pipelineFQN),
      after,
      threadType,
      feedFilter,
      undefined,
      USERId
    )
      .then((res) => {
        const { data, paging: pagingObj } = res;
        if (data) {
          setEntityThreadPaging(pagingObj);
          setEntityThreads((prevData) => [...prevData, ...data]);
        } else {
          showErrorToast(
            t('server.entity-fetch-error', {
              entity: t('label.feed-lowercase'),
            })
          );
        }
      })
      .catch((err: AxiosError) => {
        showErrorToast(
          err,
          t('server.entity-fetch-error', {
            entity: t('label.feed-lowercase'),
          })
        );
      })
      .finally(() => setEntityThreadLoading(false));
  };

  const fetchMoreThread = (
    isElementInView: boolean,
    pagingObj: Paging,
    isLoading: boolean
  ) => {
    if (isElementInView && pagingObj?.after && !isLoading) {
      getFeedData(pagingObj.after);
    }
  };

  useEffect(() => {
    setFollowersData(followers);
  }, [followers]);

  useEffect(() => {
    fetchMoreThread(
      isInView as boolean,
      entityThreadPaging,
      entityThreadLoading
    );
  }, [entityThreadPaging, entityThreadLoading, isInView]);

  const handleFeedFilterChange = useCallback(
    (feedFilter, threadType) => {
      getFeedData(entityThreadPaging.after, feedFilter, threadType);
    },
    [entityThreadPaging]
  );

  const handleEditTaskTag = (task: Task, index: number): void => {
    setEditTaskTags({ task: { ...task, tags: [] }, index });
  };

  const handleTableTagSelection = (
    selectedTags: Array<EntityTags> = [],
    task: {
      task: Task;
      index: number;
    }
  ) => {
    const selectedTask = isUndefined(editTask) ? task : editTask;
    const prevTags = selectedTask.task.tags?.filter((tag) =>
      selectedTags.some((selectedTag) => selectedTag.tagFQN === tag.tagFQN)
    );

    const newTags = selectedTags
      .filter(
        (selectedTag) =>
          !selectedTask.task.tags?.some(
            (tag) => tag.tagFQN === selectedTag.tagFQN
          )
      )
      .map((tag) => ({
        labelType: 'Manual',
        state: 'Confirmed',
        source: tag.source,
        tagFQN: tag.tagFQN,
      }));

    const updatedTasks: Task[] = [...(pipelineDetails.tasks || [])];

    const updatedTask = {
      ...selectedTask.task,
      tags: [...(prevTags as TagLabel[]), ...newTags],
    } as Task;

    updatedTasks[selectedTask.index] = updatedTask;

    const updatedPipeline = { ...pipelineDetails, tasks: updatedTasks };
    const jsonPatch = compare(pipelineDetails, updatedPipeline);

    taskUpdateHandler(jsonPatch);
    setEditTaskTags(undefined);
  };

  useMemo(() => {
    fetchTagsAndGlossaryTerms().then((response) => {
      setTagList(response);
    });
  }, [setTagList]);

  const renderTags = useCallback(
    (text, record, index) => (
      <div
        className="relative tableBody-cell"
        data-testid="tags-wrapper"
        onClick={() => handleEditTaskTag(record, index)}>
        {deleted ? (
          <TagsViewer sizeCap={-1} tags={text || []} />
        ) : (
          <TagsContainer
            editable={editTaskTags?.index === index}
            selectedTags={text as EntityTags[]}
            showAddTagButton={
              pipelinePermissions.EditAll || pipelinePermissions.EditTags
            }
            size="small"
            tagList={tagList ?? []}
            type="label"
            onCancel={() => {
              setEditTask(undefined);
            }}
            onSelectionChange={(tags) => {
              handleTableTagSelection(tags, {
                task: record,
                index: index,
              });
            }}
          />
        )}
      </div>
    ),
    [
      tagList,
      editTaskTags,
      pipelinePermissions.EditAll,
      pipelinePermissions.EditTags,
      deleted,
    ]
  );

  const taskColumns: ColumnsType<Task> = useMemo(
    () => [
      {
        key: t('label.name'),
        dataIndex: 'name',
        title: t('label.name'),
<<<<<<< HEAD
        render: (name, record) =>
          isEmpty(record.taskUrl) ? (
            <span>{name}</span>
          ) : (
            <Link
              className="flex items-center gap-2"
              target="_blank"
              to={{ pathname: record.taskUrl }}>
              <span>{name}</span>
              <ExternalLinkIcon height={14} width={14} />
            </Link>
          ),
=======
        render: (_, record) => (
          <Link target="_blank" to={{ pathname: record.taskUrl }}>
            <span>{getEntityName(record)}</span>
            <SVGIcons
              alt="external-link"
              className="align-middle m-l-xs"
              icon="external-link"
              width="16px"
            />
          </Link>
        ),
>>>>>>> b153b797
      },
      {
        key: t('label.type'),
        dataIndex: 'taskType',
        width: 180,
        title: t('label.type'),
      },
      {
        key: t('label.description'),
        dataIndex: 'description',
        width: 350,
        title: t('label.description'),
        render: (text, record, index) => (
          <Space
            className="w-full tw-group cursor-pointer"
            data-testid="description">
            <div>
              {text ? (
                <RichTextEditorPreviewer markdown={text} />
              ) : (
                <span className="tw-no-description">
                  {t('label.no-entity', {
                    entity: t('label.description'),
                  })}
                </span>
              )}
            </div>
            {!deleted && (
              <Tooltip
                title={
                  pipelinePermissions.EditAll
                    ? t('label.edit-entity', { entity: t('label.description') })
                    : t('message.no-permission-for-action')
                }>
                <button
                  className="tw-self-start tw-w-8 tw-h-auto tw-opacity-0 tw-ml-1 group-hover:tw-opacity-100 focus:tw-outline-none"
                  disabled={!pipelinePermissions.EditAll}
                  onClick={() => setEditTask({ task: record, index })}>
                  <SVGIcons
                    alt="edit"
                    icon="icon-edit"
                    title="Edit"
                    width="16px"
                  />
                </button>
              </Tooltip>
            )}
          </Space>
        ),
      },
      {
        key: t('label.tag-plural'),
        dataIndex: 'tags',
        title: t('label.tag-plural'),
        width: 350,
        render: renderTags,
      },
    ],
    [pipelinePermissions, editTask, editTaskTags, tagList, deleted]
  );

  useEffect(() => {
    switch (tab) {
      case PIPELINE_DETAILS_TABS.Lineage:
        break;
      case PIPELINE_DETAILS_TABS.ActivityFeedsAndTasks:
        getFeedData();

        break;
      default:
        break;
    }
  }, [tab]);

  const handleTabChange = (tabValue: string) => {
    if (tabValue !== tab) {
      history.push({
        pathname: getPipelineDetailsPath(pipelineFQN, tabValue),
      });
    }
  };

  const getEntityFeedCount = () => {
    getFeedCounts(
      EntityType.PIPELINE,
      pipelineFQN,
      setEntityFieldThreadCount,
      setEntityFieldTaskCount,
      setFeedCount
    );
  };

  const postFeedHandler = (value: string, id: string) => {
    const currentUser = AppState.userDetails?.name ?? AppState.users[0]?.name;

    const data = {
      message: value,
      from: currentUser,
    } as Post;
    postFeedById(id, data)
      .then((res) => {
        if (res) {
          const { id, posts } = res;
          setEntityThreads((pre) => {
            return pre.map((thread) => {
              if (thread.id === id) {
                return { ...res, posts: posts?.slice(-3) };
              } else {
                return thread;
              }
            });
          });
          getEntityFeedCount();
        } else {
          throw t('server.unexpected-response');
        }
      })
      .catch((err: AxiosError) => {
        showErrorToast(
          err,
          t('server.add-entity-error', { entity: t('label.feed-lowercase') })
        );
      });
  };

  const createThread = (data: CreateThread) => {
    postThread(data)
      .then((res) => {
        if (res) {
          setEntityThreads((pre) => [...pre, res]);
          getEntityFeedCount();
        } else {
          showErrorToast(t('server.unexpected-response'));
        }
      })
      .catch((err: AxiosError) => {
        showErrorToast(
          err,
          t('server.create-entity-error', {
            entity: t('label.conversation-lowercase'),
          })
        );
      });
  };

  const deletePostHandler = (
    threadId: string,
    postId: string,
    isThread: boolean
  ) => {
    deletePost(threadId, postId, isThread, setEntityThreads);
  };

  const updateThreadHandler = (
    threadId: string,
    postId: string,
    isThread: boolean,
    data: Operation[]
  ) => {
    updateThreadData(threadId, postId, isThread, data, setEntityThreads);
  };

  useEffect(() => {
    getEntityFeedCount();
  }, [pipelineFQN, description, pipelineDetails]);

  return (
    <PageContainerV1>
      <div className="entity-details-container">
        <EntityPageInfo
          canDelete={pipelinePermissions.Delete}
          currentOwner={pipelineDetails.owner}
          deleted={deleted}
          entityFieldTasks={getEntityFieldThreadCounts(
            EntityField.TAGS,
            entityFieldTaskCount
          )}
          entityFieldThreads={getEntityFieldThreadCounts(
            EntityField.TAGS,
            entityFieldThreadCount
          )}
          entityFqn={pipelineFQN}
          entityId={pipelineDetails.id}
          entityName={entityName}
          entityType={EntityType.PIPELINE}
          extraInfo={extraInfo}
          followHandler={followPipeline}
          followers={followersCount}
          followersList={followers}
          isFollowing={isFollowing}
          isTagEditable={
            pipelinePermissions.EditAll || pipelinePermissions.EditTags
          }
          removeOwner={
            pipelinePermissions.EditAll || pipelinePermissions.EditOwner
              ? onOwnerRemove
              : undefined
          }
          removeTier={
            pipelinePermissions.EditAll || pipelinePermissions.EditTier
              ? onTierRemove
              : undefined
          }
          tags={tags}
          tagsHandler={onTagUpdate}
          tier={tier}
          titleLinks={slashedPipelineName}
          updateOwner={
            pipelinePermissions.EditAll || pipelinePermissions.EditOwner
              ? onOwnerUpdate
              : undefined
          }
          updateTier={
            pipelinePermissions.EditAll || pipelinePermissions.EditTier
              ? onTierUpdate
              : undefined
          }
          version={version + ''}
          versionHandler={versionHandler}
          onRestoreEntity={handleRestorePipeline}
          onThreadLinkSelect={onThreadLinkSelect}
        />

        <Tabs activeKey={tab} className="h-full" onChange={handleTabChange}>
          <Tabs.TabPane
            key={PIPELINE_DETAILS_TABS.Tasks}
            tab={
              <span data-testid={PIPELINE_DETAILS_TABS.Tasks}>
                {t('label.task-plural')}
              </span>
            }>
            <Card className="h-full">
              <Row gutter={[0, 16]}>
                <Col span={24}>
                  <Description
                    description={description}
                    entityFieldTasks={getEntityFieldThreadCounts(
                      EntityField.DESCRIPTION,
                      entityFieldTaskCount
                    )}
                    entityFieldThreads={getEntityFieldThreadCounts(
                      EntityField.DESCRIPTION,
                      entityFieldThreadCount
                    )}
                    entityFqn={pipelineFQN}
                    entityName={entityName}
                    entityType={EntityType.PIPELINE}
                    hasEditAccess={
                      pipelinePermissions.EditAll ||
                      pipelinePermissions.EditDescription
                    }
                    isEdit={isEdit}
                    isReadOnly={deleted}
                    owner={owner}
                    onCancel={onCancel}
                    onDescriptionEdit={onDescriptionEdit}
                    onDescriptionUpdate={onDescriptionUpdate}
                    onThreadLinkSelect={onThreadLinkSelect}
                  />
                </Col>
                <Col span={24}>
                  <Radio.Group
                    buttonStyle="solid"
                    className="radio-switch"
                    data-testid="pipeline-task-switch"
                    optionType="button"
                    options={Object.values(PIPELINE_TASK_TABS)}
                    value={activeTab}
                    onChange={(e) => setActiveTab(e.target.value)}
                  />
                </Col>
                <Col span={24}>
                  {activeTab === PIPELINE_TASK_TABS.LIST_VIEW ? (
                    <Table
                      bordered
                      columns={taskColumns}
                      data-testid="task-table"
                      dataSource={tasksInternal}
                      pagination={false}
                      rowKey="name"
                      size="small"
                    />
                  ) : !isEmpty(pipelineDetails.tasks) &&
                    !isUndefined(pipelineDetails.tasks) ? (
                    <Card
                      headStyle={{ background: '#fafafa' }}
                      title={t('label.dag-view')}>
                      <div className="h-100">
                        <TasksDAGView
                          selectedExec={selectedExecution}
                          tasks={pipelineDetails.tasks}
                        />
                      </div>
                    </Card>
                  ) : (
                    <div
                      className="tw-mt-4 tw-ml-4 tw-flex tw-justify-center tw-font-medium tw-items-center tw-border tw-border-main tw-rounded-md tw-p-8"
                      data-testid="no-tasks-data">
                      <span>{t('label.no-task-available')}</span>
                    </div>
                  )}
                </Col>
              </Row>
            </Card>
          </Tabs.TabPane>
          <Tabs.TabPane
            className="h-full"
            key={PIPELINE_DETAILS_TABS.ActivityFeedsAndTasks}
            tab={
              <span data-testid={PIPELINE_DETAILS_TABS.ActivityFeedsAndTasks}>
                {t('label.activity-feed-and-task-plural')}{' '}
                {getCountBadge(
                  feedCount,
                  '',
                  PIPELINE_DETAILS_TABS.ActivityFeedsAndTasks === tab
                )}
              </span>
            }>
            <Card className="h-full">
              <Row justify="center">
                <Col span={18}>
                  <div id="activityfeed">
                    <ActivityFeedList
                      isEntityFeed
                      withSidePanel
                      deletePostHandler={deletePostHandler}
                      entityName={entityName}
                      feedList={entityThreads}
                      isFeedLoading={entityThreadLoading}
                      postFeedHandler={postFeedHandler}
                      updateThreadHandler={updateThreadHandler}
                      onFeedFiltersUpdate={handleFeedFilterChange}
                    />
                    <div
                      data-testid="observer-element"
                      id="observer-element"
                      ref={elementRef as RefObject<HTMLDivElement>}>
                      {getLoader()}
                    </div>
                  </div>
                </Col>
              </Row>
            </Card>
          </Tabs.TabPane>

          <Tabs.TabPane
            key={PIPELINE_DETAILS_TABS.Executions}
            tab={
              <span data-testid={PIPELINE_DETAILS_TABS.Tasks}>
                {t('label.execution-plural')}
              </span>
            }>
            <ExecutionsTab
              pipelineFQN={pipelineFQN}
              tasks={pipelineDetails.tasks ?? []}
            />
          </Tabs.TabPane>

          <Tabs.TabPane
            key={PIPELINE_DETAILS_TABS.Lineage}
            tab={<span data-testid="Lineage">{t('label.lineage')}</span>}>
            <Card className="h-full card-body-full">
              <EntityLineageComponent
                deleted={deleted}
                entityType={EntityType.PIPELINE}
                hasEditAccess={
                  pipelinePermissions.EditAll || pipelinePermissions.EditLineage
                }
              />
            </Card>
          </Tabs.TabPane>

          <Tabs.TabPane
            key={PIPELINE_DETAILS_TABS.CustomProperties}
            tab={
              <span data-testid="Custom Properties">
                {t('label.custom-property-plural')}
              </span>
            }>
            <Card className="h-full">
              <CustomPropertyTable
                entityDetails={
                  pipelineDetails as CustomPropertyProps['entityDetails']
                }
                entityType={EntityType.PIPELINE}
                handleExtensionUpdate={onExtensionUpdate}
                hasEditAccess={
                  pipelinePermissions.EditAll ||
                  pipelinePermissions.EditCustomFields
                }
              />
            </Card>
          </Tabs.TabPane>
          <Tabs.TabPane key="*" tab="">
            <Redirect to={ROUTES.NOT_FOUND} />
          </Tabs.TabPane>
        </Tabs>
      </div>

      {editTask && (
        <ModalWithMarkdownEditor
          header={`${t('label.edit-entity', { entity: t('label.task') })}: "${
            editTask.task.displayName || editTask.task.name
          }"`}
          placeholder={t('label.enter-field-description', {
            field: t('label.task-lowercase'),
          })}
          value={editTask.task.description || ''}
          visible={Boolean(editTask)}
          onCancel={closeEditTaskModal}
          onSave={onTaskUpdate}
        />
      )}

      {threadLink ? (
        <ActivityThreadPanel
          createThread={createThread}
          deletePostHandler={deletePostHandler}
          open={Boolean(threadLink)}
          postFeedHandler={postFeedHandler}
          threadLink={threadLink}
          threadType={threadType}
          updateThreadHandler={updateThreadHandler}
          onCancel={onThreadPanelClose}
        />
      ) : null}
    </PageContainerV1>
  );
};

export default PipelineDetails;<|MERGE_RESOLUTION|>--- conflicted
+++ resolved
@@ -563,32 +563,18 @@
         key: t('label.name'),
         dataIndex: 'name',
         title: t('label.name'),
-<<<<<<< HEAD
-        render: (name, record) =>
+        render: (_, record) =>
           isEmpty(record.taskUrl) ? (
-            <span>{name}</span>
+            <span>{getEntityName(record)}</span>
           ) : (
             <Link
               className="flex items-center gap-2"
               target="_blank"
               to={{ pathname: record.taskUrl }}>
-              <span>{name}</span>
+              <span>{getEntityName(record)}</span>
               <ExternalLinkIcon height={14} width={14} />
             </Link>
           ),
-=======
-        render: (_, record) => (
-          <Link target="_blank" to={{ pathname: record.taskUrl }}>
-            <span>{getEntityName(record)}</span>
-            <SVGIcons
-              alt="external-link"
-              className="align-middle m-l-xs"
-              icon="external-link"
-              width="16px"
-            />
-          </Link>
-        ),
->>>>>>> b153b797
       },
       {
         key: t('label.type'),
