--- conflicted
+++ resolved
@@ -25,10 +25,7 @@
 import { RadioChangeEvent } from 'antd/lib/radio';
 import { SwitchChangeEventHandler } from 'antd/lib/switch';
 import { AxiosError } from 'axios';
-<<<<<<< HEAD
-=======
 import PageLayoutV1 from 'components/containers/PageLayoutV1';
->>>>>>> fb15c896
 import { t } from 'i18next';
 import { EntityTags, ExtraInfo } from 'Models';
 import React, { useEffect, useMemo, useState } from 'react';
