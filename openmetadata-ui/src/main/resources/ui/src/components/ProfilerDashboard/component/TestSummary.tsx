/*
 *  Copyright 2022 Collate.
 *  Licensed under the Apache License, Version 2.0 (the "License");
 *  you may not use this file except in compliance with the License.
 *  You may obtain a copy of the License at
 *  http://www.apache.org/licenses/LICENSE-2.0
 *  Unless required by applicable law or agreed to in writing, software
 *  distributed under the License is distributed on an "AS IS" BASIS,
 *  WITHOUT WARRANTIES OR CONDITIONS OF ANY KIND, either express or implied.
 *  See the License for the specific language governing permissions and
 *  limitations under the License.
 */

<<<<<<< HEAD
import { Button, Col, Row, Select, Space, Typography } from 'antd';
=======
import { Col, Row, Space, Typography } from 'antd';
>>>>>>> bdcd97dc
import { AxiosError } from 'axios';
import DatePickerMenu from 'components/DatePickerMenu/DatePickerMenu.component';
import { t } from 'i18next';
<<<<<<< HEAD
import { isEmpty, isUndefined } from 'lodash';
import Qs from 'qs';
import React, { ReactElement, useEffect, useMemo, useState } from 'react';
import { useHistory } from 'react-router-dom';
=======
import { isEmpty, isEqual, isUndefined } from 'lodash';
import React, { ReactElement, useEffect, useState } from 'react';
>>>>>>> bdcd97dc
import {
  Legend,
  Line,
  LineChart,
  LineProps,
  ReferenceArea,
  ResponsiveContainer,
  Tooltip,
  XAxis,
  YAxis,
} from 'recharts';
import { getListTestCaseResults } from 'rest/testAPI';
import { getTestCaseDetailsPath } from 'utils/RouterUtils';
import {
  COLORS,
  DEFAULT_RANGE_DATA,
} from '../../../constants/profiler.constant';
import { CSMode } from '../../../enums/codemirror.enum';
import { SIZE } from '../../../enums/common.enum';
import {
  TestCaseParameterValue,
  TestCaseResult,
  TestCaseStatus,
} from '../../../generated/tests/testCase';
import { axisTickFormatter } from '../../../utils/ChartUtils';
import { getEncodedFqn } from '../../../utils/StringsUtils';
import { getFormattedDateFromSeconds } from '../../../utils/TimeUtils';
import { showErrorToast } from '../../../utils/ToastUtils';
import ErrorPlaceHolder from '../../common/error-with-placeholder/ErrorPlaceHolder';
import Loader from '../../Loader/Loader';
import SchemaEditor from '../../schema-editor/SchemaEditor';
import { TestSummaryProps } from '../profilerDashboard.interface';
import './TestSummary.style.less';
import { ReactComponent as ExitFullScreen } from '/assets/svg/exit-full-screen.svg';
import { ReactComponent as FullScreen } from '/assets/svg/full-screen.svg';

type ChartDataType = {
  information: { label: string; color: string }[];
  data: { [key: string]: string }[];
};

<<<<<<< HEAD
const TestSummary: React.FC<TestSummaryProps> = ({
  data,
  showExpandIcon = true,
}) => {
  const history = useHistory();
=======
export interface DateRangeObject {
  startTs: number;
  endTs: number;
}

const TestSummary: React.FC<TestSummaryProps> = ({ data }) => {
>>>>>>> bdcd97dc
  const [chartData, setChartData] = useState<ChartDataType>(
    {} as ChartDataType
  );
  const [results, setResults] = useState<TestCaseResult[]>([]);
  const [dateRangeObject, setDateRangeObject] =
    useState<DateRangeObject>(DEFAULT_RANGE_DATA);
  const [isLoading, setIsLoading] = useState(true);
  const [isGraphLoading, setIsGraphLoading] = useState(true);

  const handleDateRangeChange = (value: DateRangeObject) => {
    if (!isEqual(value, dateRangeObject)) {
      setDateRangeObject(value);
    }
  };

  const generateChartData = (currentData: TestCaseResult[]) => {
    const chartData: { [key: string]: string }[] = [];
    currentData.forEach((result) => {
      const values = result.testResultValue?.reduce((acc, curr) => {
        return {
          ...acc,
          [curr.name || 'value']: parseInt(curr.value || '') || 0,
        };
      }, {});

      chartData.push({
        name: getFormattedDateFromSeconds(result.timestamp as number),
        status: result.testCaseStatus || '',
        ...values,
      });
    });
    chartData.reverse();
    setChartData({
      information:
        currentData[0]?.testResultValue?.map((info, i) => ({
          label: info.name || '',
          color: COLORS[i],
        })) || [],
      data: chartData,
    });
  };

  const updatedDot: LineProps['dot'] = (
    // eslint-disable-next-line @typescript-eslint/no-explicit-any
    props: any
  ): ReactElement<SVGElement> => {
    const { cx = 0, cy = 0, payload } = props;
    let fill =
      payload.status === TestCaseStatus.Success ? '#28A745' : undefined;

    if (isUndefined(fill)) {
      fill = payload.status === TestCaseStatus.Failed ? '#CB2431' : '#EFAE2F';
    }

    return (
      <svg
        fill="none"
        height={8}
        width={8}
        x={cx - 4}
        xmlns="http://www.w3.org/2000/svg"
        y={cy - 4}>
        <circle cx={4} cy={4} fill={fill} r={4} />
      </svg>
    );
  };

  const fetchTestResults = async (dateRangeObj: DateRangeObject) => {
    if (isEmpty(data)) {
      return;
    }
    setIsGraphLoading(true);
    try {
      const { data: chartData } = await getListTestCaseResults(
        getEncodedFqn(data.fullyQualifiedName || ''),
        dateRangeObj
      );
      setResults(chartData);
      generateChartData(chartData);
    } catch (error) {
      showErrorToast(error as AxiosError);
    } finally {
      setIsLoading(false);
      setIsGraphLoading(false);
    }
  };

  const getGraph = () => {
    if (isGraphLoading) {
      return <Loader />;
    }

    return results.length ? (
      <ResponsiveContainer
        className="tw-bg-white"
        id={`${data.name}_graph`}
        minHeight={300}>
        <LineChart
          data={chartData.data}
          margin={{
            top: 8,
            bottom: 8,
            right: 8,
          }}>
          <XAxis dataKey="name" padding={{ left: 8, right: 8 }} />
          <YAxis
            allowDataOverflow
            padding={{ top: 8, bottom: 8 }}
            tickFormatter={(value) => axisTickFormatter(value)}
          />
          <Tooltip />
          <Legend />
          {data.parameterValues?.length === 2 && referenceArea()}
          {chartData?.information?.map((info) => (
            <Line
              dataKey={info.label}
              dot={updatedDot}
              key={`${info.label}${info.color}`}
              stroke={info.color}
              type="monotone"
            />
          ))}
        </LineChart>
      </ResponsiveContainer>
    ) : (
      <ErrorPlaceHolder classes="tw-mt-0" size={SIZE.MEDIUM}>
        <Typography.Paragraph className="m-b-md">
          {t('message.try-different-time-period-filtering')}
        </Typography.Paragraph>
      </ErrorPlaceHolder>
    );
  };

  useEffect(() => {
    if (dateRangeObject) {
      fetchTestResults(dateRangeObject);
    }
  }, [dateRangeObject]);

  const parameterValuesWithSqlExpression = useMemo(
    () =>
      data.parameterValues && data.parameterValues.length > 0
        ? data.parameterValues.filter((param) => param.name === 'sqlExpression')
        : undefined,
    [data.parameterValues]
  );

  const parameterValuesWithoutSqlExpression = useMemo(
    () =>
      data.parameterValues && data.parameterValues.length > 0
        ? data.parameterValues.filter((param) => param.name !== 'sqlExpression')
        : undefined,
    [data.parameterValues]
  );

  const showParamsData = (param: TestCaseParameterValue) => {
    const isSqlQuery = param.name === 'sqlExpression';

    if (isSqlQuery) {
      return (
        <Row className="sql-expression-container" gutter={8} key={param.name}>
          <Col span={showExpandIcon ? 2 : 3}>
            <Typography.Text className="text-grey-muted">
              {`${param.name}:`}
            </Typography.Text>
          </Col>
          <Col span={showExpandIcon ? 22 : 21}>
            <SchemaEditor
              editorClass="table-query-editor"
              mode={{ name: CSMode.SQL }}
              options={{
                styleActiveLine: false,
              }}
              value={param.value ?? ''}
            />
          </Col>
        </Row>
      );
    } else {
      return (
        <div key={param.name}>
          <Typography.Text className="text-grey-muted">
            {`${param.name}:`}{' '}
          </Typography.Text>
          <Typography.Text>{param.value}</Typography.Text>
        </div>
      );
    }
  };

  const referenceArea = () => {
    const yValues = data.parameterValues?.reduce((acc, curr, i) => {
      return { ...acc, [`y${i + 1}`]: parseInt(curr.value || '') };
    }, {});

    return (
      <ReferenceArea
        fill="#28A74530"
        ifOverflow="extendDomain"
        stroke="#28A745"
        strokeDasharray="4"
        {...yValues}
      />
    );
  };

  const handleExpandClick = () => {
    if (data.fullyQualifiedName) {
      if (showExpandIcon) {
        history.push({
          search: Qs.stringify({ testCaseData: data }),
          pathname: getTestCaseDetailsPath(data.fullyQualifiedName),
        });
      } else {
        history.goBack();
      }
    }
  };

  const showParameters = useMemo(
    () =>
      !isUndefined(parameterValuesWithoutSqlExpression) &&
      !isEmpty(parameterValuesWithoutSqlExpression) &&
      showExpandIcon,
    [
      parameterValuesWithSqlExpression,
      parameterValuesWithoutSqlExpression,
      showExpandIcon,
    ]
  );

  return (
    <Row gutter={[16, 16]}>
      <Col span={24}>
        {isLoading ? (
          <Loader />
        ) : (
          <div>
<<<<<<< HEAD
            <Row gutter={16} justify="end">
              <Col>
                <Select
                  className="tw-w-32 tw-mb-2"
                  options={timeRangeOption}
                  value={selectedTimeRange}
                  onChange={handleTimeRangeChange}
                />
              </Col>
              <Col>
                <Button
                  className="flex justify-center items-center bg-white"
                  data-testid="query-entity-expand-button"
                  icon={
                    showExpandIcon ? (
                      <FullScreen height={16} width={16} />
                    ) : (
                      <ExitFullScreen height={16} width={16} />
                    )
                  }
                  onClick={handleExpandClick}
                />
              </Col>
            </Row>

            {isGraphLoading ? (
              <Loader />
            ) : results.length ? (
              <ResponsiveContainer
                className="tw-bg-white"
                id={`${data.name}_graph`}
                minHeight={400}>
                <LineChart
                  data={chartData.data}
                  margin={{
                    top: 8,
                    bottom: 8,
                    right: 8,
                  }}>
                  <XAxis dataKey="name" padding={{ left: 8, right: 8 }} />
                  <YAxis
                    allowDataOverflow
                    padding={{ top: 8, bottom: 8 }}
                    tickFormatter={(value) => axisTickFormatter(value)}
                  />
                  <Tooltip />
                  <Legend />
                  {data.parameterValues?.length === 2 && referenceArea()}
                  {chartData?.information?.map((info, i) => (
                    <Line
                      dataKey={info.label}
                      dot={updatedDot}
                      key={i}
                      stroke={info.color}
                      type="monotone"
                    />
                  ))}
                </LineChart>
              </ResponsiveContainer>
            ) : (
              <ErrorPlaceHolder classes="tw-mt-0" size={SIZE.MEDIUM}>
                <Typography.Paragraph className="m-b-md">
                  {t('message.try-different-time-period-filtering')}
                </Typography.Paragraph>
              </ErrorPlaceHolder>
            )}
=======
            <Space align="end" className="tw-w-full" direction="vertical">
              <DatePickerMenu
                showSelectedCustomRange
                handleDateRangeChange={handleDateRangeChange}
              />
            </Space>

            {getGraph()}
>>>>>>> bdcd97dc
          </div>
        )}
      </Col>
      <Col span={24}>
        {showParameters && (
          <Row align="middle" gutter={8}>
            <Col span={2}>
              <Typography.Text className="text-grey-muted">
                {`${t('label.parameter')}:`}
              </Typography.Text>
            </Col>
            <Col span={22}>
              {!isEmpty(parameterValuesWithoutSqlExpression) ? (
                <Space className="parameter-value-container" size={12}>
                  {parameterValuesWithoutSqlExpression?.map(showParamsData)}
                </Space>
              ) : (
                <Typography.Text type="secondary">
                  {t('label.no-parameter-available')}
                </Typography.Text>
              )}
            </Col>
          </Row>
        )}

        {!isUndefined(parameterValuesWithSqlExpression)
          ? parameterValuesWithSqlExpression.map(showParamsData)
          : null}
      </Col>
    </Row>
  );
};

export default TestSummary;<|MERGE_RESOLUTION|>--- conflicted
+++ resolved
@@ -11,23 +11,14 @@
  *  limitations under the License.
  */
 
-<<<<<<< HEAD
-import { Button, Col, Row, Select, Space, Typography } from 'antd';
-=======
-import { Col, Row, Space, Typography } from 'antd';
->>>>>>> bdcd97dc
+import { Button, Col, Row, Space, Typography } from 'antd';
 import { AxiosError } from 'axios';
 import DatePickerMenu from 'components/DatePickerMenu/DatePickerMenu.component';
 import { t } from 'i18next';
-<<<<<<< HEAD
-import { isEmpty, isUndefined } from 'lodash';
+import { isEmpty, isEqual, isUndefined } from 'lodash';
 import Qs from 'qs';
 import React, { ReactElement, useEffect, useMemo, useState } from 'react';
 import { useHistory } from 'react-router-dom';
-=======
-import { isEmpty, isEqual, isUndefined } from 'lodash';
-import React, { ReactElement, useEffect, useState } from 'react';
->>>>>>> bdcd97dc
 import {
   Legend,
   Line,
@@ -69,20 +60,16 @@
   data: { [key: string]: string }[];
 };
 
-<<<<<<< HEAD
+export interface DateRangeObject {
+  startTs: number;
+  endTs: number;
+}
+
 const TestSummary: React.FC<TestSummaryProps> = ({
   data,
   showExpandIcon = true,
 }) => {
   const history = useHistory();
-=======
-export interface DateRangeObject {
-  startTs: number;
-  endTs: number;
-}
-
-const TestSummary: React.FC<TestSummaryProps> = ({ data }) => {
->>>>>>> bdcd97dc
   const [chartData, setChartData] = useState<ChartDataType>(
     {} as ChartDataType
   );
@@ -179,7 +166,7 @@
       <ResponsiveContainer
         className="tw-bg-white"
         id={`${data.name}_graph`}
-        minHeight={300}>
+        minHeight={400}>
         <LineChart
           data={chartData.data}
           margin={{
@@ -196,11 +183,11 @@
           <Tooltip />
           <Legend />
           {data.parameterValues?.length === 2 && referenceArea()}
-          {chartData?.information?.map((info) => (
+          {chartData?.information?.map((info, i) => (
             <Line
               dataKey={info.label}
               dot={updatedDot}
-              key={`${info.label}${info.color}`}
+              key={i}
               stroke={info.color}
               type="monotone"
             />
@@ -321,14 +308,11 @@
           <Loader />
         ) : (
           <div>
-<<<<<<< HEAD
             <Row gutter={16} justify="end">
               <Col>
-                <Select
-                  className="tw-w-32 tw-mb-2"
-                  options={timeRangeOption}
-                  value={selectedTimeRange}
-                  onChange={handleTimeRangeChange}
+                <DatePickerMenu
+                  showSelectedCustomRange
+                  handleDateRangeChange={handleDateRangeChange}
                 />
               </Col>
               <Col>
@@ -347,57 +331,7 @@
               </Col>
             </Row>
 
-            {isGraphLoading ? (
-              <Loader />
-            ) : results.length ? (
-              <ResponsiveContainer
-                className="tw-bg-white"
-                id={`${data.name}_graph`}
-                minHeight={400}>
-                <LineChart
-                  data={chartData.data}
-                  margin={{
-                    top: 8,
-                    bottom: 8,
-                    right: 8,
-                  }}>
-                  <XAxis dataKey="name" padding={{ left: 8, right: 8 }} />
-                  <YAxis
-                    allowDataOverflow
-                    padding={{ top: 8, bottom: 8 }}
-                    tickFormatter={(value) => axisTickFormatter(value)}
-                  />
-                  <Tooltip />
-                  <Legend />
-                  {data.parameterValues?.length === 2 && referenceArea()}
-                  {chartData?.information?.map((info, i) => (
-                    <Line
-                      dataKey={info.label}
-                      dot={updatedDot}
-                      key={i}
-                      stroke={info.color}
-                      type="monotone"
-                    />
-                  ))}
-                </LineChart>
-              </ResponsiveContainer>
-            ) : (
-              <ErrorPlaceHolder classes="tw-mt-0" size={SIZE.MEDIUM}>
-                <Typography.Paragraph className="m-b-md">
-                  {t('message.try-different-time-period-filtering')}
-                </Typography.Paragraph>
-              </ErrorPlaceHolder>
-            )}
-=======
-            <Space align="end" className="tw-w-full" direction="vertical">
-              <DatePickerMenu
-                showSelectedCustomRange
-                handleDateRangeChange={handleDateRangeChange}
-              />
-            </Space>
-
             {getGraph()}
->>>>>>> bdcd97dc
           </div>
         )}
       </Col>
