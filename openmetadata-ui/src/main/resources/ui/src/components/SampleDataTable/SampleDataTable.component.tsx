/*
 *  Copyright 2022 Collate.
 *  Licensed under the Apache License, Version 2.0 (the "License");
 *  you may not use this file except in compliance with the License.
 *  You may obtain a copy of the License at
 *  http://www.apache.org/licenses/LICENSE-2.0
 *  Unless required by applicable law or agreed to in writing, software
 *  distributed under the License is distributed on an "AS IS" BASIS,
 *  WITHOUT WARRANTIES OR CONDITIONS OF ANY KIND, either express or implied.
 *  See the License for the specific language governing permissions and
 *  limitations under the License.
 */

import { LeftOutlined, RightOutlined } from '@ant-design/icons';
import { Space, Typography } from 'antd';
import { AxiosError } from 'axios';
import classNames from 'classnames';
<<<<<<< HEAD
=======
import { ROUTES } from 'constants/constants';
>>>>>>> fb15c896
import { t } from 'i18next';
import { lowerCase } from 'lodash';
import React, {
  FunctionComponent,
  useEffect,
  useLayoutEffect,
  useRef,
  useState,
} from 'react';
import { Link, useLocation } from 'react-router-dom';
import { getSampleDataByTableId } from 'rest/tableAPI';
import { WORKFLOWS_PROFILER_DOCS } from '../../constants/docs.constants';
import { Table, TableData } from '../../generated/entity/data/table';
import { withLoader } from '../../hoc/withLoader';
import { isEven } from '../../utils/CommonUtils';
import { showErrorToast } from '../../utils/ToastUtils';
import ErrorPlaceHolder from '../common/error-with-placeholder/ErrorPlaceHolder';
import Loader from '../Loader/Loader';
import { RowData } from './RowData';
import './SampleDataTable.style.less';

export interface SampleColumns {
  name: string;
  dataType: string;
}

type SampleData = {
  columns?: Array<SampleColumns>;
  rows?: TableData['rows'];
};

interface Props {
  isTableDeleted?: boolean;
  tableId: string;
}

const SampleDataTable: FunctionComponent<Props> = ({
  isTableDeleted,
  tableId,
}: Props) => {
  const tableRef = useRef<HTMLDivElement>(null);
  const location = useLocation();
  const [sampleData, setSampleData] = useState<SampleData>();
  const [scrollOffset, setScrollOffSet] = useState<number>(0);
  const [containerWidth, setContainerWidth] = useState<number>(0);
  const [scrollHandle, setScrollHandle] = useState<{
    left: boolean;
    right: boolean;
  }>({ left: true, right: true });
  const [isLoading, setIsLoading] = useState(true);

  const scrollHandler = (scrollOffset: number) => {
    if (tableRef.current) {
      tableRef.current.scrollLeft += scrollOffset;
      setScrollOffSet(tableRef.current.scrollLeft);
    }
  };

  useLayoutEffect(() => {
    setContainerWidth(
      (tableRef.current?.scrollWidth ?? 0) -
        (tableRef.current?.clientWidth ?? 0)
    );
  }, []);

  const getSampleDataWithType = (table: Table) => {
    const { sampleData, columns } = table;
    const updatedColumns = sampleData?.columns?.map((column) => {
      const matchedColumn = columns.find((col) => col.name === column);

      if (matchedColumn) {
        return {
          name: matchedColumn.name,
          dataType: matchedColumn.dataType,
        };
      } else {
        return {
          name: column,
          dataType: '',
        };
      }
    });

    return {
      columns: updatedColumns as SampleColumns[] | undefined,
      rows: sampleData?.rows,
    };
  };

  const fetchSampleData = async () => {
    try {
      const tableData = await getSampleDataByTableId(tableId);
      setSampleData(getSampleDataWithType(tableData));
    } catch (error) {
      showErrorToast(error as AxiosError);
    } finally {
      setIsLoading(false);
    }
  };

  useEffect(() => {
    const rFlag = scrollOffset !== containerWidth;
    const lFlag = scrollOffset > 0;
    setScrollHandle((pre) => ({ ...pre, right: rFlag, left: lFlag }));
  }, [scrollOffset, containerWidth]);

  useEffect(() => {
    setIsLoading(true);
    if (
      !isTableDeleted &&
      tableId &&
      !location.pathname.includes(ROUTES.TOUR)
    ) {
      fetchSampleData();
    } else {
      setIsLoading(false);
    }
  }, [tableId]);

  if (isLoading) {
    return <Loader />;
  }

  return (
    <div
      className="tw-relative tw-flex tw-justify-between"
      data-testid="sample-data"
      onScrollCapture={() => {
        setScrollOffSet(tableRef.current?.scrollLeft ?? 0);
      }}>
      {scrollHandle.left ? (
        <button
          className="tw-border tw-border-main tw-fixed tw-left-7 tw-top-2/3 tw-rounded-full tw-shadow-md tw-z-50 tw-bg-body-main tw-w-8 tw-h-8"
          onClick={() => scrollHandler(-50)}>
          <LeftOutlined className="tw-text-grey-muted" />
        </button>
      ) : null}
      {scrollHandle.right ? (
        <button
          className="tw-border tw-border-main tw-fixed tw-right-7 tw-top-2/3 tw-rounded-full tw-shadow-md tw-z-50 tw-bg-body-main tw-w-8 tw-h-8"
          onClick={() => scrollHandler(50)}>
          <RightOutlined className="tw-text-grey-muted" />
        </button>
      ) : null}

      {sampleData?.rows?.length && sampleData?.columns?.length ? (
        <div
          className="tw-table-responsive tw-overflow-x-auto tw-table-container"
          ref={tableRef}>
          <table
            className="tw-min-w-max tw-w-full tw-table-auto"
            data-testid="sample-data-table">
            <thead>
              <tr className="tableHead-row">
                {sampleData.columns.map((column) => {
                  return (
                    <th
                      className="tableHead-cell"
                      data-testid="column-name"
                      key={column.name}>
                      <Space direction="vertical" size={0}>
                        <span>{column.name}</span>
                        <span className="tw-text-grey-muted">
                          {`(${lowerCase(column.dataType)})`}
                        </span>
                      </Space>
                    </th>
                  );
                })}
              </tr>
            </thead>
            <tbody className="tw-text-gray-600 tw-text-sm">
              {sampleData?.rows?.map((row, rowIndex) => {
                return (
                  <tr
                    className={classNames(
                      'tableBody-row',
                      !isEven(rowIndex + 1) ? 'odd-row' : null
                    )}
                    data-testid="row"
                    key={rowIndex}>
                    {row.map((data, index) => {
                      return (
                        <td
                          className="tableBody-cell"
                          data-testid="cell"
                          key={index}>
                          <RowData data={data} />
                        </td>
                      );
                    })}
                  </tr>
                );
              })}
            </tbody>
          </table>
        </div>
      ) : (
        <Space align="center" className="w-full" direction="vertical">
          <ErrorPlaceHolder>
            {' '}
            <div className="tw-max-w-x tw-text-center">
              <Typography.Paragraph style={{ marginBottom: '4px' }}>
                {' '}
                {t('message.no-data-available')}
              </Typography.Paragraph>
              <Typography.Paragraph>
                {' '}
                {t('message.view-sample-data')}
                <Link
                  className="tw-ml-1"
                  target="_blank"
                  to={{
                    pathname: WORKFLOWS_PROFILER_DOCS,
                  }}>
                  {t('label.profiler-ingestion')}
                </Link>
              </Typography.Paragraph>
            </div>
          </ErrorPlaceHolder>
        </Space>
      )}
    </div>
  );
};

export default withLoader<Props>(SampleDataTable);<|MERGE_RESOLUTION|>--- conflicted
+++ resolved
@@ -15,10 +15,7 @@
 import { Space, Typography } from 'antd';
 import { AxiosError } from 'axios';
 import classNames from 'classnames';
-<<<<<<< HEAD
-=======
 import { ROUTES } from 'constants/constants';
->>>>>>> fb15c896
 import { t } from 'i18next';
 import { lowerCase } from 'lodash';
 import React, {
