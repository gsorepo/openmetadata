/*
 *  Copyright 2022 Collate.
 *  Licensed under the Apache License, Version 2.0 (the "License");
 *  you may not use this file except in compliance with the License.
 *  You may obtain a copy of the License at
 *  http://www.apache.org/licenses/LICENSE-2.0
 *  Unless required by applicable law or agreed to in writing, software
 *  distributed under the License is distributed on an "AS IS" BASIS,
 *  WITHOUT WARRANTIES OR CONDITIONS OF ANY KIND, either express or implied.
 *  See the License for the specific language governing permissions and
 *  limitations under the License.
 */

import Icon from '@ant-design/icons';
import { Space, Table, Tooltip, Typography } from 'antd';
import { ColumnsType } from 'antd/lib/table';
import { ExpandableConfig } from 'antd/lib/table/interface';
import { ReactComponent as IconEdit } from 'assets/svg/edit-new.svg';
import FilterTablePlaceHolder from 'components/common/error-with-placeholder/FilterTablePlaceHolder';
import EntityNameModal from 'components/Modals/EntityNameModal/EntityNameModal.component';
import { EntityName } from 'components/Modals/EntityNameModal/EntityNameModal.interface';
import TableDescription from 'components/TableDescription/TableDescription.component';
import TableTags from 'components/TableTags/TableTags.component';
import { NO_DATA_PLACEHOLDER } from 'constants/constants';
import { TABLE_SCROLL_VALUE } from 'constants/Table.constants';
<<<<<<< HEAD
import { TagSource } from 'generated/type/schema';
import { cloneDeep, isEmpty, isUndefined, map, sortBy, toLower } from 'lodash';
=======
import { LabelType, State, TagSource } from 'generated/type/schema';
import {
  cloneDeep,
  isEmpty,
  isUndefined,
  lowerCase,
  map,
  reduce,
  set,
  sortBy,
  toLower,
} from 'lodash';
>>>>>>> a22d7bb8
import { EntityTags, TagOption } from 'Models';
import React, { useEffect, useMemo, useState } from 'react';
import { useTranslation } from 'react-i18next';
import {
  searchInFields,
  updateFieldDescription,
  updateFieldTags,
} from 'utils/CommonUtils';
import { EntityType } from '../../enums/entity.enum';
import { Column } from '../../generated/entity/data/table';
import { TagLabel } from '../../generated/type/tagLabel';
import {
  getEntityName,
  getFrequentlyJoinedColumns,
} from '../../utils/EntityUtils';
import {
  getTableExpandableConfig,
  makeData,
  prepareConstraintIcon,
} from '../../utils/TableUtils';
import { ModalWithMarkdownEditor } from '../Modals/ModalWithMarkdownEditor/ModalWithMarkdownEditor';
import { SchemaTableProps, TableCellRendered } from './SchemaTable.interface';

const SchemaTable = ({
  tableColumns,
  searchText,
  onUpdate,
  hasDescriptionEditAccess,
  hasTagEditAccess,
  joins,
  isReadOnly = false,
  onThreadLinkSelect,
  entityFqn,
  tableConstraints,
}: SchemaTableProps) => {
  const { t } = useTranslation();

  const [searchedColumns, setSearchedColumns] = useState<Column[]>([]);
  const [expandedRowKeys, setExpandedRowKeys] = useState<string[]>([]);

  const [editColumn, setEditColumn] = useState<Column>();

  const [editColumnDisplayName, setEditColumnDisplayName] = useState<Column>();

  const sortByOrdinalPosition = useMemo(
    () => sortBy(tableColumns, 'ordinalPosition'),
    [tableColumns]
  );

  const data = React.useMemo(
    () => makeData(searchedColumns),
    [searchedColumns]
  );

  const handleEditColumn = (column: Column): void => {
    setEditColumn(column);
  };
  const closeEditColumnModal = (): void => {
    setEditColumn(undefined);
  };

<<<<<<< HEAD
  const handleEditColumnChange = async (columnDescription: string) => {
    if (!isUndefined(editColumn) && editColumn.column.fullyQualifiedName) {
      const tableCols = cloneDeep(tableColumns);
      updateFieldDescription<Column>(
        editColumn.column.fullyQualifiedName,
        columnDescription,
        tableCols
      );
=======
  const updateColumnFields = ({
    fqn,
    field,
    value,
    columns,
  }: {
    fqn: string;
    field: keyof Column;
    value?: string;
    columns: Column[];
  }) => {
    columns?.forEach((col) => {
      if (col.fullyQualifiedName === fqn) {
        set(col, field, value);
      } else {
        updateColumnFields({
          fqn,
          field,
          value,
          columns: col.children as Column[],
        });
      }
    });
  };

  const getUpdatedTags = (
    column: Column,
    newColumnTags: Array<EntityTags>
  ): TagLabel[] => {
    const prevTagsFqn = column?.tags?.map((tag) => tag.tagFQN);

    return reduce(
      newColumnTags,
      (acc: Array<EntityTags>, cv: TagOption) => {
        if (prevTagsFqn?.includes(cv.fqn)) {
          const prev = column?.tags?.find((tag) => tag.tagFQN === cv.fqn);

          return [...acc, prev];
        } else {
          return [
            ...acc,
            {
              labelType: LabelType.Manual,
              state: State.Confirmed,
              source: cv.source,
              tagFQN: cv.fqn,
            },
          ];
        }
      },
      []
    );
  };

  const updateColumnTags = (
    tableCols: Column[],
    changedColFQN: string,
    newColumnTags: Array<TagOption>
  ) => {
    tableCols?.forEach((col) => {
      if (col.fullyQualifiedName === changedColFQN) {
        col.tags = getUpdatedTags(col, newColumnTags);
      } else {
        updateColumnTags(
          col?.children as Column[],
          changedColFQN,
          newColumnTags
        );
      }
    });
  };

  const handleEditColumnChange = async (columnDescription: string) => {
    if (editColumn && editColumn.fullyQualifiedName) {
      const tableCols = cloneDeep(tableColumns);
      updateColumnFields({
        fqn: editColumn.fullyQualifiedName,
        value: columnDescription,
        field: 'description',
        columns: tableCols,
      });
>>>>>>> a22d7bb8
      await onUpdate(tableCols);
      setEditColumn(undefined);
    } else {
      setEditColumn(undefined);
    }
  };

  const handleTagSelection = async (
    selectedTags: EntityTags[],
    editColumnTag: Column
  ) => {
    const newSelectedTags: TagOption[] = map(selectedTags, (tag) => ({
      fqn: tag.tagFQN,
      source: tag.source,
    }));
    if (newSelectedTags && editColumnTag) {
      const tableCols = cloneDeep(tableColumns);
      updateFieldTags<Column>(
        editColumnTag.fullyQualifiedName ?? '',
        newSelectedTags,
        tableCols
      );
      await onUpdate(tableCols);
    }
  };

<<<<<<< HEAD
  const handleUpdate = (column: Column, index: number) => {
    handleEditColumn(column, index);
=======
  const searchInColumns = (table: Column[], searchText: string): Column[] => {
    const searchedValue: Column[] = table.reduce((searchedCols, column) => {
      const isContainData =
        lowerCase(column.name).includes(searchText) ||
        lowerCase(column.description).includes(searchText) ||
        lowerCase(getDataTypeString(column.dataType)).includes(searchText);

      if (isContainData) {
        return [...searchedCols, column];
      } else if (!isUndefined(column.children)) {
        const searchedChildren = searchInColumns(column.children, searchText);
        if (searchedChildren.length > 0) {
          return [
            ...searchedCols,
            {
              ...column,
              children: searchedChildren,
            },
          ];
        }
      }

      return searchedCols;
    }, [] as Column[]);

    return searchedValue;
  };

  const handleUpdate = (column: Column) => {
    handleEditColumn(column);
>>>>>>> a22d7bb8
  };

  const renderDataTypeDisplay: TableCellRendered<Column, 'dataTypeDisplay'> = (
    dataTypeDisplay,
    record
  ) => {
    const displayValue = isEmpty(dataTypeDisplay)
      ? record.name
      : dataTypeDisplay;

    if (isEmpty(displayValue)) {
      return <>{NO_DATA_PLACEHOLDER}</>;
    }

    return (
      <>
        {isReadOnly ||
        (displayValue && displayValue.length < 25 && !isReadOnly) ? (
          toLower(displayValue)
        ) : (
          <Tooltip title={toLower(displayValue)}>
            <Typography.Text ellipsis className="cursor-pointer">
              {displayValue}
            </Typography.Text>
          </Tooltip>
        )}
      </>
    );
  };

  const renderDescription: TableCellRendered<Column, 'description'> = (
    _,
    record,
    index
  ) => {
    return (
      <>
        <TableDescription
          columnData={{
            fqn: record.fullyQualifiedName ?? '',
            field: record.description,
          }}
          entityFqn={entityFqn}
          entityType={EntityType.TABLE}
          hasEditPermission={hasDescriptionEditAccess}
          index={index}
          isReadOnly={isReadOnly}
          onClick={() => handleUpdate(record)}
          onThreadLinkSelect={onThreadLinkSelect}
        />
        {getFrequentlyJoinedColumns(
          record?.name,
          joins,
          t('label.frequently-joined-column-plural')
        )}
      </>
    );
  };

  const expandableConfig: ExpandableConfig<Column> = useMemo(
    () => ({
      ...getTableExpandableConfig<Column>(),
      rowExpandable: (record) => !isEmpty(record.children),
      expandedRowKeys,
      onExpand: (expanded, record) => {
        setExpandedRowKeys(
          expanded
            ? [...expandedRowKeys, record.fullyQualifiedName ?? '']
            : expandedRowKeys.filter((key) => key !== record.fullyQualifiedName)
        );
      },
    }),
    [expandedRowKeys]
  );

  useEffect(() => {
    if (!searchText) {
      setSearchedColumns(sortByOrdinalPosition);
    } else {
      const searchCols = searchInColumns(sortByOrdinalPosition, searchText);
      setSearchedColumns(searchCols);
    }
  }, [searchText, sortByOrdinalPosition]);

  const handleEditDisplayNameClick = (record: Column) => {
    setEditColumnDisplayName(record);
  };

  const handleEditDisplayName = ({ displayName }: EntityName) => {
    if (editColumnDisplayName && editColumnDisplayName.fullyQualifiedName) {
      const tableCols = cloneDeep(tableColumns);
      updateColumnFields({
        fqn: editColumnDisplayName.fullyQualifiedName,
        value: isEmpty(displayName) ? undefined : displayName,
        field: 'displayName',
        columns: tableCols,
      });
      onUpdate(tableCols).then(() => {
        setEditColumnDisplayName(undefined);
      });
    } else {
      setEditColumnDisplayName(undefined);
    }
  };

  const columns: ColumnsType<Column> = useMemo(
    () => [
      {
        title: t('label.name'),
        dataIndex: 'name',
        key: 'name',
        accessor: 'name',
        width: 180,
        fixed: 'left',
        render: (name: Column['name'], record: Column) => {
          const { displayName } = record;

          return (
            <div className="d-flex flex-column gap-2  hover-icon-group">
              <Space
                align="center"
                className="w-max-90 vertical-align-inherit"
                size={2}>
                {prepareConstraintIcon({
                  columnName: name,
                  columnConstraint: record.constraint,
                  tableConstraints,
                })}
                <div>
                  {/* If we do not have displayName name only be shown in the bold from the below code */}
                  {!isEmpty(displayName) ? (
                    <Typography.Text
                      className="m-b-0 d-block text-grey-muted"
                      data-testid="column-name">
                      {name}
                    </Typography.Text>
                  ) : null}

                  {/* It will render displayName fallback to name */}
                  <Typography.Text
                    className="m-b-0 d-block"
                    data-testid="column-display-name"
                    ellipsis={{ tooltip: true }}>
                    {getEntityName(record)}
                  </Typography.Text>
                </div>
              </Space>
              <Icon
                className="hover-cell-icon text-left"
                component={IconEdit}
                onClick={() => handleEditDisplayNameClick(record)}
              />
            </div>
          );
        },
      },
      {
        title: t('label.type'),
        dataIndex: 'dataTypeDisplay',
        key: 'dataTypeDisplay',
        accessor: 'dataTypeDisplay',
        ellipsis: true,
        width: 180,
        render: renderDataTypeDisplay,
      },
      {
        title: t('label.description'),
        dataIndex: 'description',
        key: 'description',
        accessor: 'description',
        width: 320,
        render: renderDescription,
      },
      {
        title: t('label.tag-plural'),
        dataIndex: 'tags',
        key: 'tags',
        accessor: 'tags',
        width: 250,
        render: (tags: TagLabel[], record: Column, index: number) => (
          <TableTags<Column>
            entityFqn={entityFqn}
            entityType={EntityType.TABLE}
            handleTagSelection={handleTagSelection}
            hasTagEditAccess={hasTagEditAccess}
            index={index}
            isReadOnly={isReadOnly}
            record={record}
            tags={tags}
            type={TagSource.Classification}
            onThreadLinkSelect={onThreadLinkSelect}
          />
        ),
      },
      {
        title: t('label.glossary-term-plural'),
        dataIndex: 'tags',
        key: 'tags',
        accessor: 'tags',
        width: 250,
        render: (tags: TagLabel[], record: Column, index: number) => (
          <TableTags<Column>
            entityFqn={entityFqn}
            entityType={EntityType.TABLE}
            handleTagSelection={handleTagSelection}
            hasTagEditAccess={hasTagEditAccess}
            index={index}
            isReadOnly={isReadOnly}
            record={record}
            tags={tags}
            type={TagSource.Glossary}
            onThreadLinkSelect={onThreadLinkSelect}
          />
        ),
      },
    ],
    [
      entityFqn,
      isReadOnly,
      tableConstraints,
      hasTagEditAccess,
      handleUpdate,
      handleTagSelection,
      renderDataTypeDisplay,
      renderDescription,
      handleTagSelection,
      onThreadLinkSelect,
    ]
  );
<<<<<<< HEAD
  const expandableConfig: ExpandableConfig<Column> = useMemo(
    () => ({
      ...getTableExpandableConfig<Column>(),
      rowExpandable: (record) => !isEmpty(record.children),
      expandedRowKeys,
      onExpand: (expanded, record) => {
        setExpandedRowKeys(
          expanded
            ? [...expandedRowKeys, record.fullyQualifiedName ?? '']
            : expandedRowKeys.filter((key) => key !== record.fullyQualifiedName)
        );
      },
    }),
    [expandedRowKeys]
  );

  useEffect(() => {
    if (!searchText) {
      setSearchedColumns(sortByOrdinalPosition);
    } else {
      const searchCols = searchInFields<Column>(
        sortByOrdinalPosition,
        searchText
      );
      setSearchedColumns(searchCols);
    }
  }, [searchText, sortByOrdinalPosition]);
=======
>>>>>>> a22d7bb8

  return (
    <>
      <Table
        bordered
        className="m-b-sm"
        columns={columns}
        data-testid="entity-table"
        dataSource={data}
        expandable={expandableConfig}
        locale={{
          emptyText: <FilterTablePlaceHolder />,
        }}
        pagination={false}
        rowKey="fullyQualifiedName"
        scroll={TABLE_SCROLL_VALUE}
        size="middle"
      />
      {editColumn && (
        <ModalWithMarkdownEditor
          header={`${t('label.edit-entity', {
            entity: t('label.column'),
          })}: "${editColumn.name}"`}
          placeholder={t('message.enter-column-description')}
          value={editColumn.description as string}
          visible={Boolean(editColumn)}
          onCancel={closeEditColumnModal}
          onSave={handleEditColumnChange}
        />
      )}
      {editColumnDisplayName && (
        <EntityNameModal
          entity={editColumnDisplayName}
          title={`${t('label.edit-entity', {
            entity: t('label.column'),
          })}: "${editColumnDisplayName?.name}"`}
          visible={Boolean(editColumnDisplayName)}
          onCancel={closeEditColumnModal}
          onSave={handleEditDisplayName}
        />
      )}
    </>
  );
};

export default SchemaTable;<|MERGE_RESOLUTION|>--- conflicted
+++ resolved
@@ -21,12 +21,7 @@
 import { EntityName } from 'components/Modals/EntityNameModal/EntityNameModal.interface';
 import TableDescription from 'components/TableDescription/TableDescription.component';
 import TableTags from 'components/TableTags/TableTags.component';
-import { NO_DATA_PLACEHOLDER } from 'constants/constants';
 import { TABLE_SCROLL_VALUE } from 'constants/Table.constants';
-<<<<<<< HEAD
-import { TagSource } from 'generated/type/schema';
-import { cloneDeep, isEmpty, isUndefined, map, sortBy, toLower } from 'lodash';
-=======
 import { LabelType, State, TagSource } from 'generated/type/schema';
 import {
   cloneDeep,
@@ -39,15 +34,9 @@
   sortBy,
   toLower,
 } from 'lodash';
->>>>>>> a22d7bb8
 import { EntityTags, TagOption } from 'Models';
 import React, { useEffect, useMemo, useState } from 'react';
 import { useTranslation } from 'react-i18next';
-import {
-  searchInFields,
-  updateFieldDescription,
-  updateFieldTags,
-} from 'utils/CommonUtils';
 import { EntityType } from '../../enums/entity.enum';
 import { Column } from '../../generated/entity/data/table';
 import { TagLabel } from '../../generated/type/tagLabel';
@@ -56,6 +45,7 @@
   getFrequentlyJoinedColumns,
 } from '../../utils/EntityUtils';
 import {
+  getDataTypeString,
   getTableExpandableConfig,
   makeData,
   prepareConstraintIcon,
@@ -101,16 +91,6 @@
     setEditColumn(undefined);
   };
 
-<<<<<<< HEAD
-  const handleEditColumnChange = async (columnDescription: string) => {
-    if (!isUndefined(editColumn) && editColumn.column.fullyQualifiedName) {
-      const tableCols = cloneDeep(tableColumns);
-      updateFieldDescription<Column>(
-        editColumn.column.fullyQualifiedName,
-        columnDescription,
-        tableCols
-      );
-=======
   const updateColumnFields = ({
     fqn,
     field,
@@ -192,7 +172,6 @@
         field: 'description',
         columns: tableCols,
       });
->>>>>>> a22d7bb8
       await onUpdate(tableCols);
       setEditColumn(undefined);
     } else {
@@ -210,19 +189,15 @@
     }));
     if (newSelectedTags && editColumnTag) {
       const tableCols = cloneDeep(tableColumns);
-      updateFieldTags<Column>(
+      updateColumnTags(
+        tableCols,
         editColumnTag.fullyQualifiedName ?? '',
-        newSelectedTags,
-        tableCols
+        newSelectedTags
       );
       await onUpdate(tableCols);
     }
   };
 
-<<<<<<< HEAD
-  const handleUpdate = (column: Column, index: number) => {
-    handleEditColumn(column, index);
-=======
   const searchInColumns = (table: Column[], searchText: string): Column[] => {
     const searchedValue: Column[] = table.reduce((searchedCols, column) => {
       const isContainData =
@@ -253,32 +228,26 @@
 
   const handleUpdate = (column: Column) => {
     handleEditColumn(column);
->>>>>>> a22d7bb8
   };
 
   const renderDataTypeDisplay: TableCellRendered<Column, 'dataTypeDisplay'> = (
     dataTypeDisplay,
     record
   ) => {
-    const displayValue = isEmpty(dataTypeDisplay)
-      ? record.name
-      : dataTypeDisplay;
-
-    if (isEmpty(displayValue)) {
-      return <>{NO_DATA_PLACEHOLDER}</>;
-    }
-
     return (
       <>
-        {isReadOnly ||
-        (displayValue && displayValue.length < 25 && !isReadOnly) ? (
-          toLower(displayValue)
+        {dataTypeDisplay ? (
+          isReadOnly || (dataTypeDisplay.length < 25 && !isReadOnly) ? (
+            toLower(dataTypeDisplay)
+          ) : (
+            <Tooltip title={toLower(dataTypeDisplay)}>
+              <Typography.Text ellipsis className="cursor-pointer">
+                {dataTypeDisplay || record.dataType}
+              </Typography.Text>
+            </Tooltip>
+          )
         ) : (
-          <Tooltip title={toLower(displayValue)}>
-            <Typography.Text ellipsis className="cursor-pointer">
-              {displayValue}
-            </Typography.Text>
-          </Tooltip>
+          '--'
         )}
       </>
     );
@@ -483,36 +452,6 @@
       onThreadLinkSelect,
     ]
   );
-<<<<<<< HEAD
-  const expandableConfig: ExpandableConfig<Column> = useMemo(
-    () => ({
-      ...getTableExpandableConfig<Column>(),
-      rowExpandable: (record) => !isEmpty(record.children),
-      expandedRowKeys,
-      onExpand: (expanded, record) => {
-        setExpandedRowKeys(
-          expanded
-            ? [...expandedRowKeys, record.fullyQualifiedName ?? '']
-            : expandedRowKeys.filter((key) => key !== record.fullyQualifiedName)
-        );
-      },
-    }),
-    [expandedRowKeys]
-  );
-
-  useEffect(() => {
-    if (!searchText) {
-      setSearchedColumns(sortByOrdinalPosition);
-    } else {
-      const searchCols = searchInFields<Column>(
-        sortByOrdinalPosition,
-        searchText
-      );
-      setSearchedColumns(searchCols);
-    }
-  }, [searchText, sortByOrdinalPosition]);
-=======
->>>>>>> a22d7bb8
 
   return (
     <>
