/*
 *  Copyright 2022 Collate.
 *  Licensed under the Apache License, Version 2.0 (the "License");
 *  you may not use this file except in compliance with the License.
 *  You may obtain a copy of the License at
 *  http://www.apache.org/licenses/LICENSE-2.0
 *  Unless required by applicable law or agreed to in writing, software
 *  distributed under the License is distributed on an "AS IS" BASIS,
 *  WITHOUT WARRANTIES OR CONDITIONS OF ANY KIND, either express or implied.
 *  See the License for the specific language governing permissions and
 *  limitations under the License.
 */

<<<<<<< HEAD
import { FilterOutlined } from '@ant-design/icons';
=======
import Icon from '@ant-design/icons';
>>>>>>> 42393f5d
import { Space, Table, Tooltip, Typography } from 'antd';
import { ColumnsType } from 'antd/lib/table';
import { ExpandableConfig } from 'antd/lib/table/interface';
import { ReactComponent as IconEdit } from 'assets/svg/edit-new.svg';
import FilterTablePlaceHolder from 'components/common/error-with-placeholder/FilterTablePlaceHolder';
<<<<<<< HEAD
import { ColumnFilter } from 'components/Table/ColumnFilter/ColumnFilter.component';
=======
import EntityNameModal from 'components/Modals/EntityNameModal/EntityNameModal.component';
import { EntityName } from 'components/Modals/EntityNameModal/EntityNameModal.interface';
>>>>>>> 42393f5d
import TableDescription from 'components/TableDescription/TableDescription.component';
import TableTags from 'components/TableTags/TableTags.component';
import { PRIMERY_COLOR } from 'constants/constants';
import { TABLE_SCROLL_VALUE } from 'constants/Table.constants';
import { LabelType, State, TagSource } from 'generated/type/schema';
import {
  cloneDeep,
  groupBy,
  isEmpty,
  isUndefined,
  lowerCase,
  map,
  reduce,
  set,
  sortBy,
  toLower,
  uniqBy,
} from 'lodash';
import { EntityTags, TagOption } from 'Models';
import React, { useEffect, useMemo, useState } from 'react';
import { useTranslation } from 'react-i18next';
import { EntityType } from '../../enums/entity.enum';
import { Column } from '../../generated/entity/data/table';
import { TagLabel } from '../../generated/type/tagLabel';
import {
  getEntityName,
  getFrequentlyJoinedColumns,
} from '../../utils/EntityUtils';
import {
  getDataTypeString,
  getTableExpandableConfig,
  makeData,
  prepareConstraintIcon,
} from '../../utils/TableUtils';
import { ModalWithMarkdownEditor } from '../Modals/ModalWithMarkdownEditor/ModalWithMarkdownEditor';
import {
  SchemaTableProps,
  TableCellRendered,
  TagFilterOptions,
} from './SchemaTable.interface';

const SchemaTable = ({
  tableColumns,
  searchText,
  onUpdate,
  hasDescriptionEditAccess,
  hasTagEditAccess,
  joins,
  isReadOnly = false,
  onThreadLinkSelect,
  entityFqn,
  tableConstraints,
}: SchemaTableProps) => {
  const { t } = useTranslation();

  const [searchedColumns, setSearchedColumns] = useState<Column[]>([]);
  const [expandedRowKeys, setExpandedRowKeys] = useState<string[]>([]);

  const [editColumn, setEditColumn] = useState<Column>();

  const [editColumnDisplayName, setEditColumnDisplayName] = useState<Column>();

  const sortByOrdinalPosition = useMemo(
    () => sortBy(tableColumns, 'ordinalPosition'),
    [tableColumns]
  );

  const data = React.useMemo(
    () => makeData(searchedColumns),
    [searchedColumns]
  );

  const handleEditColumn = (column: Column): void => {
    setEditColumn(column);
  };
  const closeEditColumnModal = (): void => {
    setEditColumn(undefined);
  };

  const updateColumnFields = ({
    fqn,
    field,
    value,
    columns,
  }: {
    fqn: string;
    field: keyof Column;
    value?: string;
    columns: Column[];
  }) => {
    columns?.forEach((col) => {
      if (col.fullyQualifiedName === fqn) {
        set(col, field, value);
      } else {
        updateColumnFields({
          fqn,
          field,
          value,
          columns: col.children as Column[],
        });
      }
    });
  };

  const getUpdatedTags = (
    column: Column,
    newColumnTags: Array<EntityTags>
  ): TagLabel[] => {
    const prevTagsFqn = column?.tags?.map((tag) => tag.tagFQN);

    return reduce(
      newColumnTags,
      (acc: Array<EntityTags>, cv: TagOption) => {
        if (prevTagsFqn?.includes(cv.fqn)) {
          const prev = column?.tags?.find((tag) => tag.tagFQN === cv.fqn);

          return [...acc, prev];
        } else {
          return [
            ...acc,
            {
              labelType: LabelType.Manual,
              state: State.Confirmed,
              source: cv.source,
              tagFQN: cv.fqn,
            },
          ];
        }
      },
      []
    );
  };

  const updateColumnTags = (
    tableCols: Column[],
    changedColFQN: string,
    newColumnTags: Array<TagOption>
  ) => {
    tableCols?.forEach((col) => {
      if (col.fullyQualifiedName === changedColFQN) {
        col.tags = getUpdatedTags(col, newColumnTags);
      } else {
        updateColumnTags(
          col?.children as Column[],
          changedColFQN,
          newColumnTags
        );
      }
    });
  };

  const handleEditColumnChange = async (columnDescription: string) => {
    if (editColumn && editColumn.fullyQualifiedName) {
      const tableCols = cloneDeep(tableColumns);
      updateColumnFields({
        fqn: editColumn.fullyQualifiedName,
        value: columnDescription,
        field: 'description',
        columns: tableCols,
      });
      await onUpdate(tableCols);
      setEditColumn(undefined);
    } else {
      setEditColumn(undefined);
    }
  };

  const handleTagSelection = async (
    selectedTags: EntityTags[],
    editColumnTag: Column
  ) => {
    const newSelectedTags: TagOption[] = map(selectedTags, (tag) => ({
      fqn: tag.tagFQN,
      source: tag.source,
    }));
    if (newSelectedTags && editColumnTag) {
      const tableCols = cloneDeep(tableColumns);
      updateColumnTags(
        tableCols,
        editColumnTag.fullyQualifiedName ?? '',
        newSelectedTags
      );
      await onUpdate(tableCols);
    }
  };

  const searchInColumns = (table: Column[], searchText: string): Column[] => {
    const searchedValue: Column[] = table.reduce((searchedCols, column) => {
      const isContainData =
        lowerCase(column.name).includes(searchText) ||
        lowerCase(column.description).includes(searchText) ||
        lowerCase(getDataTypeString(column.dataType)).includes(searchText);

      if (isContainData) {
        return [...searchedCols, column];
      } else if (!isUndefined(column.children)) {
        const searchedChildren = searchInColumns(column.children, searchText);
        if (searchedChildren.length > 0) {
          return [
            ...searchedCols,
            {
              ...column,
              children: searchedChildren,
            },
          ];
        }
      }

      return searchedCols;
    }, [] as Column[]);

    return searchedValue;
  };

  const handleUpdate = (column: Column) => {
    handleEditColumn(column);
  };

  const renderDataTypeDisplay: TableCellRendered<Column, 'dataTypeDisplay'> = (
    dataTypeDisplay,
    record
  ) => {
    return (
      <>
        {dataTypeDisplay ? (
          isReadOnly || (dataTypeDisplay.length < 25 && !isReadOnly) ? (
            toLower(dataTypeDisplay)
          ) : (
            <Tooltip title={toLower(dataTypeDisplay)}>
              <Typography.Text ellipsis className="cursor-pointer">
                {dataTypeDisplay || record.dataType}
              </Typography.Text>
            </Tooltip>
          )
        ) : (
          '--'
        )}
      </>
    );
  };

  const renderDescription: TableCellRendered<Column, 'description'> = (
    _,
    record,
    index
  ) => {
    return (
      <>
        <TableDescription
          columnData={{
            fqn: record.fullyQualifiedName ?? '',
            field: record.description,
          }}
          entityFqn={entityFqn}
          entityType={EntityType.TABLE}
          hasEditPermission={hasDescriptionEditAccess}
          index={index}
          isReadOnly={isReadOnly}
          onClick={() => handleUpdate(record)}
          onThreadLinkSelect={onThreadLinkSelect}
        />
        {getFrequentlyJoinedColumns(
          record?.name,
          joins,
          t('label.frequently-joined-column-plural')
        )}
      </>
    );
  };

<<<<<<< HEAD
  const extractTags = (item: Column, allTags: TagFilterOptions[]) => {
    if (item?.tags?.length) {
      item.tags.forEach((tag) => {
        allTags.push({
          text: tag.tagFQN,
          value: tag.tagFQN,
          source: tag.source,
        });
      });
    }

    if (item?.children?.length) {
      item.children.forEach((child) => {
        extractTags(child, allTags);
      });
    }
  };

  const getAllTags = (data: Column[]) => {
    return data.reduce((allTags, item) => {
      extractTags(item, allTags);

      return allTags;
    }, [] as TagFilterOptions[]);
  };

  const searchTagInData = (data: Column, tagToSearch: string) => {
    if (data.tags && data.tags.some((tag) => tag.tagFQN === tagToSearch)) {
      return true;
    }

    if (data.children?.length) {
      for (const child of data.children) {
        if (searchTagInData(child, tagToSearch)) {
          return true;
        }
      }
      setExpandedRowKeys((pre) => [...pre, data?.fullyQualifiedName ?? '']);
    }

    return false;
  };

  const tagFilter = useMemo(() => {
    const tags = getAllTags(data);

    return groupBy(uniqBy(tags, 'value'), (tag) => tag.source) as Record<
      TagSource,
      TagFilterOptions[]
    >;
  }, [data]);

=======
  const expandableConfig: ExpandableConfig<Column> = useMemo(
    () => ({
      ...getTableExpandableConfig<Column>(),
      rowExpandable: (record) => !isEmpty(record.children),
      expandedRowKeys,
      onExpand: (expanded, record) => {
        setExpandedRowKeys(
          expanded
            ? [...expandedRowKeys, record.fullyQualifiedName ?? '']
            : expandedRowKeys.filter((key) => key !== record.fullyQualifiedName)
        );
      },
    }),
    [expandedRowKeys]
  );

  useEffect(() => {
    if (!searchText) {
      setSearchedColumns(sortByOrdinalPosition);
    } else {
      const searchCols = searchInColumns(sortByOrdinalPosition, searchText);
      setSearchedColumns(searchCols);
    }
  }, [searchText, sortByOrdinalPosition]);

  const handleEditDisplayNameClick = (record: Column) => {
    setEditColumnDisplayName(record);
  };

  const handleEditDisplayName = ({ displayName }: EntityName) => {
    if (editColumnDisplayName && editColumnDisplayName.fullyQualifiedName) {
      const tableCols = cloneDeep(tableColumns);
      updateColumnFields({
        fqn: editColumnDisplayName.fullyQualifiedName,
        value: isEmpty(displayName) ? undefined : displayName,
        field: 'displayName',
        columns: tableCols,
      });
      onUpdate(tableCols).then(() => {
        setEditColumnDisplayName(undefined);
      });
    } else {
      setEditColumnDisplayName(undefined);
    }
  };

>>>>>>> 42393f5d
  const columns: ColumnsType<Column> = useMemo(
    () => [
      {
        title: t('label.name'),
        dataIndex: 'name',
        key: 'name',
        accessor: 'name',
        width: 180,
        fixed: 'left',
        render: (name: Column['name'], record: Column) => {
          const { displayName } = record;

          return (
            <div className="d-flex flex-column gap-2  hover-icon-group">
              <Space
                align="center"
                className="w-max-90 vertical-align-inherit"
                size={2}>
                {prepareConstraintIcon({
                  columnName: name,
                  columnConstraint: record.constraint,
                  tableConstraints,
                })}
                <div>
                  {/* If we do not have displayName name only be shown in the bold from the below code */}
                  {!isEmpty(displayName) ? (
                    <Typography.Text
                      className="m-b-0 d-block text-grey-muted"
                      data-testid="column-name">
                      {name}
                    </Typography.Text>
                  ) : null}

                  {/* It will render displayName fallback to name */}
                  <Typography.Text
                    className="m-b-0 d-block"
                    data-testid="column-display-name"
                    ellipsis={{ tooltip: true }}>
                    {getEntityName(record)}
                  </Typography.Text>
                </div>
              </Space>
              <Icon
                className="hover-cell-icon text-left"
                component={IconEdit}
                onClick={() => handleEditDisplayNameClick(record)}
              />
            </div>
          );
        },
      },
      {
        title: t('label.type'),
        dataIndex: 'dataTypeDisplay',
        key: 'dataTypeDisplay',
        accessor: 'dataTypeDisplay',
        ellipsis: true,
        width: 180,
        render: renderDataTypeDisplay,
      },
      {
        title: t('label.description'),
        dataIndex: 'description',
        key: 'description',
        accessor: 'description',
        width: 320,
        render: renderDescription,
      },
      {
        title: t('label.tag-plural'),
        dataIndex: 'tags',
        key: 'tags',
        accessor: 'tags',
        width: 250,
        filterIcon: (filtered: boolean) => (
          <FilterOutlined
            style={{ color: filtered ? PRIMERY_COLOR : undefined }}
          />
        ),
        render: (tags: TagLabel[], record: Column, index: number) => (
          <TableTags<Column>
            entityFqn={entityFqn}
            entityType={EntityType.TABLE}
            handleTagSelection={handleTagSelection}
            hasTagEditAccess={hasTagEditAccess}
            index={index}
            isReadOnly={isReadOnly}
            record={record}
            tags={tags}
            type={TagSource.Classification}
            onThreadLinkSelect={onThreadLinkSelect}
          />
        ),
        filters: tagFilter.Classification,
        filterDropdown: ColumnFilter,
        onFilter: (value, record) => searchTagInData(record, value as string),
      },
      {
        title: t('label.glossary-term-plural'),
        dataIndex: 'tags',
        key: 'glossary',
        accessor: 'tags',
        width: 250,
        filterIcon: (filtered: boolean) => (
          <FilterOutlined
            style={{ color: filtered ? PRIMERY_COLOR : undefined }}
          />
        ),
        render: (tags: TagLabel[], record: Column, index: number) => (
          <TableTags<Column>
            entityFqn={entityFqn}
            entityType={EntityType.TABLE}
            handleTagSelection={handleTagSelection}
            hasTagEditAccess={hasTagEditAccess}
            index={index}
            isReadOnly={isReadOnly}
            record={record}
            tags={tags}
            type={TagSource.Glossary}
            onThreadLinkSelect={onThreadLinkSelect}
          />
        ),
        filters: tagFilter.Glossary,
        filterDropdown: ColumnFilter,
        onFilter: (value, record) => searchTagInData(record, value as string),
      },
    ],
    [
      entityFqn,
      isReadOnly,
      tableConstraints,
      hasTagEditAccess,
      handleUpdate,
      handleTagSelection,
      renderDataTypeDisplay,
      renderDescription,
      handleTagSelection,
      onThreadLinkSelect,
      tagFilter,
    ]
  );

  useEffect(() => {
    setExpandedRowKeys(() =>
      data.map((value) => value?.fullyQualifiedName ?? '')
    );
  }, [data]);

  return (
    <>
      <Table
        bordered
        className="m-b-sm"
        columns={columns}
        data-testid="entity-table"
        dataSource={data}
        expandable={expandableConfig}
        locale={{
          emptyText: <FilterTablePlaceHolder />,
        }}
        pagination={false}
        rowKey="fullyQualifiedName"
        scroll={TABLE_SCROLL_VALUE}
        size="middle"
      />
      {editColumn && (
        <ModalWithMarkdownEditor
          header={`${t('label.edit-entity', {
            entity: t('label.column'),
          })}: "${editColumn.name}"`}
          placeholder={t('message.enter-column-description')}
          value={editColumn.description as string}
          visible={Boolean(editColumn)}
          onCancel={closeEditColumnModal}
          onSave={handleEditColumnChange}
        />
      )}
      {editColumnDisplayName && (
        <EntityNameModal
          entity={editColumnDisplayName}
          title={`${t('label.edit-entity', {
            entity: t('label.column'),
          })}: "${editColumnDisplayName?.name}"`}
          visible={Boolean(editColumnDisplayName)}
          onCancel={closeEditColumnModal}
          onSave={handleEditDisplayName}
        />
      )}
    </>
  );
};

export default SchemaTable;<|MERGE_RESOLUTION|>--- conflicted
+++ resolved
@@ -11,22 +11,15 @@
  *  limitations under the License.
  */
 
-<<<<<<< HEAD
-import { FilterOutlined } from '@ant-design/icons';
-=======
-import Icon from '@ant-design/icons';
->>>>>>> 42393f5d
+import Icon, { FilterOutlined } from '@ant-design/icons';
 import { Space, Table, Tooltip, Typography } from 'antd';
 import { ColumnsType } from 'antd/lib/table';
 import { ExpandableConfig } from 'antd/lib/table/interface';
 import { ReactComponent as IconEdit } from 'assets/svg/edit-new.svg';
 import FilterTablePlaceHolder from 'components/common/error-with-placeholder/FilterTablePlaceHolder';
-<<<<<<< HEAD
-import { ColumnFilter } from 'components/Table/ColumnFilter/ColumnFilter.component';
-=======
 import EntityNameModal from 'components/Modals/EntityNameModal/EntityNameModal.component';
 import { EntityName } from 'components/Modals/EntityNameModal/EntityNameModal.interface';
->>>>>>> 42393f5d
+import { ColumnFilter } from 'components/Table/ColumnFilter/ColumnFilter.component';
 import TableDescription from 'components/TableDescription/TableDescription.component';
 import TableTags from 'components/TableTags/TableTags.component';
 import { PRIMERY_COLOR } from 'constants/constants';
@@ -297,7 +290,6 @@
     );
   };
 
-<<<<<<< HEAD
   const extractTags = (item: Column, allTags: TagFilterOptions[]) => {
     if (item?.tags?.length) {
       item.tags.forEach((tag) => {
@@ -350,7 +342,6 @@
     >;
   }, [data]);
 
-=======
   const expandableConfig: ExpandableConfig<Column> = useMemo(
     () => ({
       ...getTableExpandableConfig<Column>(),
@@ -397,7 +388,6 @@
     }
   };
 
->>>>>>> 42393f5d
   const columns: ColumnsType<Column> = useMemo(
     () => [
       {
