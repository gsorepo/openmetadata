--- conflicted
+++ resolved
@@ -38,19 +38,11 @@
   onSearch: mockOnSearch,
 };
 
-<<<<<<< HEAD
-jest.mock('lodash', () => {
-  const original = jest.requireActual('lodash');
-
-  return { ...original, debounce: jest.fn().mockImplementation((fn) => fn) };
-});
-=======
 jest.mock('lodash', () => ({
   ...jest.requireActual('lodash'),
   // Assign the import a new implementation, in this case it's execute the function given to you
   debounce: jest.fn().mockImplementation((fn) => fn),
 }));
->>>>>>> 31a54640
 
 describe('Search DropDown Component', () => {
   it('Should render Dropdown components', async () => {
