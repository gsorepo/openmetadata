/*
 *  Copyright 2025 Collate.
 *  Licensed under the Apache License, Version 2.0 (the "License");
 *  you may not use this file except in compliance with the License.
 *  You may obtain a copy of the License at
 *  http://www.apache.org/licenses/LICENSE-2.0
 *  Unless required by applicable law or agreed to in writing, software
 *  distributed under the License is distributed on an "AS IS" BASIS,
 *  WITHOUT WARRANTIES OR CONDITIONS OF ANY KIND, either express or implied.
 *  See the License for the specific language governing permissions and
 *  limitations under the License.
 */
import { fireEvent, render, screen, waitFor } from '@testing-library/react';
import React from 'react';
import { SearchSettings } from '../../../generated/api/search/previewSearchRequest';
import { searchPreview } from '../../../rest/searchAPI';
import SearchPreview from './SearchPreview';

jest.mock('lodash', () => ({
  ...jest.requireActual('lodash'),
  debounce: jest.fn((fn) => {
    const mockFn = function (...args: any[]) {
      return fn(...args);
    };
    mockFn.cancel = jest.fn();

    return mockFn;
  }),
}));

const mockSearchConfig: SearchSettings = {
  globalSettings: {
    useNaturalLanguageSearch: false,
    enableAccessControl: true,
    highlightFields: ['description'],
    fieldValueBoosts: [],
  },
};

const mockProps = {
  handleRestoreDefaults: jest.fn(),
  handleSaveChanges: jest.fn(),
  isSaving: false,
  disabledSave: false,
  searchConfig: mockSearchConfig,
};

const mockSearchResponse = {
  hits: {
    hits: [
      {
        _id: '1',
        _source: {
          name: 'test_table',
          displayName: 'Test Table',
          description: 'Test Description',
        },
        _score: 1.0,
      },
    ],
    total: { value: 1 },
  },
};

jest.mock('react-router-dom', () => ({
  useParams: () => ({ fqn: 'table' }),
  useHistory: () => ({
    push: jest.fn(),
  }),
  useLocation: () => ({
    pathname: '/search',
    search: '',
    hash: '',
    state: {},
  }),
}));

jest.mock('react-i18next', () => ({
  useTranslation: () => ({ t: (key: string) => key }),
}));

jest.mock('../../../rest/searchAPI', () => ({
  searchPreview: jest.fn(),
}));

jest.mock('../../common/ErrorWithPlaceholder/ErrorPlaceHolder', () => {
  return jest.fn().mockImplementation(() => <div>ErrorPlaceHolder</div>);
});

jest.mock('../../common/NextPrevious/NextPrevious', () => {
  return jest.fn().mockImplementation(() => <div>NextPrevious</div>);
});

jest.mock('../../ExploreV1/ExploreSearchCard/ExploreSearchCard', () => {
  return jest
    .fn()
    .mockImplementation(() => (
      <div data-testid="searched-data-card">ExploreSearchCard</div>
    ));
});

jest.mock('../../common/Loader/Loader', () => {
  return jest.fn().mockImplementation(() => <div>Loader</div>);
});

describe('SearchPreview', () => {
  beforeEach(() => {
    (searchPreview as jest.Mock).mockResolvedValue(mockSearchResponse);
  });

  afterEach(() => {
    jest.clearAllMocks();
  });

<<<<<<< HEAD
  it('Should render search preview component', async () => {
    render(<SearchPreview {...mockProps} />);
=======
  it('Should render search preview component', () => {
    render(<SearchPreview searchConfig={mockSearchConfig} />);
>>>>>>> 350c2ae8

    expect(screen.getByTestId('search-preview')).toBeInTheDocument();
    expect(screen.getByTestId('searchbar')).toBeInTheDocument();

    expect(searchPreview).toHaveBeenCalledWith(
      expect.objectContaining({
        searchSettings: mockSearchConfig,
      })
    );
  });

  it('Should display search results', async () => {
    render(<SearchPreview {...mockProps} />);

    await waitFor(() => {
      expect(screen.getByTestId('searched-data-card')).toBeInTheDocument();
    });

    expect(searchPreview).toHaveBeenCalledWith(
      expect.objectContaining({
        searchSettings: mockSearchConfig,
      })
    );
  });

<<<<<<< HEAD
  it('Should handle search input changes', async () => {
    render(<SearchPreview {...mockProps} />);
=======
  it('Should handle search input changes', () => {
    (searchPreview as jest.Mock).mockClear();

    render(<SearchPreview searchConfig={mockSearchConfig} />);
>>>>>>> 350c2ae8

    // Initial fetch is made on component mount
    expect(searchPreview).toHaveBeenCalledTimes(1);

    // The first call should have empty query
    expect(searchPreview).toHaveBeenLastCalledWith(
      expect.objectContaining({
        query: '',
        searchSettings: mockSearchConfig,
      })
    );

    // Clear the mock to focus only on the search input change
    (searchPreview as jest.Mock).mockClear();

    // Set up the mock to return data for the search term
    (searchPreview as jest.Mock).mockResolvedValueOnce(mockSearchResponse);

    // Input a search term
    const searchInput = screen.getByTestId('searchbar');
    fireEvent.change(searchInput, { target: { value: 'test search' } });

    // verify the call
    expect(searchPreview).toHaveBeenCalledTimes(1);
    expect(searchPreview).toHaveBeenCalledWith(
      expect.objectContaining({
        query: 'test search',
        searchSettings: mockSearchConfig,
      })
    );
  });
});<|MERGE_RESOLUTION|>--- conflicted
+++ resolved
@@ -112,13 +112,8 @@
     jest.clearAllMocks();
   });
 
-<<<<<<< HEAD
-  it('Should render search preview component', async () => {
-    render(<SearchPreview {...mockProps} />);
-=======
   it('Should render search preview component', () => {
     render(<SearchPreview searchConfig={mockSearchConfig} />);
->>>>>>> 350c2ae8
 
     expect(screen.getByTestId('search-preview')).toBeInTheDocument();
     expect(screen.getByTestId('searchbar')).toBeInTheDocument();
@@ -144,15 +139,10 @@
     );
   });
 
-<<<<<<< HEAD
-  it('Should handle search input changes', async () => {
-    render(<SearchPreview {...mockProps} />);
-=======
   it('Should handle search input changes', () => {
     (searchPreview as jest.Mock).mockClear();
 
     render(<SearchPreview searchConfig={mockSearchConfig} />);
->>>>>>> 350c2ae8
 
     // Initial fetch is made on component mount
     expect(searchPreview).toHaveBeenCalledTimes(1);
