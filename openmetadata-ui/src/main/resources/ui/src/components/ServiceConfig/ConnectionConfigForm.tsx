--- conflicted
+++ resolved
@@ -15,11 +15,8 @@
 import { cloneDeep, isNil } from 'lodash';
 import { LoadingState } from 'Models';
 import React, { Fragment, FunctionComponent, useMemo } from 'react';
-<<<<<<< HEAD
 import { useTranslation } from 'react-i18next';
-=======
 import { TestConnection } from 'rest/serviceAPI';
->>>>>>> cfacbfa1
 import { ServiceCategory } from '../../enums/service.enum';
 import { MetadataServiceType } from '../../generated/api/services/createMetadataService';
 import { MlModelServiceType } from '../../generated/api/services/createMlModelService';
