--- conflicted
+++ resolved
@@ -167,105 +167,6 @@
     ]
   );
 
-<<<<<<< HEAD
-  return (
-    <Row className="justify-center" data-testid="services-container">
-      <Fragment>
-        <Col span={24}>
-          <Space className="w-full justify-between m-b-lg" data-testid="header">
-            <PageHeader data={getServicePageHeader()} />
-            <Tooltip
-              placement="left"
-              title={
-                addServicePermission
-                  ? t('label.add-entity', {
-                      entity: t('label.service'),
-                    })
-                  : NO_PERMISSION_FOR_ACTION
-              }>
-              {(addServicePermission || isAuthDisabled) && (
-                <Button
-                  className="m-b-xs"
-                  data-testid="add-service-button"
-                  size="middle"
-                  type="primary"
-                  onClick={handleAddServiceClick}>
-                  {t('label.add-new-entity', {
-                    entity: t('label.service'),
-                  })}
-                </Button>
-              )}
-            </Tooltip>
-          </Space>
-        </Col>
-        {serviceData.length ? (
-          <Col className="m-b-md" span={24}>
-            <Row data-testid="data-container" gutter={[16, 16]}>
-              {serviceData.map((service) => (
-                <Col key={service.name} lg={8} xl={6}>
-                  <Card className="w-full" size="small">
-                    <div
-                      className="d-flex justify-between text-grey-muted"
-                      data-testid="service-card">
-                      <Row gutter={[0, 6]}>
-                        <Col span={24}>
-                          <Link
-                            className="no-underline"
-                            to={getServiceDetailsPath(
-                              encodeURIComponent(
-                                service.fullyQualifiedName ?? service.name
-                              ),
-                              serviceName
-                            )}>
-                            <Typography.Text
-                              className="text-base text-grey-body font-medium truncate w-48"
-                              data-testid={`service-name-${service.name}`}
-                              title={getEntityName(service)}>
-                              {getEntityName(service)}
-                            </Typography.Text>
-                          </Link>
-                          <div
-                            className="p-t-xs text-grey-body break-all description-text"
-                            data-testid="service-description">
-                            {service.description ? (
-                              <RichTextEditorPreviewer
-                                enableSeeMoreVariant={false}
-                                markdown={service.description}
-                              />
-                            ) : (
-                              <span className="text-grey-muted">
-                                {t('label.no-description')}
-                              </span>
-                            )}
-                          </div>
-                          {getOptionalFields(service, serviceName)}
-                        </Col>
-                        <Col span={24}>
-                          <div className="m-b-xss" data-testid="service-type">
-                            <label className="m-b-0">{`${t(
-                              'label.type'
-                            )}:`}</label>
-                            <span className="font-normal m-l-xss text-grey-body">
-                              {service.serviceType}
-                            </span>
-                          </div>
-                        </Col>
-                      </Row>
-
-                      <div className="d-flex flex-col justify-between flex-none">
-                        <div
-                          className="d-flex justify-end"
-                          data-testid="service-icon">
-                          {getServiceLogo(service.serviceType || '', 'h-7')}
-                        </div>
-                      </div>
-                    </div>
-                  </Card>
-                </Col>
-              ))}
-            </Row>
-          </Col>
-=======
   const columns: ColumnsType<ServicesType> = [
     {
       title: t('label.name'),
@@ -297,7 +198,6 @@
             enableSeeMoreVariant={false}
             markdown={description}
           />
->>>>>>> 890aae73
         ) : (
           <span className="text-grey-muted">{t('label.no-description')}</span>
         ),
