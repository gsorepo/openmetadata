--- conflicted
+++ resolved
@@ -178,61 +178,23 @@
           )}
         </Fragment>
       ) : (
-<<<<<<< HEAD
-        <div className="tw-flex tw-items-center tw-flex-col">
-          <div className="tw-mt-24">
-            <img alt="No Service" src={AddPlaceHolder} width={120} />
-          </div>
-          <div className="tw-mt-8 tw-max-w-x tw-text-center">
-            <Paragraph style={{ marginBottom: '4px' }}>
-              {' '}
-              Adding a new {servicesDisplayName[serviceName]} is easy, just give
-              it a spin!
-            </Paragraph>
-            <Paragraph>
-              {' '}
-              Still need help? Refer to our{' '}
-              <AntdLink href={CONNECTORS_DOCS} target="_blank">
-                docs
-              </AntdLink>{' '}
-              for more information.
-            </Paragraph>
-
-            <div className="tw-text-lg tw-text-center">
-              <Button
-                data-testid="add-service-button"
-                size="small"
-                theme="primary"
-                variant="outlined"
-                onClick={handleAddServiceClick}>
-                Add new {servicesDisplayName[serviceName]}
-              </Button>
-            </div>
-          </div>
-        </div>
-=======
         <Col span={24}>
           <ErrorPlaceHolder
             buttons={
-              <NonAdminAction
-                position="bottom"
-                title={TITLE_FOR_NON_ADMIN_ACTION}>
-                <ButtonAntd
-                  ghost
-                  data-testid="add-service-button"
-                  size="small"
-                  type="primary"
-                  onClick={handleAddServiceClick}>
-                  Add new {servicesDisplayName[serviceName]}
-                </ButtonAntd>
-              </NonAdminAction>
+              <ButtonAntd
+                ghost
+                data-testid="add-service-button"
+                size="small"
+                type="primary"
+                onClick={handleAddServiceClick}>
+                Add new {servicesDisplayName[serviceName]}
+              </ButtonAntd>
             }
             doc={CONNECTORS_DOCS}
             heading={servicesDisplayName[serviceName]}
             type="ADD_DATA"
           />
         </Col>
->>>>>>> 535f4b4f
       )}
     </Row>
   );
