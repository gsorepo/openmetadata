/*
 *  Copyright 2022 Collate.
 *  Licensed under the Apache License, Version 2.0 (the "License");
 *  you may not use this file except in compliance with the License.
 *  You may obtain a copy of the License at
 *  http://www.apache.org/licenses/LICENSE-2.0
 *  Unless required by applicable law or agreed to in writing, software
 *  distributed under the License is distributed on an "AS IS" BASIS,
 *  WITHOUT WARRANTIES OR CONDITIONS OF ANY KIND, either express or implied.
 *  See the License for the specific language governing permissions and
 *  limitations under the License.
 */

import Form, { IChangeEvent } from '@rjsf/core';
import { RegistryFieldsType } from '@rjsf/utils';
import validator from '@rjsf/validator-ajv8';
import { Alert } from 'antd';

import { isEmpty, isUndefined } from 'lodash';
import { Fragment, useEffect, useMemo, useRef, useState } from 'react';
import { useTranslation } from 'react-i18next';
import {
  AIRFLOW_HYBRID,
  COLLATE_SAAS,
  COLLATE_SAAS_RUNNER,
  RUNNER,
} from '../../../../constants/constants';
import { useAirflowStatus } from '../../../../context/AirflowStatusProvider/AirflowStatusProvider';
import { useApplicationStore } from '../../../../hooks/useApplicationStore';
import { ConfigData } from '../../../../interface/service.interface';
import { getPipelineServiceHostIp } from '../../../../rest/ingestionPipelineAPI';
import { Transi18next } from '../../../../utils/CommonUtils';
import i18n from '../../../../utils/i18next/LocalUtil';
import { formatFormDataForSubmit } from '../../../../utils/JSONSchemaFormUtils';
import {
  getConnectionSchemas,
  getFilteredSchema,
  getUISchemaWithNestedDefaultFilterFieldsHidden,
} from '../../../../utils/ServiceConnectionUtils';
import AirflowMessageBanner from '../../../common/AirflowMessageBanner/AirflowMessageBanner';
import BooleanFieldTemplate from '../../../common/Form/JSONSchema/JSONSchemaTemplate/BooleanFieldTemplate';
import WorkflowArrayFieldTemplate from '../../../common/Form/JSONSchema/JSONSchemaTemplate/WorkflowArrayFieldTemplate';
import FormBuilder from '../../../common/FormBuilder/FormBuilder';
import InlineAlert from '../../../common/InlineAlert/InlineAlert';
import TestConnection from '../../../common/TestConnection/TestConnection';
import { ConnectionConfigFormProps } from './ConnectionConfigForm.interface';

const ConnectionConfigForm = ({
  data,
  okText = i18n.t('label.save'),
  cancelText = i18n.t('label.cancel'),
  serviceType,
  serviceCategory,
  status,
  onCancel,
  onSave,
  onFocus,
  disableTestConnection = false,
}: Readonly<ConnectionConfigFormProps>) => {
  const { inlineAlertDetails } = useApplicationStore();
  const { t } = useTranslation();
  const [ingestionRunner, setIngestionRunner] = useState<string | undefined>();
  const [hasTestedConnection, setHasTestedConnection] = useState(false);

  const formRef = useRef<Form<ConfigData>>(null);

  const { isAirflowAvailable, platform } = useAirflowStatus();
  const [hostIp, setHostIp] = useState<string>();

  const fetchHostIp = async () => {
    try {
      const { status, data } = await getPipelineServiceHostIp();
      if (status === 200) {
        setHostIp(data?.ip || '[unknown]');
      } else {
        setHostIp(undefined);
      }
    } catch {
      setHostIp('[error - unknown]');
    }
  };

  useEffect(() => {
    if (isAirflowAvailable) {
      fetchHostIp();
    }
  }, [isAirflowAvailable]);

  const handleRequiredFieldsValidation = () => {
    return Boolean(formRef.current?.validateForm());
  };

  const handleSave = async (data: IChangeEvent<ConfigData>) => {
    const updatedFormData = formatFormDataForSubmit(data.formData);

    await onSave({ ...data, formData: updatedFormData });
  };

  const customFields: RegistryFieldsType = {
    BooleanField: BooleanFieldTemplate,
    ArrayField: WorkflowArrayFieldTemplate,
  };

  const { connSch, validConfig } = useMemo(
    () =>
      getConnectionSchemas({
        data,
        serviceCategory,
        serviceType,
      }),
    [data, serviceCategory, serviceType]
  );

  const shouldShowIPAlert = useMemo(() => {
    return (
      !isEmpty(connSch.schema) &&
      isAirflowAvailable &&
      hostIp &&
      (platform !== AIRFLOW_HYBRID ||
        ingestionRunner === COLLATE_SAAS ||
        ingestionRunner === COLLATE_SAAS_RUNNER)
    );
  }, [connSch.schema, isAirflowAvailable, hostIp, platform, ingestionRunner]);

  // Remove the filters property from the schema
  // Since it'll have a separate form in the next step
  const propertiesWithoutDefaultFilterPatternFields = useMemo(
    () => getFilteredSchema(connSch.schema.properties),
    [connSch.schema.properties]
  );

  const schemaWithoutDefaultFilterPatternFields = useMemo(
    () => ({
      ...connSch.schema,
      properties: propertiesWithoutDefaultFilterPatternFields,
    }),
    [connSch.schema, propertiesWithoutDefaultFilterPatternFields]
  );

  // UI Schema to hide the nested default filter pattern fields
  // Since some connections have reference to the other connections
  const uiSchema = useMemo(() => {
    return getUISchemaWithNestedDefaultFilterFieldsHidden(connSch.uiSchema);
  }, [connSch.uiSchema]);

  useEffect(() => {
    const current = (
      formRef.current?.state?.formData as Record<string, unknown>
    )?.[RUNNER];
    if (typeof current === 'string') {
      setIngestionRunner(current);
    } else {
      setIngestionRunner(undefined);
    }
  }, [formRef.current?.state?.formData]);

  const handleTestConnection = () => {
    setHasTestedConnection(true);
  };

  return (
    <Fragment>
      <AirflowMessageBanner />
      <FormBuilder
        cancelText={cancelText ?? ''}
        fields={customFields}
        formData={validConfig}
        hasTestedConnection={hasTestedConnection}
        okText={okText ?? ''}
        ref={formRef}
        schema={schemaWithoutDefaultFilterPatternFields}
        serviceCategory={serviceCategory}
        status={status}
        uiSchema={uiSchema}
        validator={validator}
        onCancel={onCancel}
        onFocus={onFocus}
        onSubmit={handleSave}>
        {isEmpty(connSch.schema) && (
          <div
            className="text-grey-muted text-center"
            data-testid="no-config-available">
            {t('message.no-config-available')}
          </div>
        )}
        {shouldShowIPAlert && (
          <Alert
            data-testid="ip-address"
            description={
              <Transi18next
                i18nKey="message.airflow-host-ip-address"
                renderElement={<strong />}
                values={{ hostIp }}
              />
            }
            type="info"
          />
        )}
<<<<<<< HEAD
        {!isEmpty(connSch.schema) && (
          <TestConnection
            connectionType={serviceType}
            getData={() => formRef.current?.state?.formData}
            isTestingDisabled={disableTestConnection}
            serviceCategory={serviceCategory}
            serviceName={data?.name}
            onTestConnection={handleTestConnection}
            onValidateFormRequiredFields={handleRequiredFieldsValidation}
          />
        )}
=======
        {!isEmpty(connSch.schema) &&
          isAirflowAvailable &&
          formRef.current?.state?.formData && (
            <TestConnection
              connectionType={serviceType}
              getData={() => formRef.current?.state?.formData}
              hostIp={hostIp}
              isTestingDisabled={disableTestConnection}
              serviceCategory={serviceCategory}
              serviceName={data?.name}
              onValidateFormRequiredFields={handleRequiredFieldsValidation}
            />
          )}
>>>>>>> c8a06d17
        {!isUndefined(inlineAlertDetails) && (
          <InlineAlert alertClassName="m-t-xs" {...inlineAlertDetails} />
        )}
      </FormBuilder>
    </Fragment>
  );
};

export default ConnectionConfigForm;<|MERGE_RESOLUTION|>--- conflicted
+++ resolved
@@ -196,11 +196,11 @@
             type="info"
           />
         )}
-<<<<<<< HEAD
         {!isEmpty(connSch.schema) && (
           <TestConnection
             connectionType={serviceType}
             getData={() => formRef.current?.state?.formData}
+            hostIp={hostIp}
             isTestingDisabled={disableTestConnection}
             serviceCategory={serviceCategory}
             serviceName={data?.name}
@@ -208,21 +208,6 @@
             onValidateFormRequiredFields={handleRequiredFieldsValidation}
           />
         )}
-=======
-        {!isEmpty(connSch.schema) &&
-          isAirflowAvailable &&
-          formRef.current?.state?.formData && (
-            <TestConnection
-              connectionType={serviceType}
-              getData={() => formRef.current?.state?.formData}
-              hostIp={hostIp}
-              isTestingDisabled={disableTestConnection}
-              serviceCategory={serviceCategory}
-              serviceName={data?.name}
-              onValidateFormRequiredFields={handleRequiredFieldsValidation}
-            />
-          )}
->>>>>>> c8a06d17
         {!isUndefined(inlineAlertDetails) && (
           <InlineAlert alertClassName="m-t-xs" {...inlineAlertDetails} />
         )}
