/*
 *  Copyright 2022 Collate.
 *  Licensed under the Apache License, Version 2.0 (the "License");
 *  you may not use this file except in compliance with the License.
 *  You may obtain a copy of the License at
 *  http://www.apache.org/licenses/LICENSE-2.0
 *  Unless required by applicable law or agreed to in writing, software
 *  distributed under the License is distributed on an "AS IS" BASIS,
 *  WITHOUT WARRANTIES OR CONDITIONS OF ANY KIND, either express or implied.
 *  See the License for the specific language governing permissions and
 *  limitations under the License.
 */

import { PlusOutlined } from '@ant-design/icons';
import {
  Avatar,
  Button,
  Card,
  Col,
  Collapse,
  Modal,
  Row,
  Space,
  Switch,
  Tabs,
  Tooltip,
  Typography,
} from 'antd';
import { ItemType } from 'antd/lib/menu/hooks/useItems';
import { AxiosError } from 'axios';
import classNames from 'classnames';
import { compare } from 'fast-json-patch';
import { cloneDeep, isEmpty, isUndefined } from 'lodash';
import Qs from 'qs';
import React, { useCallback, useEffect, useMemo, useState } from 'react';
import { useTranslation } from 'react-i18next';
import { useHistory } from 'react-router-dom';
import { ReactComponent as AddPlaceHolderIcon } from '../../../../assets/svg/add-placeholder.svg';
import { ReactComponent as ExportIcon } from '../../../../assets/svg/ic-export.svg';
import { ReactComponent as ImportIcon } from '../../../../assets/svg/ic-import.svg';
import { ReactComponent as IconRestore } from '../../../../assets/svg/ic-restore.svg';
import { ReactComponent as IconOpenLock } from '../../../../assets/svg/open-lock.svg';
import { ReactComponent as IconTeams } from '../../../../assets/svg/teams.svg';
import { PAGE_SIZE, ROUTES } from '../../../../constants/constants';
import {
  GLOSSARIES_DOCS,
  ROLE_DOCS,
  TEAMS_DOCS,
} from '../../../../constants/docs.constants';
import {
  GlobalSettingOptions,
  GlobalSettingsMenuCategory,
} from '../../../../constants/GlobalSettings.constants';
import { usePermissionProvider } from '../../../../context/PermissionProvider/PermissionProvider';
import { ResourceEntity } from '../../../../context/PermissionProvider/PermissionProvider.interface';
import { ERROR_PLACEHOLDER_TYPE } from '../../../../enums/common.enum';
import { EntityAction, EntityType } from '../../../../enums/entity.enum';
import { SearchIndex } from '../../../../enums/search.enum';
import { OwnerType } from '../../../../enums/user.enum';
import { Operation } from '../../../../generated/entity/policies/policy';
import { Team, TeamType } from '../../../../generated/entity/teams/team';
import {
  EntityReference as UserTeams,
  User,
} from '../../../../generated/entity/teams/user';
import { EntityReference } from '../../../../generated/type/entityReference';
import { useAuth } from '../../../../hooks/authHooks';
import { useApplicationStore } from '../../../../hooks/useApplicationStore';
import useCustomLocation from '../../../../hooks/useCustomLocation/useCustomLocation';
import AddAttributeModal from '../../../../pages/RolesPage/AddAttributeModal/AddAttributeModal';
import { ImportType } from '../../../../pages/TeamsPage/ImportTeamsPage/ImportTeamsPage.interface';
import { searchQuery } from '../../../../rest/searchAPI';
import { exportTeam, restoreTeam } from '../../../../rest/teamsAPI';
import { Transi18next } from '../../../../utils/CommonUtils';
import { getEntityName } from '../../../../utils/EntityUtils';
import { getSettingPageEntityBreadCrumb } from '../../../../utils/GlobalSettingsUtils';
import { checkPermission } from '../../../../utils/PermissionsUtils';
import {
  getSettingsPathWithFqn,
  getTeamsWithFqnPath,
} from '../../../../utils/RouterUtils';
import {
  filterChildTeams,
  getDeleteMessagePostFix,
} from '../../../../utils/TeamUtils';
import { showErrorToast, showSuccessToast } from '../../../../utils/ToastUtils';
import DescriptionV1 from '../../../common/EntityDescription/DescriptionV1';
import ManageButton from '../../../common/EntityPageInfos/ManageButton/ManageButton';
import ErrorPlaceHolder from '../../../common/ErrorWithPlaceholder/ErrorPlaceHolder';
import Loader from '../../../common/Loader/Loader';
import { ManageButtonItemLabel } from '../../../common/ManageButtonContentItem/ManageButtonContentItem.component';
import Searchbar from '../../../common/SearchBarComponent/SearchBar.component';
import TabsLabel from '../../../common/TabsLabel/TabsLabel.component';
import TitleBreadcrumb from '../../../common/TitleBreadcrumb/TitleBreadcrumb.component';
import { TitleBreadcrumbProps } from '../../../common/TitleBreadcrumb/TitleBreadcrumb.interface';
import { useEntityExportModalProvider } from '../../../Entity/EntityExportModalProvider/EntityExportModalProvider.component';
import EntitySummaryPanel from '../../../Explore/EntitySummaryPanel/EntitySummaryPanel.component';
import { EntityDetailsObjectInterface } from '../../../Explore/ExplorePage.interface';
import AssetsTabs from '../../../Glossary/GlossaryTerms/tabs/AssetsTabs.component';
import { AssetsOfEntity } from '../../../Glossary/GlossaryTerms/tabs/AssetsTabs.interface';
import ListEntities from './RolesAndPoliciesList';
import { TeamsPageTab } from './team.interface';
import {
  AddAttribute,
  PlaceholderProps,
  TeamDetailsProp,
} from './TeamDetailsV1.interface';
import { getTabs } from './TeamDetailsV1.utils';
import TeamHierarchy from './TeamHierarchy';
import './teams.less';
import TeamsHeadingLabel from './TeamsHeaderSection/TeamsHeadingLabel.component';
import TeamsInfo from './TeamsHeaderSection/TeamsInfo.component';
import { UserTab } from './UserTab/UserTab.component';

const TeamDetailsV1 = ({
  assetsCount,
  currentTeam,
  isDescriptionEditable,
  isTeamMemberLoading,
  childTeams,
  onTeamExpand,
  handleAddTeam,
  updateTeamHandler,
  onDescriptionUpdate,
  descriptionHandler,
  showDeletedTeam,
  onShowDeletedTeamChange,
  handleJoinTeamClick,
  handleLeaveTeamClick,
  handleAddUser,
  removeUserFromTeam,
  afterDeleteAction,
  parentTeams,
  entityPermissions,
  isFetchingAdvancedDetails,
  isFetchingAllTeamAdvancedDetails,
}: TeamDetailsProp) => {
  const { t } = useTranslation();
  const history = useHistory();
  const location = useCustomLocation();
  const { isAdminUser } = useAuth();
  const { currentUser } = useApplicationStore();

  const { activeTab } = useMemo(() => {
    const param = location.search;
    const searchData = Qs.parse(
      param.startsWith('?') ? param.substring(1) : param
    );

    return searchData as { activeTab: TeamsPageTab };
  }, [location.search]);

  const isOrganization = currentTeam.name === TeamType.Organization;
  const isGroupType = currentTeam.teamType === TeamType.Group;
  const DELETE_USER_INITIAL_STATE = {
    user: undefined,
    state: false,
    leave: false,
  };
  const { permissions } = usePermissionProvider();
  const currentTab = useMemo(() => {
    if (activeTab) {
      return activeTab;
    }

    return isGroupType ? TeamsPageTab.USERS : TeamsPageTab.TEAMS;
  }, [activeTab, isGroupType]);
  const [deletingUser, setDeletingUser] = useState<{
    user: UserTeams | undefined;
    state: boolean;
    leave: boolean;
  }>(DELETE_USER_INITIAL_STATE);
  const [searchTerm, setSearchTerm] = useState('');
  const [childTeamList, setChildTeamList] = useState<Team[]>([]);
  const [slashedTeamName, setSlashedTeamName] = useState<
    TitleBreadcrumbProps['titleLinks']
  >([]);
  const [addAttribute, setAddAttribute] = useState<AddAttribute>();
  const [selectedEntity, setSelectedEntity] = useState<{
    attribute: 'defaultRoles' | 'policies';
    record: EntityReference;
  }>();
  const [isModalLoading, setIsModalLoading] = useState(false);
  const [previewAsset, setPreviewAsset] =
    useState<EntityDetailsObjectInterface>();
  const { showModal } = useEntityExportModalProvider();

  const breadcrumbs: TitleBreadcrumbProps['titleLinks'] = useMemo(
    () =>
      getSettingPageEntityBreadCrumb(
        GlobalSettingsMenuCategory.MEMBERS,
        t('label.team-plural')
      ),
    []
  );

  const addPolicy = t('label.add-entity', {
    entity: t('label.policy'),
  });

  const addRole = t('label.add-entity', {
    entity: t('label.role'),
  });

  const addTeam = t('label.add-entity', { entity: t('label.team') });

  const isTeamDeleted = useMemo(
    () => currentTeam.deleted ?? false,
    [currentTeam]
  );

  const teamCount = useMemo(
<<<<<<< HEAD
    () =>
      isOrganization && currentTeam?.childrenCount
        ? currentTeam.childrenCount + 1
        : childTeamList.length,
    [childTeamList, isOrganization, currentTeam.childrenCount]
=======
    () => currentTeam.childrenCount ?? childTeamList.length,
    [childTeamList, currentTeam.childrenCount]
>>>>>>> 1112de22
  );
  const updateActiveTab = (key: string) => {
    history.push({ search: Qs.stringify({ activeTab: key }) });
  };

  const createTeamPermission = useMemo(
    () =>
      !isEmpty(permissions) &&
      checkPermission(Operation.Create, ResourceEntity.TEAM, permissions),
    [permissions]
  );

  /**
   * Take user id as input to find out the user data and set it for delete
   * @param id - user id
   * @param leave - if "Leave Team" action is in progress
   */
  const deleteUserHandler = useCallback(
    (id: string, leave = false) => {
      const user = [...(currentTeam?.users as Array<UserTeams>)].find(
        (u) => u.id === id
      );
      setDeletingUser({ user, state: true, leave });
    },
    [currentTeam, setDeletingUser]
  );

  const fetchErrorPlaceHolder = useCallback(
    ({
      permission,
      onClick,
      heading,
      doc,
      button,
      children,
      type = ERROR_PLACEHOLDER_TYPE.CREATE,
    }: PlaceholderProps) => (
      <ErrorPlaceHolder
        button={button}
        className="mt-0-important"
        doc={doc}
        heading={heading}
        permission={permission}
        type={type}
        onClick={onClick}>
        {children}
      </ErrorPlaceHolder>
    ),
    []
  );

  const searchTeams = async (text: string) => {
    try {
      const res = await searchQuery({
        query: `*${text}*`,
        pageNumber: 1,
        pageSize: PAGE_SIZE,
        queryFilter: {
          query: {
            bool: {
              must_not: [
                {
                  term: {
                    'name.keyword': 'Organization',
                  },
                },
              ],
            },
          },
        },
        searchIndex: SearchIndex.TEAM,
      });

      const data = res.hits.hits.map((value) => value._source as Team);

      setChildTeamList(
        data.map((team) => {
          return {
            ...team,
            // search data will contain children empty array, so we need to remove it
            // to avoid expand handler to show in ui
            children: isEmpty(team.children) ? undefined : team.children,
          };
        })
      );
    } catch (error) {
      setChildTeamList([]);
    }
  };

  const handleOpenToJoinToggle = () => {
    if (currentTeam) {
      const updatedData: Team = {
        ...currentTeam,
        isJoinable: !currentTeam.isJoinable,
      };
      updateTeamHandler(updatedData, false);
    }
  };

  const joinTeam: React.MouseEventHandler<HTMLElement> = useCallback(
    (event) => {
      event.stopPropagation();
      if (currentUser && currentTeam) {
        const newTeams = cloneDeep(currentUser.teams ?? []);
        newTeams.push({
          id: currentTeam.id,
          type: OwnerType.TEAM,
          name: currentTeam.name,
        });

        const updatedData: User = {
          ...currentUser,
          teams: newTeams,
        };

        const options = compare(currentUser, updatedData);

        handleJoinTeamClick(currentUser.id, options);
      }
    },
    [currentUser, currentTeam, handleJoinTeamClick]
  );

  const leaveTeam = async () => {
    if (currentUser && currentTeam) {
      let newTeams = cloneDeep(currentUser.teams ?? []);
      newTeams = newTeams.filter((team) => team.id !== currentTeam.id);

      const updatedData: User = {
        ...currentUser,
        teams: newTeams,
      };

      const options = compare(currentUser, updatedData);

      await handleLeaveTeamClick(currentUser.id, options);
    }
  };

  const handleRemoveUser = () => {
    if (deletingUser.leave) {
      leaveTeam().then(() => {
        setDeletingUser(DELETE_USER_INITIAL_STATE);
      });
    } else {
      removeUserFromTeam(deletingUser.user?.id as string).then(() => {
        setDeletingUser(DELETE_USER_INITIAL_STATE);
      });
    }
  };

  const handleTeamSearch = (value: string) => {
    setSearchTerm(value);
    if (value) {
      searchTeams(value);
    } else {
      setChildTeamList(filterChildTeams(childTeams ?? [], showDeletedTeam));
    }
  };

  const handleAddAttribute = async (selectedIds: string[]) => {
    if (addAttribute) {
      setIsModalLoading(true);
      let updatedTeamData = { ...currentTeam };
      const updatedData = selectedIds.map((id) => {
        const existingData = addAttribute.selectedData.find(
          (data) => data.id === id
        );

        return existingData ?? { id, type: addAttribute.type };
      });

      switch (addAttribute.type) {
        case EntityType.ROLE:
          updatedTeamData = { ...updatedTeamData, defaultRoles: updatedData };

          break;

        case EntityType.POLICY:
          updatedTeamData = { ...updatedTeamData, policies: updatedData };

          break;

        default:
          break;
      }
      await updateTeamHandler(updatedTeamData);
      setAddAttribute(undefined);
      setIsModalLoading(false);
    }
  };

  const handleAttributeDelete = async (
    record: EntityReference,
    attribute: 'defaultRoles' | 'policies'
  ) => {
    setIsModalLoading(true);
    const attributeData =
      (currentTeam[attribute as keyof Team] as EntityReference[]) ?? [];
    const updatedAttributeData = attributeData.filter(
      (attrData) => attrData.id !== record.id
    );

    const updatedTeamData = {
      ...currentTeam,
      [attribute]: updatedAttributeData,
    };
    await updateTeamHandler(updatedTeamData);
    setIsModalLoading(false);
  };

  const handleReactiveTeam = async () => {
    try {
      const res = await restoreTeam(currentTeam.id);
      if (res) {
        afterDeleteAction(true);
        showSuccessToast(
          t('message.entity-restored-success', {
            entity: t('label.team'),
          })
        );
      } else {
        throw t('message.entity-restored-error', {
          entity: t('label.team'),
        });
      }
    } catch (error) {
      showErrorToast(
        error as AxiosError,
        t('message.entity-restored-error', {
          entity: t('label.team'),
        })
      );
    }
  };

  useEffect(() => {
    if (currentTeam) {
      const parents =
        parentTeams && !isOrganization
          ? parentTeams.map((parent) => ({
              name: getEntityName(parent),
              url: getTeamsWithFqnPath(
                parent.name ?? parent.fullyQualifiedName ?? ''
              ),
            }))
          : [];
      const breadcrumb = [
        ...parents,
        {
          name: getEntityName(currentTeam),
          url: '',
        },
      ];
      setSlashedTeamName(breadcrumb);
    }
  }, [currentTeam, parentTeams, showDeletedTeam]);

  useEffect(() => {
    setChildTeamList(filterChildTeams(childTeams ?? [], showDeletedTeam));
    setSearchTerm('');
  }, [childTeams, showDeletedTeam]);

  const removeUserBodyText = (leave: boolean) => {
    const text = leave
      ? t('message.leave-the-team-team-name', {
          teamName: currentTeam?.displayName ?? currentTeam?.name,
        })
      : t('label.remove-entity', {
          entity: deletingUser.user?.displayName ?? deletingUser.user?.name,
        });

    return t('message.are-you-sure-want-to-text', { text });
  };

  const handleTeamExportClick = useCallback(async () => {
    if (currentTeam?.name) {
      showModal({
        name: currentTeam?.name,
        onExport: exportTeam,
      });
    }
  }, [currentTeam]);
  const handleImportClick = useCallback(async () => {
    history.push({
      pathname: getSettingsPathWithFqn(
        GlobalSettingsMenuCategory.MEMBERS,
        GlobalSettingOptions.TEAMS,
        currentTeam.name,
        EntityAction.IMPORT
      ),
      search: Qs.stringify({ type: ImportType.TEAMS }),
    });
  }, []);

  const IMPORT_EXPORT_MENU_ITEM = useMemo(() => {
    const options = [
      {
        label: (
          <ManageButtonItemLabel
            description={t('message.export-entity-help', {
              entity: t('label.team-lowercase'),
            })}
            icon={ExportIcon}
            id="export"
            name={t('label.export')}
          />
        ),

        onClick: handleTeamExportClick,
        key: 'export-button',
      },
    ];

    if (entityPermissions.Create) {
      options.push({
        label: (
          <ManageButtonItemLabel
            description={t('message.import-entity-help', {
              entity: t('label.team-lowercase'),
            })}
            icon={ImportIcon}
            id="import-button"
            name={t('label.import')}
          />
        ),
        onClick: handleImportClick,
        key: 'import-button',
      });
    }

    return options;
  }, [handleImportClick, handleTeamExportClick, entityPermissions]);

  const extraDropdownContent: ItemType[] = useMemo(
    () => [
      ...(isGroupType || isTeamDeleted ? [] : IMPORT_EXPORT_MENU_ITEM),
      ...(!currentTeam.parents?.[0]?.deleted && isTeamDeleted
        ? [
            {
              label: (
                <ManageButtonItemLabel
                  description={t('message.restore-deleted-team')}
                  icon={IconRestore}
                  id="restore-team-dropdown"
                  name={t('label.restore-entity', {
                    entity: t('label.team'),
                  })}
                />
              ),
              onClick: handleReactiveTeam,
              key: 'restore-team-dropdown',
            },
          ]
        : []),
      ...(isTeamDeleted
        ? []
        : [
            {
              label: (
                <ManageButtonItemLabel
                  description={t('message.access-to-collaborate')}
                  icon={IconOpenLock}
                  id="open-group-dropdown"
                  name={
                    <Row>
                      <Col span={21}>
                        <Typography.Text
                          className="font-medium"
                          data-testid="open-group-label">
                          {t('label.public-team')}
                        </Typography.Text>
                      </Col>

                      <Col span={3}>
                        <Switch checked={currentTeam.isJoinable} size="small" />
                      </Col>
                    </Row>
                  }
                />
              ),
              onClick: handleOpenToJoinToggle,
              key: 'open-group-dropdown',
            },
          ]),
    ],
    [
      entityPermissions,
      currentTeam,
      isTeamDeleted,
      childTeams,
      showDeletedTeam,
      handleTeamExportClick,
    ]
  );

  const isAlreadyJoinedTeam = useMemo(
    () =>
      Boolean(currentUser?.teams?.find((team) => team.id === currentTeam.id)),
    [currentTeam.id, currentUser]
  );

  const handleAddTeamButtonClick = useCallback(
    () => handleAddTeam(true),
    [handleAddTeam]
  );

  const teamsTableRender = useMemo(() => {
    let addUserButtonTitle = createTeamPermission
      ? t('label.add-entity', { entity: t('label.team') })
      : t('message.no-permission-for-action');

    if (isTeamDeleted) {
      addUserButtonTitle = t(
        'message.this-action-is-not-allowed-for-deleted-entities'
      );
    }

    return currentTeam.childrenCount === 0 && !searchTerm ? (
      <ErrorPlaceHolder
        icon={<AddPlaceHolderIcon className="h-32 w-32" />}
        type={ERROR_PLACEHOLDER_TYPE.CUSTOM}>
        <Typography.Paragraph style={{ marginBottom: '0' }}>
          {t('message.adding-new-entity-is-easy-just-give-it-a-spin', {
            entity: t('label.team'),
          })}
        </Typography.Paragraph>
        <Typography.Paragraph>
          <Transi18next
            i18nKey="message.refer-to-our-doc"
            renderElement={
              <a href={GLOSSARIES_DOCS} rel="noreferrer" target="_blank" />
            }
            values={{
              doc: t('label.doc-plural-lowercase'),
            }}
          />
        </Typography.Paragraph>
        <Tooltip placement="top" title={addUserButtonTitle}>
          <Button
            ghost
            data-testid="add-placeholder-button"
            disabled={!createTeamPermission || isTeamDeleted}
            icon={<PlusOutlined />}
            type="primary"
            onClick={handleAddTeamButtonClick}>
            {t('label.add')}
          </Button>
        </Tooltip>
      </ErrorPlaceHolder>
    ) : (
      <Row
        className="team-list-container"
        gutter={[0, 16]}
        justify="space-between">
        <Col span={8}>
          <Searchbar
            removeMargin
            placeholder={t('label.search-entity', {
              entity: t('label.team'),
            })}
            searchValue={searchTerm}
            typingInterval={500}
            onSearch={handleTeamSearch}
          />
        </Col>
        <Col>
          <Space align="center">
            <span>
              <Switch
                checked={showDeletedTeam}
                data-testid="show-deleted"
                onClick={onShowDeletedTeamChange}
              />
              <Typography.Text className="m-l-xs">
                {t('label.deleted')}
              </Typography.Text>
            </span>

            {createTeamPermission && !isTeamDeleted && (
              <Button
                data-testid="add-team"
                type="primary"
                onClick={handleAddTeamButtonClick}>
                {addTeam}
              </Button>
            )}
          </Space>
        </Col>
        <Col span={24}>
          <TeamHierarchy
            currentTeam={currentTeam}
            data={childTeamList}
            isFetchingAllTeamAdvancedDetails={isFetchingAllTeamAdvancedDetails}
            searchTerm={searchTerm}
            onTeamExpand={onTeamExpand}
          />
        </Col>
      </Row>
    );
  }, [
    addTeam,
    searchTerm,
    isTeamDeleted,
    currentTeam,
    childTeamList,
    showDeletedTeam,
    createTeamPermission,
    isFetchingAllTeamAdvancedDetails,
    onTeamExpand,
    handleAddTeamButtonClick,
    handleTeamSearch,
    onShowDeletedTeamChange,
  ]);

  const userTabRender = useMemo(
    () => (
      <UserTab
        currentTeam={currentTeam}
        permission={entityPermissions}
        onAddUser={handleAddUser}
        onRemoveUser={removeUserFromTeam}
      />
    ),
    [
      currentTeam,
      isTeamMemberLoading,
      entityPermissions,
      handleAddUser,
      removeUserFromTeam,
    ]
  );

  const assetTabRender = useMemo(
    () => (
      <AssetsTabs
        isSummaryPanelOpen
        assetCount={assetsCount}
        isEntityDeleted={isTeamDeleted}
        noDataPlaceholder={t('message.adding-new-asset-to-team')}
        permissions={entityPermissions}
        type={AssetsOfEntity.TEAM}
        onAddAsset={() => history.push(ROUTES.EXPLORE)}
        onAssetClick={setPreviewAsset}
      />
    ),
    [entityPermissions, assetsCount, setPreviewAsset, isTeamDeleted]
  );

  const rolesTabRender = useMemo(
    () =>
      isEmpty(currentTeam.defaultRoles ?? []) ? (
        fetchErrorPlaceHolder({
          permission: entityPermissions.EditAll,
          heading: t('label.role'),
          doc: ROLE_DOCS,
          children: t('message.assigning-team-entity-description', {
            entity: t('label.role-lowercase'),
            name: currentTeam.name,
          }),
          type: ERROR_PLACEHOLDER_TYPE.ASSIGN,
          button: (
            <Tooltip
              placement="bottomRight"
              title={
                isTeamDeleted
                  ? t('message.this-action-is-not-allowed-for-deleted-entities')
                  : t('label.add-entity', { entity: t('label.role') })
              }>
              <Button
                ghost
                className={classNames({
                  'p-x-lg': entityPermissions.EditAll && !isTeamDeleted,
                })}
                data-testid="add-placeholder-button"
                disabled={isTeamDeleted}
                icon={<PlusOutlined />}
                type="primary"
                onClick={() =>
                  setAddAttribute({
                    type: EntityType.ROLE,
                    selectedData: currentTeam.defaultRoles ?? [],
                  })
                }>
                {t('label.add')}
              </Button>
            </Tooltip>
          ),
        })
      ) : (
        <Row className="roles-and-policy p-y-md" gutter={[0, 10]}>
          {entityPermissions.EditAll && !isTeamDeleted && (
            <Col className="d-flex justify-end" span={24}>
              <Button
                data-testid="add-role"
                type="primary"
                onClick={() =>
                  setAddAttribute({
                    type: EntityType.ROLE,
                    selectedData: currentTeam.defaultRoles ?? [],
                  })
                }>
                {addRole}
              </Button>
            </Col>
          )}
          <Col span={24}>
            <ListEntities
              hasAccess={entityPermissions.EditAll}
              isTeamDeleted={isTeamDeleted}
              list={currentTeam.defaultRoles ?? []}
              type={EntityType.ROLE}
              onDelete={(record) =>
                setSelectedEntity({ record, attribute: 'defaultRoles' })
              }
            />
          </Col>
        </Row>
      ),
    [currentTeam, entityPermissions, addRole, isTeamDeleted]
  );

  const policiesTabRender = useMemo(
    () =>
      isEmpty(currentTeam.policies) ? (
        fetchErrorPlaceHolder({
          permission: entityPermissions.EditAll,
          children: t('message.assigning-team-entity-description', {
            entity: t('label.policy-lowercase-plural'),
            name: currentTeam.name,
          }),
          type: ERROR_PLACEHOLDER_TYPE.ASSIGN,
          button: (
            <Tooltip
              placement="bottomRight"
              title={
                isTeamDeleted
                  ? t('message.this-action-is-not-allowed-for-deleted-entities')
                  : t('label.add-entity', { entity: t('label.policy') })
              }>
              <Button
                ghost
                className={classNames({
                  'p-x-lg': entityPermissions.EditAll && !isTeamDeleted,
                })}
                data-testid="add-placeholder-button"
                disabled={isTeamDeleted}
                icon={<PlusOutlined />}
                type="primary"
                onClick={() =>
                  setAddAttribute({
                    type: EntityType.POLICY,
                    selectedData: currentTeam.policies ?? [],
                  })
                }>
                {t('label.add')}
              </Button>
            </Tooltip>
          ),
        })
      ) : (
        <Row className="roles-and-policy p-y-md" gutter={[0, 10]}>
          {entityPermissions.EditAll && !isTeamDeleted && (
            <Col className="d-flex justify-end" span={24}>
              <Button
                data-testid="add-policy"
                title={
                  entityPermissions.EditAll
                    ? addPolicy
                    : t('message.no-permission-for-action')
                }
                type="primary"
                onClick={() =>
                  setAddAttribute({
                    type: EntityType.POLICY,
                    selectedData: currentTeam.policies ?? [],
                  })
                }>
                {addPolicy}
              </Button>
            </Col>
          )}
          <Col span={24}>
            <ListEntities
              hasAccess={entityPermissions.EditAll}
              isTeamDeleted={isTeamDeleted}
              list={currentTeam.policies ?? []}
              type={EntityType.POLICY}
              onDelete={(record) =>
                setSelectedEntity({ record, attribute: 'policies' })
              }
            />
          </Col>
        </Row>
      ),
    [currentTeam, entityPermissions, addPolicy, isTeamDeleted]
  );

  const teamActionButton = useMemo(
    () =>
      !isOrganization &&
      !isUndefined(currentUser) &&
      isGroupType &&
      (isAlreadyJoinedTeam ? (
        <Button
          ghost
          data-testid="leave-team-button"
          type="primary"
          onClick={(e) => {
            // Used to stop click propagation event to the header collapsible panel
            e.stopPropagation();
            deleteUserHandler(currentUser.id, true);
          }}>
          {t('label.leave-team')}
        </Button>
      ) : (
        (Boolean(currentTeam.isJoinable) || isAdminUser) && (
          <Button data-testid="join-teams" type="primary" onClick={joinTeam}>
            {t('label.join-team')}
          </Button>
        )
      )),

    [
      currentUser,
      isAlreadyJoinedTeam,
      isGroupType,
      isAdminUser,
      joinTeam,
      deleteUserHandler,
    ]
  );

  const teamsCollapseHeader = useMemo(
    () => (
      <>
        <Space wrap className="w-full justify-between">
          <Space className="w-full" size="middle">
            <Avatar className="teams-profile" size={40}>
              <IconTeams className="text-primary" width={20} />
            </Avatar>

            <div className="d-flex flex-column gap-1">
              {!isOrganization && (
                <TitleBreadcrumb titleLinks={slashedTeamName} />
              )}

              <TeamsHeadingLabel
                currentTeam={currentTeam}
                entityPermissions={entityPermissions}
                updateTeamHandler={updateTeamHandler}
              />
            </div>
          </Space>

          <Space align="center">
            {teamActionButton}
            {!isOrganization ? (
              entityPermissions.EditAll && (
                <ManageButton
                  isRecursiveDelete
                  afterDeleteAction={afterDeleteAction}
                  allowSoftDelete={!currentTeam.deleted}
                  canDelete={entityPermissions.EditAll}
                  displayName={getEntityName(currentTeam)}
                  entityId={currentTeam.id}
                  entityName={
                    currentTeam.fullyQualifiedName ?? currentTeam.name
                  }
                  entityType={EntityType.TEAM}
                  extraDropdownContent={extraDropdownContent}
                  hardDeleteMessagePostFix={getDeleteMessagePostFix(
                    currentTeam.fullyQualifiedName ?? currentTeam.name,
                    t('label.permanently-lowercase')
                  )}
                  softDeleteMessagePostFix={getDeleteMessagePostFix(
                    currentTeam.fullyQualifiedName ?? currentTeam.name,
                    t('label.soft-lowercase')
                  )}
                />
              )
            ) : (
              <ManageButton
                canDelete={false}
                displayName={getEntityName(currentTeam)}
                entityName={currentTeam.fullyQualifiedName ?? currentTeam.name}
                entityType={EntityType.TEAM}
                extraDropdownContent={[...IMPORT_EXPORT_MENU_ITEM]}
              />
            )}
          </Space>
        </Space>
        <div className="p-t-md p-l-xss">
          <TeamsInfo
            childTeamsCount={childTeams.length}
            currentTeam={currentTeam}
            entityPermissions={entityPermissions}
            isGroupType={isGroupType}
            isTeamDeleted={isTeamDeleted}
            parentTeams={parentTeams}
            updateTeamHandler={updateTeamHandler}
          />
        </div>
      </>
    ),
    [
      isTeamDeleted,
      isGroupType,
      parentTeams,
      childTeams,
      currentTeam,
      isOrganization,
      slashedTeamName,
      entityPermissions,
      teamActionButton,
      extraDropdownContent,
      updateTeamHandler,
      afterDeleteAction,
      getDeleteMessagePostFix,
    ]
  );

  const getTabChildren = useCallback(
    (key: TeamsPageTab) => {
      switch (key) {
        case TeamsPageTab.ASSETS:
          return assetTabRender;
        case TeamsPageTab.POLICIES:
          return policiesTabRender;
        case TeamsPageTab.ROLES:
          return rolesTabRender;
        case TeamsPageTab.TEAMS:
          return teamsTableRender;
        case TeamsPageTab.USERS:
          return userTabRender;
      }
    },
    [
      assetTabRender,
      policiesTabRender,
      rolesTabRender,
      teamsTableRender,
      userTabRender,
    ]
  );

  const tabsChildrenRender = useCallback(
    (key: TeamsPageTab) => (
      <Row className="teams-tabs-content-container p-x-lg">
        <Col className="teams-scroll-component" span={previewAsset ? 18 : 24}>
          {isFetchingAdvancedDetails ? <Loader /> : getTabChildren(key)}
        </Col>
        {previewAsset && (
          <Col className="border-left team-assets-right-panel" span={6}>
            <EntitySummaryPanel
              entityDetails={previewAsset}
              handleClosePanel={() => setPreviewAsset(undefined)}
            />
          </Col>
        )}
      </Row>
    ),
    [previewAsset, isFetchingAdvancedDetails, getTabChildren]
  );

  const tabs = useMemo(
    () =>
      getTabs(
        currentTeam,
        isGroupType,
        isOrganization,
        teamCount,
        assetsCount
      ).map((tab) => ({
        ...tab,
        label: (
          <TabsLabel
            count={tab.count}
            id={tab.key}
            isActive={currentTab === tab.key}
            name={tab.name}
          />
        ),
        children: tabsChildrenRender(tab.key),
      })),
    [
      currentTeam,
      searchTerm,
      isOrganization,
      teamCount,
      currentTab,
      assetsCount,
      getTabChildren,
      tabsChildrenRender,
    ]
  );

  const editDescriptionPermission = useMemo(
    () =>
      (entityPermissions.EditDescription || entityPermissions.EditAll) &&
      !isTeamDeleted,
    [entityPermissions, isTeamDeleted]
  );

  if (isTeamMemberLoading > 0) {
    return <Loader />;
  }

  if (isEmpty(currentTeam)) {
    return fetchErrorPlaceHolder({
      onClick: () => handleAddTeam(true),
      permission: createTeamPermission,
      heading: t('label.team-plural'),
      doc: TEAMS_DOCS,
    });
  }

  return (
    <div className="teams-layout">
      <Row className="h-full" data-testid="team-details-container">
        {isOrganization && (
          <Col className="p-x-lg p-y-sm" span={24}>
            <TitleBreadcrumb titleLinks={breadcrumbs} />
          </Col>
        )}

        <Col
          className="teams-profile-container p-x-lg"
          data-testid="team-detail-header"
          span={24}>
          <Collapse
            accordion
            bordered={false}
            className="header-collapse-custom-collapse">
            <Collapse.Panel
              className="header-collapse-custom-panel"
              data-testid="team-details-collapse"
              header={teamsCollapseHeader}
              key="1">
              <Row>
                <Col className="border-top" span={24}>
                  <Card
                    className="ant-card-feed card-body-border-none card-padding-y-0 p-y-sm"
                    data-testid="teams-description">
                    <DescriptionV1
                      description={currentTeam.description ?? ''}
                      entityName={getEntityName(currentTeam)}
                      entityType={EntityType.TEAM}
                      hasEditAccess={editDescriptionPermission}
                      isEdit={isDescriptionEditable}
                      showCommentsIcon={false}
                      onCancel={() => descriptionHandler(false)}
                      onDescriptionEdit={() => descriptionHandler(true)}
                      onDescriptionUpdate={onDescriptionUpdate}
                    />
                  </Card>
                </Col>
              </Row>
            </Collapse.Panel>
          </Collapse>
        </Col>

        <Col className="m-t-sm" span={24}>
          <Tabs
            destroyInactiveTabPane
            activeKey={currentTab}
            className="entity-details-page-tabs"
            items={tabs}
            onChange={updateActiveTab}
          />
        </Col>

        <Modal
          cancelText={t('label.cancel')}
          okText={t('label.confirm')}
          open={deletingUser.state}
          title={
            deletingUser.leave
              ? t('label.leave-team')
              : t('label.removing-user')
          }
          onCancel={() => setDeletingUser(DELETE_USER_INITIAL_STATE)}
          onOk={handleRemoveUser}>
          {removeUserBodyText(deletingUser.leave)}
        </Modal>
        {addAttribute && (
          <AddAttributeModal
            isModalLoading={isModalLoading}
            isOpen={!isUndefined(addAttribute)}
            selectedKeys={addAttribute.selectedData.map((data) => data.id)}
            title={`${t('label.add')} ${addAttribute.type}`}
            type={addAttribute.type}
            onCancel={() => setAddAttribute(undefined)}
            onSave={(data) => handleAddAttribute(data)}
          />
        )}
        {selectedEntity && (
          <Modal
            centered
            closable={false}
            confirmLoading={isModalLoading}
            maskClosable={false}
            okText={t('label.confirm')}
            open={!isUndefined(selectedEntity.record)}
            title={`${t('label.remove-entity', {
              entity: getEntityName(selectedEntity?.record),
            })} ${t('label.from-lowercase')} ${getEntityName(currentTeam)}`}
            onCancel={() => setSelectedEntity(undefined)}
            onOk={async () => {
              await handleAttributeDelete(
                selectedEntity.record,
                selectedEntity.attribute
              );
              setSelectedEntity(undefined);
            }}>
            <Typography.Text>
              {t('message.are-you-sure-you-want-to-remove-child-from-parent', {
                child: getEntityName(selectedEntity.record),
                parent: getEntityName(currentTeam),
              })}
            </Typography.Text>
          </Modal>
        )}
      </Row>
    </div>
  );
};

export default TeamDetailsV1;<|MERGE_RESOLUTION|>--- conflicted
+++ resolved
@@ -210,16 +210,8 @@
   );
 
   const teamCount = useMemo(
-<<<<<<< HEAD
-    () =>
-      isOrganization && currentTeam?.childrenCount
-        ? currentTeam.childrenCount + 1
-        : childTeamList.length,
-    [childTeamList, isOrganization, currentTeam.childrenCount]
-=======
     () => currentTeam.childrenCount ?? childTeamList.length,
     [childTeamList, currentTeam.childrenCount]
->>>>>>> 1112de22
   );
   const updateActiveTab = (key: string) => {
     history.push({ search: Qs.stringify({ activeTab: key }) });
