/*
 *  Copyright 2023 Collate.
 *  Licensed under the Apache License, Version 2.0 (the "License");
 *  you may not use this file except in compliance with the License.
 *  You may obtain a copy of the License at
 *  http://www.apache.org/licenses/LICENSE-2.0
 *  Unless required by applicable law or agreed to in writing, software
 *  distributed under the License is distributed on an "AS IS" BASIS,
 *  WITHOUT WARRANTIES OR CONDITIONS OF ANY KIND, either express or implied.
 *  See the License for the specific language governing permissions and
 *  limitations under the License.
 */
import {
  act,
  fireEvent,
  render,
  screen,
  waitFor,
} from '@testing-library/react';
import userEvent from '@testing-library/user-event';
import ChangePasswordForm from './ChangePasswordForm';

const mockSave = jest.fn();

const mockCancel = jest.fn();

const MOCK_PROPS = {
  visible: true,
  onCancel: mockCancel,
  isLoggedInUser: true,
  isLoading: false,
  onSave: mockSave,
};

describe('ChangePasswordForm', () => {
  it('should render correctly', async () => {
    render(<ChangePasswordForm {...MOCK_PROPS} />);
    const modal = await screen.findByTestId('modal-container');

    expect(modal).toBeInTheDocument();
  });

  it('should handle form submission correctly for logged in user', async () => {
    render(<ChangePasswordForm {...MOCK_PROPS} />);
<<<<<<< HEAD
=======
    const cancelButton = await screen.findByText('label.cancel');
    const submitButton = await screen.findByText('label.update-entity');

    expect(cancelButton).toBeInTheDocument();
    expect(submitButton).toBeInTheDocument();
>>>>>>> b8887e4d

    const submitButton = await screen.findByText('label.update-entity');
    const oldPasswordInput = await screen.findByTestId('input-oldPassword');
    const newPasswordInput = await screen.findByTestId('input-newPassword');
    const confirmPasswordInput = await screen.findByTestId(
      'input-confirm-newPassword'
    );

    fireEvent.change(oldPasswordInput, { target: { value: 'oldPassword' } });
    fireEvent.change(newPasswordInput, { target: { value: 'Test@123' } });
    fireEvent.change(confirmPasswordInput, { target: { value: 'Test@123' } });

    await waitFor(async () => {
      await userEvent.click(submitButton);

      expect(mockSave).toHaveBeenCalledTimes(1);
    });
  });

  it('handles form submission correctly for admin', async () => {
    render(
      <ChangePasswordForm
        visible
        isLoading={false}
        isLoggedInUser={false}
        onCancel={mockCancel}
        onSave={mockSave}
      />
    );

<<<<<<< HEAD
=======
    const cancelButton = await screen.findByText('label.cancel');
>>>>>>> b8887e4d
    const submitButton = await screen.findByText('label.update-entity');
    const newPasswordInput = await screen.findByTestId('input-newPassword');
    const confirmPasswordInput = await screen.findByTestId(
      'input-confirm-newPassword'
    );

    fireEvent.change(newPasswordInput, { target: { value: 'Test@123' } });
    fireEvent.change(confirmPasswordInput, { target: { value: 'Test@123' } });

    await waitFor(async () => {
      await userEvent.click(submitButton);

      expect(mockSave).toHaveBeenCalledWith({
        newPassword: 'Test@123',
        confirmPassword: 'Test@123',
      });
    });
  });

  it('should invoke onCancel when Cancel button is clicked', async () => {
    render(
      <ChangePasswordForm
        visible
        isLoading={false}
        isLoggedInUser={false}
        onCancel={mockCancel}
        onSave={mockSave}
      />
    );

    const cancelButton = await screen.findByText('label.cancel');
    const submitButton = await screen.findByText('label.update-entity');

    expect(cancelButton).toBeInTheDocument();
    expect(submitButton).toBeInTheDocument();

    await act(async () => {
      fireEvent.click(cancelButton);
    });

    expect(mockCancel).toHaveBeenCalledTimes(1);
  });

  it('displays loading state during submission', async () => {
    render(<ChangePasswordForm {...MOCK_PROPS} isLoading />);
    const submitButton = await screen.findByText('label.update-entity');

    const newPasswordInput = await screen.findByTestId('input-oldPassword');
    const confirmPasswordInput = await screen.findByTestId('input-newPassword');

    fireEvent.change(newPasswordInput, { target: { value: 'oldPassword' } });
    fireEvent.change(confirmPasswordInput, { target: { value: 'Test@123' } });

    await waitFor(async () => {
      await userEvent.click(submitButton);
    });

    expect(
      await screen.findByRole('img', { name: 'loading' })
    ).toBeInTheDocument();
  });
});<|MERGE_RESOLUTION|>--- conflicted
+++ resolved
@@ -42,21 +42,15 @@
 
   it('should handle form submission correctly for logged in user', async () => {
     render(<ChangePasswordForm {...MOCK_PROPS} />);
-<<<<<<< HEAD
-=======
     const cancelButton = await screen.findByText('label.cancel');
-    const submitButton = await screen.findByText('label.update-entity');
-
-    expect(cancelButton).toBeInTheDocument();
-    expect(submitButton).toBeInTheDocument();
->>>>>>> b8887e4d
-
     const submitButton = await screen.findByText('label.update-entity');
     const oldPasswordInput = await screen.findByTestId('input-oldPassword');
     const newPasswordInput = await screen.findByTestId('input-newPassword');
     const confirmPasswordInput = await screen.findByTestId(
       'input-confirm-newPassword'
     );
+
+    expect(cancelButton).toBeInTheDocument();
 
     fireEvent.change(oldPasswordInput, { target: { value: 'oldPassword' } });
     fireEvent.change(newPasswordInput, { target: { value: 'Test@123' } });
@@ -80,15 +74,14 @@
       />
     );
 
-<<<<<<< HEAD
-=======
     const cancelButton = await screen.findByText('label.cancel');
->>>>>>> b8887e4d
     const submitButton = await screen.findByText('label.update-entity');
     const newPasswordInput = await screen.findByTestId('input-newPassword');
     const confirmPasswordInput = await screen.findByTestId(
       'input-confirm-newPassword'
     );
+
+    expect(cancelButton).toBeInTheDocument();
 
     fireEvent.change(newPasswordInput, { target: { value: 'Test@123' } });
     fireEvent.change(confirmPasswordInput, { target: { value: 'Test@123' } });
