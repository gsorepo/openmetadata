--- conflicted
+++ resolved
@@ -246,18 +246,14 @@
           ]
         : []),
     ],
-<<<<<<< HEAD
     [
       activeTab,
       userData,
-      decodedUsername,
+    [activeTab, userData.id, decodedUsername, setPreviewAsset, tabDataRender]
       setPreviewAsset,
       tabDataRender,
       disableFields,
     ]
-=======
-    [activeTab, userData.id, decodedUsername, setPreviewAsset, tabDataRender]
->>>>>>> b55890f1
   );
 
   const handleDescriptionChange = useCallback(
