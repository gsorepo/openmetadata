--- conflicted
+++ resolved
@@ -343,7 +343,6 @@
           </div>
         </Col>
         <Col flex="auto">
-<<<<<<< HEAD
           <Tabs
             activeKey={currentTab}
             className="tabs-new"
@@ -359,29 +358,6 @@
             onChange={activeTabHandler}
           />
           <Row gutter={[16, 16]}>
-=======
-          <Row className="mb-sm w-full">
-            <div className="tabs-container d-flex justify-center">
-              <Tabs
-                activeKey={currentTab}
-                className="user-page-tabs-new"
-                data-testid="tabs"
-                items={tabs.map((tab) => ({
-                  key: tab.key,
-                  label: tab.label,
-                  disabled: tab.disabled,
-                }))}
-                renderTabBar={(props, DefaultTabBar) => (
-                  <div>
-                    <DefaultTabBar {...props} />
-                  </div>
-                )}
-                onChange={activeTabHandler}
-              />
-            </div>
-          </Row>
-          <Row className="tabs-content" gutter={[16, 16]}>
->>>>>>> a23f2f9d
             <Col span={24}>
               {tabs.find((tab) => tab.key === currentTab)?.children}
             </Col>
