/*
 *  Copyright 2022 Collate
 *  Licensed under the Apache License, Version 2.0 (the "License");
 *  you may not use this file except in compliance with the License.
 *  You may obtain a copy of the License at
 *  http://www.apache.org/licenses/LICENSE-2.0
 *  Unless required by applicable law or agreed to in writing, software
 *  distributed under the License is distributed on an "AS IS" BASIS,
 *  WITHOUT WARRANTIES OR CONDITIONS OF ANY KIND, either express or implied.
 *  See the License for the specific language governing permissions and
 *  limitations under the License.
 */

import { PlusOutlined } from '@ant-design/icons';
import { Button, InputNumber, Modal, Select, Slider, TreeSelect } from 'antd';
import Form from 'antd/lib/form';
import { List } from 'antd/lib/form/Form';
import { Col, Row } from 'antd/lib/grid';
import { AxiosError } from 'axios';
import classNames from 'classnames';
import 'codemirror/addon/fold/foldgutter.css';
import { isEmpty, isEqual, isUndefined, startCase } from 'lodash';
import React, { useEffect, useMemo, useState } from 'react';
import { Controlled as CodeMirror } from 'react-codemirror2';
import { useTranslation } from 'react-i18next';
import {
  getTableProfilerConfig,
  putTableProfileConfig,
} from '../../../axiosAPIs/tableAPI';
import {
  codeMirrorOption,
  DEFAULT_INCLUDE_PROFILE,
  PROFILER_METRIC,
} from '../../../constants/profiler.constant';
import {
  ColumnProfilerConfig,
  TableProfilerConfig,
} from '../../../generated/entity/data/table';
import jsonData from '../../../jsons/en';
import SVGIcons, { Icons } from '../../../utils/SvgUtils';
import { showErrorToast, showSuccessToast } from '../../../utils/ToastUtils';
import { ProfilerSettingsModalProps } from '../TableProfiler.interface';
import '../tableProfiler.less';

const ProfilerSettingsModal: React.FC<ProfilerSettingsModalProps> = ({
  tableId,
  columns,
  visible,
  onVisibilityChange,
}) => {
  const { t } = useTranslation();
  const [form] = Form.useForm();
  const [data, setData] = useState<TableProfilerConfig>();
  const [sqlQuery, setSqlQuery] = useState<string>('');
  const [profileSample, setProfileSample] = useState<number>(100);
  const [excludeCol, setExcludeCol] = useState<string[]>([]);
  const [includeCol, setIncludeCol] = useState<ColumnProfilerConfig[]>(
    DEFAULT_INCLUDE_PROFILE
  );
  const [isLoading, setIsLoading] = useState(false);

  const selectOptions = useMemo(() => {
    return columns.map(({ name }) => ({
      label: name,
      value: name,
    }));
  }, [columns]);
  const metricsOptions = useMemo(() => {
    const metricsOptions = [
      {
        title: t('label.all'),
        value: 'all',
        key: 'all',
        children: PROFILER_METRIC.map((metric) => ({
          title: startCase(metric),
          value: metric,
          key: metric,
        })),
      },
    ];

    return metricsOptions;
  }, [columns]);

  const updateInitialConfig = (tableProfilerConfig: TableProfilerConfig) => {
    const { includeColumns } = tableProfilerConfig;
    setSqlQuery(tableProfilerConfig.profileQuery || '');
    setProfileSample(tableProfilerConfig.profileSample || 100);
    setExcludeCol(tableProfilerConfig.excludeColumns || []);
    if (includeColumns && includeColumns?.length > 0) {
      const includeColValue = includeColumns.map((col) => {
        if (
          isUndefined(col.metrics) ||
          (col.metrics && col.metrics.length === 0)
        ) {
          col.metrics = ['all'];
        }

        return col;
      });
      form.setFieldsValue({ includeColumns: includeColValue });
      setIncludeCol(includeColValue);
    }
  };

  const fetchProfileConfig = async () => {
    try {
      const response = await getTableProfilerConfig(tableId);
      if (response) {
        const { tableProfilerConfig } = response;
        if (tableProfilerConfig) {
          setData(tableProfilerConfig);
          updateInitialConfig(tableProfilerConfig);
        }
      } else {
        throw jsonData['api-error-messages'][
          'fetch-table-profiler-config-error'
        ];
      }
    } catch (error) {
      showErrorToast(
        error as AxiosError,
        jsonData['api-error-messages']['fetch-table-profiler-config-error']
      );
    }
  };

  const getIncludesColumns = () => {
    const includeCols = includeCol.filter(
      ({ columnName }) => !isUndefined(columnName)
    );
    setIncludeCol(includeCols);

    return includeCols.map((col) => {
      if (col.metrics && col.metrics[0] === 'all') {
        return {
          columnName: col.columnName,
        };
      }

      return col;
    });
  };

  const handleSave = async () => {
    setIsLoading(true);
    const profileConfig: TableProfilerConfig = {
      excludeColumns: excludeCol.length > 0 ? excludeCol : undefined,
      profileQuery: !isEmpty(sqlQuery) ? sqlQuery : undefined,
      profileSample: !isUndefined(profileSample) ? profileSample : undefined,
      includeColumns: !isEqual(includeCol, DEFAULT_INCLUDE_PROFILE)
        ? getIncludesColumns()
        : undefined,
    };

    try {
      const data = await putTableProfileConfig(tableId, profileConfig);
      if (data) {
        showSuccessToast(
          jsonData['api-success-messages']['update-profile-congif-success']
        );
        onVisibilityChange(false);
      } else {
        throw jsonData['api-error-messages']['update-profiler-config-error'];
      }
    } catch (error) {
      showErrorToast(
        error as AxiosError,
        jsonData['api-error-messages']['update-profiler-config-error']
      );
    } finally {
      setIsLoading(false);
    }
  };

  const handleCancel = () => {
    data && updateInitialConfig(data);
    onVisibilityChange(false);
  };

  useEffect(() => {
    fetchProfileConfig();
  }, []);

  return (
    <Modal
      centered
      destroyOnClose
      cancelButtonProps={{
        type: 'link',
      }}
<<<<<<< HEAD
      confirmLoading={isLoading}
=======
      closable={false}
>>>>>>> 28a1d4e1
      data-testid="profiler-settings-modal"
      maskClosable={false}
      okText={t('label.save')}
      title={t('label.settings')}
      visible={visible}
      width={630}
      onCancel={handleCancel}
      onOk={handleSave}>
      <Row gutter={[16, 16]}>
        <Col data-testid="profile-sample-container" span={24}>
          <p>{t('label.profile-sample')}</p>
          <div className="tw-px-2 tw-mb-1.5">
            <Row gutter={20}>
              <Col span={20}>
                <Slider
                  className="profiler-slider"
                  marks={{
                    0: '0%',
                    100: '100%',
                  }}
                  max={100}
                  min={0}
                  tooltipPlacement="bottom"
                  tooltipVisible={false}
                  value={profileSample}
                  onChange={(value) => {
                    setProfileSample(value);
                  }}
                />
              </Col>
              <Col span={4}>
                <InputNumber
                  formatter={(value) => `${value}%`}
                  max={100}
                  min={0}
                  step={1}
                  value={profileSample}
                  onChange={(value) => {
                    setProfileSample(value);
                  }}
                />
              </Col>
            </Row>
          </div>
        </Col>
        <Col data-testid="sql-editor-container" span={24}>
          <p className="tw-mb-1.5">{t('label.profile-sample-query')} </p>
          <CodeMirror
            className="profiler-setting-sql-editor"
            data-testid="profiler-setting-sql-editor"
            options={codeMirrorOption}
            value={sqlQuery}
            onBeforeChange={(_Editor, _EditorChange, value) => {
              setSqlQuery(value);
            }}
            onChange={(_Editor, _EditorChange, value) => {
              setSqlQuery(value);
            }}
          />
        </Col>
        <Col data-testid="exclude-column-container" span={24}>
          <p className="tw-mb-4">{t('label.enable-column-profile')}</p>
          <p className="tw-text-xs tw-mb-1.5">{t('label.exclude')}:</p>
          <Select
            allowClear
            className="tw-w-full"
            data-testid="exclude-column-select"
            mode="tags"
            options={selectOptions}
            placeholder={t('label.select-column-exclude')}
            size="middle"
            value={excludeCol}
            onChange={(value) => setExcludeCol(value)}
          />
        </Col>

        <Col span={24}>
          <Form
            autoComplete="off"
            form={form}
            initialValues={{
              includeColumns: includeCol,
            }}
            layout="vertical"
            name="includeColumnsProfiler"
            onValuesChange={(_, data) => {
              setIncludeCol(data.includeColumns);
            }}>
            <List name="includeColumns">
              {(fields, { add, remove }) => (
                <>
                  <div className="tw-flex tw-items-center tw-mb-1.5">
                    <p className="w-form-label tw-text-xs tw-mr-3">
                      {t('label.include')}:
                    </p>
                    <Button
                      className="include-columns-add-button"
                      icon={<PlusOutlined />}
                      size="small"
                      type="primary"
                      onClick={() => add({ metrics: ['all'] })}
                    />
                  </div>
                  <div
                    className={classNames({
                      'tw-h-40 tw-overflow-auto': includeCol.length > 1,
                    })}
                    data-testid="include-column-container">
                    {fields.map(({ key, name, ...restField }) => (
                      <div className="tw-flex tw-gap-2 tw-w-full" key={key}>
                        <Form.Item
                          className="tw-w-11/12 tw-mb-4"
                          {...restField}
                          name={[name, 'columnName']}>
                          <Select
                            className="tw-w-full"
                            data-testid="exclude-column-select"
                            options={selectOptions}
                            placeholder={t('label.select-column-include')}
                            size="middle"
                          />
                        </Form.Item>
                        <Form.Item
                          className="tw-w-11/12 tw-mb-4"
                          {...restField}
                          name={[name, 'metrics']}>
                          <TreeSelect
                            treeCheckable
                            className="tw-w-full"
                            maxTagCount={2}
                            placeholder={t('label.please-select')}
                            showCheckedStrategy="SHOW_PARENT"
                            treeData={metricsOptions}
                          />
                        </Form.Item>
                        <Button
                          icon={
                            <SVGIcons
                              alt={t('label.delete')}
                              className="tw-w-4"
                              icon={Icons.DELETE}
                            />
                          }
                          type="text"
                          onClick={() => remove(name)}
                        />
                      </div>
                    ))}
                  </div>
                </>
              )}
            </List>
          </Form>
        </Col>
      </Row>
    </Modal>
  );
};

export default ProfilerSettingsModal;<|MERGE_RESOLUTION|>--- conflicted
+++ resolved
@@ -189,11 +189,8 @@
       cancelButtonProps={{
         type: 'link',
       }}
-<<<<<<< HEAD
+      closable={false}
       confirmLoading={isLoading}
-=======
-      closable={false}
->>>>>>> 28a1d4e1
       data-testid="profiler-settings-modal"
       maskClosable={false}
       okText={t('label.save')}
