--- conflicted
+++ resolved
@@ -39,10 +39,6 @@
   getEntityName,
 } from '../../../utils/EntityUtils';
 import { getAddDataQualityTableTestPath } from '../../../utils/RouterUtils';
-<<<<<<< HEAD
-=======
-import { getDecodedFqn, getEncodedFqn } from '../../../utils/StringsUtils';
->>>>>>> e7665a83
 import { showErrorToast } from '../../../utils/ToastUtils';
 import PageHeader from '../../PageHeader/PageHeader.component';
 import { TableProfilerTab } from '../../ProfilerDashboard/profilerDashboard.interface';
@@ -80,7 +76,7 @@
             name: getEntityName(table),
             url:
               getTableTabPath(
-                getEncodedFqn(table.fullyQualifiedName ?? ''),
+                table.fullyQualifiedName ?? '',
                 EntityTabs.PROFILER
               ) + `?activeTab=${TableProfilerTab.DATA_QUALITY}`,
           },
