/*
 *  Copyright 2022 Collate
 *  Licensed under the Apache License, Version 2.0 (the "License");
 *  you may not use this file except in compliance with the License.
 *  You may obtain a copy of the License at
 *  http://www.apache.org/licenses/LICENSE-2.0
 *  Unless required by applicable law or agreed to in writing, software
 *  distributed under the License is distributed on an "AS IS" BASIS,
 *  WITHOUT WARRANTIES OR CONDITIONS OF ANY KIND, either express or implied.
 *  See the License for the specific language governing permissions and
 *  limitations under the License.
 */

import {
  Button,
  Col,
  Form,
  Menu,
  MenuProps,
  Row,
  Select,
  Space,
  Switch,
  Tooltip,
} from 'antd';
import { SwitchChangeEventHandler } from 'antd/lib/switch';
import { AxiosError } from 'axios';
import classNames from 'classnames';
import { isUndefined, map } from 'lodash';
import { SelectableOption } from 'Models';
import React, { FC, useEffect, useMemo, useState } from 'react';
import { useTranslation } from 'react-i18next';
import { Link, useParams } from 'react-router-dom';
import { ReactComponent as ColumnProfileIcon } from '../../assets/svg/column-profile.svg';
import { ReactComponent as DataQualityIcon } from '../../assets/svg/data-quality.svg';
import { ReactComponent as SettingIcon } from '../../assets/svg/ic-settings-primery.svg';
import { ReactComponent as NoDataIcon } from '../../assets/svg/no-data-icon.svg';
import { ReactComponent as TableProfileIcon } from '../../assets/svg/table-profile.svg';
import { getLatestTableProfileByFqn } from '../../axiosAPIs/tableAPI';
import { getListTestCase, ListTestCaseParams } from '../../axiosAPIs/testAPI';
import { API_RES_MAX_SIZE } from '../../constants/constants';
import { PAGE_HEADERS } from '../../constants/PageHeaders.constant';
import {
  INITIAL_TEST_RESULT_SUMMARY,
  PROFILER_FILTER_RANGE,
} from '../../constants/profiler.constant';
import { ProfilerDashboardType } from '../../enums/table.enum';
import { ProfileSampleType, Table } from '../../generated/entity/data/table';
import { TestCase, TestCaseStatus } from '../../generated/tests/testCase';
import { EntityType as TestType } from '../../generated/tests/testDefinition';
import { Include } from '../../generated/type/include';
import {
  formatNumberWithComma,
  formTwoDigitNmber,
} from '../../utils/CommonUtils';
import { updateTestResults } from '../../utils/DataQualityAndProfilerUtils';
import { getAddDataQualityTableTestPath } from '../../utils/RouterUtils';
import { generateEntityLink } from '../../utils/TableUtils';
import { showErrorToast } from '../../utils/ToastUtils';
import PageHeader from '../header/PageHeader.component';
import DataQualityTab from '../ProfilerDashboard/component/DataQualityTab';
import { ProfilerDashboardTab } from '../ProfilerDashboard/profilerDashboard.interface';
import ColumnProfileTable from './Component/ColumnProfileTable';
import ProfilerSettingsModal from './Component/ProfilerSettingsModal';
import TableProfilerChart from './Component/TableProfilerChart';
import {
  OverallTableSummeryType,
  TableProfilerProps,
  TableTestsType,
} from './TableProfiler.interface';
import './tableProfiler.less';

const TableProfilerV1: FC<TableProfilerProps> = ({ permissions }) => {
  const { t } = useTranslation();
  const { datasetFQN } = useParams<{ datasetFQN: string }>();
  const [table, setTable] = useState<Table>();
  const { profile, columns } = useMemo(() => {
    return { profile: table?.profile, columns: table?.columns || [] };
  }, [table]);
  const [settingModalVisible, setSettingModalVisible] = useState(false);
  const [columnTests, setColumnTests] = useState<TestCase[]>([]);
  const [tableTests, setTableTests] = useState<TableTestsType>({
    tests: [],
    results: INITIAL_TEST_RESULT_SUMMARY,
  });
  const [activeTab, setActiveTab] = useState<ProfilerDashboardTab>(
    ProfilerDashboardTab.PROFILER
  );
  const [selectedTestCaseStatus, setSelectedTestCaseStatus] =
    useState<string>('');
  const [selectedTestType, setSelectedTestType] = useState('');
  const [deleted, setDeleted] = useState<boolean>(false);
  const [isTestCaseLoading, setIsTestCaseLoading] = useState(false);
  const [selectedTimeRange, setSelectedTimeRange] =
    useState<keyof typeof PROFILER_FILTER_RANGE>('last3days');
  const isSummary = activeTab === ProfilerDashboardTab.SUMMARY;
  const isDataQuality = activeTab === ProfilerDashboardTab.DATA_QUALITY;
  const isProfiler = activeTab === ProfilerDashboardTab.PROFILER;

  const testCaseStatusOption = useMemo(() => {
    const testCaseStatus: SelectableOption[] = Object.values(
      TestCaseStatus
    ).map((value) => ({
      label: value,
      value: value,
    }));
    testCaseStatus.unshift({
      label: t('label.all'),
      value: '',
    });

    return testCaseStatus;
  }, []);

  const getPageHeader = useMemo(() => {
    if (isProfiler) {
      return PAGE_HEADERS.TABLE_PROFILE;
    } else if (isDataQuality) {
      return PAGE_HEADERS.DATA_QUALITY;
    } else {
      return PAGE_HEADERS.COLUMN_PROFILE;
    }
  }, [isProfiler, isDataQuality]);

  const testCaseTypeOption = useMemo(() => {
    const testCaseStatus: SelectableOption[] = map(TestType, (value, key) => ({
      label: key,
      value: value,
    }));
    testCaseStatus.unshift({
      label: t('label.all'),
      value: '',
    });

    return testCaseStatus;
  }, []);

  const viewTest =
    permissions.ViewAll || permissions.ViewBasic || permissions.ViewTests;
  const viewProfiler =
    permissions.ViewAll || permissions.ViewBasic || permissions.ViewDataProfile;
  const editTest = permissions.EditAll || permissions.EditTests;

  const handleSettingModal = (value: boolean) => {
    setSettingModalVisible(value);
  };

  const getProfileSampleValue = () => {
    let value;
<<<<<<< HEAD
    if (profile?.profileSample) {
      value = `${profile?.profileSample ?? 100}%`;
    } else if (profile?.profileSampleRows) {
      value = `${profile?.profileSampleRows} ${
        profile?.profileSampleRows.toString().length > 1
=======
    if (profile?.profileSampleType == ProfileSampleType.Percentage) {
      value = `${profile?.profileSample ?? 100}%`;
    } else if (profile?.profileSampleType == ProfileSampleType.Rows) {
      value = `${profile?.profileSample} ${
        profile?.profileSampleType.toString().length > 1
>>>>>>> a45d6a21
          ? t('label.row-plural')
          : t('label.row')
      } `;
    } else {
      value = '100%';
    }

    return value;
  };

  const overallSummery: OverallTableSummeryType[] = useMemo(() => {
    return [
      {
        title: t('label.row-count'),
        value: formatNumberWithComma(profile?.rowCount ?? 0),
      },
      {
        title: t('label.column-count'),
        value: profile?.columnCount ?? 0,
      },
      {
        title: `${t('label.profile-sample', { type: '' })}`,
        value: getProfileSampleValue(),
      },
      {
        title: t('label.success'),
        value: formTwoDigitNmber(tableTests.results.success),
        className: 'success',
      },
      {
        title: t('label.aborted'),
        value: formTwoDigitNmber(tableTests.results.aborted),
        className: 'aborted',
      },
      {
        title: t('label.failed'),
        value: formTwoDigitNmber(tableTests.results.failed),
        className: 'failed',
      },
    ];
  }, [profile, tableTests]);

  const tabOptions = [
    {
      label: t('label.table-profile'),
      key: ProfilerDashboardTab.PROFILER,
      disabled: !viewProfiler,
      icon: <TableProfileIcon />,
    },
    {
      label: t('label.column-profile'),
      key: ProfilerDashboardTab.SUMMARY,
      disabled: !viewProfiler,
      icon: <ColumnProfileIcon />,
    },
    {
      label: t('label.data-quality'),
      key: ProfilerDashboardTab.DATA_QUALITY,
      disabled: !viewTest,
      icon: <DataQualityIcon />,
    },
  ];

  const timeRangeOption = useMemo(() => {
    return Object.entries(PROFILER_FILTER_RANGE).map(([key, value]) => ({
      label: value.title,
      value: key,
    }));
  }, []);

  const handleTabChange: MenuProps['onClick'] = (value) => {
    setActiveTab(value.key as ProfilerDashboardTab);
  };

  const handleTimeRangeChange = (value: keyof typeof PROFILER_FILTER_RANGE) => {
    if (value !== selectedTimeRange) {
      setSelectedTimeRange(value);
    }
  };

  const fetchAllTests = async (params?: ListTestCaseParams) => {
    setIsTestCaseLoading(true);
    try {
      const { data } = await getListTestCase({
        fields: 'testCaseResult,entityLink,testDefinition,testSuite',
        entityLink: generateEntityLink(table?.fullyQualifiedName || ''),
        includeAllTests: true,
        limit: API_RES_MAX_SIZE,
        include: deleted ? Include.Deleted : Include.NonDeleted,
        ...params,
      });
      const columnTestsCase: TestCase[] = [];
      const tableTests: TableTestsType = {
        tests: [],
        results: { ...INITIAL_TEST_RESULT_SUMMARY },
      };
      data.forEach((test) => {
        if (test.entityFQN === table?.fullyQualifiedName) {
          tableTests.tests.push(test);

          updateTestResults(
            tableTests.results,
            test.testCaseResult?.testCaseStatus || ''
          );

          return;
        }
        columnTestsCase.push(test);
      });
      setTableTests(tableTests);
      setColumnTests(columnTestsCase);
    } catch (error) {
      showErrorToast(error as AxiosError);
    } finally {
      setIsTestCaseLoading(false);
    }
  };

  const handleTestCaseStatusChange = (value: string) => {
    if (value !== selectedTestCaseStatus) {
      setSelectedTestCaseStatus(value);
    }
  };

  const handleTestCaseTypeChange = (value: string) => {
    if (value !== selectedTestType) {
      setSelectedTestType(value);
    }
  };

  const getFilterTestCase = () => {
    let tests: TestCase[] = [];
    if (selectedTestType === TestType.Table) {
      tests = tableTests.tests;
    } else if (selectedTestType === TestType.Column) {
      tests = columnTests;
    } else {
      tests = [...tableTests.tests, ...columnTests];
    }

    return tests.filter(
      (data) =>
        selectedTestCaseStatus === '' ||
        data.testCaseResult?.testCaseStatus === selectedTestCaseStatus
    );
  };

  const handleDeletedTestCaseClick: SwitchChangeEventHandler = (value) => {
    setDeleted(value);
    fetchAllTests({ include: value ? Include.Deleted : Include.NonDeleted });
  };

  const fetchLatestProfilerData = async () => {
    // As we are encoding the fqn in API function to apply all over the application
    // and the datasetFQN comes form url parameter which is already encoded,
    // we are decoding FQN below to avoid double encoding in the API function
    const decodedDatasetFQN = decodeURIComponent(datasetFQN);
    try {
      const response = await getLatestTableProfileByFqn(decodedDatasetFQN);
      setTable(response);
    } catch (error) {
      showErrorToast(error as AxiosError);
    }
  };

  useEffect(() => {
    if (!isUndefined(table) && viewTest) {
      fetchAllTests();
    }
  }, [table, viewTest]);

  useEffect(() => {
    if (datasetFQN) {
      fetchLatestProfilerData();
    }
  }, [datasetFQN]);

  return (
    <Row
      className="table-profiler-container h-full flex-grow"
      data-testid="table-profiler-container"
      gutter={[16, 16]}
      id="profilerDetails">
      <Col span={4}>
        <Menu
          className="h-full tab-details-container p-x-0 custom-menu"
          data-testid="profiler-tab-left-panel"
          items={tabOptions}
          mode="inline"
          selectedKeys={[activeTab ?? ProfilerDashboardTab.PROFILER]}
          onClick={handleTabChange}
        />
      </Col>
      <Col span={20}>
        <Space
          className="tab-details-container w-full h-min-full"
          direction="vertical">
          <Row className="m-b-md">
            <Col span={10}>
              <PageHeader data={getPageHeader} />
            </Col>
            <Col span={14}>
              <Space align="center" className="w-full justify-end">
                {isDataQuality && (
                  <>
                    <Form.Item
                      className="m-0"
                      label={t('label.deleted', {
                        entity: t('label.test-plural'),
                      })}>
                      <Switch
                        checked={deleted}
                        onClick={handleDeletedTestCaseClick}
                      />
                    </Form.Item>
                    <Form.Item className="m-0 w-40" label={t('label.type')}>
                      <Select
                        options={testCaseTypeOption}
                        value={selectedTestType}
                        onChange={handleTestCaseTypeChange}
                      />
                    </Form.Item>
                    <Form.Item className="m-0 w-40" label={t('label.status')}>
                      <Select
                        options={testCaseStatusOption}
                        value={selectedTestCaseStatus}
                        onChange={handleTestCaseStatusChange}
                      />
                    </Form.Item>
                  </>
                )}

                {isProfiler && (
                  <Select
                    className="tw-w-32"
                    options={timeRangeOption}
                    value={selectedTimeRange}
                    onChange={handleTimeRangeChange}
                  />
                )}

                <Tooltip
                  title={
                    editTest
                      ? t('label.add-entity', {
                          entity: t('label.test'),
                        })
                      : t('message.no-permission-for-action')
                  }>
                  <Link
                    to={
                      editTest
                        ? getAddDataQualityTableTestPath(
                            ProfilerDashboardType.TABLE,
                            `${table?.fullyQualifiedName}`
                          )
                        : '#'
                    }>
                    <Button
                      className="rounded-4"
                      data-testid="profiler-add-table-test-btn"
                      disabled={!editTest}
                      type="primary">
                      {t('label.add-entity', {
                        entity: t('label.test'),
                      })}
                    </Button>
                  </Link>
                </Tooltip>

                <Tooltip
                  title={
                    editTest
                      ? t('label.settings')
                      : t('message.no-permission-for-action')
                  }>
                  <Button
                    className="rounded-4 tw-w-8 flex justify-center manage-dropdown-button"
                    data-testid="profiler-setting-btn"
                    disabled={!editTest}
                    type="primary"
                    onClick={() => handleSettingModal(true)}>
                    <SettingIcon className="text-primary self-center manage-dropdown-icon" />
                  </Button>
                </Tooltip>
              </Space>
            </Col>
          </Row>

          {isUndefined(profile) && (
            <div
              className="tw-border tw-flex tw-items-center tw-border-warning tw-rounded tw-p-2 tw-mb-4"
              data-testid="no-profiler-placeholder">
              <NoDataIcon />
              <p className="tw-mb-0 tw-ml-2">
                {t('message.no-profiler-message')}
                <Link
                  className="tw-ml-1"
                  target="_blank"
                  to={{
                    pathname:
                      'https://docs.open-metadata.org/connectors/ingestion/workflows/profiler',
                  }}>
                  {t('label.here-lowercase')}.
                </Link>
              </p>
            </div>
          )}

          <Row className="rounded-4 border-1 p-md m-b-md">
            {overallSummery.map((summery) => (
              <Col
                className="overall-summery-card"
                data-testid={`header-card-${summery.title}`}
                key={summery.title}
                span={4}>
                <p className="overall-summery-card-title font-medium text-grey-muted m-b-xss">
                  {summery.title}
                </p>
                <p
                  className={classNames(
                    'text-2xl font-semibold',
                    summery.className
                  )}>
                  {summery.value}
                </p>
              </Col>
            ))}
          </Row>

          {isSummary && (
            <ColumnProfileTable
              columnTests={columnTests}
              columns={columns.map((col) => ({
                ...col,
                key: col.name,
              }))}
              hasEditAccess={editTest}
            />
          )}

          {isDataQuality && (
            <DataQualityTab
              deletedTable={deleted}
              hasAccess={permissions.EditAll}
              isLoading={isTestCaseLoading}
              testCases={getFilterTestCase()}
              onTestUpdate={fetchAllTests}
            />
          )}

          {isProfiler && (
            <TableProfilerChart selectedTimeRange={selectedTimeRange} />
          )}

          {settingModalVisible && (
            <ProfilerSettingsModal
              columns={columns}
              tableId={table?.id || ''}
              visible={settingModalVisible}
              onVisibilityChange={handleSettingModal}
            />
          )}
        </Space>
      </Col>
    </Row>
  );
};

export default TableProfilerV1;<|MERGE_RESOLUTION|>--- conflicted
+++ resolved
@@ -147,19 +147,11 @@
 
   const getProfileSampleValue = () => {
     let value;
-<<<<<<< HEAD
-    if (profile?.profileSample) {
-      value = `${profile?.profileSample ?? 100}%`;
-    } else if (profile?.profileSampleRows) {
-      value = `${profile?.profileSampleRows} ${
-        profile?.profileSampleRows.toString().length > 1
-=======
     if (profile?.profileSampleType == ProfileSampleType.Percentage) {
       value = `${profile?.profileSample ?? 100}%`;
     } else if (profile?.profileSampleType == ProfileSampleType.Rows) {
       value = `${profile?.profileSample} ${
         profile?.profileSampleType.toString().length > 1
->>>>>>> a45d6a21
           ? t('label.row-plural')
           : t('label.row')
       } `;
