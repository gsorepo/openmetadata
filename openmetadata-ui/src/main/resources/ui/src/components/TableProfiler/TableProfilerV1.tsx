--- conflicted
+++ resolved
@@ -25,7 +25,6 @@
   Tooltip,
 } from 'antd';
 import { DefaultOptionType } from 'antd/lib/select';
-<<<<<<< HEAD
 import { ReactComponent as DropDownIcon } from 'assets/svg/DropDown.svg';
 import { AxiosError } from 'axios';
 import { SummaryCard } from 'components/common/SummaryCard/SummaryCard.component';
@@ -44,14 +43,6 @@
   map,
   toLower,
 } from 'lodash';
-=======
-import { AxiosError } from 'axios';
-import { SummaryCard } from 'components/common/SummaryCard/SummaryCard.component';
-import DatePickerMenu from 'components/DatePickerMenu/DatePickerMenu.component';
-import { DateRangeObject } from 'components/ProfilerDashboard/component/TestSummary';
-import { mockDatasetData } from 'constants/mockTourData.constants';
-import { isEmpty, isEqual, isUndefined, map } from 'lodash';
->>>>>>> 159b5f13
 import Qs from 'qs';
 import React, { FC, useEffect, useMemo, useState } from 'react';
 import { useTranslation } from 'react-i18next';
@@ -288,13 +279,8 @@
     },
   ];
 
-<<<<<<< HEAD
   const updateActiveColumnFqn = (key: string) =>
     history.push({ search: Qs.stringify({ activeColumnFqn: key, activeTab }) });
-=======
-  const updateActiveTab = (key: string) =>
-    history.push({ search: Qs.stringify({ activeTab: key }) });
->>>>>>> 159b5f13
 
   const updateActiveColumnFqn = (key: string) =>
     history.push({ search: Qs.stringify({ activeColumnFqn: key, activeTab }) });
@@ -551,11 +537,7 @@
             </Col>
           </Row>
 
-<<<<<<< HEAD
           {isUndefined(profile) && !isDataQuality && (
-=======
-          {isUndefined(profile) && (
->>>>>>> 159b5f13
             <div
               className="tw-border d-flex tw-items-center tw-border-warning tw-rounded tw-p-2 tw-mb-4"
               data-testid="no-profiler-placeholder">
@@ -575,7 +557,6 @@
             </div>
           )}
 
-<<<<<<< HEAD
           <Row gutter={[16, 16]}>
             {!isUndefined(selectedColumn) && (
               <Col span={10}>
@@ -612,22 +593,6 @@
               </Col>
             )}
           </Row>
-=======
-          {!isDataQuality && (
-            <Space>
-              {overallSummery.map((summery) => (
-                <SummaryCard
-                  className={summery.className}
-                  key={summery.title}
-                  showProgressBar={false}
-                  title={summery.title}
-                  total={0}
-                  value={summery.value}
-                />
-              ))}
-            </Space>
-          )}
->>>>>>> 159b5f13
 
           {isColumnProfile && (
             <ColumnProfileTable
@@ -644,13 +609,9 @@
           {isDataQuality && (
             <QualityTab
               isLoading={isTestCaseLoading}
-<<<<<<< HEAD
               showTableColumn={false}
               testCases={getFilterTestCase()}
               testSuite={testSuite}
-=======
-              testCases={getFilterTestCase()}
->>>>>>> 159b5f13
               onTestCaseResultUpdate={handleResultUpdate}
               onTestUpdate={fetchAllTests}
             />
