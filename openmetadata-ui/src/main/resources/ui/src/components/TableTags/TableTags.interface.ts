/*
 *  Copyright 2022 Collate.
 *  Licensed under the Apache License, Version 2.0 (the "License");
 *  you may not use this file except in compliance with the License.
 *  You may obtain a copy of the License at
 *  http://www.apache.org/licenses/LICENSE-2.0
 *  Unless required by applicable law or agreed to in writing, software
 *  distributed under the License is distributed on an "AS IS" BASIS,
 *  WITHOUT WARRANTIES OR CONDITIONS OF ANY KIND, either express or implied.
 *  See the License for the specific language governing permissions and
 *  limitations under the License.
 */

import { Task } from 'generated/entity/data/pipeline';
import { Field } from 'generated/entity/data/topic';
import { TagLabel, TagSource } from 'generated/type/tagLabel';
import { EntityTags, TagOption } from 'Models';
import { ChartType } from 'pages/DashboardDetailsPage/DashboardDetailsPage.component';
import { ThreadType } from '../../generated/api/feed/createThread';
import { Column } from '../../generated/entity/data/table';
import { EntityFieldThreads } from '../../interface/feed.interface';

export interface TableTagsComponentProps<T> {
  tags: TableTagsProps;
  tagList: TagOption[];
  onUpdateTagsHandler?: (cell: T) => void;
  isReadOnly?: boolean;
  entityFqn?: string;
  record: T;
  index: number;
  isTagLoading: boolean;
  hasTagEditAccess?: boolean;
  handleTagSelection: (
    selectedTags: Array<EntityTags>,
    editColumnTag: T,
    otherTags: TagLabel[]
  ) => void;
  onRequestTagsHandler?: (cell: T) => void;
  getColumnName?: (cell: T) => string;
  getColumnFieldFQN?: string;
  entityFieldTasks?: EntityFieldThreads[];
  onThreadLinkSelect?: (value: string, threadType?: ThreadType) => void;
  entityFieldThreads?: EntityFieldThreads[];
  tagFetchFailed: boolean;
  type: TagSource;
  fetchTags: () => Promise<void>;
  dataTestId: string;
}

export interface TagsCollection {
  Classification: TagOption[];
  Glossary: TagOption[];
}

export interface TableTagsProps {
  Classification: TagLabel[];
  Glossary: TagLabel[];
}

<<<<<<< HEAD
export type TableUnion = Column | Field | Task;
=======
export type TableUnion = Column | Field | ChartType;
>>>>>>> d3a98b75
<|MERGE_RESOLUTION|>--- conflicted
+++ resolved
@@ -57,8 +57,4 @@
   Glossary: TagLabel[];
 }
 
-<<<<<<< HEAD
-export type TableUnion = Column | Field | Task;
-=======
-export type TableUnion = Column | Field | ChartType;
->>>>>>> d3a98b75
+export type TableUnion = Column | Field | Task | ChartType;