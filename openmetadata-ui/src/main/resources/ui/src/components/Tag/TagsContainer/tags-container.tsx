/*
 *  Copyright 2022 Collate.
 *  Licensed under the Apache License, Version 2.0 (the "License");
 *  you may not use this file except in compliance with the License.
 *  You may obtain a copy of the License at
 *  http://www.apache.org/licenses/LICENSE-2.0
 *  Unless required by applicable law or agreed to in writing, software
 *  distributed under the License is distributed on an "AS IS" BASIS,
 *  WITHOUT WARRANTIES OR CONDITIONS OF ANY KIND, either express or implied.
 *  See the License for the specific language governing permissions and
 *  limitations under the License.
 */

import { CheckOutlined, CloseOutlined } from '@ant-design/icons';
<<<<<<< HEAD
import { Button, Select, Space, Tag, Tooltip, Typography } from 'antd';
=======
import { Button, Select, Space, Tooltip, Typography } from 'antd';
import { ReactComponent as IconEdit } from 'assets/svg/edit-new.svg';
>>>>>>> f70826e1
import classNames from 'classnames';
import Tags from 'components/Tag/Tags/tags';
import { TAG_CONSTANT, TAG_START_WITH } from 'constants/Tag.constants';
import { isEmpty } from 'lodash';
import { EntityTags, TagOption } from 'Models';
import type { CustomTagProps } from 'rc-select/lib/BaseSelect';
import React, {
  FunctionComponent,
  useCallback,
  useEffect,
  useMemo,
  useState,
} from 'react';
import { useTranslation } from 'react-i18next';
<<<<<<< HEAD
import { getTagDisplay, getTagTooltip } from 'utils/TagsUtils';
import { ReactComponent as IconEdit } from '../../../assets/svg/ic-edit.svg';
=======
>>>>>>> f70826e1
import { FQN_SEPARATOR_CHAR } from '../../../constants/char.constants';
import { withLoader } from '../../../hoc/withLoader';
import Fqn from '../../../utils/Fqn';
import { TagsContainerProps } from './tags-container.interface';

const TagsContainer: FunctionComponent<TagsContainerProps> = ({
  children,
  editable,
  selectedTags,
  tagList,
  onCancel,
  onSelectionChange,
  onAddButtonClick,
  className,
  containerClass,
  showTags = true,
  showAddTagButton = false,
  showEditTagButton = false,
}: TagsContainerProps) => {
  const { t } = useTranslation();

  const [tags, setTags] = useState<Array<EntityTags>>(selectedTags);

  const tagOptions = useMemo(() => {
    const newTags = (tagList as TagOption[])
      .filter((tag) => !tag.fqn?.startsWith(`Tier${FQN_SEPARATOR_CHAR}Tier`)) // To filter out Tier tags
      .map((tag) => {
        const parts = Fqn.split(tag.fqn);
        const lastPartOfTag = parts.slice(-1).join(FQN_SEPARATOR_CHAR);
        parts.pop();

        return {
          label: tag.fqn,
          displayName: (
            <Space className="w-full" direction="vertical" size={0}>
              <Typography.Paragraph
                ellipsis
                className="text-grey-muted m-0 p-0">
                {parts.join(FQN_SEPARATOR_CHAR)}
              </Typography.Paragraph>
              <Typography.Text ellipsis>{lastPartOfTag}</Typography.Text>
            </Space>
          ),
          value: tag.fqn,
        };
      });

    return newTags;
  }, [tagList]);

  const handleTagSelection = (selectedTag: string[]) => {
    if (!isEmpty(selectedTag)) {
      setTags(() => {
        const updatedTags = selectedTag.map((t) => {
          return {
            tagFQN: t,
            source: (tagList as TagOption[]).find((tag) => tag.fqn === t)
              ?.source,
          } as EntityTags;
        });

        return updatedTags;
      });
    } else {
      setTags([]);
    }
  };

  const handleSave = useCallback(
    (event: React.MouseEvent<HTMLElement, MouseEvent>) => {
      event.preventDefault();
      event.stopPropagation();
      onSelectionChange && onSelectionChange(tags);
    },
    [tags]
  );

  const handleCancel = (event: React.MouseEvent<HTMLElement, MouseEvent>) => {
    event.preventDefault();
    event.stopPropagation();
    setTags(selectedTags);
    onCancel && onCancel(event);
  };

  const getTagsElement = (tag: EntityTags, index: number) => {
    return (
      <Tags
        editable
        key={index}
        startWith={TAG_START_WITH.SOURCE_ICON}
        tag={tag}
        type="border"
      />
    );
  };

  const tagRenderer = (customTagProps: CustomTagProps) => {
    const { label, onClose } = customTagProps;
    const tagLabel = getTagDisplay(label as string);

    const onPreventMouseDown = (event: React.MouseEvent<HTMLSpanElement>) => {
      event.preventDefault();
      event.stopPropagation();
    };

    return (
      <Tag
        closable
        className="text-sm flex-center m-r-xss p-r-xss m-y-2 border-light-gray"
        closeIcon={
          <CloseOutlined data-testid="remove-tags" height={8} width={8} />
        }
        data-testid={`selected-tag-${tagLabel}`}
        onClose={onClose}
        onMouseDown={onPreventMouseDown}>
        <Tooltip
          className="cursor-pointer"
          mouseEnterDelay={1}
          placement="bottomLeft"
          title={getTagTooltip(label as string)}
          trigger="hover">
          <Typography.Paragraph
            className="m-0"
            style={{
              display: 'inline-block',
              whiteSpace: 'normal',
              wordBreak: 'break-all',
            }}>
            {tagLabel}
          </Typography.Paragraph>
        </Tooltip>
      </Tag>
    );
  };

  useEffect(() => {
    setTags(selectedTags);
  }, [selectedTags]);

  const selectedTagsInternal = useMemo(
    () => selectedTags.map(({ tagFQN }) => tagFQN as string),
    [tags]
  );

  return (
    <div
      className={classNames('w-full d-flex items-center gap-2', containerClass)}
      data-testid="tag-container">
      {showTags && !editable && (
        <Space wrap align="center" size={4}>
          {showAddTagButton && (
            <span className="tw-text-primary" onClick={onAddButtonClick}>
              <Tags
                className="tw-font-semibold"
                startWith={TAG_START_WITH.PLUS}
                tag={TAG_CONSTANT}
                type="border"
              />
            </span>
          )}
          {tags.map(getTagsElement)}

          {tags.length && showEditTagButton ? (
            <Button
              className="p-0 flex-center"
              data-testid="edit-button"
              icon={
                <IconEdit
                  className="anticon"
                  height={16}
                  name={t('label.edit')}
                  width={16}
                />
              }
              size="small"
              type="text"
            />
          ) : null}
        </Space>
      )}
      {editable ? (
        <>
          <Select
            autoFocus
            className={classNames('flex-grow w-max-95', className)}
            data-testid="tag-selector"
            defaultValue={selectedTagsInternal}
            mode="multiple"
            optionLabelProp="label"
            placeholder={t('label.select-field', {
              field: t('label.tag-plural'),
            })}
            removeIcon={
              <CloseOutlined data-testid="remove-tags" height={8} width={8} />
            }
            tagRender={tagRenderer}
            onChange={handleTagSelection}>
            {tagOptions.map(({ label, value, displayName }) => (
              <Select.Option key={label} value={value}>
                <Tooltip
                  destroyTooltipOnHide
                  placement="topLeft"
                  title={label}
                  trigger="hover">
                  {displayName}
                </Tooltip>
              </Select.Option>
            ))}
          </Select>
          <>
            <Button
              className="p-x-05"
              data-testid="cancelAssociatedTag"
              icon={<CloseOutlined size={12} />}
              size="small"
              onClick={handleCancel}
            />
            <Button
              className="p-x-05"
              data-testid="saveAssociatedTag"
              icon={<CheckOutlined size={12} />}
              size="small"
              type="primary"
              onClick={handleSave}
            />
          </>
        </>
      ) : (
        children
      )}
    </div>
  );
};

export default withLoader<TagsContainerProps>(TagsContainer);<|MERGE_RESOLUTION|>--- conflicted
+++ resolved
@@ -12,12 +12,8 @@
  */
 
 import { CheckOutlined, CloseOutlined } from '@ant-design/icons';
-<<<<<<< HEAD
 import { Button, Select, Space, Tag, Tooltip, Typography } from 'antd';
-=======
-import { Button, Select, Space, Tooltip, Typography } from 'antd';
 import { ReactComponent as IconEdit } from 'assets/svg/edit-new.svg';
->>>>>>> f70826e1
 import classNames from 'classnames';
 import Tags from 'components/Tag/Tags/tags';
 import { TAG_CONSTANT, TAG_START_WITH } from 'constants/Tag.constants';
@@ -32,11 +28,7 @@
   useState,
 } from 'react';
 import { useTranslation } from 'react-i18next';
-<<<<<<< HEAD
 import { getTagDisplay, getTagTooltip } from 'utils/TagsUtils';
-import { ReactComponent as IconEdit } from '../../../assets/svg/ic-edit.svg';
-=======
->>>>>>> f70826e1
 import { FQN_SEPARATOR_CHAR } from '../../../constants/char.constants';
 import { withLoader } from '../../../hoc/withLoader';
 import Fqn from '../../../utils/Fqn';
