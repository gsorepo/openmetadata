--- conflicted
+++ resolved
@@ -140,23 +140,14 @@
       {showTags && !editable && (
         <Space wrap align="center" size={4}>
           {showAddTagButton && (
-<<<<<<< HEAD
-            <Tags
-              className="tw-font-semibold"
-              startWith={TAG_START_WITH.PLUS}
-              tag={TAG_CONSTANT}
-              type="border"
-            />
-=======
             <span className="tw-text-primary" onClick={onAddButtonClick}>
               <Tags
                 className="tw-font-semibold"
-                startWith="+ "
-                tag={t('label.add')}
+                startWith={TAG_START_WITH.PLUS}
+                tag={TAG_CONSTANT}
                 type="border"
               />
             </span>
->>>>>>> 6cf982bb
           )}
           {tags.map(getTagsElement)}
 
