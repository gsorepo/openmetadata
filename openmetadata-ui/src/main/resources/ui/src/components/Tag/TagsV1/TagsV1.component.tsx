/*
 *  Copyright 2023 Collate.
 *  Licensed under the Apache License, Version 2.0 (the "License");
 *  you may not use this file except in compliance with the License.
 *  You may obtain a copy of the License at
 *  http://www.apache.org/licenses/LICENSE-2.0
 *  Unless required by applicable law or agreed to in writing, software
 *  distributed under the License is distributed on an "AS IS" BASIS,
 *  WITHOUT WARRANTIES OR CONDITIONS OF ANY KIND, either express or implied.
 *  See the License for the specific language governing permissions and
 *  limitations under the License.
 */
import { Tag, Tooltip, Typography } from 'antd';
import classNames from 'classnames';
import React, { useCallback, useMemo } from 'react';
import { useHistory } from 'react-router-dom';
import { FQN_SEPARATOR_CHAR } from '../../../constants/char.constants';
import { ROUTES } from '../../../constants/constants';
import { TagSource } from '../../../generated/type/tagLabel';
import { getTagDisplay, getTagTooltip } from '../../../utils/TagsUtils';

import { ReactComponent as IconTerm } from '../../../assets/svg/book.svg';
import { ReactComponent as IconTag } from '../../../assets/svg/classification.svg';
import { ReactComponent as PlusIcon } from '../../../assets/svg/plus-primary.svg';
import { TAG_START_WITH } from '../../../constants/Tag.constants';
import { reduceColorOpacity } from '../../../utils/CommonUtils';
import { getEntityName } from '../../../utils/EntityUtils';
import Fqn from '../../../utils/Fqn';
import { getEncodedFqn } from '../../../utils/StringsUtils';
import { TagsV1Props } from './TagsV1.interface';
import './tagsV1.less';

const TagsV1 = ({
  tag,
  startWith,
  className,
  showOnlyName = false,
  isVersionPage = false,
}: TagsV1Props) => {
  const history = useHistory();
  const color = useMemo(
    () => (isVersionPage ? undefined : tag.style?.color),
    [tag]
  );

  const isGlossaryTag = useMemo(
    () => tag.source === TagSource.Glossary,
    [tag.source]
  );

  const startIcon = useMemo(
    () =>
      isGlossaryTag ? (
        <IconTerm
          className="flex-shrink m-r-xss"
          data-testid="glossary-icon"
          height={12}
          name="glossary-icon"
          width={12}
        />
      ) : (
        <IconTag
          className="flex-shrink m-r-xss"
          data-testid="tags-icon"
          height={12}
          name="tag-icon"
          width={12}
        />
      ),
    [isGlossaryTag]
  );

  const tagName = useMemo(
    () =>
<<<<<<< HEAD
      tag.displayName ??
=======
      getEntityName(tag) ||
>>>>>>> 8578aee0
      getTagDisplay(
        showOnlyName
          ? tag.tagFQN
              .split(FQN_SEPARATOR_CHAR)
              .slice(-2)
              .join(FQN_SEPARATOR_CHAR)
          : tag.tagFQN
      ),
    [showOnlyName, tag.tagFQN]
  );

  const redirectLink = useCallback(
    () =>
      tag.source === TagSource.Glossary
        ? history.push(`${ROUTES.GLOSSARY}/${getEncodedFqn(tag.tagFQN)}`)
        : history.push(
            `${ROUTES.TAGS}/${getEncodedFqn(Fqn.split(tag.tagFQN)[0])}`
          ),
    [tag.source, tag.tagFQN]
  );

  const tagColorBar = useMemo(
    () =>
      color ? (
        <div className="tag-color-bar" style={{ background: color }} />
      ) : null,
    [color]
  );

  const tagContent = useMemo(
    () => (
      <div className="d-flex w-full">
        {tagColorBar}
        <div className="d-flex items-center p-x-xs w-full">
          {tag.style?.iconURL ? (
            <img
              className="m-r-xss"
              data-testid="icon"
              height={12}
              src={tag.style.iconURL}
              width={12}
            />
          ) : (
            startIcon
          )}
          <Typography.Paragraph
            ellipsis
            className="m-0 tags-label"
            data-testid={`tag-${tag.tagFQN}`}>
            {tagName}
          </Typography.Paragraph>
        </div>
      </div>
    ),
    [startIcon, tagName, tag, tagColorBar]
  );

  const tagChip = useMemo(
    () => (
      <Tag
        className={classNames(className, 'tag-chip tag-chip-content')}
        data-testid="tags"
        style={
          color
            ? { backgroundColor: reduceColorOpacity(color, 0.1) }
            : undefined
        }
        onClick={() => redirectLink()}>
        {tagContent}
      </Tag>
    ),
    [color, tagContent, className]
  );

  const addTagChip = useMemo(
    () => (
      <Tag
        className="tag-chip tag-chip-add-button"
        icon={<PlusIcon height={16} name="plus" width={16} />}>
        <Typography.Paragraph
          className="m-0 text-xs font-medium text-primary"
          data-testid="add-tag">
          {getTagDisplay(tagName)}
        </Typography.Paragraph>
      </Tag>
    ),
    [tagName]
  );

  if (startWith === TAG_START_WITH.PLUS) {
    return addTagChip;
  }

  return (
    <Tooltip
      className="cursor-pointer"
      mouseEnterDelay={1.5}
      placement="bottomLeft"
      title={getTagTooltip(tag.tagFQN, tag.description)}
      trigger="hover">
      {tagChip}
    </Tooltip>
  );
};

export default TagsV1;<|MERGE_RESOLUTION|>--- conflicted
+++ resolved
@@ -72,11 +72,7 @@
 
   const tagName = useMemo(
     () =>
-<<<<<<< HEAD
-      tag.displayName ??
-=======
       getEntityName(tag) ||
->>>>>>> 8578aee0
       getTagDisplay(
         showOnlyName
           ? tag.tagFQN
