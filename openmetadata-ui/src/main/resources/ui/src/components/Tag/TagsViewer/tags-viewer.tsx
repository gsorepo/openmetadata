--- conflicted
+++ resolved
@@ -14,7 +14,6 @@
 import { Popover } from 'antd';
 import classNames from 'classnames';
 import Tags from 'components/Tag/Tags/tags';
-import { t } from 'i18next';
 import { sortBy, uniqBy } from 'lodash';
 import { EntityTags } from 'Models';
 import React, { FunctionComponent, useCallback, useMemo } from 'react';
@@ -76,11 +75,7 @@
           placement="bottom"
           trigger="click">
           <span className="cursor-pointer text-xs link-text v-align-sub">
-<<<<<<< HEAD
-            {t('label.three-dots-symbol')}
-=======
             {ELLIPSES}
->>>>>>> fb15c896
           </span>
         </Popover>
       )}
