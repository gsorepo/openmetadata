--- conflicted
+++ resolved
@@ -11,27 +11,13 @@
  *  limitations under the License.
  */
 import { Typography } from 'antd';
-<<<<<<< HEAD
-import TagsContainerV2 from 'components/Tag/TagsContainerV2/TagsContainerV2';
-import TagsViewer from 'components/Tag/TagsViewer/TagsViewer';
-import { TagLabel, TagSource } from 'generated/type/tagLabel';
-import { EntityTags } from 'Models';
-import React from 'react';
-import { useTranslation } from 'react-i18next';
-import { createTagObject } from 'utils/TagsUtils';
-=======
 import { EntityTags } from 'Models';
 import React from 'react';
 import { useTranslation } from 'react-i18next';
 import TagsContainerV2 from '../../components/Tag/TagsContainerV2/TagsContainerV2';
 import TagsViewer from '../../components/Tag/TagsViewer/TagsViewer';
-import {
-  LabelType,
-  State,
-  TagLabel,
-  TagSource,
-} from '../../generated/type/tagLabel';
->>>>>>> 0ecc3fc1
+import { TagLabel, TagSource } from '../../generated/type/tagLabel';
+import { createTagObject } from '../../utils/TagsUtils';
 
 type Props = {
   isVersionView?: boolean;
