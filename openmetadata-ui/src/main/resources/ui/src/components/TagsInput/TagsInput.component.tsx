--- conflicted
+++ resolved
@@ -13,12 +13,8 @@
 import { Button, Typography } from 'antd';
 import { ReactComponent as EditIcon } from 'assets/svg/edit-new.svg';
 import { TagDetails } from 'components/TableQueries/TableQueryRightPanel/TableQueryRightPanel.interface';
-<<<<<<< HEAD
-import TagsContainer from 'components/Tag/TagsContainer/tags-container';
+import TagsContainerEntityTable from 'components/Tag/TagsContainerEntityTable/TagsContainerEntityTable.component';
 import TagsViewer from 'components/Tag/TagsViewer/tags-viewer';
-=======
-import TagsContainerEntityTable from 'components/Tag/TagsContainerEntityTable/TagsContainerEntityTable.component';
->>>>>>> 881a63e5
 import { DE_ACTIVE_COLOR } from 'constants/constants';
 import { LabelType, State, TagLabel, TagSource } from 'generated/type/tagLabel';
 import { t } from 'i18next';
@@ -120,38 +116,22 @@
           />
         )}
       </div>
-<<<<<<< HEAD
+
       {isVersionView ? (
         <TagsViewer sizeCap={-1} tags={tags} type="border" />
       ) : (
-        <TagsContainer
-          className="glossary-select"
-          editable={isEditTags}
+        <TagsContainerEntityTable
+          isEditing={isEditTags}
           isLoading={tagDetails.isLoading}
+          permission={editable}
           selectedTags={getSelectedTags()}
-          showAddTagButton={editable && isEmpty(tags)}
-          size="small"
-          tagList={tagDetails.options}
-          type="label"
+          tagType={TagSource.Classification}
+          treeData={getTagsHierarchy(tagDetails.options)}
           onAddButtonClick={addButtonHandler}
           onCancel={() => setIsEditTags(false)}
           onSelectionChange={handleTagSelection}
         />
       )}
-=======
-
-      <TagsContainerEntityTable
-        isEditing={isEditTags}
-        isLoading={tagDetails.isLoading}
-        permission={editable}
-        selectedTags={getSelectedTags()}
-        tagType={TagSource.Classification}
-        treeData={getTagsHierarchy(tagDetails.options)}
-        onAddButtonClick={addButtonHandler}
-        onCancel={() => setIsEditTags(false)}
-        onSelectionChange={handleTagSelection}
-      />
->>>>>>> 881a63e5
     </div>
   );
 };
