/*
 *  Copyright 2023 Collate.
 *  Licensed under the Apache License, Version 2.0 (the "License");
 *  you may not use this file except in compliance with the License.
 *  You may obtain a copy of the License at
 *  http://www.apache.org/licenses/LICENSE-2.0
 *  Unless required by applicable law or agreed to in writing, software
 *  distributed under the License is distributed on an "AS IS" BASIS,
 *  WITHOUT WARRANTIES OR CONDITIONS OF ANY KIND, either express or implied.
 *  See the License for the specific language governing permissions and
 *  limitations under the License.
 */
import Icon, { DownOutlined } from '@ant-design/icons';
import {
  Button,
  Col,
  Dropdown,
  Form,
  MenuProps,
  Row,
  Select,
  Space,
  Tooltip,
  Typography,
} from 'antd';
import { useForm } from 'antd/lib/form/Form';
import Modal from 'antd/lib/modal/Modal';
import { AxiosError } from 'axios';
import classNames from 'classnames';
import { compare } from 'fast-json-patch';
import { isEmpty, isEqual, isUndefined, startCase } from 'lodash';
import { MenuInfo } from 'rc-menu/lib/interface';
import React, {
  useCallback,
  useEffect,
  useMemo,
  useRef,
  useState,
} from 'react';
import { useTranslation } from 'react-i18next';
import { Link, useHistory } from 'react-router-dom';
import { ReactComponent as EditIcon } from '../../../assets/svg/edit-new.svg';
import { ReactComponent as TaskCloseIcon } from '../../../assets/svg/ic-close-task.svg';
import { ReactComponent as TaskOpenIcon } from '../../../assets/svg/ic-open-task.svg';
import ActivityFeedCardV1 from '../../../components/ActivityFeed/ActivityFeedCard/ActivityFeedCardV1';
import ActivityFeedEditor from '../../../components/ActivityFeed/ActivityFeedEditor/ActivityFeedEditor';
import { useActivityFeedProvider } from '../../../components/ActivityFeed/ActivityFeedProvider/ActivityFeedProvider';
import AssigneeList from '../../../components/common/AssigneeList/AssigneeList';
import { OwnerLabel } from '../../../components/common/OwnerLabel/OwnerLabel.component';
import InlineEdit from '../../../components/InlineEdit/InlineEdit.component';
import { DE_ACTIVE_COLOR } from '../../../constants/constants';
import { TaskOperation } from '../../../constants/Feeds.constants';
import { CloseTask } from '../../../generated/api/feed/closeTask';
import { TaskType } from '../../../generated/api/feed/createThread';
import { ResolveTask } from '../../../generated/api/feed/resolveTask';
import {
  TaskDetails,
  ThreadTaskStatus,
} from '../../../generated/entity/feed/thread';
import { Operation } from '../../../generated/entity/policies/policy';
import { TestCaseFailureReasonType } from '../../../generated/tests/testCase';
import { TagLabel } from '../../../generated/type/tagLabel';
import { useAuth } from '../../../hooks/authHooks';
import Assignees from '../../../pages/TasksPage/shared/Assignees';
import DescriptionTask from '../../../pages/TasksPage/shared/DescriptionTask';
import TagsTask from '../../../pages/TasksPage/shared/TagsTask';
import {
  Option,
  TaskAction,
  TaskActionMode,
} from '../../../pages/TasksPage/TasksPage.interface';
import { updateTask, updateThread } from '../../../rest/feedsAPI';
import { getNameFromFQN } from '../../../utils/CommonUtils';
import EntityLink from '../../../utils/EntityLink';
import { getEntityName } from '../../../utils/EntityUtils';
import { getEntityFQN } from '../../../utils/FeedUtils';
import { checkPermission } from '../../../utils/PermissionsUtils';
import { getEntityLink } from '../../../utils/TableUtils';
import {
  fetchOptions,
  getTaskDetailPath,
  isDescriptionTask,
  isTagsTask,
  TASK_ACTION_LIST,
} from '../../../utils/TasksUtils';
import { showErrorToast, showSuccessToast } from '../../../utils/ToastUtils';
import { useAuthContext } from '../../Auth/AuthProviders/AuthProvider';
import EntityPopOverCard from '../../common/PopOverCard/EntityPopOverCard';
import RichTextEditor from '../../common/RichTextEditor/RichTextEditor';
import { EditorContentRef } from '../../Modals/ModalWithMarkdownEditor/ModalWithMarkdownEditor.interface';
import { usePermissionProvider } from '../../PermissionProvider/PermissionProvider';
import { ResourceEntity } from '../../PermissionProvider/PermissionProvider.interface';
import TaskTabIncidentManagerHeader from '../TaskTabIncidentManagerHeader/TaskTabIncidentManagerHeader.component';
import './task-tab.less';
import { TaskTabProps } from './TaskTab.interface';

export const TaskTab = ({
  taskThread,
  owner,
  entityType,
  isForFeedTab,
  ...rest
}: TaskTabProps) => {
  const history = useHistory();
  const [assigneesForm] = useForm();
  const { currentUser } = useAuthContext();
  const markdownRef = useRef<EditorContentRef>();
  const updatedAssignees = Form.useWatch('assignees', assigneesForm);

  const { permissions } = usePermissionProvider();

  const { task: taskDetails } = taskThread;
  const entityFQN = getEntityFQN(taskThread.about) ?? '';
  const entityCheck = !isUndefined(entityFQN) && !isUndefined(entityType);
  const { t } = useTranslation();
  const [form] = Form.useForm();
  const { isAdminUser } = useAuth();
  const { postFeed, setActiveThread } = useActivityFeedProvider();
  const [taskAction, setTaskAction] = useState<TaskAction>(TASK_ACTION_LIST[0]);

  const isTaskClosed = isEqual(taskDetails?.status, ThreadTaskStatus.Closed);
  const [showEditTaskModel, setShowEditTaskModel] = useState(false);
  const [comment, setComment] = useState('');
  const [isEditAssignee, setIsEditAssignee] = useState<boolean>(false);
  const [options, setOptions] = useState<Option[]>([]);

  const initialAssignees = useMemo(
    () =>
      taskDetails?.assignees.map((assignee) => ({
        label: getEntityName(assignee),
        value: assignee.id || '',
        type: assignee.type,
        name: assignee.name,
      })) ?? [],
    [taskDetails]
  );

  const taskField = useMemo(() => {
    const entityField = EntityLink.getEntityField(taskThread.about) ?? '';
    const columnName = EntityLink.getTableColumnName(taskThread.about) ?? '';

    if (columnName) {
      return `${entityField}/${columnName}`;
    }

    return entityField;
  }, [taskThread]);

  const isOwner = isEqual(owner?.id, currentUser?.id);
  const isCreator = isEqual(taskThread.createdBy, currentUser?.name);

  const checkIfUserPartOfTeam = useCallback(
    (teamId: string): boolean => {
      return Boolean(currentUser?.teams?.find((team) => teamId === team.id));
    },
    [currentUser]
  );

  const isAssignee = taskDetails?.assignees?.some((assignee) =>
    isEqual(assignee.id, currentUser?.id)
  );

  const isPartOfAssigneeTeam = taskDetails?.assignees?.some((assignee) =>
    assignee.type === 'team' ? checkIfUserPartOfTeam(assignee.id) : false
  );

  const isTaskDescription = isDescriptionTask(taskDetails?.type as TaskType);

  const isTaskTags = isTagsTask(taskDetails?.type as TaskType);
  const isTaskTestCaseResult =
    taskDetails?.type === TaskType.RequestTestCaseFailureResolution;

  const isTaskGlossaryApproval = taskDetails?.type === TaskType.RequestApproval;

  const handleTaskLinkClick = () => {
    history.push({
      pathname: getTaskDetailPath(taskThread),
    });
  };

  const getTaskLinkElement = entityCheck && (
    <Typography.Text className="font-medium text-md" data-testid="task-title">
      <Button
        className="p-r-xss text-md font-medium"
        type="link"
        onClick={handleTaskLinkClick}>
        {`#${taskDetails?.id} `}
      </Button>

      <Typography.Text>{taskDetails?.type}</Typography.Text>
      <span className="m-x-xss">{t('label.for-lowercase')}</span>

      {!isForFeedTab && (
        <>
          <span className="p-r-xss">{entityType}</span>
          <EntityPopOverCard entityFQN={entityFQN} entityType={entityType}>
            <Link
              className="break-all p-r-xss"
              data-testid="entitylink"
              to={getEntityLink(entityType, entityFQN)}
              onClick={(e) => e.stopPropagation()}>
              <Typography.Text className="text-md font-medium text-color-inherit">
                {' '}
                {getNameFromFQN(entityFQN)}
              </Typography.Text>
            </Link>
          </EntityPopOverCard>
        </>
      )}
      {!isEmpty(taskField) ? (
        <span className="break-all">{taskField}</span>
      ) : null}
    </Typography.Text>
  );

  const updateTaskData = (data: TaskDetails | ResolveTask) => {
    if (!taskDetails?.id) {
      return;
    }
    updateTask(TaskOperation.RESOLVE, taskDetails?.id + '', data)
      .then(() => {
        showSuccessToast(t('server.task-resolved-successfully'));
        rest.onAfterClose?.();

        if (isTaskGlossaryApproval) {
          rest.onUpdateEntityDetails?.();
        }
      })
      .catch((err: AxiosError) => showErrorToast(err));
  };

  const onTaskResolve = () => {
    if (!isTaskGlossaryApproval && isEmpty(taskDetails?.suggestion)) {
      showErrorToast(
        t('message.field-text-is-required', {
          fieldText: isTaskTags
            ? t('label.tag-plural')
            : t('label.description'),
        })
      );

      return;
    }
    if (isTaskTags) {
      const tagsData = {
        newValue: taskDetails?.suggestion || '[]',
      };

      updateTaskData(tagsData as TaskDetails);
    } else {
      const newValue = isTaskGlossaryApproval
        ? 'approved'
        : taskDetails?.suggestion;
      const data = { newValue: newValue };
      updateTaskData(data as TaskDetails);
    }
  };

  const onEditAndSuggest = ({
    description,
    updatedTags,
    testCaseFailureReason,
    testCaseFailureComment,
  }: {
    description: string;
    updatedTags: TagLabel[];
    testCaseFailureReason: TestCaseFailureReasonType;
    testCaseFailureComment: string;
  }) => {
    let data = {} as ResolveTask;
    if (isTaskTags) {
      data = {
        newValue: JSON.stringify(updatedTags) || '[]',
      };
    } else {
      if (isTaskTestCaseResult) {
        data = {
          newValue: testCaseFailureComment,
          testCaseFQN: entityFQN,
          testCaseFailureReason,
        };
      } else {
        data = { newValue: description };
      }
    }

    updateTaskData(data as ResolveTask);
  };

  /**
   *
   * @returns True if has access otherwise false
   */
  const hasEditAccess =
    isAdminUser ||
    isAssignee ||
    isOwner ||
    (Boolean(isPartOfAssigneeTeam) && !isCreator);

  const onSave = (message: string) => {
    postFeed(message, taskThread?.id ?? '').catch(() => {
      // ignore since error is displayed in toast in the parent promise.
      // Added block for sonar code smell
    });
  };

  const handleMenuItemClick: MenuProps['onClick'] = (info) => {
    if (info.key === TaskActionMode.EDIT) {
      setShowEditTaskModel(true);
    } else {
      onTaskResolve();
    }
    setTaskAction(
      TASK_ACTION_LIST.find((action) => action.key === info.key) ??
        TASK_ACTION_LIST[0]
    );
  };

  const onTaskReject = () => {
    if (!isTaskGlossaryApproval && !isTaskTestCaseResult && isEmpty(comment)) {
      showErrorToast(t('server.task-closed-without-comment'));

      return;
    }
    const closedTask = {
      comment,
    } as CloseTask;
    if (isTaskGlossaryApproval) {
      closedTask.comment = 'Rejected';
    } else if (isTaskTestCaseResult) {
      const assigneeFqn = updatedAssignees[0].name ?? '';
      if (
        taskDetails?.assignees.some((assignee) => assigneeFqn === assignee.name)
      ) {
        return;
      }
      closedTask.comment = updatedAssignees[0].name ?? '';
      closedTask.testCaseFQN = entityFQN;
    }

    updateTask(
      TaskOperation.REJECT,
      taskDetails?.id + '',
      closedTask as CloseTask
    )
      .then(() => {
        showSuccessToast(t('server.task-closed-successfully'));
        rest.onAfterClose?.();

        if (isTaskGlossaryApproval) {
          rest.onUpdateEntityDetails?.();
        }
      })
      .catch((err: AxiosError) => showErrorToast(err));
  };

  const approvalWorkflowActions = useMemo(() => {
    const hasApprovalAccess =
      isAssignee || (Boolean(isPartOfAssigneeTeam) && !isCreator);

    return (
      <Space
        className="m-t-sm items-end w-full"
        data-testid="task-cta-buttons"
        size="small">
        <Tooltip
          title={
            !hasApprovalAccess
              ? t('message.only-reviewers-can-approve-or-reject')
              : ''
          }>
          <Button
            data-testid="reject-task"
            disabled={!hasApprovalAccess}
            onClick={onTaskReject}>
            {t('label.reject')}
          </Button>
        </Tooltip>

        <Tooltip
          title={
            !hasApprovalAccess
              ? t('message.only-reviewers-can-approve-or-reject')
              : ''
          }>
          <Button
            data-testid="approve-task"
            disabled={!hasApprovalAccess}
            type="primary"
            onClick={onTaskResolve}>
            {t('label.approve')}
          </Button>
        </Tooltip>
      </Space>
    );
  }, [taskDetails, onTaskResolve, isAssignee, isPartOfAssigneeTeam]);

  const testCaseResultFlow = useMemo(() => {
    const editPermission = checkPermission(
      Operation.EditAll,
      ResourceEntity.TEST_CASE,
      permissions
    );
    const hasApprovalAccess = isAssignee || isCreator || editPermission;

    return (
      <Space
        className="m-t-sm items-end w-full"
        data-testid="task-cta-buttons"
        size="small">
        <Tooltip
          title={!hasApprovalAccess && t('message.no-access-placeholder')}>
          <Button
            data-testid="reject-task"
            disabled={!hasApprovalAccess}
            onClick={() => setIsEditAssignee(true)}>
            {t('label.re-assign')}
          </Button>
        </Tooltip>

        <Tooltip
          title={!hasApprovalAccess && t('message.no-access-placeholder')}>
          <Button
            data-testid="approve-task"
            disabled={!hasApprovalAccess}
            type="primary"
            onClick={() => setShowEditTaskModel(true)}>
            {t('label.resolve')}
          </Button>
        </Tooltip>
      </Space>
    );
  }, [taskDetails, isAssignee, isPartOfAssigneeTeam]);

  const actionButtons = useMemo(() => {
    if (isTaskClosed) {
      return null;
    }

    const taskType = taskDetails?.type ?? '';

    if (isTaskGlossaryApproval) {
      return approvalWorkflowActions;
    }

    if (isTaskTestCaseResult) {
      return testCaseResultFlow;
    }

    const parsedSuggestion = [
      'RequestDescription',
      'UpdateDescription',
    ].includes(taskType)
      ? taskDetails?.suggestion
      : JSON.parse(taskDetails?.suggestion || '[]');

    return (
      <Space
        className="m-t-sm items-end w-full"
        data-testid="task-cta-buttons"
        size="small">
        {(isCreator || hasEditAccess) && (
          <Button onClick={onTaskReject}>{t('label.close')}</Button>
        )}
        {hasEditAccess ? (
          <>
            {['RequestDescription', 'RequestTag'].includes(taskType) &&
            isEmpty(parsedSuggestion) ? (
              <Button
                type="primary"
                onClick={() =>
                  handleMenuItemClick({ key: TaskActionMode.EDIT } as MenuInfo)
                }>
                {t('label.add-suggestion')}
              </Button>
            ) : (
              <Dropdown.Button
                data-testid="edit-accept-task-dropdown"
                icon={<DownOutlined />}
                menu={{
                  items: TASK_ACTION_LIST,
                  selectable: true,
                  selectedKeys: [taskAction.key],
                  onClick: handleMenuItemClick,
                }}
                type="primary"
                onClick={() =>
                  taskAction.key === TaskActionMode.EDIT
                    ? handleMenuItemClick({ key: taskAction.key } as MenuInfo)
                    : onTaskResolve()
                }>
                {taskAction.label}
              </Dropdown.Button>
            )}
          </>
        ) : (
          <></>
        )}
      </Space>
    );
  }, [
    taskDetails,
    onTaskResolve,
    handleMenuItemClick,
    taskAction,
    isTaskClosed,
    isTaskGlossaryApproval,
    isCreator,
    approvalWorkflowActions,
    testCaseResultFlow,
    isTaskTestCaseResult,
  ]);

  const initialFormValue = useMemo(() => {
    if (isTaskDescription) {
      const description =
        taskDetails?.suggestion ?? taskDetails?.oldValue ?? '';

      return { description };
    } else {
      const updatedTags = JSON.parse(
        taskDetails?.suggestion ?? taskDetails?.oldValue ?? '[]'
      );

      return { updatedTags };
    }
  }, [taskDetails, isTaskDescription]);

  const handleAssigneeUpdate = async () => {
    const updatedTaskThread = {
      ...taskThread,
      task: {
        ...taskThread.task,
        assignees: updatedAssignees.map((assignee: Option) => ({
          id: assignee.value,
          type: assignee.type,
        })),
      },
    };
    try {
      const patch = compare(taskThread, updatedTaskThread);
      const data = await updateThread(taskThread.id, patch);
      setIsEditAssignee(false);
      setActiveThread(data);
    } catch (error) {
      showErrorToast(error as AxiosError);
    }
  };

  useEffect(() => {
    assigneesForm.setFieldValue('assignees', initialAssignees);
    setOptions(initialAssignees);
  }, [initialAssignees]);

  const taskHeader = isTaskTestCaseResult ? (
    <TaskTabIncidentManagerHeader thread={taskThread} />
  ) : (
    <div
      className={classNames('d-flex justify-between', {
        'flex-column': isEditAssignee,
      })}>
      <div className={classNames('gap-2', { 'flex-center': !isEditAssignee })}>
        {isEditAssignee ? (
          <Form
            form={assigneesForm}
            layout="vertical"
            onFinish={handleAssigneeUpdate}>
            <Form.Item
              data-testid="assignees"
              label={`${t('label.assignee-plural')}:`}
              name="assignees"
              rules={[
                {
                  required: true,
                  message: t('message.field-text-is-required', {
                    fieldText: t('label.assignee-plural'),
                  }),
                },
              ]}>
              <InlineEdit
                className="assignees-edit-input"
                direction="horizontal"
                onCancel={() => {
                  setIsEditAssignee(false);
                  assigneesForm.setFieldValue('assignees', initialAssignees);
                }}
                onSave={() => assigneesForm.submit()}>
                <Assignees
                  disabled={Boolean(owner)}
                  options={options}
                  value={updatedAssignees}
                  onChange={(values) =>
                    assigneesForm.setFieldValue('assignees', values)
                  }
                  onSearch={(query) => fetchOptions(query, setOptions)}
                />
              </InlineEdit>
            </Form.Item>
          </Form>
        ) : (
          <>
            <Typography.Text className="text-grey-muted">
              {t('label.assignee-plural')}:{' '}
            </Typography.Text>
            <AssigneeList
              assignees={taskDetails?.assignees ?? []}
              showUserName={false}
            />
            {(isCreator || hasEditAccess) && !isTaskClosed && !owner ? (
              <Button
                className="flex-center p-0"
                data-testid="edit-assignees"
                icon={<EditIcon color={DE_ACTIVE_COLOR} width="14px" />}
                size="small"
                type="text"
                onClick={() => setIsEditAssignee(true)}
              />
            ) : null}
          </>
        )}
      </div>
      <div className={classNames('gap-2', { 'flex-center': !isEditAssignee })}>
        <Typography.Text className="text-grey-muted">
          {t('label.created-by')}:{' '}
        </Typography.Text>
        <OwnerLabel
          owner={{ name: taskThread.createdBy, type: 'user', id: '' }}
        />
      </div>
    </div>
  );

  return (
    <Row className="p-y-sm p-x-md" data-testid="task-tab" gutter={[0, 24]}>
      <Col className="d-flex items-center" span={24}>
        <Icon
          className="m-r-xs"
          component={
            taskDetails?.status === ThreadTaskStatus.Open
              ? TaskOpenIcon
              : TaskCloseIcon
          }
          style={{ fontSize: '18px' }}
        />

        {getTaskLinkElement}
      </Col>
<<<<<<< HEAD
      <Col span={24}>{taskHeader}</Col>
=======
      <Col span={24}>
        <div
          className={classNames('d-flex justify-between', {
            'flex-column': isEditAssignee,
          })}>
          <div
            className={classNames('gap-2', { 'flex-center': !isEditAssignee })}>
            {isEditAssignee ? (
              <Form
                form={assigneesForm}
                layout="vertical"
                onFinish={handleAssigneeUpdate}>
                <Form.Item
                  data-testid="assignees"
                  label={`${t('label.assignee-plural')}:`}
                  name="assignees"
                  rules={[
                    {
                      required: true,
                      message: t('message.field-text-is-required', {
                        fieldText: t('label.assignee-plural'),
                      }),
                    },
                  ]}>
                  <InlineEdit
                    className="assignees-edit-input"
                    direction="horizontal"
                    onCancel={() => {
                      setIsEditAssignee(false);
                      assigneesForm.setFieldValue(
                        'assignees',
                        initialAssignees
                      );
                    }}
                    onSave={() => assigneesForm.submit()}>
                    <Assignees
                      disabled={Boolean(owner)}
                      options={options}
                      value={updatedAssignees}
                      onChange={(values) =>
                        assigneesForm.setFieldValue('assignees', values)
                      }
                      onSearch={(query) =>
                        fetchOptions(query, setOptions, currentUser?.id)
                      }
                    />
                  </InlineEdit>
                </Form.Item>
              </Form>
            ) : (
              <>
                <Typography.Text className="text-grey-muted">
                  {t('label.assignee-plural')}:{' '}
                </Typography.Text>
                <AssigneeList
                  assignees={taskDetails?.assignees ?? []}
                  showUserName={false}
                />
                {(isCreator || hasEditAccess) && !isTaskClosed && !owner ? (
                  <Button
                    className="flex-center p-0"
                    data-testid="edit-assignees"
                    icon={<EditIcon color={DE_ACTIVE_COLOR} width="14px" />}
                    size="small"
                    type="text"
                    onClick={() => setIsEditAssignee(true)}
                  />
                ) : null}
              </>
            )}
          </div>
          <div
            className={classNames('gap-2', { 'flex-center': !isEditAssignee })}>
            <Typography.Text className="text-grey-muted">
              {t('label.created-by')}:{' '}
            </Typography.Text>
            <OwnerLabel
              hasPermission={false}
              owner={{ name: taskThread.createdBy, type: 'user', id: '' }}
              onUpdate={noop}
            />
          </div>
        </div>
      </Col>
>>>>>>> 02551712
      <Col span={24}>
        {isTaskDescription && (
          <DescriptionTask
            hasEditAccess={hasEditAccess}
            isTaskActionEdit={false}
            taskThread={taskThread}
            onChange={(value) => form.setFieldValue('description', value)}
          />
        )}

        {isTaskTags && (
          <TagsTask
            hasEditAccess={hasEditAccess}
            isTaskActionEdit={false}
            task={taskDetails}
            onChange={(value) => form.setFieldValue('updatedTags', value)}
          />
        )}

        <div className="m-l-lg">
          {taskThread?.posts?.map((reply) => (
            <ActivityFeedCardV1
              isPost
              feed={taskThread}
              hidePopover={false}
              key={reply.id}
              post={reply}
            />
          ))}
        </div>
      </Col>

      <Col span={24}>
        {taskDetails?.status === ThreadTaskStatus.Open && (
          <ActivityFeedEditor onSave={onSave} onTextChange={setComment} />
        )}

        {actionButtons}
      </Col>
      {isTaskTestCaseResult ? (
        <Modal
          maskClosable
          closable={false}
          closeIcon={null}
          okText={t('label.submit')}
          open={showEditTaskModel}
          title={`${t('label.resolve')} ${t('label.task')} #${taskDetails?.id}`}
          width={768}
          onCancel={() => setShowEditTaskModel(false)}
          onOk={form.submit}>
          <Form
            form={form}
            initialValues={initialFormValue}
            layout="vertical"
            onFinish={onEditAndSuggest}>
            <Form.Item
              label={t('label.reason')}
              name="testCaseFailureReason"
              rules={[
                {
                  required: true,
                  message: t('label.field-required', {
                    field: t('label.reason'),
                  }),
                },
              ]}>
              <Select
                placeholder={t('label.please-select-entity', {
                  entity: t('label.reason'),
                })}>
                {Object.values(TestCaseFailureReasonType).map((value) => (
                  <Select.Option key={value}>{startCase(value)}</Select.Option>
                ))}
              </Select>
            </Form.Item>
            <Form.Item
              label={t('label.comment')}
              name="testCaseFailureComment"
              rules={[
                {
                  required: true,
                  message: t('label.field-required', {
                    field: t('label.comment'),
                  }),
                },
              ]}>
              <RichTextEditor
                height="200px"
                initialValue=""
                placeHolder={t('message.write-your-text', {
                  text: t('label.comment'),
                })}
                ref={markdownRef}
                onTextChange={(value) =>
                  form.setFieldValue('testCaseFailureComment', value)
                }
              />
            </Form.Item>
          </Form>
        </Modal>
      ) : (
        <Modal
          maskClosable
          closable={false}
          closeIcon={null}
          open={showEditTaskModel}
          title={`${t('label.edit-entity', {
            entity: t('label.task-lowercase'),
          })} #${taskDetails?.id} ${taskThread.message}`}
          width={768}
          onCancel={() => setShowEditTaskModel(false)}
          onOk={form.submit}>
          <Form
            form={form}
            initialValues={initialFormValue}
            layout="vertical"
            onFinish={onEditAndSuggest}>
            {isTaskTags ? (
              <Form.Item
                data-testid="tags-label"
                label={t('label.tag-plural')}
                name="updatedTags"
                rules={[
                  {
                    required: true,
                    message: t('message.field-text-is-required', {
                      fieldText: t('label.tag-plural'),
                    }),
                  },
                ]}
                trigger="onChange">
                <TagsTask
                  isTaskActionEdit
                  hasEditAccess={hasEditAccess}
                  task={taskDetails}
                  onChange={(value) => form.setFieldValue('updatedTags', value)}
                />
              </Form.Item>
            ) : (
              <Form.Item
                data-testid="tags-label"
                label={t('label.description')}
                name="description"
                rules={[
                  {
                    required: true,
                    message: t('message.field-text-is-required', {
                      fieldText: t('label.description'),
                    }),
                  },
                ]}
                trigger="onTextChange">
                <DescriptionTask
                  isTaskActionEdit
                  hasEditAccess={hasEditAccess}
                  taskThread={taskThread}
                  onChange={(value) => form.setFieldValue('description', value)}
                />
              </Form.Item>
            )}
          </Form>
        </Modal>
      )}
      {isTaskTestCaseResult && (
        <Modal
          maskClosable
          closable={false}
          closeIcon={null}
          okText={t('label.submit')}
          open={isEditAssignee}
          title={`${t('label.re-assign')} ${t('label.task')} #${
            taskDetails?.id
          }`}
          width={768}
          onCancel={() => setIsEditAssignee(false)}
          onOk={assigneesForm.submit}>
          <Form form={assigneesForm} layout="vertical" onFinish={onTaskReject}>
            <Form.Item
              data-testid="assignee"
              label={`${t('label.assignee')}:`}
              name="assignees"
              rules={[
                {
                  required: true,
                  message: t('message.field-text-is-required', {
                    fieldText: t('label.assignee'),
                  }),
                },
              ]}>
              <Assignees
                isSingleSelect
                options={options}
                value={updatedAssignees}
                onChange={(values) =>
                  assigneesForm.setFieldValue('assignees', values)
                }
                onSearch={(query) => fetchOptions(query, setOptions)}
              />
            </Form.Item>
          </Form>
        </Modal>
      )}
    </Row>
  );
};<|MERGE_RESOLUTION|>--- conflicted
+++ resolved
@@ -592,7 +592,13 @@
                   onChange={(values) =>
                     assigneesForm.setFieldValue('assignees', values)
                   }
-                  onSearch={(query) => fetchOptions(query, setOptions)}
+                  onSearch={(query) =>
+                    fetchOptions({
+                      query,
+                      setOptions,
+                      currentUserId: currentUser?.id,
+                    })
+                  }
                 />
               </InlineEdit>
             </Form.Item>
@@ -645,94 +651,7 @@
 
         {getTaskLinkElement}
       </Col>
-<<<<<<< HEAD
       <Col span={24}>{taskHeader}</Col>
-=======
-      <Col span={24}>
-        <div
-          className={classNames('d-flex justify-between', {
-            'flex-column': isEditAssignee,
-          })}>
-          <div
-            className={classNames('gap-2', { 'flex-center': !isEditAssignee })}>
-            {isEditAssignee ? (
-              <Form
-                form={assigneesForm}
-                layout="vertical"
-                onFinish={handleAssigneeUpdate}>
-                <Form.Item
-                  data-testid="assignees"
-                  label={`${t('label.assignee-plural')}:`}
-                  name="assignees"
-                  rules={[
-                    {
-                      required: true,
-                      message: t('message.field-text-is-required', {
-                        fieldText: t('label.assignee-plural'),
-                      }),
-                    },
-                  ]}>
-                  <InlineEdit
-                    className="assignees-edit-input"
-                    direction="horizontal"
-                    onCancel={() => {
-                      setIsEditAssignee(false);
-                      assigneesForm.setFieldValue(
-                        'assignees',
-                        initialAssignees
-                      );
-                    }}
-                    onSave={() => assigneesForm.submit()}>
-                    <Assignees
-                      disabled={Boolean(owner)}
-                      options={options}
-                      value={updatedAssignees}
-                      onChange={(values) =>
-                        assigneesForm.setFieldValue('assignees', values)
-                      }
-                      onSearch={(query) =>
-                        fetchOptions(query, setOptions, currentUser?.id)
-                      }
-                    />
-                  </InlineEdit>
-                </Form.Item>
-              </Form>
-            ) : (
-              <>
-                <Typography.Text className="text-grey-muted">
-                  {t('label.assignee-plural')}:{' '}
-                </Typography.Text>
-                <AssigneeList
-                  assignees={taskDetails?.assignees ?? []}
-                  showUserName={false}
-                />
-                {(isCreator || hasEditAccess) && !isTaskClosed && !owner ? (
-                  <Button
-                    className="flex-center p-0"
-                    data-testid="edit-assignees"
-                    icon={<EditIcon color={DE_ACTIVE_COLOR} width="14px" />}
-                    size="small"
-                    type="text"
-                    onClick={() => setIsEditAssignee(true)}
-                  />
-                ) : null}
-              </>
-            )}
-          </div>
-          <div
-            className={classNames('gap-2', { 'flex-center': !isEditAssignee })}>
-            <Typography.Text className="text-grey-muted">
-              {t('label.created-by')}:{' '}
-            </Typography.Text>
-            <OwnerLabel
-              hasPermission={false}
-              owner={{ name: taskThread.createdBy, type: 'user', id: '' }}
-              onUpdate={noop}
-            />
-          </div>
-        </div>
-      </Col>
->>>>>>> 02551712
       <Col span={24}>
         {isTaskDescription && (
           <DescriptionTask
@@ -929,7 +848,7 @@
                 onChange={(values) =>
                   assigneesForm.setFieldValue('assignees', values)
                 }
-                onSearch={(query) => fetchOptions(query, setOptions)}
+                onSearch={(query) => fetchOptions({ query, setOptions })}
               />
             </Form.Item>
           </Form>
