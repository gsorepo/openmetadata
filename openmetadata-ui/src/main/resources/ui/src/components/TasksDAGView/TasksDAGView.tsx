/*
 *  Copyright 2021 Collate
 *  Licensed under the Apache License, Version 2.0 (the "License");
 *  you may not use this file except in compliance with the License.
 *  You may obtain a copy of the License at
 *  http://www.apache.org/licenses/LICENSE-2.0
 *  Unless required by applicable law or agreed to in writing, software
 *  distributed under the License is distributed on an "AS IS" BASIS,
 *  WITHOUT WARRANTIES OR CONDITIONS OF ANY KIND, either express or implied.
 *  See the License for the specific language governing permissions and
 *  limitations under the License.
 */

<<<<<<< HEAD
import React, { useCallback, useEffect, useMemo } from 'react';
=======
import classNames from 'classnames';
import React, { useCallback, useEffect, useMemo, useState } from 'react';
>>>>>>> 5067e243
import ReactFlow, {
  Edge,
  MarkerType,
  Node,
  useEdgesState,
  useNodesState,
} from 'react-flow-renderer';
import { PipelineStatus, Task } from '../../generated/entity/data/pipeline';
import { EntityReference } from '../../generated/type/entityReference';
import { getEntityName, replaceSpaceWith_ } from '../../utils/CommonUtils';
<<<<<<< HEAD
import { getLayoutedElementsV1, onLoad } from '../../utils/EntityLineageUtils';
=======
import { getLayoutedElements, onLoad } from '../../utils/EntityLineageUtils';
import { getTaskExecStatus } from '../../utils/PipelineDetailsUtils';
import TaskNode from './TaskNode';
>>>>>>> 5067e243

export interface Props {
  tasks: Task[];
  selectedExec?: PipelineStatus;
}

<<<<<<< HEAD
const TasksDAGView = ({ tasks }: Props) => {
  const [nodesData, setNodesData, onNodesChange] = useNodesState([]);
  const [edgesData, setEdgesData, onEdgesChange] = useEdgesState([]);
=======
const TasksDAGView = ({ tasks, selectedExec }: Props) => {
  const [elements, setElements] = useState<Elements>([]);
>>>>>>> 5067e243

  const getNodeType = useCallback(
    (index: number) => {
      return index === 0
        ? 'input'
        : index === tasks.length - 1
        ? 'output'
        : 'default';
    },
    [tasks]
  );

  const nodeTypes = useMemo(
    () => ({
      output: TaskNode,
      input: TaskNode,
      default: TaskNode,
    }),
    []
  );

  const nodes: Node[] = useMemo(() => {
    const posY = 0;
    let posX = 0;
    const deltaX = 250;

    return tasks.map((task, index) => {
      posX += deltaX;
      const taskStatus = getTaskExecStatus(
        task.name,
        selectedExec?.taskStatus || []
      );

      return {
        className: classNames('leaf-node', taskStatus),
        id: replaceSpaceWith_(task.name),
        type: getNodeType(index),
        data: {
          label: getEntityName(task as EntityReference),
        },
        position: { x: posX, y: posY },
      };
    });
  }, [tasks, selectedExec]);

  const edges: Edge[] = useMemo(() => {
    return tasks.reduce((prev, task) => {
      const src = replaceSpaceWith_(task.name);
      const taskEdges = (task.downstreamTasks || []).map((dwTask) => {
        const dest = replaceSpaceWith_(dwTask);

        return {
          markerEnd: {
            type: MarkerType.ArrowClosed,
          },
          id: `${src}-${dest}`,
          type: 'custom',
          source: src,
          target: dest,
          label: '',
        } as Edge;
      });

      return [...prev, ...taskEdges];
    }, [] as Edge[]);
  }, [tasks]);

  useEffect(() => {
    const { node: nodeValue, edge: edgeValue } = getLayoutedElementsV1({
      node: nodes,
      edge: edges,
    });
    setNodesData(nodeValue);
    setEdgesData(edgeValue);
  }, [nodes, edges]);

  return (
    <ReactFlow
      data-testid="react-flow-component"
      edges={edgesData}
      maxZoom={2}
      minZoom={0.5}
<<<<<<< HEAD
      nodes={nodesData}
=======
      nodeTypes={nodeTypes}
>>>>>>> 5067e243
      selectNodesOnDrag={false}
      zoomOnDoubleClick={false}
      zoomOnScroll={false}
      onEdgesChange={onEdgesChange}
      onInit={onLoad}
      onNodesChange={onNodesChange}
    />
  );
};

export default TasksDAGView;<|MERGE_RESOLUTION|>--- conflicted
+++ resolved
@@ -11,12 +11,8 @@
  *  limitations under the License.
  */
 
-<<<<<<< HEAD
+import classNames from 'classnames';
 import React, { useCallback, useEffect, useMemo } from 'react';
-=======
-import classNames from 'classnames';
-import React, { useCallback, useEffect, useMemo, useState } from 'react';
->>>>>>> 5067e243
 import ReactFlow, {
   Edge,
   MarkerType,
@@ -27,27 +23,18 @@
 import { PipelineStatus, Task } from '../../generated/entity/data/pipeline';
 import { EntityReference } from '../../generated/type/entityReference';
 import { getEntityName, replaceSpaceWith_ } from '../../utils/CommonUtils';
-<<<<<<< HEAD
 import { getLayoutedElementsV1, onLoad } from '../../utils/EntityLineageUtils';
-=======
-import { getLayoutedElements, onLoad } from '../../utils/EntityLineageUtils';
 import { getTaskExecStatus } from '../../utils/PipelineDetailsUtils';
 import TaskNode from './TaskNode';
->>>>>>> 5067e243
 
 export interface Props {
   tasks: Task[];
   selectedExec?: PipelineStatus;
 }
 
-<<<<<<< HEAD
-const TasksDAGView = ({ tasks }: Props) => {
+const TasksDAGView = ({ tasks, selectedExec }: Props) => {
   const [nodesData, setNodesData, onNodesChange] = useNodesState([]);
   const [edgesData, setEdgesData, onEdgesChange] = useEdgesState([]);
-=======
-const TasksDAGView = ({ tasks, selectedExec }: Props) => {
-  const [elements, setElements] = useState<Elements>([]);
->>>>>>> 5067e243
 
   const getNodeType = useCallback(
     (index: number) => {
@@ -130,11 +117,8 @@
       edges={edgesData}
       maxZoom={2}
       minZoom={0.5}
-<<<<<<< HEAD
+      nodeTypes={nodeTypes}
       nodes={nodesData}
-=======
-      nodeTypes={nodeTypes}
->>>>>>> 5067e243
       selectNodesOnDrag={false}
       zoomOnDoubleClick={false}
       zoomOnScroll={false}
