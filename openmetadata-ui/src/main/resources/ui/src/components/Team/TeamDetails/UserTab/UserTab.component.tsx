/*
 *  Copyright 2023 Collate.
 *  Licensed under the Apache License, Version 2.0 (the "License");
 *  you may not use this file except in compliance with the License.
 *  You may obtain a copy of the License at
 *  http://www.apache.org/licenses/LICENSE-2.0
 *  Unless required by applicable law or agreed to in writing, software
 *  distributed under the License is distributed on an "AS IS" BASIS,
 *  WITHOUT WARRANTIES OR CONDITIONS OF ANY KIND, either express or implied.
 *  See the License for the specific language governing permissions and
 *  limitations under the License.
 */
import { PlusOutlined } from '@ant-design/icons';
import { Button, Col, Modal, Row, Space, Tooltip } from 'antd';
import { ColumnsType } from 'antd/lib/table';
import classNames from 'classnames';
import { isEmpty, orderBy } from 'lodash';
import QueryString from 'qs';
import React, { useCallback, useEffect, useMemo, useState } from 'react';
import { useTranslation } from 'react-i18next';
import { useHistory } from 'react-router-dom';
import { ReactComponent as ExportIcon } from '../../../../assets/svg/ic-export.svg';
import { ReactComponent as ImportIcon } from '../../../../assets/svg/ic-import.svg';
import { ReactComponent as IconRemove } from '../../../../assets/svg/ic-remove.svg';
import ErrorPlaceHolder from '../../../../components/common/ErrorWithPlaceholder/ErrorPlaceHolder';
import FilterTablePlaceHolder from '../../../../components/common/ErrorWithPlaceholder/FilterTablePlaceHolder';
import { ManageButtonItemLabel } from '../../../../components/common/ManageButtonContentItem/ManageButtonContentItem.component';
import Table from '../../../../components/common/Table/Table';
import { UserSelectableList } from '../../../../components/common/UserSelectableList/UserSelectableList.component';
import { useEntityExportModalProvider } from '../../../../components/Entity/EntityExportModalProvider/EntityExportModalProvider.component';
<<<<<<< HEAD
import ConfirmationModal from '../../../../components/Modals/ConfirmationModal/ConfirmationModal';
import {
  INITIAL_PAGING_VALUE,
  PAGE_SIZE_BASE,
  PAGE_SIZE_MEDIUM,
} from '../../../../constants/constants';
=======
import { commonUserDetailColumns } from '../../../../components/Users/Users.util';
import { PAGE_SIZE_MEDIUM } from '../../../../constants/constants';
>>>>>>> ba35e1ed
import {
  GlobalSettingOptions,
  GlobalSettingsMenuCategory,
} from '../../../../constants/GlobalSettings.constants';
import { ERROR_PLACEHOLDER_TYPE } from '../../../../enums/common.enum';
import { EntityAction } from '../../../../enums/entity.enum';
import { SearchIndex } from '../../../../enums/search.enum';
import { User } from '../../../../generated/entity/teams/user';
import { EntityReference } from '../../../../generated/entity/type';
import { Paging } from '../../../../generated/type/paging';
import { usePaging } from '../../../../hooks/paging/usePaging';
import { SearchResponse } from '../../../../interface/search.interface';
import { ImportType } from '../../../../pages/TeamsPage/ImportTeamsPage/ImportTeamsPage.interface';
import { searchData } from '../../../../rest/miscAPI';
import { exportUserOfTeam } from '../../../../rest/teamsAPI';
import { getUsers } from '../../../../rest/userAPI';
import { formatUsersResponse } from '../../../../utils/APIUtils';
import { getEntityName } from '../../../../utils/EntityUtils';
import { getSettingsPathWithFqn } from '../../../../utils/RouterUtils';
import { getDecodedFqn, getEncodedFqn } from '../../../../utils/StringsUtils';
import { commonUserDetailColumns } from '../../../../utils/Users.util';
import ManageButton from '../../../common/EntityPageInfos/ManageButton/ManageButton';
import NextPrevious from '../../../common/NextPrevious/NextPrevious';
import { PagingHandlerParams } from '../../../common/NextPrevious/NextPrevious.interface';
import Searchbar from '../../../common/SearchBarComponent/SearchBar.component';
import { UserTabProps } from './UserTab.interface';

export const UserTab = ({
  permission,
  currentTeam,
  onAddUser,
  onRemoveUser,
}: UserTabProps) => {
  const { t } = useTranslation();
  const history = useHistory();

  const [deletingUser, setDeletingUser] = useState<EntityReference>();
  const { showModal } = useEntityExportModalProvider();
  const handleRemoveClick = (id: string) => {
    const user = currentTeam.users?.find((u) => u.id === id);
    setDeletingUser(user);
  };
  const [isLoading, setIsLoading] = useState(true);
  const [users, setUsers] = useState<User[]>([]);
  const [searchText, setSearchText] = useState('');
  const {
    currentPage,
    pageSize,
    paging,
    handlePageChange,
    handlePageSizeChange,
    handlePagingChange,
    showPagination,
  } = usePaging(PAGE_SIZE_MEDIUM);

  /**
   * Make API call to fetch current team user data
   */
  const getCurrentTeamUsers = (team: string, paging: Partial<Paging> = {}) => {
    setIsLoading(true);
    getUsers({
      fields: 'teams,roles',
      limit: PAGE_SIZE_BASE,
      team: getDecodedFqn(team),
      ...paging,
    })
      .then((res) => {
        if (res.data) {
          setUsers(res.data);
          handlePagingChange(res.paging);
        }
      })
      .catch(() => {
        setUsers([]);
        handlePagingChange({ total: 0 });
      })
      .finally(() => {
        setIsLoading(false);
      });
  };

  const searchUsers = (text: string, currentPage: number) => {
    setIsLoading(true);
    searchData(
      text,
      currentPage,
      PAGE_SIZE_BASE,
      `(teams.id:${currentTeam?.id})`,
      '',
      '',
      SearchIndex.USER
    )
      .then((res) => {
        const data = formatUsersResponse(
          (res.data as SearchResponse<SearchIndex.USER>).hits.hits
        );
        setUsers(data);
        handlePagingChange({
          total: res.data.hits.total.value,
        });
      })
      .catch(() => {
        setUsers([]);
      })
      .finally(() => setIsLoading(false));
  };

  const userPagingHandler = ({
    cursorType,
    currentPage,
  }: PagingHandlerParams) => {
    if (searchText) {
      handlePageChange(currentPage);
      searchUsers(searchText, currentPage);
    } else if (cursorType) {
      handlePageChange(currentPage);
      getCurrentTeamUsers(currentTeam.name, {
        [cursorType]: paging[cursorType],
      });
    }
  };

  const handleCurrentUserPage = (value?: number) => {
    handlePageChange(value ?? INITIAL_PAGING_VALUE);
  };

  const handleUsersSearchAction = (text: string) => {
    setSearchText(text);
    handleCurrentUserPage(INITIAL_PAGING_VALUE);
    if (text) {
      searchUsers(text, INITIAL_PAGING_VALUE);
    } else {
      getCurrentTeamUsers(currentTeam.name);
    }
  };

  useEffect(() => {
    getCurrentTeamUsers(getEncodedFqn(currentTeam.name));
  }, [currentTeam]);

  const isTeamDeleted = useMemo(
    () => currentTeam.deleted ?? false,
    [currentTeam]
  );

  const columns: ColumnsType<User> = useMemo(() => {
    const tabColumns: ColumnsType<User> = [
      ...commonUserDetailColumns(),
      {
        title: t('label.action-plural'),
        dataIndex: 'actions',
        key: 'actions',
        width: 90,
        render: (_, record) => (
          <Space
            align="center"
            className="w-full justify-center remove-icon"
            size={8}>
            <Tooltip
              placement="bottomRight"
              title={
                permission.EditAll
                  ? t('label.remove')
                  : t('message.no-permission-for-action')
              }>
              <Button
                data-testid="remove-user-btn"
                disabled={!permission.EditAll}
                icon={
                  <IconRemove height={16} name={t('label.remove')} width={16} />
                }
                type="text"
                onClick={() => handleRemoveClick(record.id)}
              />
            </Tooltip>
          </Space>
        ),
      },
    ];

    return tabColumns.filter((column) =>
      column.key === 'actions' ? !isTeamDeleted : true
    );
  }, [handleRemoveClick, permission, isTeamDeleted]);

  const sortedUser = useMemo(() => orderBy(users, ['name'], 'asc'), [users]);

  const handleUserExportClick = useCallback(async () => {
    if (currentTeam?.name) {
      showModal({
        name: currentTeam.name,
        onExport: exportUserOfTeam,
      });
    }
  }, [currentTeam, exportUserOfTeam]);

  const handleImportClick = useCallback(async () => {
    history.push({
      pathname: getSettingsPathWithFqn(
        GlobalSettingsMenuCategory.MEMBERS,
        GlobalSettingOptions.TEAMS,
        currentTeam.name,
        EntityAction.IMPORT
      ),
      search: QueryString.stringify({ type: ImportType.USERS }),
    });
  }, []);

  const IMPORT_EXPORT_MENU_ITEM = useMemo(() => {
    const option = [
      {
        label: (
          <ManageButtonItemLabel
            description={t('message.export-entity-help', {
              entity: t('label.user-lowercase'),
            })}
            icon={<ExportIcon width="18px" />}
            id="export"
            name={t('label.export')}
          />
        ),

        onClick: handleUserExportClick,
        key: 'export-button',
      },
    ];
    if (permission.EditAll) {
      option.push({
        label: (
          <ManageButtonItemLabel
            description={t('message.import-entity-help', {
              entity: t('label.team-lowercase'),
            })}
            icon={<ImportIcon width="20px" />}
            id="import-button"
            name={t('label.import')}
          />
        ),
        onClick: handleImportClick,
        key: 'import-button',
      });
    }

    return option;
  }, [handleUserExportClick, handleImportClick, permission]);

  const handleRemoveUser = () => {
    if (deletingUser?.id) {
      onRemoveUser(deletingUser.id).then(() => {
        setDeletingUser(undefined);
      });
    }
  };

<<<<<<< HEAD
  if (isEmpty(users) && !searchText && !isLoading) {
=======
  const addUserButtonTitle = useMemo(() => {
    if (isTeamDeleted) {
      return t('message.this-action-is-not-allowed-for-deleted-entities');
    }

    return permission.EditAll
      ? t('label.add-new-entity', { entity: t('label.user') })
      : t('message.no-permission-for-action');
  }, [permission, isTeamDeleted]);

  if (isEmpty(users) && !searchText && isLoading <= 0) {
>>>>>>> ba35e1ed
    return (
      <ErrorPlaceHolder
        button={
          <Space>
            <UserSelectableList
              hasPermission
              selectedUsers={currentTeam.users ?? []}
              onUpdate={onAddUser}>
              <Tooltip placement="topRight" title={addUserButtonTitle}>
                <Button
                  ghost
                  className={classNames({
                    'p-x-lg': permission.EditAll && !isTeamDeleted,
                  })}
                  data-testid="add-new-user"
                  disabled={!permission.EditAll || isTeamDeleted}
                  icon={<PlusOutlined />}
                  type="primary">
                  {t('label.add')}
                </Button>
              </Tooltip>
            </UserSelectableList>
            {!isTeamDeleted && (
              <ManageButton
                canDelete={false}
                entityName={currentTeam.name}
                extraDropdownContent={IMPORT_EXPORT_MENU_ITEM}
              />
            )}
          </Space>
        }
        className="mt-0-important"
        heading={t('label.user')}
        permission={permission.EditAll}
        type={ERROR_PLACEHOLDER_TYPE.ASSIGN}
      />
    );
  }

  return (
    <Row className="p-md" gutter={[16, 16]}>
      <Col span={24}>
        <Row justify="space-between">
          <Col span={8}>
            <Searchbar
              removeMargin
              placeholder={t('label.search-for-type', {
                type: t('label.user-lowercase'),
              })}
              searchValue={searchText}
              typingInterval={500}
              onSearch={handleUsersSearchAction}
            />
          </Col>
          {!currentTeam.deleted && (
            <Col>
              <Space>
                {users.length > 0 && permission.EditAll && (
                  <UserSelectableList
                    hasPermission
                    selectedUsers={currentTeam.users ?? []}
                    onUpdate={onAddUser}>
                    <Button data-testid="add-new-user" type="primary">
                      {t('label.add-entity', { entity: t('label.user') })}
                    </Button>
                  </UserSelectableList>
                )}
                <ManageButton
                  canDelete={false}
                  entityName={currentTeam.name}
                  extraDropdownContent={IMPORT_EXPORT_MENU_ITEM}
                />
              </Space>
            </Col>
          )}
        </Row>
      </Col>
      <Col span={24}>
        <Table
          bordered
          className="teams-list-table"
          columns={columns}
          dataSource={sortedUser}
          loading={isLoading}
          locale={{
            emptyText: <FilterTablePlaceHolder />,
          }}
          pagination={false}
          rowKey="name"
          size="small"
        />
        {showPagination && (
          <NextPrevious
            currentPage={currentPage}
            isNumberBased={Boolean(searchText)}
            pageSize={pageSize}
            paging={paging}
            pagingHandler={userPagingHandler}
            onShowSizeChange={handlePageSizeChange}
          />
        )}
      </Col>

      <Modal
        cancelText={t('label.cancel')}
        data-testid="confirmation-modal"
        okText={t('label.confirm')}
        open={Boolean(deletingUser)}
        title={t('label.removing-user')}
        onCancel={() => setDeletingUser(undefined)}
        onOk={handleRemoveUser}>
        {t('message.are-you-sure-want-to-text', {
          text: t('label.remove-entity', {
            entity: getEntityName(deletingUser),
          }),
        })}
      </Modal>
    </Row>
  );
};<|MERGE_RESOLUTION|>--- conflicted
+++ resolved
@@ -28,17 +28,11 @@
 import Table from '../../../../components/common/Table/Table';
 import { UserSelectableList } from '../../../../components/common/UserSelectableList/UserSelectableList.component';
 import { useEntityExportModalProvider } from '../../../../components/Entity/EntityExportModalProvider/EntityExportModalProvider.component';
-<<<<<<< HEAD
-import ConfirmationModal from '../../../../components/Modals/ConfirmationModal/ConfirmationModal';
 import {
   INITIAL_PAGING_VALUE,
   PAGE_SIZE_BASE,
   PAGE_SIZE_MEDIUM,
 } from '../../../../constants/constants';
-=======
-import { commonUserDetailColumns } from '../../../../components/Users/Users.util';
-import { PAGE_SIZE_MEDIUM } from '../../../../constants/constants';
->>>>>>> ba35e1ed
 import {
   GlobalSettingOptions,
   GlobalSettingsMenuCategory,
@@ -293,9 +287,6 @@
     }
   };
 
-<<<<<<< HEAD
-  if (isEmpty(users) && !searchText && !isLoading) {
-=======
   const addUserButtonTitle = useMemo(() => {
     if (isTeamDeleted) {
       return t('message.this-action-is-not-allowed-for-deleted-entities');
@@ -306,8 +297,7 @@
       : t('message.no-permission-for-action');
   }, [permission, isTeamDeleted]);
 
-  if (isEmpty(users) && !searchText && isLoading <= 0) {
->>>>>>> ba35e1ed
+  if (isEmpty(users) && !searchText && !isLoading) {
     return (
       <ErrorPlaceHolder
         button={
