--- conflicted
+++ resolved
@@ -72,12 +72,7 @@
   handleTeamUsersSearchAction,
   teamUserPaginHandler,
   handleJoinTeamClick,
-<<<<<<< HEAD
   handleLeaveTeamClick,
-  getUniqueUserList,
-  addUsersToTeam,
-=======
->>>>>>> cf8d677d
   handleAddUser,
   removeUserFromTeam,
 }: TeamDetailsProp) => {
