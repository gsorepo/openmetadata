/*
 *  Copyright 2022 Collate
 *  Licensed under the Apache License, Version 2.0 (the "License");
 *  you may not use this file except in compliance with the License.
 *  You may obtain a copy of the License at
 *  http://www.apache.org/licenses/LICENSE-2.0
 *  Unless required by applicable law or agreed to in writing, software
 *  distributed under the License is distributed on an "AS IS" BASIS,
 *  WITHOUT WARRANTIES OR CONDITIONS OF ANY KIND, either express or implied.
 *  See the License for the specific language governing permissions and
 *  limitations under the License.
 */

.team-list-container {
  .ant-btn {
    border-radius: 4px;
  }
}

.teams-list-table {
  .ant-table-row .ant-table-cell:first-child,
  .ant-table-thead .ant-table-cell:first-child {
    padding-left: 16px;
  }
}

<<<<<<< HEAD
.roles-and-policy {
  > .ant-space-item:first-child {
    align-self: flex-end;
=======
.remove-icon {
  .ant-btn {
    height: 22px;
    width: 22px;
>>>>>>> 0ad7e0af
  }
}<|MERGE_RESOLUTION|>--- conflicted
+++ resolved
@@ -24,15 +24,15 @@
   }
 }
 
-<<<<<<< HEAD
-.roles-and-policy {
-  > .ant-space-item:first-child {
-    align-self: flex-end;
-=======
 .remove-icon {
   .ant-btn {
     height: 22px;
     width: 22px;
->>>>>>> 0ad7e0af
+  }
+}
+
+.roles-and-policy {
+  > .ant-space-item:first-child {
+    align-self: flex-end;
   }
 }