--- conflicted
+++ resolved
@@ -120,57 +120,16 @@
     }
   }, [topicDetails.id, getEntityPermission, setTopicPermissions]);
 
+  useEffect(() => {
+    if (topicDetails.id) {
+      fetchResourcePermission();
+    }
+  }, [topicDetails.id]);
+
   const followTopic = async () => {
     isFollowing ? await unFollowTopicHandler() : await followTopicHandler();
   };
 
-<<<<<<< HEAD
-  const getConfigDetails = () => {
-    return [
-      {
-        key: EntityInfo.PARTITIONS,
-        value: `${partitions} ${t('label.partition-plural')}`,
-      },
-      ...(replicationFactor
-        ? [
-            {
-              key: EntityInfo.REPLICATION_FACTOR,
-              value: `${replicationFactor} ${t('label.replication-factor')}`,
-            },
-          ]
-        : []),
-      ...(retentionSize
-        ? [
-            {
-              key: EntityInfo.RETENTION_SIZE,
-              value: `${bytesToSize(retentionSize)}  ${t(
-                'label.retention-size'
-              )}`,
-            },
-          ]
-        : []),
-      ...(cleanupPolicies
-        ? [
-            {
-              key: EntityInfo.CLEAN_UP_POLICIES,
-              value: `${cleanupPolicies.join(', ')} ${t(
-                'label.clean-up-policy-plural-lowercase'
-              )}`,
-            },
-          ]
-        : []),
-      ...(maximumMessageSize
-        ? [
-            {
-              key: EntityInfo.MAX_MESSAGE_SIZE,
-              value: `${bytesToSize(maximumMessageSize)} ${t(
-                'label.maximum-size-lowercase'
-              )} `,
-            },
-          ]
-        : []),
-    ];
-=======
   const handleUpdateDisplayName = async (data: EntityName) => {
     const updatedData = {
       ...topicDetails,
@@ -180,7 +139,6 @@
   };
   const onExtensionUpdate = async (updatedData: Topic) => {
     await onTopicUpdate(updatedData, 'extension');
->>>>>>> 6e92dc69
   };
 
   const onThreadLinkSelect = (link: string, threadType?: ThreadType) => {
