--- conflicted
+++ resolved
@@ -465,7 +465,7 @@
                   <ManageTabComponent
                     allowDelete
                     currentTier={tier?.tagFQN}
-                    currentUser={owner?.id}
+                    currentUser={owner}
                     entityId={topicDetails.id}
                     entityName={topicDetails.name}
                     entityType={EntityType.TOPIC}
@@ -476,54 +476,10 @@
                 </div>
               )}
               <div
-<<<<<<< HEAD
                 data-testid="observer-element"
                 id="observer-element"
                 ref={elementRef as RefObject<HTMLDivElement>}>
                 {getLoader()}
-=======
-                className="tw-py-4 tw-px-7 tw-grid tw-grid-cols-3 entity-feed-list tw--mx-7 tw--my-4 "
-                id="activityfeed">
-                <div />
-                <ActivityFeedList
-                  isEntityFeed
-                  withSidePanel
-                  className=""
-                  deletePostHandler={deletePostHandler}
-                  entityName={entityName}
-                  feedList={entityThread}
-                  postFeedHandler={postFeedHandler}
-                />
-                <div />
-              </div>
-            )}
-            {activeTab === 3 && (
-              <div data-testid="sample-data">
-                <SampleDataTopic
-                  isLoading={isSampleDataLoading}
-                  sampleData={sampleData}
-                />
-              </div>
-            )}
-            {activeTab === 4 && (
-              <div data-testid="config">
-                <SchemaEditor value={JSON.stringify(getConfigObject())} />
-              </div>
-            )}
-            {activeTab === 5 && !deleted && (
-              <div>
-                <ManageTabComponent
-                  allowDelete
-                  currentTier={tier?.tagFQN}
-                  currentUser={owner}
-                  entityId={topicDetails.id}
-                  entityName={topicDetails.name}
-                  entityType={EntityType.TOPIC}
-                  hasEditAccess={hasEditAccess()}
-                  manageSectionType={EntityType.TOPIC}
-                  onSave={onSettingsUpdate}
-                />
->>>>>>> e9d7b22e
               </div>
             </div>
           </div>
