/*
 *  Copyright 2021 Collate
 *  Licensed under the Apache License, Version 2.0 (the "License");
 *  you may not use this file except in compliance with the License.
 *  You may obtain a copy of the License at
 *  http://www.apache.org/licenses/LICENSE-2.0
 *  Unless required by applicable law or agreed to in writing, software
 *  distributed under the License is distributed on an "AS IS" BASIS,
 *  WITHOUT WARRANTIES OR CONDITIONS OF ANY KIND, either express or implied.
 *  See the License for the specific language governing permissions and
 *  limitations under the License.
 */

import { EntityTags } from 'Models';
import React, { Fragment, RefObject, useEffect, useState } from 'react';
import { useAuthContext } from '../../authentication/auth-provider/AuthProvider';
import { FQN_SEPARATOR_CHAR } from '../../constants/char.constants';
import { getTeamAndUserDetailsPath } from '../../constants/constants';
import { observerOptions } from '../../constants/Mydata.constants';
import { EntityType } from '../../enums/entity.enum';
import { Topic } from '../../generated/entity/data/topic';
import { EntityReference } from '../../generated/type/entityReference';
import { Paging } from '../../generated/type/paging';
import { LabelType, State } from '../../generated/type/tagLabel';
import { useInfiniteScroll } from '../../hooks/useInfiniteScroll';
import {
  getCurrentUserId,
  getEntityName,
  getEntityPlaceHolder,
  getUserTeams,
} from '../../utils/CommonUtils';
import { getEntityFeedLink } from '../../utils/EntityUtils';
import { getDefaultValue } from '../../utils/FeedElementUtils';
import { getEntityFieldThreadCounts } from '../../utils/FeedUtils';
import { bytesToSize } from '../../utils/StringsUtils';
import { getTagsWithoutTier } from '../../utils/TableUtils';
import ActivityFeedList from '../ActivityFeed/ActivityFeedList/ActivityFeedList';
import ActivityThreadPanel from '../ActivityFeed/ActivityThreadPanel/ActivityThreadPanel';
import Description from '../common/description/Description';
import EntityPageInfo from '../common/entityPageInfo/EntityPageInfo';
import TabsPane from '../common/TabsPane/TabsPane';
import PageContainer from '../containers/PageContainer';
import Loader from '../Loader/Loader';
import ManageTabComponent from '../ManageTab/ManageTab.component';
import RequestDescriptionModal from '../Modals/RequestDescriptionModal/RequestDescriptionModal';
import SampleDataTopic from '../SampleDataTopic/SampleDataTopic';
import SchemaEditor from '../schema-editor/SchemaEditor';
import { TopicDetailsProps } from './TopicDetails.interface';

const TopicDetails: React.FC<TopicDetailsProps> = ({
  users,
  topicDetails,
  partitions,
  cleanupPolicies,
  maximumMessageSize,
  replicationFactor,
  retentionSize,
  schemaText,
  schemaType,
  topicTags,
  activeTab,
  entityName,
  owner,
  description,
  tier,
  followers,
  slashedTopicName,
  setActiveTabHandler,
  settingsUpdateHandler,
  followTopicHandler,
  unfollowTopicHandler,
  descriptionUpdateHandler,
  tagUpdateHandler,
  version,
  versionHandler,
  deleted,
  entityThread,
  isentityThreadLoading,
  postFeedHandler,
  feedCount,
  entityFieldThreadCount,
  createThread,
  topicFQN,
  deletePostHandler,
  paging,
  fetchFeedHandler,
  isSampleDataLoading,
  sampleData,
}: TopicDetailsProps) => {
  const { isAuthDisabled } = useAuthContext();
  const [isEdit, setIsEdit] = useState(false);
  const [followersCount, setFollowersCount] = useState(0);
  const [isFollowing, setIsFollowing] = useState(false);
  const [threadLink, setThreadLink] = useState<string>('');
  const [selectedField, setSelectedField] = useState<string>('');
  const [elementRef, isInView] = useInfiniteScroll(observerOptions);

  const onEntityFieldSelect = (value: string) => {
    setSelectedField(value);
  };
  const closeRequestModal = () => {
    setSelectedField('');
  };

  const hasEditAccess = () => {
    if (owner?.type === 'user') {
      return owner.id === getCurrentUserId();
    } else {
      return getUserTeams().some((team) => team.id === owner?.id);
    }
  };
  const setFollowersData = (followers: Array<EntityReference>) => {
    setIsFollowing(
      followers.some(({ id }: { id: string }) => id === getCurrentUserId())
    );
    setFollowersCount(followers?.length);
  };

  const getConfigDetails = () => {
    return [
      { key: 'Partitions', value: `${partitions} partitions` },
      {
        key: 'Replication Factor',
        value: `${replicationFactor} replication factor`,
      },
      {
        key: 'Retention Size',
        value: `${bytesToSize(retentionSize)} retention size`,
      },
      {
        key: 'Clean-up Policies',
        value: `${cleanupPolicies.join(', ')} clean-up policies`,
      },
      {
        key: 'Max Message Size',
        value: `${bytesToSize(maximumMessageSize)} maximum size`,
      },
    ];
  };

  const getConfigObject = () => {
    return {
      Partitions: partitions,
      'Replication Factor': replicationFactor,
      'Retention Size': retentionSize,
      'CleanUp Policies': cleanupPolicies,
      'Max Message Size': maximumMessageSize,
    };
  };
  const tabs = [
    {
      name: 'Schema',
      icon: {
        alt: 'schema',
        name: 'icon-schema',
        title: 'Schema',
        selectedName: 'icon-schemacolor',
      },
      isProtected: false,
      position: 1,
    },
    {
      name: 'Activity Feed',
      icon: {
        alt: 'activity_feed',
        name: 'activity_feed',
        title: 'Activity Feed',
        selectedName: 'activity-feed-color',
      },
      isProtected: false,
      position: 2,
      count: feedCount,
    },
    {
      name: 'Sample Data',
      icon: {
        alt: 'sample_data',
        name: 'sample-data',
        title: 'Sample Data',
        selectedName: 'sample-data-color',
      },
      isProtected: false,
      position: 3,
    },
    {
      name: 'Config',
      icon: {
        alt: 'config',
        name: 'icon-config',
        title: 'Config',
        selectedName: 'icon-configcolor',
      },
      isProtected: false,
      position: 4,
    },
    {
      name: 'Manage',
      icon: {
        alt: 'manage',
        name: 'icon-manage',
        title: 'Manage',
        selectedName: 'icon-managecolor',
      },
      isProtected: true,
      isHidden: deleted,
      protectedState: !owner || hasEditAccess(),
      position: 5,
    },
  ];
  const extraInfo = [
    {
      key: 'Owner',
      value:
        owner?.type === 'team'
          ? getTeamAndUserDetailsPath(owner?.name || '')
          : getEntityName(owner),
      placeholderText: getEntityPlaceHolder(
        getEntityName(owner),
        owner?.deleted
      ),
      isLink: owner?.type === 'team',
      openInNewTab: false,
    },
    {
      key: 'Tier',
      value: tier?.tagFQN ? tier.tagFQN.split(FQN_SEPARATOR_CHAR)[1] : '',
    },
    ...getConfigDetails(),
  ];

  const onDescriptionEdit = (): void => {
    setIsEdit(true);
  };
  const onCancel = () => {
    setIsEdit(false);
  };

  const onDescriptionUpdate = (updatedHTML: string) => {
    if (description !== updatedHTML) {
      const updatedTopicDetails = {
        ...topicDetails,
        description: updatedHTML,
      };
      descriptionUpdateHandler(updatedTopicDetails);
      setIsEdit(false);
    } else {
      setIsEdit(false);
    }
  };

  const onSettingsUpdate = (newOwner?: Topic['owner'], newTier?: string) => {
    if (newOwner || newTier) {
      const tierTag: Topic['tags'] = newTier
        ? [
            ...getTagsWithoutTier(topicDetails.tags as Array<EntityTags>),
            {
              tagFQN: newTier,
              labelType: LabelType.Manual,
              state: State.Confirmed,
            },
          ]
        : topicDetails.tags;
      const updatedTopicDetails = {
        ...topicDetails,
        owner: newOwner
          ? {
              ...topicDetails.owner,
              ...newOwner,
            }
          : topicDetails.owner,
        tags: tierTag,
      };

      return settingsUpdateHandler(updatedTopicDetails);
    } else {
      return Promise.reject();
    }
  };

  const followTopic = () => {
    if (isFollowing) {
      setFollowersCount((preValu) => preValu - 1);
      setIsFollowing(false);
      unfollowTopicHandler();
    } else {
      setFollowersCount((preValu) => preValu + 1);
      setIsFollowing(true);
      followTopicHandler();
    }
  };

  const getInfoBadge = (infos: Array<Record<string, string | number>>) => {
    return (
      <div className="tw-flex tw-justify-between">
        <div className="tw-flex tw-gap-3">
          {infos.map((info, index) => (
            <div className="tw-mt-4" key={index}>
              <span className="tw-py-1.5 tw-px-2 tw-rounded-l tw-bg-tag ">
                {info.key}
              </span>
              <span className="tw-py-1.5 tw-px-2 tw-bg-primary-lite tw-font-normal tw-rounded-r">
                {info.value}
              </span>
            </div>
          ))}
        </div>
        <div />
      </div>
    );
  };

  const onTagUpdate = (selectedTags?: Array<EntityTags>) => {
    if (selectedTags) {
      const updatedTags = [...(tier ? [tier] : []), ...selectedTags];
      const updatedTopic = { ...topicDetails, tags: updatedTags };
      tagUpdateHandler(updatedTopic);
    }
  };

  const onThreadLinkSelect = (link: string) => {
    setThreadLink(link);
  };

  const onThreadPanelClose = () => {
    setThreadLink('');
  };

  const getLoader = () => {
    return isentityThreadLoading ? <Loader /> : null;
  };

  const fetchMoreThread = (
    isElementInView: boolean,
    pagingObj: Paging,
    isLoading: boolean
  ) => {
    if (isElementInView && pagingObj?.after && !isLoading) {
      fetchFeedHandler(pagingObj.after);
    }
  };

  useEffect(() => {
    if (isAuthDisabled && users.length && followers.length) {
      setFollowersData(followers);
    }
  }, [users, followers]);

  useEffect(() => {
    setFollowersData(followers);
  }, [followers]);

  useEffect(() => {
    fetchMoreThread(isInView as boolean, paging, isentityThreadLoading);
  }, [paging, isentityThreadLoading, isInView]);

  return (
    <PageContainer>
      <div className="tw-px-6 tw-w-full tw-h-full tw-flex tw-flex-col">
        <EntityPageInfo
          isTagEditable
          deleted={deleted}
          entityFieldThreads={getEntityFieldThreadCounts(
            'tags',
            entityFieldThreadCount
          )}
          entityFqn={topicFQN}
          entityName={entityName}
          entityType={EntityType.TOPIC}
          extraInfo={extraInfo}
          followHandler={followTopic}
          followers={followersCount}
          followersList={followers}
          hasEditAccess={hasEditAccess()}
          isFollowing={isFollowing}
          owner={owner}
          tags={topicTags}
          tagsHandler={onTagUpdate}
          tier={tier ?? ''}
          titleLinks={slashedTopicName}
          version={version}
          versionHandler={versionHandler}
          onThreadLinkSelect={onThreadLinkSelect}
        />
        <div className="tw-mt-4 tw-flex tw-flex-col tw-flex-grow">
          <TabsPane
            activeTab={activeTab}
            setActiveTab={setActiveTabHandler}
            tabs={tabs}
          />
          <div className="tw-flex-grow tw-flex tw-flex-col tw--mx-6 tw-px-7 tw-py-4">
            <div className="tw-bg-white tw-flex-grow tw-p-4 tw-shadow tw-rounded-md">
              {activeTab === 1 && (
                <>
                  <div className="tw-grid tw-grid-cols-4 tw-gap-4 tw-w-full">
                    <div className="tw-col-span-full tw--ml-5">
                      <Description
                        description={description}
                        entityFieldThreads={getEntityFieldThreadCounts(
                          'description',
                          entityFieldThreadCount
                        )}
                        entityFqn={topicFQN}
                        entityName={entityName}
                        entityType={EntityType.TOPIC}
                        hasEditAccess={hasEditAccess()}
                        isEdit={isEdit}
                        isReadOnly={deleted}
                        owner={owner}
                        onCancel={onCancel}
                        onDescriptionEdit={onDescriptionEdit}
                        onDescriptionUpdate={onDescriptionUpdate}
                        onEntityFieldSelect={onEntityFieldSelect}
                        onThreadLinkSelect={onThreadLinkSelect}
                      />
                    </div>
                  </div>
<<<<<<< HEAD
                  {getInfoBadge([{ key: 'Schema', value: schemaType }])}
                  <div
                    className="tw-my-4 tw-border tw-border-main tw-rounded-md tw-py-4"
                    data-testid="schema">
                    <SchemaEditor value={schemaText} />
                  </div>
                </>
              )}
              {activeTab === 2 && (
                <div
                  className="tw-py-4 tw-px-7 tw-grid tw-grid-cols-3 entity-feed-list tw--mx-7 tw--my-4 "
                  id="activityfeed">
                  <div />
                  <ActivityFeedList
                    isEntityFeed
                    withSidePanel
                    className=""
                    deletePostHandler={deletePostHandler}
                    entityName={entityName}
                    feedList={entityThread}
                    postFeedHandler={postFeedHandler}
                  />
                  <div />
                </div>
              )}
              {activeTab === 3 && (
                <div data-testid="config">
                  <SchemaEditor value={JSON.stringify(getConfigObject())} />
                </div>
              )}
              {activeTab === 4 && !deleted && (
                <div>
                  <ManageTabComponent
                    allowDelete
                    currentTier={tier?.tagFQN}
                    currentUser={owner?.id}
                    entityId={topicDetails.id}
                    entityName={topicDetails.name}
                    entityType={EntityType.TOPIC}
                    hasEditAccess={hasEditAccess()}
                    manageSectionType={EntityType.TOPIC}
                    onSave={onSettingsUpdate}
                  />
                </div>
              )}
              <div
                data-testid="observer-element"
                id="observer-element"
                ref={elementRef as RefObject<HTMLDivElement>}>
                {getLoader()}
=======
                </div>
                {schemaText ? (
                  <Fragment>
                    {getInfoBadge([{ key: 'Schema', value: schemaType }])}
                    <div
                      className="tw-my-4 tw-border tw-border-main tw-rounded-md tw-py-4"
                      data-testid="schema">
                      <SchemaEditor value={schemaText} />
                    </div>
                  </Fragment>
                ) : (
                  <div className="tw-flex tw-justify-center tw-font-medium tw-items-center tw-border tw-border-main tw-rounded-md tw-p-8">
                    No schema data available
                  </div>
                )}
              </>
            )}
            {activeTab === 2 && (
              <div
                className="tw-py-4 tw-px-7 tw-grid tw-grid-cols-3 entity-feed-list tw--mx-7 tw--my-4 "
                id="activityfeed">
                <div />
                <ActivityFeedList
                  isEntityFeed
                  withSidePanel
                  className=""
                  deletePostHandler={deletePostHandler}
                  entityName={entityName}
                  feedList={entityThread}
                  postFeedHandler={postFeedHandler}
                />
                <div />
              </div>
            )}
            {activeTab === 3 && (
              <div data-testid="sample-data">
                <SampleDataTopic
                  isLoading={isSampleDataLoading}
                  sampleData={sampleData}
                />
              </div>
            )}
            {activeTab === 4 && (
              <div data-testid="config">
                <SchemaEditor value={JSON.stringify(getConfigObject())} />
              </div>
            )}
            {activeTab === 5 && !deleted && (
              <div>
                <ManageTabComponent
                  allowDelete
                  currentTier={tier?.tagFQN}
                  currentUser={owner?.id}
                  entityId={topicDetails.id}
                  entityName={topicDetails.name}
                  entityType={EntityType.TOPIC}
                  hasEditAccess={hasEditAccess()}
                  manageSectionType={EntityType.TOPIC}
                  onSave={onSettingsUpdate}
                />
>>>>>>> 72ba2a7a
              </div>
            </div>
          </div>
          {threadLink ? (
            <ActivityThreadPanel
              createThread={createThread}
              deletePostHandler={deletePostHandler}
              open={Boolean(threadLink)}
              postFeedHandler={postFeedHandler}
              threadLink={threadLink}
              onCancel={onThreadPanelClose}
            />
          ) : null}
          {selectedField ? (
            <RequestDescriptionModal
              createThread={createThread}
              defaultValue={getDefaultValue(owner as EntityReference)}
              header="Request description"
              threadLink={getEntityFeedLink(
                EntityType.TOPIC,
                topicFQN,
                selectedField
              )}
              onCancel={closeRequestModal}
            />
          ) : null}
        </div>
      </div>
    </PageContainer>
  );
};

export default TopicDetails;<|MERGE_RESOLUTION|>--- conflicted
+++ resolved
@@ -392,7 +392,7 @@
               {activeTab === 1 && (
                 <>
                   <div className="tw-grid tw-grid-cols-4 tw-gap-4 tw-w-full">
-                    <div className="tw-col-span-full tw--ml-5">
+                    <div className="tw-col-span-full">
                       <Description
                         description={description}
                         entityFieldThreads={getEntityFieldThreadCounts(
@@ -414,13 +414,20 @@
                       />
                     </div>
                   </div>
-<<<<<<< HEAD
-                  {getInfoBadge([{ key: 'Schema', value: schemaType }])}
-                  <div
-                    className="tw-my-4 tw-border tw-border-main tw-rounded-md tw-py-4"
-                    data-testid="schema">
-                    <SchemaEditor value={schemaText} />
-                  </div>
+                  {schemaText ? (
+                    <Fragment>
+                      {getInfoBadge([{ key: 'Schema', value: schemaType }])}
+                      <div
+                        className="tw-my-4 tw-border tw-border-main tw-rounded-md tw-py-4"
+                        data-testid="schema">
+                        <SchemaEditor value={schemaText} />
+                      </div>
+                    </Fragment>
+                  ) : (
+                    <div className="tw-flex tw-justify-center tw-font-medium tw-items-center tw-border tw-border-main tw-rounded-md tw-p-8">
+                      No schema data available
+                    </div>
+                  )}
                 </>
               )}
               {activeTab === 2 && (
@@ -441,11 +448,19 @@
                 </div>
               )}
               {activeTab === 3 && (
+                <div data-testid="sample-data">
+                  <SampleDataTopic
+                    isLoading={isSampleDataLoading}
+                    sampleData={sampleData}
+                  />
+                </div>
+              )}
+              {activeTab === 4 && (
                 <div data-testid="config">
                   <SchemaEditor value={JSON.stringify(getConfigObject())} />
                 </div>
               )}
-              {activeTab === 4 && !deleted && (
+              {activeTab === 5 && !deleted && (
                 <div>
                   <ManageTabComponent
                     allowDelete
@@ -465,68 +480,6 @@
                 id="observer-element"
                 ref={elementRef as RefObject<HTMLDivElement>}>
                 {getLoader()}
-=======
-                </div>
-                {schemaText ? (
-                  <Fragment>
-                    {getInfoBadge([{ key: 'Schema', value: schemaType }])}
-                    <div
-                      className="tw-my-4 tw-border tw-border-main tw-rounded-md tw-py-4"
-                      data-testid="schema">
-                      <SchemaEditor value={schemaText} />
-                    </div>
-                  </Fragment>
-                ) : (
-                  <div className="tw-flex tw-justify-center tw-font-medium tw-items-center tw-border tw-border-main tw-rounded-md tw-p-8">
-                    No schema data available
-                  </div>
-                )}
-              </>
-            )}
-            {activeTab === 2 && (
-              <div
-                className="tw-py-4 tw-px-7 tw-grid tw-grid-cols-3 entity-feed-list tw--mx-7 tw--my-4 "
-                id="activityfeed">
-                <div />
-                <ActivityFeedList
-                  isEntityFeed
-                  withSidePanel
-                  className=""
-                  deletePostHandler={deletePostHandler}
-                  entityName={entityName}
-                  feedList={entityThread}
-                  postFeedHandler={postFeedHandler}
-                />
-                <div />
-              </div>
-            )}
-            {activeTab === 3 && (
-              <div data-testid="sample-data">
-                <SampleDataTopic
-                  isLoading={isSampleDataLoading}
-                  sampleData={sampleData}
-                />
-              </div>
-            )}
-            {activeTab === 4 && (
-              <div data-testid="config">
-                <SchemaEditor value={JSON.stringify(getConfigObject())} />
-              </div>
-            )}
-            {activeTab === 5 && !deleted && (
-              <div>
-                <ManageTabComponent
-                  allowDelete
-                  currentTier={tier?.tagFQN}
-                  currentUser={owner?.id}
-                  entityId={topicDetails.id}
-                  entityName={topicDetails.name}
-                  entityType={EntityType.TOPIC}
-                  hasEditAccess={hasEditAccess()}
-                  manageSectionType={EntityType.TOPIC}
-                  onSave={onSettingsUpdate}
-                />
->>>>>>> 72ba2a7a
               </div>
             </div>
           </div>
