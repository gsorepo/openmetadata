/*
 *  Copyright 2022 Collate.
 *  Licensed under the Apache License, Version 2.0 (the "License");
 *  you may not use this file except in compliance with the License.
 *  You may obtain a copy of the License at
 *  http://www.apache.org/licenses/LICENSE-2.0
 *  Unless required by applicable law or agreed to in writing, software
 *  distributed under the License is distributed on an "AS IS" BASIS,
 *  WITHOUT WARRANTIES OR CONDITIONS OF ANY KIND, either express or implied.
 *  See the License for the specific language governing permissions and
 *  limitations under the License.
 */

import { Col, Row, Space, Tabs } from 'antd';
import { AxiosError } from 'axios';
import { EntityTags } from 'Models';
import React, { useCallback, useEffect, useMemo, useState } from 'react';
import { useTranslation } from 'react-i18next';
import { useHistory, useParams } from 'react-router-dom';
import { useActivityFeedProvider } from '../../components/ActivityFeed/ActivityFeedProvider/ActivityFeedProvider';
import { ActivityFeedTab } from '../../components/ActivityFeed/ActivityFeedTab/ActivityFeedTab.component';
import DescriptionV1 from '../../components/common/description/DescriptionV1';
import ErrorPlaceHolder from '../../components/common/error-with-placeholder/ErrorPlaceHolder';
import QueryViewer from '../../components/common/QueryViewer/QueryViewer.component';
import PageLayoutV1 from '../../components/containers/PageLayoutV1';
import { DataAssetsHeader } from '../../components/DataAssets/DataAssetsHeader/DataAssetsHeader.component';
import DataProductsContainer from '../../components/DataProductsContainer/DataProductsContainer.component';
import EntityLineageComponent from '../../components/Entity/EntityLineage/EntityLineage.component';
import { EntityName } from '../../components/Modals/EntityNameModal/EntityNameModal.interface';
import { withActivityFeed } from '../../components/router/withActivityFeed';
import SampleDataWithMessages from '../../components/SampleDataWithMessages/SampleDataWithMessages';
import TabsLabel from '../../components/TabsLabel/TabsLabel.component';
import TagsContainerV2 from '../../components/Tag/TagsContainerV2/TagsContainerV2';
import { DisplayType } from '../../components/Tag/TagsViewer/TagsViewer.interface';
import { getTopicDetailsPath } from '../../constants/constants';
import { ERROR_PLACEHOLDER_TYPE } from '../../enums/common.enum';
import { EntityTabs, EntityType } from '../../enums/entity.enum';
import { Tag } from '../../generated/entity/classification/tag';
import { Topic } from '../../generated/entity/data/topic';
import { DataProduct } from '../../generated/entity/domains/dataProduct';
import { ThreadType } from '../../generated/entity/feed/thread';
import { TagLabel } from '../../generated/type/schema';
import { TagSource } from '../../generated/type/tagLabel';
import { restoreTopic } from '../../rest/topicsAPI';
import { getFeedCounts } from '../../utils/CommonUtils';
import {
  getEntityName,
  getEntityReferenceFromEntity,
} from '../../utils/EntityUtils';
import { getDecodedFqn } from '../../utils/StringsUtils';
import { getTagsWithoutTier, getTierTags } from '../../utils/TableUtils';
import { createTagObject, updateTierTag } from '../../utils/TagsUtils';
import { showErrorToast, showSuccessToast } from '../../utils/ToastUtils';
import ActivityThreadPanel from '../ActivityFeed/ActivityThreadPanel/ActivityThreadPanel';
import { useAuthContext } from '../authentication/auth-provider/AuthProvider';
import { CustomPropertyTable } from '../common/CustomPropertyTable/CustomPropertyTable';
import { TopicDetailsProps } from './TopicDetails.interface';
import TopicSchemaFields from './TopicSchema/TopicSchema';

const TopicDetails: React.FC<TopicDetailsProps> = ({
  updateTopicDetailsState,
  topicDetails,
  fetchTopic,
  followTopicHandler,
  unFollowTopicHandler,
  versionHandler,
  createThread,
  onTopicUpdate,
  topicPermissions,
  handleToggleDelete,
  onUpdateVote,
}: TopicDetailsProps) => {
  const { t } = useTranslation();
  const { currentUser } = useAuthContext();
  const { postFeed, deleteFeed, updateFeed } = useActivityFeedProvider();
  const { fqn: topicFQN, tab: activeTab = EntityTabs.SCHEMA } =
    useParams<{ fqn: string; tab: EntityTabs }>();
  const history = useHistory();
  const [isEdit, setIsEdit] = useState(false);
  const [threadLink, setThreadLink] = useState<string>('');
  const [feedCount, setFeedCount] = useState<number>(0);

  const [threadType, setThreadType] = useState<ThreadType>(
    ThreadType.Conversation
  );

  const decodedTopicFQN = useMemo(() => getDecodedFqn(topicFQN), [topicFQN]);

  const {
    owner,
    deleted,
    description,
    followers = [],
    entityName,
    topicTags,
    tier,
  } = useMemo(
    () => ({
      ...topicDetails,
      tier: getTierTags(topicDetails.tags ?? []),
      topicTags: getTagsWithoutTier(topicDetails.tags ?? []),
      entityName: getEntityName(topicDetails),
    }),
    [topicDetails]
  );

  const { isFollowing } = useMemo(
    () => ({
      isFollowing: followers?.some(({ id }) => id === currentUser?.id),
      followersCount: followers?.length ?? 0,
    }),
    [followers, currentUser]
  );

  const followTopic = async () =>
    isFollowing ? await unFollowTopicHandler() : await followTopicHandler();

  const handleUpdateDisplayName = async (data: EntityName) => {
    const updatedData = {
      ...topicDetails,
      displayName: data.displayName,
    };
    await onTopicUpdate(updatedData, 'displayName');
  };
  const onExtensionUpdate = async (updatedData: Topic) => {
    await onTopicUpdate(
      { ...topicDetails, extension: updatedData.extension },
      'extension'
    );
  };

  const onThreadLinkSelect = (link: string, threadType?: ThreadType) => {
    setThreadLink(link);
    if (threadType) {
      setThreadType(threadType);
    }
  };
  const onThreadPanelClose = () => setThreadLink('');

  const handleSchemaFieldsUpdate = async (
    updatedMessageSchema: Topic['messageSchema']
  ) => {
    try {
      await onTopicUpdate(
        {
          ...topicDetails,
          messageSchema: updatedMessageSchema,
        },
        'messageSchema'
      );
    } catch (error) {
      showErrorToast(error as AxiosError);
    }
  };

  const handleRestoreTopic = async () => {
    try {
      await restoreTopic(topicDetails.id);
      showSuccessToast(
        t('message.restore-entities-success', {
          entity: t('label.topic'),
        }),
        2000
      );
      handleToggleDelete();
    } catch (error) {
      showErrorToast(
        error as AxiosError,
        t('message.restore-entities-error', {
          entity: t('label.topic'),
        })
      );
    }
  };

  const handleTabChange = (activeKey: string) => {
    if (activeKey !== activeTab) {
      history.push(getTopicDetailsPath(decodedTopicFQN, activeKey));
    }
  };

  const onDescriptionEdit = (): void => setIsEdit(true);

  const onCancel = () => setIsEdit(false);

  const onDescriptionUpdate = async (updatedHTML: string) => {
    if (description !== updatedHTML) {
      const updatedTopicDetails = {
        ...topicDetails,
        description: updatedHTML,
      };
      try {
        await onTopicUpdate(updatedTopicDetails, 'description');
      } catch (error) {
        showErrorToast(error as AxiosError);
      } finally {
        setIsEdit(false);
      }
    } else {
      setIsEdit(false);
    }
  };
  const onOwnerUpdate = useCallback(
    async (newOwner?: Topic['owner']) => {
      const updatedTopicDetails = {
        ...topicDetails,
        owner: newOwner
          ? {
              ...owner,
              ...newOwner,
            }
          : undefined,
      };
      await onTopicUpdate(updatedTopicDetails, 'owner');
    },
    [owner]
  );

  const onTierUpdate = (newTier?: Tag) => {
    const tierTag = updateTierTag(topicDetails?.tags ?? [], newTier);
    const updatedTopicDetails = {
      ...topicDetails,
      tags: tierTag,
    };

    return onTopicUpdate(updatedTopicDetails, 'tags');
  };

  const handleTagSelection = async (selectedTags: EntityTags[]) => {
    const updatedTags: TagLabel[] | undefined = createTagObject(selectedTags);

    if (updatedTags && topicDetails) {
      const updatedTags = [...(tier ? [tier] : []), ...selectedTags];
      const updatedTopic = { ...topicDetails, tags: updatedTags };
      await onTopicUpdate(updatedTopic, 'tags');
    }
  };

  const onDataProductsUpdate = async (updatedData: DataProduct[]) => {
    const dataProductsEntity = updatedData?.map((item) => {
      return getEntityReferenceFromEntity(item, EntityType.DATA_PRODUCT);
    });

    const updatedTopicDetails = {
      ...topicDetails,
      dataProducts: dataProductsEntity,
    };

    await onTopicUpdate(updatedTopicDetails, 'dataProducts');
  };

  const getEntityFeedCount = () =>
    getFeedCounts(EntityType.TOPIC, decodedTopicFQN, setFeedCount);

  const afterDeleteAction = useCallback(
    (isSoftDelete?: boolean) =>
      isSoftDelete ? handleToggleDelete() : history.push('/'),
    []
  );

  const {
    editTagsPermission,
    editDescriptionPermission,
    editCustomAttributePermission,
    editAllPermission,
    editLineagePermission,
    viewSampleDataPermission,
    viewAllPermission,
  } = useMemo(
    () => ({
      editTagsPermission:
        (topicPermissions.EditTags || topicPermissions.EditAll) && !deleted,
      editDescriptionPermission:
        (topicPermissions.EditDescription || topicPermissions.EditAll) &&
        !deleted,
      editCustomAttributePermission:
        (topicPermissions.EditAll || topicPermissions.EditCustomFields) &&
        !deleted,
      editAllPermission: topicPermissions.EditAll && !deleted,
      editLineagePermission:
        (topicPermissions.EditAll || topicPermissions.EditLineage) && !deleted,
      viewSampleDataPermission:
        topicPermissions.ViewAll || topicPermissions.ViewSampleData,
      viewAllPermission: topicPermissions.ViewAll,
    }),
    [topicPermissions, deleted]
  );

  useEffect(() => {
    getEntityFeedCount();
  }, [topicPermissions, decodedTopicFQN]);

  const tabs = useMemo(
    () => [
      {
        label: <TabsLabel id={EntityTabs.SCHEMA} name={t('label.schema')} />,
        key: EntityTabs.SCHEMA,
        children: (
          <Row gutter={[0, 16]} wrap={false}>
            <Col className="p-t-sm m-x-lg" flex="auto">
              <div className="d-flex flex-col gap-4">
                <DescriptionV1
                  description={topicDetails.description}
                  entityFqn={decodedTopicFQN}
                  entityName={entityName}
                  entityType={EntityType.TOPIC}
                  hasEditAccess={editDescriptionPermission}
                  isEdit={isEdit}
                  owner={topicDetails.owner}
                  showActions={!deleted}
                  onCancel={onCancel}
                  onDescriptionEdit={onDescriptionEdit}
                  onDescriptionUpdate={onDescriptionUpdate}
                  onThreadLinkSelect={onThreadLinkSelect}
                />
                <TopicSchemaFields
                  entityFqn={decodedTopicFQN}
                  hasDescriptionEditAccess={editDescriptionPermission}
                  hasTagEditAccess={editTagsPermission}
                  isReadOnly={Boolean(topicDetails.deleted)}
                  messageSchema={topicDetails.messageSchema}
                  onThreadLinkSelect={onThreadLinkSelect}
                  onUpdate={handleSchemaFieldsUpdate}
                />
              </div>
            </Col>
            <Col
              className="entity-tag-right-panel-container"
              data-testid="entity-right-panel"
              flex="320px">
              <Space className="w-full" direction="vertical" size="large">
                <DataProductsContainer
                  activeDomain={topicDetails?.domain}
                  dataProducts={topicDetails?.dataProducts ?? []}
<<<<<<< HEAD
                  hasPermission={editAllPermission}
                  onSave={onDataProductsUpdate}
=======
                  hasPermission={false}
>>>>>>> f6cd27e4
                />

                <TagsContainerV2
                  displayType={DisplayType.READ_MORE}
                  entityFqn={decodedTopicFQN}
                  entityType={EntityType.TOPIC}
                  permission={editTagsPermission}
                  selectedTags={topicTags}
                  tagType={TagSource.Classification}
                  onSelectionChange={handleTagSelection}
                  onThreadLinkSelect={onThreadLinkSelect}
                />

                <TagsContainerV2
                  displayType={DisplayType.READ_MORE}
                  entityFqn={decodedTopicFQN}
                  entityType={EntityType.TOPIC}
                  permission={editTagsPermission}
                  selectedTags={topicTags}
                  tagType={TagSource.Glossary}
                  onSelectionChange={handleTagSelection}
                  onThreadLinkSelect={onThreadLinkSelect}
                />
              </Space>
            </Col>
          </Row>
        ),
      },
      {
        label: (
          <TabsLabel
            count={feedCount}
            id={EntityTabs.ACTIVITY_FEED}
            isActive={activeTab === EntityTabs.ACTIVITY_FEED}
            name={t('label.activity-feed-and-task-plural')}
          />
        ),
        key: EntityTabs.ACTIVITY_FEED,
        children: (
          <ActivityFeedTab
            entityType={EntityType.TOPIC}
            fqn={topicDetails?.fullyQualifiedName ?? ''}
            onFeedUpdate={getEntityFeedCount}
            onUpdateEntityDetails={fetchTopic}
          />
        ),
      },
      {
        label: (
          <TabsLabel
            id={EntityTabs.SAMPLE_DATA}
            name={t('label.sample-data')}
          />
        ),
        key: EntityTabs.SAMPLE_DATA,
        children: !viewSampleDataPermission ? (
          <div className="m-t-xlg">
            <ErrorPlaceHolder type={ERROR_PLACEHOLDER_TYPE.PERMISSION} />
          </div>
        ) : (
          <SampleDataWithMessages
            entityId={topicDetails.id}
            entityType={EntityType.TOPIC}
          />
        ),
      },
      {
        label: <TabsLabel id={EntityTabs.CONFIG} name={t('label.config')} />,
        key: EntityTabs.CONFIG,
        children: (
          <QueryViewer
            sqlQuery={JSON.stringify(topicDetails.topicConfig)}
            title={t('label.config')}
          />
        ),
      },
      {
        label: <TabsLabel id={EntityTabs.LINEAGE} name={t('label.lineage')} />,
        key: EntityTabs.LINEAGE,
        children: (
          <EntityLineageComponent
            deleted={topicDetails.deleted}
            entity={topicDetails}
            entityType={EntityType.TOPIC}
            hasEditAccess={editLineagePermission}
          />
        ),
      },
      {
        label: (
          <TabsLabel
            id={EntityTabs.CUSTOM_PROPERTIES}
            name={t('label.custom-property-plural')}
          />
        ),
        key: EntityTabs.CUSTOM_PROPERTIES,
        children: (
          <CustomPropertyTable
            entityType={EntityType.TOPIC}
            handleExtensionUpdate={onExtensionUpdate}
            hasEditAccess={editCustomAttributePermission}
            hasPermission={viewAllPermission}
          />
        ),
      },
    ],

    [
      isEdit,
      activeTab,
      feedCount,
      topicTags,
      entityName,
      topicDetails,
      decodedTopicFQN,
      fetchTopic,
      deleted,
      onCancel,
      onDescriptionEdit,
      getEntityFeedCount,
      onExtensionUpdate,
      onThreadLinkSelect,
      handleTagSelection,
      onDescriptionUpdate,
      onDataProductsUpdate,
      handleSchemaFieldsUpdate,
      editTagsPermission,
      editDescriptionPermission,
      editCustomAttributePermission,
      editLineagePermission,
      editAllPermission,
      viewSampleDataPermission,
      viewAllPermission,
    ]
  );

  return (
    <PageLayoutV1
      className="bg-white"
      pageTitle={t('label.entity-detail-plural', {
        entity: t('label.topic'),
      })}>
      <Row gutter={[0, 12]}>
        <Col className="p-x-lg" span={24}>
          <DataAssetsHeader
            afterDeleteAction={afterDeleteAction}
            afterDomainUpdateAction={updateTopicDetailsState}
            dataAsset={topicDetails}
            entityType={EntityType.TOPIC}
            permissions={topicPermissions}
            onDisplayNameUpdate={handleUpdateDisplayName}
            onFollowClick={followTopic}
            onOwnerUpdate={onOwnerUpdate}
            onRestoreDataAsset={handleRestoreTopic}
            onTierUpdate={onTierUpdate}
            onUpdateVote={onUpdateVote}
            onVersionClick={versionHandler}
          />
        </Col>
        <Col span={24}>
          <Tabs
            destroyInactiveTabPane
            activeKey={activeTab ?? EntityTabs.SCHEMA}
            className="entity-details-page-tabs"
            data-testid="tabs"
            items={tabs}
            onChange={handleTabChange}
          />
        </Col>
      </Row>

      {threadLink ? (
        <ActivityThreadPanel
          createThread={createThread}
          deletePostHandler={deleteFeed}
          open={Boolean(threadLink)}
          postFeedHandler={postFeed}
          threadLink={threadLink}
          threadType={threadType}
          updateThreadHandler={updateFeed}
          onCancel={onThreadPanelClose}
        />
      ) : null}
    </PageLayoutV1>
  );
};

export default withActivityFeed<TopicDetailsProps>(TopicDetails);<|MERGE_RESOLUTION|>--- conflicted
+++ resolved
@@ -332,12 +332,7 @@
                 <DataProductsContainer
                   activeDomain={topicDetails?.domain}
                   dataProducts={topicDetails?.dataProducts ?? []}
-<<<<<<< HEAD
-                  hasPermission={editAllPermission}
-                  onSave={onDataProductsUpdate}
-=======
                   hasPermission={false}
->>>>>>> f6cd27e4
                 />
 
                 <TagsContainerV2
