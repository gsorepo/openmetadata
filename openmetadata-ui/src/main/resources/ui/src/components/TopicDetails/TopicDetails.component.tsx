--- conflicted
+++ resolved
@@ -30,20 +30,12 @@
 import { useTranslation } from 'react-i18next';
 import { useHistory, useParams } from 'react-router-dom';
 import { restoreTopic } from 'rest/topicsAPI';
-<<<<<<< HEAD
-import { getEntityName } from 'utils/EntityUtils';
-=======
 import { getEntityName, getEntityThreadLink } from 'utils/EntityUtils';
->>>>>>> 159b5f13
 import { EntityField } from '../../constants/Feeds.constants';
 import { EntityTabs, EntityType } from '../../enums/entity.enum';
 import { Topic } from '../../generated/entity/data/topic';
 import { ThreadType } from '../../generated/entity/feed/thread';
-<<<<<<< HEAD
-import { LabelType, State } from '../../generated/type/tagLabel';
-=======
 import { LabelType, State, TagSource } from '../../generated/type/tagLabel';
->>>>>>> 159b5f13
 import { getCurrentUserId, refreshPage } from '../../utils/CommonUtils';
 import { getEntityFieldThreadCounts } from '../../utils/FeedUtils';
 import { DEFAULT_ENTITY_PERMISSION } from '../../utils/PermissionsUtils';
@@ -253,7 +245,6 @@
 
     return onTopicUpdate(updatedTopicDetails, 'tags');
   };
-<<<<<<< HEAD
 
   const handleTagSelection = async (selectedTags: EntityTags[]) => {
     const updatedTags: TagLabel[] | undefined = selectedTags?.map((tag) => ({
@@ -263,17 +254,6 @@
       state: State.Confirmed,
     }));
 
-=======
-
-  const handleTagSelection = async (selectedTags: EntityTags[]) => {
-    const updatedTags: TagLabel[] | undefined = selectedTags?.map((tag) => ({
-      source: tag.source,
-      tagFQN: tag.tagFQN,
-      labelType: LabelType.Manual,
-      state: State.Confirmed,
-    }));
-
->>>>>>> 159b5f13
     if (updatedTags && topicDetails) {
       const updatedTags = [...(tier ? [tier] : []), ...selectedTags];
       const updatedTopic = { ...topicDetails, tags: updatedTags };
@@ -327,20 +307,6 @@
               className="entity-tag-right-panel-container"
               data-testid="entity-right-panel"
               flex="320px">
-<<<<<<< HEAD
-              <TagsContainerV1
-                editable={topicPermissions.EditAll || topicPermissions.EditTags}
-                entityFieldThreads={getEntityFieldThreadCounts(
-                  EntityField.TAGS,
-                  entityFieldThreadCount
-                )}
-                entityFqn={topicDetails.fullyQualifiedName}
-                entityType={EntityType.TOPIC}
-                selectedTags={topicTags}
-                onSelectionChange={handleTagSelection}
-                onThreadLinkSelect={onThreadLinkSelect}
-              />
-=======
               <Space className="w-full" direction="vertical" size="large">
                 <TagsContainerV1
                   entityFqn={topicDetails.fullyQualifiedName}
@@ -368,7 +334,6 @@
                   onThreadLinkSelect={onThreadLinkSelect}
                 />
               </Space>
->>>>>>> 159b5f13
             </Col>
           </Row>
         ),
