/*
 *  Copyright 2022 Collate.
 *  Licensed under the Apache License, Version 2.0 (the "License");
 *  you may not use this file except in compliance with the License.
 *  You may obtain a copy of the License at
 *  http://www.apache.org/licenses/LICENSE-2.0
 *  Unless required by applicable law or agreed to in writing, software
 *  distributed under the License is distributed on an "AS IS" BASIS,
 *  WITHOUT WARRANTIES OR CONDITIONS OF ANY KIND, either express or implied.
 *  See the License for the specific language governing permissions and
 *  limitations under the License.
 */

import { TableProps } from 'antd';
import { ThreadType } from 'generated/api/feed/createThread';
import { HTMLAttributes, ReactNode } from 'react';
import { Field, Topic } from '../../../generated/entity/data/topic';

export type CellRendered<T, K extends keyof T> = (
  value: T[K],
  record: T,
  index: number
) => ReactNode;

export interface TopicSchemaFieldsProps
  extends HTMLAttributes<TableProps<Field>> {
  messageSchema: Topic['messageSchema'];
  hasDescriptionEditAccess: boolean;
  hasTagEditAccess: boolean;
  isReadOnly: boolean;
  entityFqn: string;
<<<<<<< HEAD
  entityFieldThreads: EntityFieldThreads[];
  isVersionView?: boolean;
=======
  defaultExpandAllRows?: boolean;
  showSchemaDisplayTypeSwitch?: boolean;
>>>>>>> c13892d5
  onUpdate?: (updatedMessageSchema: Topic['messageSchema']) => Promise<void>;
  onThreadLinkSelect: (value: string, threadType?: ThreadType) => void;
}

export enum SchemaViewType {
  FIELDS = 'fields',
  TEXT = 'text',
}<|MERGE_RESOLUTION|>--- conflicted
+++ resolved
@@ -29,13 +29,9 @@
   hasTagEditAccess: boolean;
   isReadOnly: boolean;
   entityFqn: string;
-<<<<<<< HEAD
-  entityFieldThreads: EntityFieldThreads[];
   isVersionView?: boolean;
-=======
   defaultExpandAllRows?: boolean;
   showSchemaDisplayTypeSwitch?: boolean;
->>>>>>> c13892d5
   onUpdate?: (updatedMessageSchema: Topic['messageSchema']) => Promise<void>;
   onThreadLinkSelect: (value: string, threadType?: ThreadType) => void;
 }
