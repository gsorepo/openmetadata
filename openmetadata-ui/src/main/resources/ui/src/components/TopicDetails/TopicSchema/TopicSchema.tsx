--- conflicted
+++ resolved
@@ -222,11 +222,7 @@
         title: t('label.description'),
         dataIndex: 'description',
         key: 'description',
-<<<<<<< HEAD
-        width: 400,
-=======
         width: 350,
->>>>>>> 6e92dc69
         render: renderFieldDescription,
       },
       {
@@ -350,11 +346,7 @@
                 }}
                 pagination={false}
                 rowKey="name"
-<<<<<<< HEAD
                 scroll={TABLE_SCROLL_VALUE}
-=======
-                scroll={{ x: 1200 }}
->>>>>>> 6e92dc69
                 size="small"
               />
             )}
