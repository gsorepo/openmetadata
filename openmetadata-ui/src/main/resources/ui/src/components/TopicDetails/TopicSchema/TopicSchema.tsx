--- conflicted
+++ resolved
@@ -12,6 +12,7 @@
  */
 
 import {
+  Button,
   Col,
   Popover,
   Radio,
@@ -22,18 +23,15 @@
   Typography,
 } from 'antd';
 import Table, { ColumnsType } from 'antd/lib/table';
-<<<<<<< HEAD
-=======
 import { Key } from 'antd/lib/table/interface';
-import { ReactComponent as EditIcon } from 'assets/svg/edit-new.svg';
 import { ReactComponent as DownUpArrowIcon } from 'assets/svg/ic-down-up-arrow.svg';
 import { ReactComponent as UpDownArrowIcon } from 'assets/svg/ic-up-down-arrow.svg';
->>>>>>> c3e37f4f
 import classNames from 'classnames';
 import ErrorPlaceHolder from 'components/common/error-with-placeholder/ErrorPlaceHolder';
 import SchemaEditor from 'components/schema-editor/SchemaEditor';
 import TableDescription from 'components/TableDescription/TableDescription.component';
 import TableTags from 'components/TableTags/TableTags.component';
+import { DE_ACTIVE_COLOR } from 'constants/constants';
 import { TABLE_SCROLL_VALUE } from 'constants/Table.constants';
 import { CSMode } from 'enums/codemirror.enum';
 import { EntityType } from 'enums/entity.enum';
@@ -75,8 +73,6 @@
     SchemaViewType.FIELDS
   );
 
-<<<<<<< HEAD
-=======
   const getAllRowKeys = (data: Field[]) => {
     let keys: string[] = [];
     data.forEach((item) => {
@@ -93,17 +89,6 @@
     return getAllRowKeys(messageSchema?.schemaFields ?? []);
   }, [messageSchema?.schemaFields]);
 
-  const getColumnName = (cell: Field) => {
-    const fqn = cell?.fullyQualifiedName || '';
-    const columnName = getPartialNameFromTopicFQN(fqn);
-    // wrap it in quotes if dot is present
-
-    return columnName.includes(FQN_SEPARATOR_CHAR)
-      ? `"${columnName}"`
-      : columnName;
-  };
-
->>>>>>> c3e37f4f
   const handleFieldTagsChange = async (
     selectedTags: EntityTags[],
     editColumnTag: Field
@@ -139,8 +124,6 @@
     }
   };
 
-<<<<<<< HEAD
-=======
   const toggleExpandAll = () => {
     if (expandedRowKeys.length > 0) {
       setExpandedRowKeys([]);
@@ -153,142 +136,6 @@
     setExpandedRowKeys(keys as string[]);
   };
 
-  const onUpdateDescriptionHandler = (cell: Field) => {
-    const field = EntityField.COLUMNS;
-    const value = getColumnName(cell);
-    history.push(
-      getUpdateDescriptionPath(
-        EntityType.TOPIC,
-        entityFqn as string,
-        field,
-        value
-      )
-    );
-  };
-
-  const onRequestDescriptionHandler = (cell: Field) => {
-    const field = EntityField.COLUMNS;
-    const value = getColumnName(cell);
-    history.push(
-      getRequestDescriptionPath(
-        EntityType.TOPIC,
-        entityFqn as string,
-        field,
-        value
-      )
-    );
-  };
-
-  const getRequestDescriptionElement = (cell: Field) => {
-    const hasDescription = Boolean(cell?.description ?? '');
-
-    return (
-      <Button
-        className="p-0 w-7 h-7 flex-none flex-center link-text focus:tw-outline-none hover-cell-icon m-r-xss"
-        data-testid="request-description"
-        type="text"
-        onClick={() =>
-          hasDescription
-            ? onUpdateDescriptionHandler(cell)
-            : onRequestDescriptionHandler(cell)
-        }>
-        <Popover
-          destroyTooltipOnHide
-          content={
-            hasDescription
-              ? t('message.request-update-description')
-              : t('message.request-description')
-          }
-          overlayClassName="ant-popover-request-description"
-          trigger="hover"
-          zIndex={9999}>
-          <IconRequest
-            height={14}
-            name={t('message.request-description')}
-            style={{ color: DE_ACTIVE_COLOR }}
-            width={14}
-          />
-        </Popover>
-      </Button>
-    );
-  };
-
-  const renderFieldDescription: CellRendered<Field, 'description'> = (
-    description,
-    record,
-    index
-  ) => {
-    return (
-      <Space
-        className="custom-group w-full"
-        data-testid="description"
-        direction={isEmpty(description) ? 'horizontal' : 'vertical'}
-        id={`field-description-${index}`}
-        size={4}>
-        <div>
-          {description ? (
-            <RichTextEditorPreviewer markdown={description} />
-          ) : (
-            <span className="text-grey-muted">
-              {t('label.no-entity', {
-                entity: t('label.description'),
-              })}
-            </span>
-          )}
-        </div>
-        <div className="d-flex tw--mt-1.5">
-          {!isReadOnly ? (
-            <Fragment>
-              {hasDescriptionEditAccess && (
-                <>
-                  <Button
-                    className="p-0 tw-self-start flex-center w-7 h-7 d-flex-none hover-cell-icon"
-                    data-testid="edit-button"
-                    type="text"
-                    onClick={() => setEditFieldDescription(record)}>
-                    <EditIcon
-                      height={14}
-                      name={t('label.edit')}
-                      style={{ color: DE_ACTIVE_COLOR }}
-                      width={14}
-                    />
-                  </Button>
-                </>
-              )}
-              {getRequestDescriptionElement(record)}
-              {getFieldThreadElement(
-                getColumnName(record),
-                EntityField.DESCRIPTION,
-                entityFieldThreads as EntityFieldThreads[],
-                onThreadLinkSelect,
-                EntityType.TOPIC,
-                entityFqn,
-                `columns${ENTITY_LINK_SEPARATOR}${getColumnName(
-                  record
-                )}${ENTITY_LINK_SEPARATOR}description`,
-                Boolean(record)
-              )}
-              {getFieldThreadElement(
-                getColumnName(record),
-                EntityField.DESCRIPTION,
-                entityFieldTasks as EntityFieldThreads[],
-                onThreadLinkSelect,
-                EntityType.TOPIC,
-                entityFqn,
-                `columns${ENTITY_LINK_SEPARATOR}${getColumnName(
-                  record
-                )}${ENTITY_LINK_SEPARATOR}description`,
-                Boolean(record),
-                ThreadType.Task
-              )}
-            </Fragment>
-          ) : null}
-        </div>
-      </Space>
-    );
-  };
-
->>>>>>> c3e37f4f
   const columns: ColumnsType<Field> = useMemo(
     () => [
       {
