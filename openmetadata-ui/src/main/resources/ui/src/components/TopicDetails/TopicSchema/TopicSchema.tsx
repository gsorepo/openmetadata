/*
 *  Copyright 2022 Collate.
 *  Licensed under the Apache License, Version 2.0 (the "License");
 *  you may not use this file except in compliance with the License.
 *  You may obtain a copy of the License at
 *  http://www.apache.org/licenses/LICENSE-2.0
 *  Unless required by applicable law or agreed to in writing, software
 *  distributed under the License is distributed on an "AS IS" BASIS,
 *  WITHOUT WARRANTIES OR CONDITIONS OF ANY KIND, either express or implied.
 *  See the License for the specific language governing permissions and
 *  limitations under the License.
 */

import {
  Button,
  Col,
  Radio,
  RadioChangeEvent,
  Row,
  Space,
  Tag,
  Tooltip,
  Typography,
} from 'antd';
import Table, { ColumnsType } from 'antd/lib/table';
import { Key } from 'antd/lib/table/interface';
import { ReactComponent as DownUpArrowIcon } from 'assets/svg/ic-down-up-arrow.svg';
import { ReactComponent as UpDownArrowIcon } from 'assets/svg/ic-up-down-arrow.svg';
import classNames from 'classnames';
import ErrorPlaceHolder from 'components/common/error-with-placeholder/ErrorPlaceHolder';
import RichTextEditorPreviewer from 'components/common/rich-text-editor/RichTextEditorPreviewer';
import SchemaEditor from 'components/schema-editor/SchemaEditor';
import TableDescription from 'components/TableDescription/TableDescription.component';
import TableTags from 'components/TableTags/TableTags.component';
import { DE_ACTIVE_COLOR } from 'constants/constants';
import { TABLE_SCROLL_VALUE } from 'constants/Table.constants';
import { CSMode } from 'enums/codemirror.enum';
import { EntityType } from 'enums/entity.enum';
import { TagLabel, TagSource } from 'generated/type/tagLabel';
import { cloneDeep, isEmpty, isUndefined, map } from 'lodash';
import { EntityTags, TagOption } from 'Models';
import React, { FC, useCallback, useEffect, useMemo, useState } from 'react';
import { useTranslation } from 'react-i18next';
import { getEntityName } from 'utils/EntityUtils';
import { DataTypeTopic, Field } from '../../../generated/entity/data/topic';
import { getTableExpandableConfig } from '../../../utils/TableUtils';
import {
  updateFieldDescription,
  updateFieldTags,
} from '../../../utils/TopicSchema.utils';
import { ModalWithMarkdownEditor } from '../../Modals/ModalWithMarkdownEditor/ModalWithMarkdownEditor';
import {
  SchemaViewType,
  TopicSchemaFieldsProps,
} from './TopicSchema.interface';

const TopicSchemaFields: FC<TopicSchemaFieldsProps> = ({
  messageSchema,
  className,
  hasDescriptionEditAccess,
  isReadOnly,
  onUpdate,
  hasTagEditAccess,
  entityFqn,
  onThreadLinkSelect,
  isVersionView = false,
  schemaTypePlaceholder,
}) => {
  const { t } = useTranslation();
  const [editFieldDescription, setEditFieldDescription] = useState<Field>();
  const [expandedRowKeys, setExpandedRowKeys] = useState<string[]>([]);
  const [viewType, setViewType] = useState<SchemaViewType>(
    SchemaViewType.FIELDS
  );

  const getAllRowKeys = (data: Field[]) => {
    let keys: string[] = [];
    data.forEach((item) => {
      if (item.children && item.children.length > 0) {
        keys.push(item.name);
        keys = [...keys, ...getAllRowKeys(item.children)];
      }
    });

    return keys;
  };

  const schemaAllRowKeys = useMemo(() => {
    return getAllRowKeys(messageSchema?.schemaFields ?? []);
  }, [messageSchema?.schemaFields]);

  const handleFieldTagsChange = async (
    selectedTags: EntityTags[],
    editColumnTag: Field
  ) => {
    const newSelectedTags: TagOption[] = map(selectedTags, (tag) => ({
      fqn: tag.tagFQN,
      source: tag.source,
    }));

    if (newSelectedTags && editColumnTag && !isUndefined(onUpdate)) {
      const schema = cloneDeep(messageSchema);
      updateFieldTags(
        schema?.schemaFields,
        editColumnTag.fullyQualifiedName ?? '',
        newSelectedTags
      );
      await onUpdate(schema);
    }
  };

  const handleFieldDescriptionChange = async (updatedDescription: string) => {
    if (!isUndefined(editFieldDescription) && !isUndefined(onUpdate)) {
      const schema = cloneDeep(messageSchema);
      updateFieldDescription(
        schema?.schemaFields,
        editFieldDescription.fullyQualifiedName ?? '',
        updatedDescription
      );
      await onUpdate(schema);
      setEditFieldDescription(undefined);
    } else {
      setEditFieldDescription(undefined);
    }
  };

  const toggleExpandAll = () => {
    if (expandedRowKeys.length < schemaAllRowKeys.length) {
      setExpandedRowKeys(schemaAllRowKeys);
    } else {
      setExpandedRowKeys([]);
    }
  };

  const handleExpandedRowsChange = (keys: readonly Key[]) => {
    setExpandedRowKeys(keys as string[]);
  };

  const renderSchemaName = useCallback(
    (_, record: Field) => (
      <Space align="start" className="w-max-90 vertical-align-inherit" size={2}>
        <Tooltip destroyTooltipOnHide title={getEntityName(record)}>
          <Typography.Text className="break-word">
            {isVersionView ? (
              <RichTextEditorPreviewer markdown={getEntityName(record)} />
            ) : (
              getEntityName(record)
            )}
          </Typography.Text>
        </Tooltip>
      </Space>
    ),
    [isVersionView]
  );

  const renderDataType = useCallback(
    (dataType: DataTypeTopic, record: Field) => (
      <Typography.Text>
        {isVersionView ? (
          <RichTextEditorPreviewer
            markdown={record.dataTypeDisplay || dataType}
          />
        ) : (
          record.dataTypeDisplay || dataType
        )}
      </Typography.Text>
    ),
    [isVersionView]
  );

  const columns: ColumnsType<Field> = useMemo(
    () => [
      {
        title: t('label.name'),
        dataIndex: 'name',
        key: 'name',
        accessor: 'name',
        fixed: 'left',
        width: 220,
        render: renderSchemaName,
      },
      {
        title: t('label.type'),
        dataIndex: 'dataType',
        key: 'dataType',
        ellipsis: true,
        width: 220,
        render: renderDataType,
      },
      {
        title: t('label.description'),
        dataIndex: 'description',
        key: 'description',
        width: 350,
        render: (_, record, index) => (
          <TableDescription
            columnData={{
              fqn: record.fullyQualifiedName ?? '',
              field: record.description,
            }}
            entityFqn={entityFqn}
            entityType={EntityType.TOPIC}
            hasEditPermission={hasDescriptionEditAccess}
            index={index}
            isReadOnly={isReadOnly}
            onClick={() => setEditFieldDescription(record)}
            onThreadLinkSelect={onThreadLinkSelect}
          />
        ),
      },
      {
        title: t('label.tag-plural'),
        dataIndex: 'tags',
        key: 'tags',
        accessor: 'tags',
        width: 300,
        render: (tags: TagLabel[], record: Field, index: number) => (
          <TableTags<Field>
            entityFqn={entityFqn}
            entityType={EntityType.TOPIC}
            handleTagSelection={handleFieldTagsChange}
            hasTagEditAccess={hasTagEditAccess}
            index={index}
            isReadOnly={isReadOnly}
            record={record}
            tags={tags}
            type={TagSource.Classification}
            onThreadLinkSelect={onThreadLinkSelect}
          />
        ),
      },
      {
        title: t('label.glossary-term-plural'),
        dataIndex: 'tags',
        key: 'tags',
        accessor: 'tags',
        width: 300,
        render: (tags: TagLabel[], record: Field, index: number) => (
          <TableTags<Field>
            entityFqn={entityFqn}
            entityType={EntityType.TOPIC}
            handleTagSelection={handleFieldTagsChange}
            hasTagEditAccess={hasTagEditAccess}
            index={index}
            isReadOnly={isReadOnly}
            record={record}
            tags={tags}
            type={TagSource.Glossary}
            onThreadLinkSelect={onThreadLinkSelect}
          />
        ),
      },
    ],
    [
      isReadOnly,
      messageSchema,
      hasTagEditAccess,
      editFieldDescription,
      hasDescriptionEditAccess,
      handleFieldTagsChange,
      renderSchemaName,
      renderDataType,
    ]
  );

  const handleViewChange = (e: RadioChangeEvent) => {
    setViewType(e.target.value);
  };

  useEffect(() => {
    if (isVersionView) {
      setExpandedRowKeys(schemaAllRowKeys);
    }
  }, []);

  return (
    <Row className="mt-4" gutter={[16, 16]}>
      {messageSchema?.schemaType && (
        <Col>
          <Typography.Text type="secondary">
            {t('label.schema')}
          </Typography.Text>
<<<<<<< HEAD
          <Tag>{messageSchema.schemaType}</Tag>
        </Col>
      )}
=======
          {schemaTypePlaceholder ?? (
            <Tag>{messageSchema?.schemaType ?? ''}</Tag>
          )}
        </Space>
      </Col>
>>>>>>> c3f3a976
      {isEmpty(messageSchema?.schemaFields) &&
      isEmpty(messageSchema?.schemaText) ? (
        <ErrorPlaceHolder />
      ) : (
        <>
          {!isEmpty(messageSchema?.schemaFields) && (
            <Col span={24}>
              <Row justify="space-between">
                {!isVersionView && (
                  <Col>
                    <Radio.Group value={viewType} onChange={handleViewChange}>
                      <Radio.Button value={SchemaViewType.FIELDS}>
                        {t('label.field-plural')}
                      </Radio.Button>
                      <Radio.Button value={SchemaViewType.TEXT}>
                        {t('label.text')}
                      </Radio.Button>
                    </Radio.Group>
                  </Col>
                )}
                <Col flex="auto">
                  <Row justify="end">
                    <Col>
                      <Button
                        className="text-primary rounded-4"
                        size="small"
                        type="text"
                        onClick={toggleExpandAll}>
                        <Space align="center" size={4}>
                          {expandedRowKeys.length ===
                          schemaAllRowKeys.length ? (
                            <DownUpArrowIcon
                              color={DE_ACTIVE_COLOR}
                              height="14px"
                            />
                          ) : (
                            <UpDownArrowIcon
                              color={DE_ACTIVE_COLOR}
                              height="14px"
                            />
                          )}

                          {expandedRowKeys.length === schemaAllRowKeys.length
                            ? t('label.collapse-all')
                            : t('label.expand-all')}
                        </Space>
                      </Button>
                    </Col>
                  </Row>
                </Col>
              </Row>
            </Col>
          )}
          <Col span={24}>
            {viewType === SchemaViewType.TEXT ||
            isEmpty(messageSchema?.schemaFields) ? (
              messageSchema?.schemaText && (
                <SchemaEditor
                  className="custom-code-mirror-theme custom-query-editor"
                  editorClass={classNames('table-query-editor')}
                  mode={{ name: CSMode.JAVASCRIPT }}
                  options={{
                    styleActiveLine: false,
                  }}
                  value={messageSchema?.schemaText ?? ''}
                />
              )
            ) : (
              <Table
                bordered
                className={className}
                columns={columns}
                data-testid="topic-schema-fields-table"
                dataSource={messageSchema?.schemaFields}
                expandable={{
                  ...getTableExpandableConfig<Field>(),
                  rowExpandable: (record) => !isEmpty(record.children),
                  onExpandedRowsChange: handleExpandedRowsChange,
                  expandedRowKeys,
                }}
                pagination={false}
                rowKey="name"
                scroll={TABLE_SCROLL_VALUE}
                size="small"
              />
            )}
          </Col>
        </>
      )}
      {editFieldDescription && (
        <ModalWithMarkdownEditor
          header={`${t('label.edit-entity', {
            entity: t('label.schema-field'),
          })}: "${editFieldDescription.name}"`}
          placeholder={t('label.enter-field-description', {
            field: t('label.schema-field'),
          })}
          value={editFieldDescription.description ?? ''}
          visible={Boolean(editFieldDescription)}
          onCancel={() => setEditFieldDescription(undefined)}
          onSave={handleFieldDescriptionChange}
        />
      )}
    </Row>
  );
};

export default TopicSchemaFields;<|MERGE_RESOLUTION|>--- conflicted
+++ resolved
@@ -280,17 +280,11 @@
           <Typography.Text type="secondary">
             {t('label.schema')}
           </Typography.Text>
-<<<<<<< HEAD
-          <Tag>{messageSchema.schemaType}</Tag>
-        </Col>
-      )}
-=======
           {schemaTypePlaceholder ?? (
             <Tag>{messageSchema?.schemaType ?? ''}</Tag>
           )}
-        </Space>
-      </Col>
->>>>>>> c3f3a976
+        </Col>
+      )}
       {isEmpty(messageSchema?.schemaFields) &&
       isEmpty(messageSchema?.schemaText) ? (
         <ErrorPlaceHolder />
