--- conflicted
+++ resolved
@@ -27,11 +27,8 @@
   return (
     <Modal
       centered
-<<<<<<< HEAD
+      closable={false}
       confirmLoading={isLoading}
-=======
-      closable={false}
->>>>>>> 28a1d4e1
       okButtonProps={{
         form: 'change-password-form',
         type: 'primary',
