/*
 *  Copyright 2022 Collate.
 *  Licensed under the Apache License, Version 2.0 (the "License");
 *  you may not use this file except in compliance with the License.
 *  You may obtain a copy of the License at
 *  http://www.apache.org/licenses/LICENSE-2.0
 *  Unless required by applicable law or agreed to in writing, software
 *  distributed under the License is distributed on an "AS IS" BASIS,
 *  WITHOUT WARRANTIES OR CONDITIONS OF ANY KIND, either express or implied.
 *  See the License for the specific language governing permissions and
 *  limitations under the License.
 */

import { Form, Input, Modal } from 'antd';
import React from 'react';
import { useTranslation } from 'react-i18next';
import { passwordErrorMessage } from '../../constants/ErrorMessages.constant';
import { passwordRegex } from '../../constants/regex.constants';
import { ChangePasswordRequest } from '../../generated/auth/changePasswordRequest';

type ChangePasswordForm = {
  visible: boolean;
  onCancel: () => void;
  onSave: (data: ChangePasswordRequest) => void;
  isLoggedinUser: boolean;
  isLoading: boolean;
};

const ChangePasswordForm: React.FC<ChangePasswordForm> = ({
  visible,
  onCancel,
  onSave,
  isLoggedinUser,
  isLoading,
}) => {
  const { t } = useTranslation();
  const [form] = Form.useForm();
  const newPassword = Form.useWatch('newPassword', form);

  return (
    <Modal
      centered
      closable={false}
      confirmLoading={isLoading}
      okButtonProps={{
        form: 'change-password-form',
        type: 'primary',
        htmlType: 'submit',
      }}
      okText={t('label.update-password')}
<<<<<<< HEAD
      open={visible}
      title={t('label.change-password')}
=======
      title={t('label.change-entity', {
        entity: t('label.password'),
      })}
      visible={visible}
>>>>>>> ea846956
      width={500}
      onCancel={() => {
        form.resetFields();
        onCancel();
      }}>
      <Form
        form={form}
        id="change-password-form"
        layout="vertical"
        name="change-password-form"
        validateMessages={{ required: '${label} is required' }}
        onFinish={onSave}>
        {isLoggedinUser && (
          <Form.Item
            label={t('label.old-password')}
            name="oldPassword"
            rules={[
              {
                required: true,
              },
            ]}>
            <Input.Password
              data-testid="name"
              placeholder={t('label.enter-type-password', {
                type: t('label.old'),
              })}
            />
          </Form.Item>
        )}
        <Form.Item
          label={t('label.new-password')}
          name="newPassword"
          rules={[
            {
              required: true,
            },
            {
              pattern: passwordRegex,
              message: passwordErrorMessage,
            },
          ]}>
          <Input.Password
            placeholder={t('label.enter-type-password', {
              type: t('label.new'),
            })}
          />
        </Form.Item>
        <Form.Item
          label={t('label.confirm-new-password')}
          name="confirmPassword"
          rules={[
            {
              validator: (_, value) => {
                if (value !== newPassword) {
                  return Promise.reject(t('label.password-not-match'));
                }

                return Promise.resolve();
              },
            },
          ]}>
          <Input.Password placeholder={t('label.confirm-new-password')} />
        </Form.Item>
      </Form>
    </Modal>
  );
};

export default ChangePasswordForm;<|MERGE_RESOLUTION|>--- conflicted
+++ resolved
@@ -48,15 +48,10 @@
         htmlType: 'submit',
       }}
       okText={t('label.update-password')}
-<<<<<<< HEAD
       open={visible}
-      title={t('label.change-password')}
-=======
       title={t('label.change-entity', {
         entity: t('label.password'),
       })}
-      visible={visible}
->>>>>>> ea846956
       width={500}
       onCancel={() => {
         form.resetFields();
