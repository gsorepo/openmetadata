--- conflicted
+++ resolved
@@ -301,21 +301,12 @@
           ) : (
             <Avatar name={userName} type="circle" width="36" />
           )}
-<<<<<<< HEAD
           <div className="d-flex flex-col">
             <Tooltip title={getEntityName(currentUser)}>
               <Typography.Text className="username truncate w-max-112">
                 {getEntityName(currentUser)}
               </Typography.Text>
             </Tooltip>
-=======
-          <div className="d-flex flex-col flex-1">
-            <Typography.Text
-              className="usename w-28"
-              ellipsis={{ tooltip: true }}>
-              {getEntityName(currentUser)}
-            </Typography.Text>
->>>>>>> 753e182e
             <Typography.Text
               className="text-grey-muted text-xs w-28"
               ellipsis={{ tooltip: true }}>
