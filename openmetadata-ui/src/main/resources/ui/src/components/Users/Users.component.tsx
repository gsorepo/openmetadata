--- conflicted
+++ resolved
@@ -524,12 +524,8 @@
             <div className="tw-h-28 tw-w-28">
               <img
                 alt="profile"
-<<<<<<< HEAD
-                className="tw-rounded-full tw-w-full"
+                className="tw-w-full"
                 referrerPolicy="no-referrer"
-=======
-                className="tw-w-full"
->>>>>>> 74e5404f
                 src={userData.profile?.images?.image}
               />
             </div>
