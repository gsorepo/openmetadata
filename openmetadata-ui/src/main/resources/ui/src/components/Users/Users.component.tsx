--- conflicted
+++ resolved
@@ -229,15 +229,9 @@
   const getDisplayNameComponent = () => {
     if (isAdminUser || isLoggedinUser || isAuthDisabled) {
       return (
-<<<<<<< HEAD
-        <div className="tw-mt-4 tw-w-full tw-flex tw-items-center tw-justify-between tw-px-3 tw-overflow-auto">
-          {isDisplayNameEdit ? (
-            <div className="tw-flex tw-items-center tw-gap-1">
-=======
         <div className="tw-mt-4 tw-w-full tw-px-3">
           {isDisplayNameEdit ? (
             <div className="tw-flex tw-justify-between tw-items-center tw-gap-2">
->>>>>>> 6f685432
               <input
                 className="tw-form-inputs tw-form-inputs-padding tw-py-0.5 tw-w-full"
                 data-testid="displayName"
@@ -345,11 +339,7 @@
       return (
         <Card
           className="ant-card-feed tw-relative"
-<<<<<<< HEAD
-          key="inherited-teams-card"
-=======
           key="teams-card"
->>>>>>> 6f685432
           style={{
             ...leftPanelAntCardStyle,
             marginTop: '20px',
@@ -366,11 +356,7 @@
       return (
         <Card
           className="ant-card-feed tw-relative"
-<<<<<<< HEAD
-          key="inherited-teams-card"
-=======
           key="teams-card"
->>>>>>> 6f685432
           style={{
             ...leftPanelAntCardStyle,
             marginTop: '20px',
@@ -624,11 +610,7 @@
       <div className="user-profile-antd-card" data-testid="left-panel">
         <Card
           className="ant-card-feed tw-relative"
-<<<<<<< HEAD
-          key="panel-inherited-roles-card"
-=======
           key="left-panel"
->>>>>>> 6f685432
           style={{
             ...leftPanelAntCardStyle,
             marginTop: '12px',
