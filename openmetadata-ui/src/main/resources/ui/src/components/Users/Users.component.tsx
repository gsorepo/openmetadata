--- conflicted
+++ resolved
@@ -11,23 +11,7 @@
  *  limitations under the License.
  */
 
-<<<<<<< HEAD
-import {
-  Button,
-  Card,
-  Image,
-  Input,
-  Select,
-  Space,
-  Tabs,
-  Typography,
-} from 'antd';
-import { ReactComponent as EditIcon } from 'assets/svg/edit-new.svg';
-import { ReactComponent as IconTeamsGrey } from 'assets/svg/teams-grey.svg';
-import { AxiosError } from 'axios';
-=======
 import { Col, Row, Tabs, Typography } from 'antd';
->>>>>>> 00885380
 import ActivityFeedProvider from 'components/ActivityFeed/ActivityFeedProvider/ActivityFeedProvider';
 import { ActivityFeedTab } from 'components/ActivityFeed/ActivityFeedTab/ActivityFeedTab.component';
 import ErrorPlaceHolder from 'components/common/error-with-placeholder/ErrorPlaceHolder';
@@ -92,487 +76,6 @@
     }
   };
 
-<<<<<<< HEAD
-  const handleDisplayNameChange = () => {
-    if (displayName !== userData.displayName) {
-      updateUserDetails({ displayName: displayName || '' });
-    }
-    setIsDisplayNameEdit(false);
-  };
-
-  const handleDescriptionChange = async (description: string) => {
-    await updateUserDetails({ description });
-
-    setIsDescriptionEdit(false);
-  };
-
-  const handleRolesChange = () => {
-    // filter out the roles , and exclude the admin one
-    const updatedRoles = selectedRoles.filter(
-      (roleId) => roleId !== toLower(TERM_ADMIN)
-    );
-
-    // get the admin role and send it as boolean value `isAdmin=Boolean(isAdmin)
-    const isAdmin = selectedRoles.find(
-      (roleId) => roleId === toLower(TERM_ADMIN)
-    );
-    updateUserDetails({
-      roles: updatedRoles.map((roleId) => {
-        const role = roles.find((r) => r.id === roleId);
-
-        return { id: roleId, type: 'role', name: role?.name || '' };
-      }),
-      isAdmin: Boolean(isAdmin),
-    });
-
-    setIsRolesEdit(false);
-  };
-  const handleTeamsChange = () => {
-    updateUserDetails({
-      teams: selectedTeams.map((teamId) => {
-        return { id: teamId, type: 'team' };
-      }),
-    });
-
-    setIsTeamsEdit(false);
-  };
-
-  const handleOnRolesChange = (value: string[]) => {
-    setSelectedRoles(value);
-  };
-
-  const handleOnTeamsChange = (value: string[]) => {
-    setSelectedTeams(value);
-  };
-
-  const handleChangePassword = async (data: ChangePasswordRequest) => {
-    try {
-      setIsLoading(true);
-      const sendData = {
-        ...data,
-        ...(isAdminUser &&
-          !isLoggedinUser && {
-            username: userData.name,
-            requestType: RequestType.User,
-          }),
-      };
-      await changePassword(sendData);
-      setIsChangePassword(false);
-      showSuccessToast(
-        t('server.update-entity-success', { entity: t('label.password') })
-      );
-    } catch (err) {
-      showErrorToast(err as AxiosError);
-    } finally {
-      setIsLoading(true);
-    }
-  };
-
-  const getDisplayNameComponent = () => {
-    if (isAdminUser || isLoggedinUser || isAuthDisabled) {
-      return (
-        <div className="w-full">
-          {isDisplayNameEdit ? (
-            <InlineEdit
-              direction="vertical"
-              onCancel={() => setIsDisplayNameEdit(false)}
-              onSave={handleDisplayNameChange}>
-              <Input
-                className="w-full"
-                data-testid="displayName"
-                id="displayName"
-                name="displayName"
-                placeholder={t('label.display-name')}
-                type="text"
-                value={displayName}
-                onChange={onDisplayNameChange}
-              />
-            </InlineEdit>
-          ) : (
-            <Fragment>
-              <span className="text-base font-medium">
-                {userData.displayName ||
-                  t('label.add-entity', { entity: t('label.display-name') })}
-              </span>
-              <Button
-                data-testid="edit-displayName"
-                onClick={() => setIsDisplayNameEdit(true)}>
-                <EditIcon color={DE_ACTIVE_COLOR} width={16} />
-              </Button>
-            </Fragment>
-          )}
-        </div>
-      );
-    } else {
-      return <p>{getEntityName(userData as unknown as EntityReference)}</p>;
-    }
-  };
-
-  const getDescriptionComponent = () => {
-    if (isAdminUser || isLoggedinUser || isAuthDisabled) {
-      return (
-        <div className="flex items-center justify-between">
-          <Description
-            description={userData.description || ''}
-            entityName={getEntityName(userData as unknown as EntityReference)}
-            hasEditAccess={isAdminUser || isLoggedinUser}
-            isEdit={isDescriptionEdit}
-            onCancel={() => setIsDescriptionEdit(false)}
-            onDescriptionEdit={() => setIsDescriptionEdit(true)}
-            onDescriptionUpdate={handleDescriptionChange}
-          />
-        </div>
-      );
-    } else {
-      return (
-        <Typography.Paragraph className="m-b-0">
-          {userData.description || (
-            <span className="text-grey-muted">
-              {t('label.no-entity', {
-                entity: t('label.description'),
-              })}
-            </span>
-          )}
-        </Typography.Paragraph>
-      );
-    }
-  };
-
-  const getChangePasswordComponent = () => {
-    return (
-      <div>
-        <Typography.Text
-          className="text-primary text-xs cursor-pointer"
-          onClick={() => setIsChangePassword(true)}>
-          {t('label.change-entity', { entity: t('label.password-lowercase') })}
-        </Typography.Text>
-
-        <ChangePasswordForm
-          isLoading={isLoading}
-          isLoggedinUser={isLoggedinUser}
-          visible={isChangePassword}
-          onCancel={() => setIsChangePassword(false)}
-          onSave={(data) => handleChangePassword(data)}
-        />
-      </div>
-    );
-  };
-
-  const getTeamsComponent = () => {
-    const teamsElement = (
-      <Fragment>
-        {getNonDeletedTeams(userData.teams ?? []).map((team, i) => (
-          <div className="d-flex items-center" data-testid={team.name} key={i}>
-            <IconTeamsGrey height={16} width={16} />
-            <Typography.Text
-              className="ant-typography-ellipsis-custom w-48"
-              ellipsis={{ tooltip: true }}>
-              {getEntityName(team)}
-            </Typography.Text>
-          </div>
-        ))}
-        {isEmpty(userData.teams) && (
-          <span className="text-grey-muted ">{t('message.no-team-found')}</span>
-        )}
-      </Fragment>
-    );
-
-    if (!isAdminUser && !isAuthDisabled) {
-      return (
-        <Card
-          className="ant-card-feed relative card-body-border-none card-padding-y-0"
-          key="teams-card"
-          style={{
-            marginTop: '20px',
-          }}
-          title={
-            <div className="d-flex items-center justify-between">
-              <h6 className="right-panel-label">{t('label.team-plural')}</h6>
-            </div>
-          }>
-          <div>{teamsElement}</div>
-        </Card>
-      );
-    } else {
-      return (
-        <Card
-          className="ant-card-feed relative card-body-border-none card-padding-y-0"
-          key="teams-card"
-          style={{
-            marginTop: '20px',
-          }}
-          title={
-            <div className="d-flex items-center justify-between">
-              <h6 className="right-panel-label">{t('label.team-plural')}</h6>
-              {!isTeamsEdit && (
-                <Button
-                  data-testid="edit-teams"
-                  onClick={() => setIsTeamsEdit(true)}>
-                  <EditIcon color={DE_ACTIVE_COLOR} width={16} />
-                </Button>
-              )}
-            </div>
-          }>
-          <div>
-            {isTeamsEdit ? (
-              <InlineEdit
-                direction="vertical"
-                onCancel={() => setIsTeamsEdit(false)}
-                onSave={handleTeamsChange}>
-                <TeamsSelectable
-                  filterJoinable
-                  selectedTeams={selectedTeams}
-                  onSelectionChange={handleOnTeamsChange}
-                />
-              </InlineEdit>
-            ) : (
-              teamsElement
-            )}
-          </div>
-        </Card>
-      );
-    }
-  };
-
-  const getRolesComponent = () => {
-    const userRolesOption = roles?.map((role) => ({
-      label: getEntityName(role as unknown as EntityReference),
-      value: role.id,
-    }));
-    if (!userData.isAdmin) {
-      userRolesOption.push({
-        label: TERM_ADMIN,
-        value: toLower(TERM_ADMIN),
-      });
-    }
-
-    const rolesElement = (
-      <Fragment>
-        {userData.isAdmin && (
-          <div className=" d-flex items-center ">
-            <SVGIcons alt="icon" icon={Icons.USERS} />
-            <span>{TERM_ADMIN}</span>
-          </div>
-        )}
-        {userData.roles?.map((role, i) => (
-          <div className="d-flex items-center" key={i}>
-            <SVGIcons alt="icon" icon={Icons.USERS} />
-            <Typography.Text
-              className="ant-typography-ellipsis-custom w-48"
-              ellipsis={{ tooltip: true }}>
-              {getEntityName(role)}
-            </Typography.Text>
-          </div>
-        ))}
-        {!userData.isAdmin && isEmpty(userData.roles) && (
-          <span className="text-grey-muted ">
-            {t('message.no-roles-assigned')}
-          </span>
-        )}
-      </Fragment>
-    );
-
-    if (!isAdminUser && !isAuthDisabled) {
-      return (
-        <Card
-          className="ant-card-feed relative card-body-border-none card-padding-y-0"
-          key="roles-card "
-          style={{
-            marginTop: '20px',
-          }}
-          title={
-            <div className="d-flex items-center justify-between">
-              <h6 className="right-panel-label">{t('label.role-plural')}</h6>
-            </div>
-          }>
-          <div className="roles-container">{rolesElement}</div>
-        </Card>
-      );
-    } else {
-      return (
-        <Card
-          className="ant-card-feed relative card-body-border-none card-padding-y-0"
-          key="roles-card"
-          style={{
-            marginTop: '20px',
-          }}
-          title={
-            <div className="d-flex items-center justify-between">
-              <h6 className="right-panel-label">{t('label.role-plural')}</h6>
-              {!isRolesEdit && (
-                <Button
-                  data-testid="edit-roles"
-                  onClick={() => setIsRolesEdit(true)}>
-                  <EditIcon color={DE_ACTIVE_COLOR} width={16} />
-                </Button>
-              )}
-            </div>
-          }>
-          <div>
-            {isRolesEdit ? (
-              <InlineEdit
-                direction="vertical"
-                onCancel={() => setIsRolesEdit(false)}
-                onSave={handleRolesChange}>
-                <Select
-                  allowClear
-                  showSearch
-                  aria-label="Select roles"
-                  className="w-full"
-                  id="select-role"
-                  loading={isRolesLoading}
-                  mode="multiple"
-                  options={userRolesOption}
-                  placeholder={t('label.role-plural')}
-                  value={!isRolesLoading ? selectedRoles : []}
-                  onChange={handleOnRolesChange}
-                />
-              </InlineEdit>
-            ) : (
-              rolesElement
-            )}
-          </div>
-        </Card>
-      );
-    }
-  };
-
-  const getInheritedRolesComponent = () => {
-    return (
-      <Card
-        className="ant-card-feed relative card-body-border-none card-padding-y-0"
-        key="inherited-roles-card-component"
-        style={{
-          marginTop: '20px',
-        }}
-        title={
-          <div className="d-flex">
-            <h6 className="right-panel-label " data-testid="inherited-roles">
-              {t('label.inherited-role-plural')}
-            </h6>
-          </div>
-        }>
-        <Fragment>
-          {isEmpty(userData.inheritedRoles) ? (
-            <div>
-              <span className="text-grey-muted">
-                {t('message.no-inherited-roles-found')}
-              </span>
-            </div>
-          ) : (
-            <div className="d-flex justify-between flex-col">
-              {userData.inheritedRoles?.map((inheritedRole, i) => (
-                <div className=" d-flex items-center " key={i}>
-                  <SVGIcons alt="icon" icon={Icons.USERS} />
-
-                  <Typography.Text
-                    className="ant-typography-ellipsis-custom w-48"
-                    ellipsis={{ tooltip: true }}>
-                    {getEntityName(inheritedRole)}
-                  </Typography.Text>
-                </div>
-              ))}
-            </div>
-          )}
-        </Fragment>
-      </Card>
-    );
-  };
-
-  const image = useMemo(
-    () =>
-      getImageWithResolutionAndFallback(
-        ImageQuality['6x'],
-        userData.profile?.images
-      ),
-    [userData.profile?.images]
-  );
-
-  const fetchLeftPanel = () => {
-    return (
-      <div className="p-xs user-profile-antd-card" data-testid="left-panel">
-        <Card className="ant-card-feed relative" key="left-panel-card">
-          {isImgUrlValid ? (
-            <Image
-              alt="profile"
-              className="w-full"
-              preview={false}
-              referrerPolicy="no-referrer"
-              src={image || ''}
-              onError={() => {
-                SetIsImgUrlValid(false);
-              }}
-            />
-          ) : (
-            <div style={{ width: 'inherit' }}>
-              <ProfilePicture
-                displayName={userData?.displayName || userData.name}
-                height="150"
-                id={userData?.id || ''}
-                name={userData?.name || ''}
-              />
-            </div>
-          )}
-          <Space className="p-sm w-full" direction="vertical" size={8}>
-            {getDisplayNameComponent()}
-            <Typography.Paragraph
-              className="m-b-0"
-              ellipsis={{ tooltip: true }}>
-              {userData.email}
-            </Typography.Paragraph>
-            {getDescriptionComponent()}
-            {isAuthProviderBasic &&
-              (isAdminUser || isLoggedinUser) &&
-              getChangePasswordComponent()}
-          </Space>
-        </Card>
-        {getTeamsComponent()}
-        {getRolesComponent()}
-        {getInheritedRolesComponent()}
-      </div>
-    );
-  };
-
-  const prepareSelectedRoles = () => {
-    const defaultRoles = [...(userData.roles?.map((role) => role.id) || [])];
-    if (userData.isAdmin) {
-      defaultRoles.push(toLower(TERM_ADMIN));
-    }
-    setSelectedRoles(defaultRoles);
-  };
-
-  const prepareSelectedTeams = () => {
-    setSelectedTeams(
-      getNonDeletedTeams(userData.teams || []).map((team) => team.id)
-    );
-  };
-
-  const fetchRoles = async () => {
-    setIsRolesLoading(true);
-    try {
-      const response = await getRoles(
-        '',
-        undefined,
-        undefined,
-        false,
-        PAGE_SIZE_LARGE
-      );
-      setRoles(response.data);
-    } catch (err) {
-      setRoles([]);
-      showErrorToast(
-        err as AxiosError,
-        t('server.entity-fetch-error', {
-          entity: t('label.role-plural'),
-        })
-      );
-    } finally {
-      setIsRolesLoading(false);
-    }
-  };
-
-=======
->>>>>>> 00885380
   const handleSummaryPanelDisplay = useCallback(
     (details: SearchedDataProps['data'][number]['_source']) => {
       setShowSummaryPanel(true);
