/*
 *  Copyright 2023 Collate.
 *  Licensed under the Apache License, Version 2.0 (the "License");
 *  you may not use this file except in compliance with the License.
 *  You may obtain a copy of the License at
 *  http://www.apache.org/licenses/LICENSE-2.0
 *  Unless required by applicable law or agreed to in writing, software
 *  distributed under the License is distributed on an "AS IS" BASIS,
 *  WITHOUT WARRANTIES OR CONDITIONS OF ANY KIND, either express or implied.
 *  See the License for the specific language governing permissions and
 *  limitations under the License.
 */

import { Image } from 'antd';
import React, { useEffect, useMemo, useState } from 'react';
import ProfilePicture from '../../../../components/common/ProfilePicture/ProfilePicture';
import {
  getImageWithResolutionAndFallback,
  ImageQuality,
} from '../../../../utils/ProfilerUtils';
import { UserProfileImageProps } from './UserProfileImage.interface';

const UserProfileImage = ({ userData }: UserProfileImageProps) => {
  const [isImgUrlValid, setIsImgUrlValid] = useState<boolean>(true);

  const image = useMemo(
    () =>
      getImageWithResolutionAndFallback(ImageQuality['6x'], userData?.images),
    [userData?.images]
  );

  useEffect(() => {
    setIsImgUrlValid(Boolean(image));
  }, [image]);

  return (
    <div
      className="profile-image-container"
      data-testid="profile-image-container">
      {isImgUrlValid ? (
        <Image
          alt="profile"
          data-testid="user-profile-image"
          preview={false}
          referrerPolicy="no-referrer"
          src={image ?? ''}
          onError={() => {
            setIsImgUrlValid(false);
          }}
        />
      ) : (
        <ProfilePicture
          displayName={userData?.displayName ?? userData.name}
<<<<<<< HEAD
          height="186"
=======
          height="54"
          id={userData?.id ?? ''}
>>>>>>> c92dabe0
          name={userData?.name ?? ''}
          textClass="text-xl"
          width="54"
        />
      )}
    </div>
  );
};

export default UserProfileImage;<|MERGE_RESOLUTION|>--- conflicted
+++ resolved
@@ -51,12 +51,7 @@
       ) : (
         <ProfilePicture
           displayName={userData?.displayName ?? userData.name}
-<<<<<<< HEAD
-          height="186"
-=======
           height="54"
-          id={userData?.id ?? ''}
->>>>>>> c92dabe0
           name={userData?.name ?? ''}
           textClass="text-xl"
           width="54"
