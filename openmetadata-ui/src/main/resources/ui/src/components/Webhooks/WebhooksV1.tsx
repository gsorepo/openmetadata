--- conflicted
+++ resolved
@@ -37,7 +37,6 @@
 import { WebhooksV1Props } from './WebhooksV1.interface';
 import './webhookV1.less';
 
-<<<<<<< HEAD
 const LISTING_TEXT: { [key: string]: string } = {
   msteams: MS_TEAMS_LISTING_TEXT,
   slack: SLACK_LISTING_TEXT,
@@ -50,10 +49,7 @@
   generic: 'Webhook',
 };
 
-const WebhooksV1: FC<WebhooksProps> = ({
-=======
 const WebhooksV1: FC<WebhooksV1Props> = ({
->>>>>>> 1081254f
   data = [],
   webhookType = WebhookType.Generic,
   paging,
@@ -123,60 +119,6 @@
   }
 
   return (
-<<<<<<< HEAD
-    <Space align="start" className="tw-w-full webhook-page-container" size={20}>
-      <div className="tw-w-full">
-        <div className="tw-flex tw-items-center tw-justify-between">
-          <Select
-            showArrow
-            bordered={false}
-            className="tw-w-48 tw-mb-3 tw-text-body webhook-filter-select cursor-pointer"
-            mode="multiple"
-            options={statuses}
-            placeholder="Filter by status"
-            onChange={onStatusFilter}
-          />
-          {filteredData.length > 0 && (
-            <NonAdminAction
-              position="bottom"
-              title={TITLE_FOR_NON_ADMIN_ACTION}>
-              <Button
-                className={classNames('tw-h-8 tw-rounded tw-mb-3', {
-                  'tw-opacity-40': !isAdminUser && !isAuthDisabled,
-                })}
-                data-testid="add-webhook-button"
-                size="small"
-                theme="primary"
-                variant="contained"
-                onClick={onAddWebhook}>
-                Add {BUTTON_INTEGRATION[webhookType]}
-              </Button>
-            </NonAdminAction>
-          )}
-        </div>
-        {filteredData.length ? (
-          <>
-            {filteredData.map((webhook, index) => (
-              <div className="tw-mb-3" key={index}>
-                <WebhookDataCard
-                  description={webhook.description}
-                  endpoint={webhook.endpoint}
-                  name={webhook.name}
-                  status={webhook.status}
-                  type={webhook.webhookType}
-                  onClick={onClickWebhook}
-                />
-              </div>
-            ))}
-            {Boolean(!isNil(paging.after) || !isNil(paging.before)) && (
-              <NextPrevious
-                currentPage={currentPage}
-                pageSize={PAGE_SIZE}
-                paging={paging}
-                pagingHandler={onPageChange}
-                totalCount={paging.total}
-              />
-=======
     <Row gutter={[16, 16]}>
       <Col flex="auto">
         <Row gutter={[16, 16]}>
@@ -210,8 +152,7 @@
                     theme="primary"
                     variant="contained"
                     onClick={onAddWebhook}>
-                    Add{' '}
-                    {webhookType === WebhookType.Slack ? 'Slack' : 'Webhook'}
+                    Add {BUTTON_INTEGRATION[webhookType]}
                   </Button>
                 </NonAdminAction>
               )}
@@ -244,7 +185,6 @@
               </>
             ) : (
               fetchErrorPlaceHolder('No webhooks found for applied filters')
->>>>>>> 1081254f
             )}
           </Col>
         </Row>
