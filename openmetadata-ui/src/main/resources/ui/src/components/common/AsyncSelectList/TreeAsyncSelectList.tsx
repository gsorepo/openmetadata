/*
 *  Copyright 2023 Collate.
 *  Licensed under the Apache License, Version 2.0 (the "License");
 *  you may not use this file except in compliance with the License.
 *  You may obtain a copy of the License at
 *  http://www.apache.org/licenses/LICENSE-2.0
 *  Unless required by applicable law or agreed to in writing, software
 *  distributed under the License is distributed on an "AS IS" BASIS,
 *  WITHOUT WARRANTIES OR CONDITIONS OF ANY KIND, either express or implied.
 *  See the License for the specific language governing permissions and
 *  limitations under the License.
 */
import { CloseOutlined } from '@ant-design/icons';
import Icon from '@ant-design/icons/lib/components/Icon';
import {
  Button,
  Empty,
  Form,
  Space,
  TagProps,
  TreeSelect,
  TreeSelectProps,
} from 'antd';
import { AxiosError } from 'axios';
import classNames from 'classnames';
import { debounce, get, isEmpty, isNull, isUndefined, pick } from 'lodash';
import { CustomTagProps } from 'rc-select/lib/BaseSelect';
import {
  FC,
  Key,
  ReactElement,
  useEffect,
  useMemo,
  useRef,
  useState,
} from 'react';
import { useTranslation } from 'react-i18next';
import { ReactComponent as ArrowIcon } from '../../../assets/svg/ic-arrow-down.svg';
import { PAGE_SIZE_LARGE, TEXT_BODY_COLOR } from '../../../constants/constants';
import { TAG_START_WITH } from '../../../constants/Tag.constants';
import { Tag } from '../../../generated/entity/classification/tag';
import { Glossary } from '../../../generated/entity/data/glossary';
import { LabelType } from '../../../generated/entity/data/table';
import { TagLabel } from '../../../generated/type/tagLabel';
import {
  getGlossariesList,
  ListGlossaryTermsParams,
  queryGlossaryTerms,
  searchGlossaryTerms,
} from '../../../rest/glossaryAPI';
import { getEntityName } from '../../../utils/EntityUtils';
import {
  convertGlossaryTermsToTreeOptions,
  filterTreeNodeOptions,
  findItemByFqn,
} from '../../../utils/GlossaryUtils';
import {
  escapeESReservedCharacters,
  getEncodedFqn,
} from '../../../utils/StringsUtils';
import { getTagDisplay, tagRender } from '../../../utils/TagsUtils';
import { showErrorToast } from '../../../utils/ToastUtils';
import { ModifiedGlossaryTerm } from '../../Glossary/GlossaryTermTab/GlossaryTermTab.interface';
import TagsV1 from '../../Tag/TagsV1/TagsV1.component';
import { KeyDownStopPropagationWrapper } from '../KeyDownStopPropagationWrapper/KeyDownStopPropagationWrapper';
import Loader from '../Loader/Loader';
import './async-select-list.less';
import {
  AsyncSelectListProps,
  SelectOption,
} from './AsyncSelectList.interface';

interface TreeAsyncSelectListProps
  extends Omit<AsyncSelectListProps, 'fetchOptions'> {
  isMultiSelect?: boolean;
  isParentSelectable?: boolean;
<<<<<<< HEAD
  newLook?: boolean;
=======
  onSubmit?: () => void;
  dropdownContainerRef?: React.RefObject<HTMLDivElement>;
>>>>>>> 4f3385bf
}

const TreeAsyncSelectList: FC<TreeAsyncSelectListProps> = ({
  onChange,
  initialOptions,
  tagType,
  isSubmitLoading,
  filterOptions = [],
  onCancel,
  open: openProp = true,
  hasNoActionButtons,
  isMultiSelect = true, // default to true for backward compatibility
  isParentSelectable = false, // by default, only leaf nodes can be selected
<<<<<<< HEAD
  newLook = false,
=======
  onSubmit,
  dropdownContainerRef,
>>>>>>> 4f3385bf
  ...props
}) => {
  const [isLoading, setIsLoading] = useState(false);
  const selectedTagsRef = useRef<SelectOption[]>(initialOptions ?? []);
  const { t } = useTranslation();
  const [glossaries, setGlossaries] = useState<Glossary[]>([]);
  const expandableKeys = useRef<string[]>([]);
  const [expandedRowKeys, setExpandedRowKeys] = useState<Key[]>([]);
  const [searchOptions, setSearchOptions] = useState<Glossary[] | null>(null);
  const [open, setOpen] = useState(openProp); // state for controlling dropdown visibility

  const form = Form.useFormInstance();
  const handleSubmit = () => {
    onSubmit?.();
    // Avoiding antd > Form on Bulk edit because Form onFinish is triggered immediately when mounted.
    // Root cause: No Form.Item fields, or all fields are valid → triggers submit.
    form?.submit?.();
  };

  const handleDropdownVisibleChange = (visible: boolean) => {
    setOpen(visible);
  };

  const fetchGlossaryListInternal = async () => {
    setIsLoading(true);

    try {
      const { data } = await getGlossariesList({
        limit: PAGE_SIZE_LARGE,
      });
      setGlossaries((prev) =>
        filterTreeNodeOptions([...prev, ...data], filterOptions)
      );
    } catch (error) {
      showErrorToast(error as AxiosError);
    } finally {
      setIsLoading(false);
    }
  };

  useEffect(() => {
    fetchGlossaryListInternal();
  }, []);

  const dropdownRender = (menu: React.ReactElement) => (
    <KeyDownStopPropagationWrapper>
      <div ref={dropdownContainerRef}>
        {isLoading ? <Loader size="small" /> : menu}
        <Space className="p-sm p-b-xss p-l-xs custom-dropdown-render" size={8}>
          <Button
            className="update-btn"
            data-testid="saveAssociatedTag"
            disabled={isEmpty(glossaries)}
            htmlType="button"
            loading={isSubmitLoading}
            size="small"
            tabIndex={0}
            type="default"
            onClick={() => handleSubmit()}>
            {t('label.update')}
          </Button>
          <Button
            data-testid="cancelAssociatedTag"
            size="small"
            tabIndex={0}
            onClick={onCancel}>
            {t('label.cancel')}
          </Button>
        </Space>
      </div>
    </KeyDownStopPropagationWrapper>
  );

  const customTagRender = (data: CustomTagProps) => {
    const selectedTag = selectedTagsRef.current.find(
      (tag) => tag.value === data.value
    );

    if (isUndefined(selectedTag?.data)) {
      return tagRender(data);
    }

    const { value, onClose } = data;
    const tagLabel = getTagDisplay(value as string);
    const tag = {
      tagFQN: (selectedTag?.data as Tag)?.fullyQualifiedName,
      ...pick(
        selectedTag?.data,
        'description',
        'displayName',
        'name',
        'style',
        'tagFQN'
      ),
    } as TagLabel;

    const onPreventMouseDown = (event: React.MouseEvent<HTMLSpanElement>) => {
      event.preventDefault();
      event.stopPropagation();
    };

    const isDerived =
      (selectedTag?.data as TagLabel).labelType === LabelType.Derived;

    const tagProps = {
      closable: !isDerived,
      closeIcon: !isDerived && (
        <CloseOutlined
          className="p-r-xs"
          data-testid="remove-tags"
          height={8}
          width={8}
        />
      ),
      'data-testid': `selected-tag-${tagLabel}`,
      onClose: !isDerived ? onClose : null,
      onMouseDown: onPreventMouseDown,
    } as TagProps;

    return (
      <TagsV1
        isEditTags
        newLook={newLook}
        startWith={TAG_START_WITH.SOURCE_ICON}
        tag={tag}
        tagProps={tagProps}
        tagType={tagType}
        tooltipOverride={
          isDerived ? t('message.derived-tag-warning') : undefined
        }
      />
    );
  };

  const handleChange: TreeSelectProps['onChange'] = (
    values:
      | string
      | string[]
      | {
          disabled: boolean;
          halfChecked: boolean;
          label: React.ReactNode;
          value: string;
        }[]
  ) => {
    if (isMultiSelect) {
      // Handle multi-select mode (existing behavior)
      const selectedValues = (
        values as {
          disabled: boolean;
          halfChecked: boolean;
          label: React.ReactNode;
          value: string;
        }[]
      ).map(({ value }) => {
        const lastSelectedMap = new Map(
          selectedTagsRef.current.map((tag) => [tag.value, tag])
        );
        if (lastSelectedMap.has(value)) {
          return lastSelectedMap.get(value) as SelectOption;
        }
        const initialData = findItemByFqn(
          [
            ...glossaries,
            ...(isNull(searchOptions) ? [] : searchOptions),
            ...(initialOptions ?? []),
          ] as ModifiedGlossaryTerm[],
          value,
          false
        );

        return initialData
          ? {
              value: initialData.fullyQualifiedName ?? '',
              label: getEntityName(initialData),
              data: initialData,
            }
          : {
              value,
              label: value,
            };
      });
      selectedTagsRef.current = selectedValues as SelectOption[];
      onChange?.(selectedValues);
    } else {
      // Handle single-select mode
      if (values) {
        const value = values as string;

        const initialData = findItemByFqn(
          [
            ...glossaries,
            ...(isNull(searchOptions) ? [] : searchOptions),
            ...(initialOptions ?? []),
          ] as ModifiedGlossaryTerm[],
          value,
          false
        );

        const selectedValue = initialData
          ? {
              value: initialData.fullyQualifiedName ?? '',
              label: getEntityName(initialData),
              data: initialData,
            }
          : {
              value,
              label: value,
            };

        selectedTagsRef.current = [selectedValue as SelectOption];
        onChange?.(selectedValue as any);
      } else {
        // Nothing selected
        selectedTagsRef.current = [];
        onChange?.([]);
      }
    }
  };

  const fetchGlossaryTerm = async (params?: ListGlossaryTermsParams) => {
    if (!params?.glossary) {
      return;
    }
    try {
      const results = await queryGlossaryTerms(params.glossary);

      const activeGlossary = results[0];

      setGlossaries((prev) =>
        filterTreeNodeOptions(
          prev.map((glossary) => ({
            ...glossary,
            children: get(
              glossary.id === activeGlossary?.id ? activeGlossary : glossary,
              'children',
              []
            ),
          })),
          filterOptions
        )
      );
    } catch (error) {
      showErrorToast(error as AxiosError);
    }
  };

  const onSearch = debounce(async (value: string) => {
    if (value) {
      setIsLoading(true);
      const encodedValue = getEncodedFqn(escapeESReservedCharacters(value));
      const results: Glossary[] = await searchGlossaryTerms(encodedValue);

      setSearchOptions(filterTreeNodeOptions(results, filterOptions));
      setExpandedRowKeys(
        results.map((result) => result.fullyQualifiedName as string)
      );
      setIsLoading(false);
    } else {
      setSearchOptions(null);
    }
  }, 300);

  useEffect(() => {
    if (glossaries.length) {
      expandableKeys.current = glossaries.map((glossary) => glossary.id);
    }
  }, [glossaries]);

  const treeData = useMemo(() => {
    return convertGlossaryTermsToTreeOptions(
      isNull(searchOptions)
        ? (glossaries as ModifiedGlossaryTerm[])
        : (searchOptions as unknown as ModifiedGlossaryTerm[]),
      0,
      isParentSelectable
    );
  }, [glossaries, searchOptions, expandableKeys.current, isParentSelectable]);

  const handleKeyDown = (e: React.KeyboardEvent) => {
    switch (e.key) {
      case 'Escape':
        e.preventDefault();
        onCancel?.();

        break;
      case 'Tab':
        e.preventDefault();
        e.stopPropagation();

        break;
      case 'Enter': {
        e.preventDefault();
        e.stopPropagation();
        const active = document.querySelector(
          '.ant-select-tree .ant-select-tree-treenode-active .ant-select-tree-checkbox'
        );
        if (active) {
          (active as HTMLElement).click();
        }

        break;
      }
      default:
        break;
    }
  };

  return (
    <TreeSelect
      showSearch
      {...(isMultiSelect
        ? { treeCheckable: true, treeCheckStrictly: true }
        : {})}
      autoFocus={open}
      className={classNames('async-select-list', {
        'new-chip-style': newLook,
      })}
      data-testid="tag-selector"
      dropdownRender={
        hasNoActionButtons ? (menu: ReactElement) => menu : dropdownRender
      }
      dropdownStyle={{ width: 300 }}
      filterTreeNode={false}
      loadData={({ id, name }) => {
        if (expandableKeys.current.includes(id)) {
          return fetchGlossaryTerm({ glossary: name as string });
        }

        return Promise.resolve();
      }}
      notFoundContent={
        isLoading ? (
          <Loader size="small" />
        ) : (
          <Empty
            description={t('label.no-entity-available', {
              entity: t('label.glossary-term'),
            })}
            image={Empty.PRESENTED_IMAGE_SIMPLE}
          />
        )
      }
      open={open}
      // this popupClassName class is used to identify the dropdown in the playwright tests
      popupClassName="async-tree-select-list-dropdown"
      showCheckedStrategy={TreeSelect.SHOW_ALL}
      style={{ width: '100%' }}
      switcherIcon={
        <Icon
          component={ArrowIcon}
          data-testid="expand-icon"
          style={{ fontSize: '10px', color: TEXT_BODY_COLOR }}
        />
      }
      tagRender={customTagRender}
      treeData={treeData}
      treeDefaultExpandAll={false}
      treeExpandedKeys={isEmpty(searchOptions) ? undefined : expandedRowKeys}
      onChange={handleChange}
      onDropdownVisibleChange={handleDropdownVisibleChange}
      onSearch={onSearch}
      onTreeExpand={setExpandedRowKeys}
      {...props}
      onKeyDown={handleKeyDown}
    />
  );
};

export default TreeAsyncSelectList;<|MERGE_RESOLUTION|>--- conflicted
+++ resolved
@@ -74,12 +74,9 @@
   extends Omit<AsyncSelectListProps, 'fetchOptions'> {
   isMultiSelect?: boolean;
   isParentSelectable?: boolean;
-<<<<<<< HEAD
   newLook?: boolean;
-=======
   onSubmit?: () => void;
   dropdownContainerRef?: React.RefObject<HTMLDivElement>;
->>>>>>> 4f3385bf
 }
 
 const TreeAsyncSelectList: FC<TreeAsyncSelectListProps> = ({
@@ -93,12 +90,9 @@
   hasNoActionButtons,
   isMultiSelect = true, // default to true for backward compatibility
   isParentSelectable = false, // by default, only leaf nodes can be selected
-<<<<<<< HEAD
   newLook = false,
-=======
   onSubmit,
   dropdownContainerRef,
->>>>>>> 4f3385bf
   ...props
 }) => {
   const [isLoading, setIsLoading] = useState(false);
