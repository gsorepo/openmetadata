/*
 *  Copyright 2022 Collate.
 *  Licensed under the Apache License, Version 2.0 (the "License");
 *  you may not use this file except in compliance with the License.
 *  You may obtain a copy of the License at
 *  http://www.apache.org/licenses/LICENSE-2.0
 *  Unless required by applicable law or agreed to in writing, software
 *  distributed under the License is distributed on an "AS IS" BASIS,
 *  WITHOUT WARRANTIES OR CONDITIONS OF ANY KIND, either express or implied.
 *  See the License for the specific language governing permissions and
 *  limitations under the License.
 */

import { Card, Col, Divider, Row, Skeleton, Typography } from 'antd';
import { AxiosError } from 'axios';
import classNames from 'classnames';
import { isEmpty, isUndefined, startCase } from 'lodash';
import React, {
  Fragment,
  useCallback,
  useEffect,
  useMemo,
  useState,
} from 'react';
import { useTranslation } from 'react-i18next';
import { Link } from 'react-router-dom';
import { CUSTOM_PROPERTIES_DOCS } from '../../../constants/docs.constants';
import { EntityField } from '../../../constants/Feeds.constants';
import { usePermissionProvider } from '../../../context/PermissionProvider/PermissionProvider';
import { ResourceEntity } from '../../../context/PermissionProvider/PermissionProvider.interface';
import { ERROR_PLACEHOLDER_TYPE } from '../../../enums/common.enum';
import { DetailPageWidgetKeys } from '../../../enums/CustomizeDetailPage.enum';
import { EntityTabs } from '../../../enums/entity.enum';
import { ChangeDescription, Type } from '../../../generated/entity/type';
import { getTypeByFQN } from '../../../rest/metadataTypeAPI';
import { Transi18next } from '../../../utils/CommonUtils';
import entityUtilClassBase from '../../../utils/EntityUtilClassBase';
import {
  getChangedEntityNewValue,
  getDiffByFieldName,
  getUpdatedExtensionDiffFields,
} from '../../../utils/EntityVersionUtils';
import { showErrorToast } from '../../../utils/ToastUtils';
import { useGenericContext } from '../../Customization/GenericProvider/GenericProvider';
import ErrorPlaceHolder from '../ErrorWithPlaceholder/ErrorPlaceHolder';
import './custom-property-table.less';
import {
  CustomPropertyProps,
  ExtentionEntities,
  ExtentionEntitiesKeys,
} from './CustomPropertyTable.interface';
import { ExtensionTable } from './ExtensionTable';
import { PropertyValue } from './PropertyValue';

export const CustomPropertyTable = <T extends ExtentionEntitiesKeys>({
  entityType,
  hasEditAccess,
  className,
  isVersionView,
  hasPermission,
  maxDataCap,
  isRenderedInRightPanel = false,
  newLook = false,
}: CustomPropertyProps<T>) => {
  const { t } = useTranslation();
  const { getEntityPermissionByFqn } = usePermissionProvider();
  const {
    data: entityDetails,
    onUpdate,
    filterWidgets,
  } = useGenericContext<ExtentionEntities[T]>();

  const [entityTypeDetail, setEntityTypeDetail] = useState<Type>({} as Type);
  const [entityTypeDetailLoading, setEntityTypeDetailLoading] =
    useState<boolean>(true);

  const onExtensionUpdate = useCallback(
    async (updatedExtension: ExtentionEntities[T]) => {
      if (!isUndefined(onUpdate) && entityDetails) {
        const updatedData = {
          ...entityDetails,
          extension: updatedExtension,
        };
        await onUpdate(updatedData);
      }
    },
    [entityDetails, onUpdate]
  );

  const extensionObject: {
    extensionObject: ExtentionEntities[T];
    addedKeysList?: string[];
  } = useMemo(() => {
    if (isVersionView) {
      const changeDescription = entityDetails?.changeDescription;
      const extensionDiff = getDiffByFieldName(
        EntityField.EXTENSION,
        changeDescription as ChangeDescription
      );

      const newValues = getChangedEntityNewValue(extensionDiff);

      if (extensionDiff.added) {
        const addedFields = JSON.parse(newValues ?? [])[0];
        if (addedFields) {
          return {
            extensionObject: entityDetails?.extension,
            addedKeysList: Object.keys(addedFields),
          };
        }
      }

      if (entityDetails && extensionDiff.updated) {
        return getUpdatedExtensionDiffFields(entityDetails, extensionDiff);
      }
    }

    return { extensionObject: entityDetails?.extension };
  }, [isVersionView, entityDetails?.extension]);

  const viewAllBtn = useMemo(() => {
    const customProp = entityTypeDetail.customProperties ?? [];

    if (
      maxDataCap &&
      customProp.length >= maxDataCap &&
      entityDetails?.fullyQualifiedName
    ) {
      return (
        <Link
          className="text-sm"
          to={entityUtilClassBase.getEntityLink(
            entityType,
            entityDetails.fullyQualifiedName,
            EntityTabs.CUSTOM_PROPERTIES
          )}>
          {t('label.view-all')}
        </Link>
      );
    }

    return null;
  }, [
    entityTypeDetail.customProperties,
    entityType,
    entityDetails,
    maxDataCap,
  ]);

  const { dataSource, dataSourceColumns } = useMemo(() => {
    const customProperties = entityTypeDetail?.customProperties ?? [];

    const dataSource = Array.isArray(customProperties)
      ? customProperties.slice(0, maxDataCap)
      : [];

    // Split dataSource into three equal parts
    const columnCount = 3;
    const columns = Array.from({ length: columnCount }, (_, i) =>
      dataSource.filter((_, index) => index % columnCount === i)
    );

    return { dataSource, dataSourceColumns: columns };
  }, [maxDataCap, entityTypeDetail?.customProperties]);

  useEffect(() => {
    if (
      isRenderedInRightPanel &&
      !entityTypeDetailLoading &&
      isEmpty(entityTypeDetail.customProperties) &&
      isUndefined(entityDetails?.extension)
    ) {
      filterWidgets?.([DetailPageWidgetKeys.CUSTOM_PROPERTIES]);
    }
  }, [
    isRenderedInRightPanel,
    entityTypeDetail.customProperties,
    entityTypeDetailLoading,
  ]);

  const initCustomPropertyTable = useCallback(async () => {
    setEntityTypeDetailLoading(true);
    try {
      const permission = await getEntityPermissionByFqn(
        ResourceEntity.TYPE,
        entityType
      );

      if (permission?.ViewAll || permission?.ViewBasic) {
        try {
          const res = await getTypeByFQN(entityType);

          setEntityTypeDetail(res);
        } catch (error) {
          showErrorToast(error as AxiosError);
        }
      }
    } catch {
      showErrorToast(
        t('server.fetch-entity-permissions-error', {
          entity: t('label.resource-permission-lowercase'),
        })
      );
    } finally {
      setEntityTypeDetailLoading(false);
    }
  }, [entityType]);

  useEffect(() => {
    initCustomPropertyTable();
  }, [entityType]);

  if (entityTypeDetailLoading) {
    return (
      <div className="p-lg border-default border-radius-sm">
        <Skeleton active />
      </div>
    );
  }

  if (!hasPermission) {
    return (
      <div className="flex-center">
        <ErrorPlaceHolder type={ERROR_PLACEHOLDER_TYPE.PERMISSION} />
      </div>
    );
  }

  if (
    isEmpty(entityTypeDetail.customProperties) &&
    isUndefined(entityDetails?.extension) &&
    // in case of right panel, we don't want to show the placeholder
    !isRenderedInRightPanel
  ) {
    return (
<<<<<<< HEAD
      <div className="h-full p-x-lg flex-center border-default border-radius-sm">
=======
      <div className="flex-center tab-content-height">
>>>>>>> 37cbad29
        <ErrorPlaceHolder
          className={classNames(className, 'border-default border-radius-sm')}
          placeholderText={
            <Transi18next
              i18nKey="message.no-custom-properties-entity"
              renderElement={
                <a
                  href={CUSTOM_PROPERTIES_DOCS}
                  rel="noreferrer"
                  target="_blank"
                  title="Custom properties documentation"
                />
              }
              values={{
                docs: t('label.doc-plural-lowercase'),
                entity: startCase(entityType),
              }}
            />
          }
        />
      </div>
    );
  }

  if (
    isEmpty(entityTypeDetail.customProperties) &&
    !isUndefined(entityDetails?.extension)
  ) {
    return <ExtensionTable extension={entityDetails?.extension} />;
  }

  if (isRenderedInRightPanel || newLook) {
    const header = (
      <div
        className={classNames('d-flex justify-between', {
          'm-b-md': !newLook,
        })}>
        <Typography.Text
          className={classNames({
            'text-sm font-medium': newLook,
            'right-panel-label': !newLook,
          })}>
          {t('label.custom-property-plural')}
        </Typography.Text>
        {viewAllBtn}
      </div>
    );
    const propertyList = (
      <div className="custom-property-right-panel-container">
        {dataSource.map((record, index) => (
          <Fragment key={record.name}>
            <div
              className={classNames('custom-property-right-panel-card', {
                'top-border-radius': index === 0,
                'bottom-border-radius': index === dataSource.length - 1,
              })}
              key={record.name}>
              <PropertyValue
                extension={extensionObject.extensionObject}
                hasEditPermissions={hasEditAccess}
                isRenderedInRightPanel={isRenderedInRightPanel}
                isVersionView={isVersionView}
                key={record.name}
                property={record}
                versionDataKeys={extensionObject.addedKeysList}
                onExtensionUpdate={onExtensionUpdate}
              />
            </div>
            {index !== dataSource.length - 1 && <Divider className="m-y-0" />}
          </Fragment>
        ))}
      </div>
    );

    if (isEmpty(entityTypeDetail.customProperties)) {
      // Noting should be shown in case of no properties
      return null;
    }

    if (newLook) {
      return (
        <Card
          className="w-full new-header-border-card no-scrollbar"
          title={header}>
          {propertyList}
        </Card>
      );
    }

    return (
      <>
        {header}
        {propertyList}
      </>
    );
  }

  return !isEmpty(entityTypeDetail.customProperties) ? (
    <div className="h-full custom-properties-card">
      <Row data-testid="custom-properties-card" gutter={[16, 16]}>
        {dataSourceColumns.map((columns, colIndex) => (
          <Col key={colIndex} span={8}>
            {columns.map((record) => (
              <div key={record.name} style={{ marginBottom: '16px' }}>
                <PropertyValue
                  extension={extensionObject.extensionObject}
                  hasEditPermissions={hasEditAccess}
                  isRenderedInRightPanel={isRenderedInRightPanel}
                  isVersionView={isVersionView}
                  property={record}
                  versionDataKeys={extensionObject.addedKeysList}
                  onExtensionUpdate={onExtensionUpdate}
                />
              </div>
            ))}
          </Col>
        ))}
      </Row>
    </div>
  ) : null;
};<|MERGE_RESOLUTION|>--- conflicted
+++ resolved
@@ -233,11 +233,7 @@
     !isRenderedInRightPanel
   ) {
     return (
-<<<<<<< HEAD
       <div className="h-full p-x-lg flex-center border-default border-radius-sm">
-=======
-      <div className="flex-center tab-content-height">
->>>>>>> 37cbad29
         <ErrorPlaceHolder
           className={classNames(className, 'border-default border-radius-sm')}
           placeholderText={
