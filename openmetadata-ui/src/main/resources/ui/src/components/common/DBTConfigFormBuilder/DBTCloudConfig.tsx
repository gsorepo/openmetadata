--- conflicted
+++ resolved
@@ -11,11 +11,7 @@
  *  limitations under the License.
  */
 
-<<<<<<< HEAD
-import { Input } from 'antd';
-=======
 import { Button, Input } from 'antd';
->>>>>>> fb15c896
 import { t } from 'i18next';
 import React, { Fragment, FunctionComponent, useState } from 'react';
 import { DbtConfig } from '../../../generated/metadataIngestion/dbtPipeline';
