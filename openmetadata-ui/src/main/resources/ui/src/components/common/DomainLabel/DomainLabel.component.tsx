--- conflicted
+++ resolved
@@ -92,17 +92,11 @@
         {activeDomain || domainDisplayName ? (
           <Link
             className="text-primary font-medium text-xs no-underline"
-<<<<<<< HEAD
-            data-testid="owner-link"
+            data-testid="domain-link"
             to={getDomainPath(activeDomain?.fullyQualifiedName)}>
             {isUndefined(domainDisplayName)
               ? getEntityName(activeDomain)
               : domainDisplayName}
-=======
-            data-testid="domain-link"
-            to={getDomainPath(activeDomain.fullyQualifiedName)}>
-            {getEntityName(activeDomain)}
->>>>>>> 18a4513c
           </Link>
         ) : (
           <Typography.Text
