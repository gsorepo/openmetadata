--- conflicted
+++ resolved
@@ -199,31 +199,6 @@
 
   return (
     <div className={`schema-description relative ${className}`}>
-<<<<<<< HEAD
-      <Space
-        align="center"
-        className="description-inner-main-container"
-        size={4}>
-        <div className="relative">
-          <div
-            className="description h-full relative overflow-y-scroll"
-            data-testid="description"
-            id="center">
-            {description?.trim() ? (
-              <RichTextEditorPreviewer
-                className={reduceDescription ? 'max-two-lines' : ''}
-                enableSeeMoreVariant={!removeBlur}
-                markdown={description}
-              />
-            ) : (
-              <span className="text-grey-muted p-y-xs">
-                {t('label.no-entity', {
-                  entity: t('label.description'),
-                })}
-              </span>
-            )}
-          </div>
-=======
       <div className="description-inner-main-container d-flex items-end">
         <div
           className="description h-full relative overflow-y-scroll m-r-xss"
@@ -242,7 +217,6 @@
               })}
             </span>
           )}
->>>>>>> 0cdfe9db
         </div>
         <DescriptionActions />
       </div>
