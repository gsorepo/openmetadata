/*
 *  Copyright 2022 Collate
 *  Licensed under the Apache License, Version 2.0 (the "License");
 *  you may not use this file except in compliance with the License.
 *  You may obtain a copy of the License at
 *  http://www.apache.org/licenses/LICENSE-2.0
 *  Unless required by applicable law or agreed to in writing, software
 *  distributed under the License is distributed on an "AS IS" BASIS,
 *  WITHOUT WARRANTIES OR CONDITIONS OF ANY KIND, either express or implied.
 *  See the License for the specific language governing permissions and
 *  limitations under the License.
 */

import { Button as AntdButton, Dropdown, Space } from 'antd';
import Tooltip, { RenderFunction } from 'antd/lib/tooltip';
import classNames from 'classnames';
import { isString, isUndefined } from 'lodash';
import { ExtraInfo } from 'Models';
import React, { useCallback, useMemo, useState } from 'react';
import { GROUP_TEAM_TYPE_CHANGE_MSG } from '../../../constants/HelperTextUtil';
import { Table } from '../../../generated/entity/data/table';
import { TeamType } from '../../../generated/entity/teams/team';
import { TagLabel } from '../../../generated/type/tagLabel';
import { getTeamsUser } from '../../../utils/CommonUtils';
import SVGIcons, { Icons } from '../../../utils/SvgUtils';
import { Button } from '../../buttons/Button/Button';
import OwnerWidgetWrapper from '../OwnerWidget/OwnerWidgetWrapper.component';
import ProfilePicture from '../ProfilePicture/ProfilePicture';
import TeamTypeSelect from '../TeamTypeSelect/TeamTypeSelect.component';
import TierCard from '../TierCard/TierCard';
import './EntitySummaryDetails.style.less';

export interface GetInfoElementsProps {
  data: ExtraInfo;
  updateOwner?: (value: Table['owner']) => void;
  tier?: TagLabel;
  currentTier?: string;
  teamType?: TeamType;
  isGroupType?: boolean;
  updateTier?: (value: string) => void;
  updateTeamType?: (type: TeamType) => void;
}

<<<<<<< HEAD
const EditIcon = ({ iconClasses }: { iconClasses?: string }) => (
  <SVGIcons
    alt="edit"
    className={classNames('tw-cursor-pointer tw-align-text-top', iconClasses)}
=======
const EditIcon = ({ className }: { className?: string }): JSX.Element => (
  <SVGIcons
    alt="edit"
    className={classNames('tw-cursor-pointer tw-align-text-top', className)}
>>>>>>> cecd3ca3
    icon={Icons.EDIT}
    title="Edit"
    width="15px"
  />
);

const InfoIcon = ({
  content,
}: {
  content: React.ReactNode | RenderFunction;
}): JSX.Element => (
  <Tooltip className="tw-ml-2" title={content}>
    <SVGIcons alt="info-secondary" icon="info-secondary" width="12px" />
  </Tooltip>
);

const EntitySummaryDetails = ({
  data,
  isGroupType,
  tier,
  teamType,
  updateOwner,
  updateTier,
  updateTeamType,
}: GetInfoElementsProps) => {
  let retVal = <></>;
  const displayVal = data.placeholderText || data.value;
  const [show, setShow] = useState(false);
  const [showTypeSelector, setShowTypeSelector] = useState(false);

  const handleShowTypeSelector = useCallback((value: boolean) => {
    setShowTypeSelector(value);
  }, []);

  const { isEntityDetails, userDetails, isTier, isOwner, isTeamType } =
    useMemo(() => {
      const userDetails = getTeamsUser(data);

      return {
        isEntityCard: data?.isEntityCard,
        isEntityDetails: data?.isEntityDetails,
        userDetails,
        isTier: data.key === 'Tier',
        isOwner: data.key === 'Owner',
        isTeamType: data.key === 'TeamType',
      };
    }, [data]);

  switch (data.key) {
    case 'Owner':
      {
        retVal =
          displayVal && displayVal !== '--' ? (
            isString(displayVal) ? (
              <>
                {!isUndefined(userDetails) && isEntityDetails && (
                  <>
                    <ProfilePicture
                      displayName={userDetails.ownerName}
                      id={userDetails.id as string}
                      name={userDetails.ownerName || ''}
                      width="20"
                    />
                    <span>{userDetails.ownerName}</span>
                    <span className="tw-mr-1 tw-inline-block tw-text-gray-400">
                      |
                    </span>
                  </>
                )}
                <ProfilePicture
                  displayName={displayVal}
                  id=""
                  name={data.profileName || ''}
                  width={data.avatarWidth || '20'}
                />
              </>
            ) : (
              <></>
            )
          ) : (
            <>
              No Owner
              <span
                data-testid={`edit-${data.key}-icon`}
                onClick={() => setShow(!show)}>
                {updateOwner ? <EditIcon /> : null}
              </span>
            </>
          );
      }

      break;

    case 'Tier':
      {
        retVal =
          !displayVal || displayVal === '--' ? (
            <>
              No Tier
              <Dropdown
                overlay={
                  <TierCard
                    currentTier={tier?.tagFQN}
                    updateTier={updateTier}
                  />
                }
                trigger={['click']}>
                <span data-testid={`edit-${data.key}-icon`}>
                  {updateTier ? <EditIcon /> : null}
                </span>
              </Dropdown>
            </>
          ) : (
            <></>
          );
      }

      break;

    case 'TeamType':
      {
        retVal = displayVal ? <>Type - </> : <></>;
      }

      break;

    default:
      {
        retVal = (
          <>
            {data.key
              ? displayVal
                ? data.showLabel
                  ? `${data.key}: `
                  : null
                : `No ${data.key}`
              : null}
          </>
        );
      }

      break;
  }

  return (
    <Space
      className="entity-summary-details"
      data-testid="entity-summary-details"
      direction="horizontal">
      {retVal}
      {displayVal && (
        <>
          {data.isLink ? (
            <>
              <a
                className={classNames(
                  'tw-inline-block tw-truncate link-text tw-align-middle',
                  {
                    'tw-w-52': (displayVal as string).length > 32,
                  }
                )}
                data-testid="owner-link"
                href={data.value as string}
                rel="noopener noreferrer"
                target={data.openInNewTab ? '_blank' : '_self'}>
                {displayVal}
                {isEntityDetails && (
                  <InfoIcon
                    content={
                      displayVal
                        ? `This Entity is Owned by ${displayVal} ${
                            !isUndefined(userDetails)
                              ? `and followed team owned by ${userDetails.ownerName}`
                              : ''
                          }`
                        : ''
                    }
                  />
                )}
                {data.openInNewTab && (
                  <>
                    &nbsp;
                    <SVGIcons
                      alt="external-link"
                      className="tw-align-middle"
                      icon="external-link"
                      width="16px"
                    />
                  </>
                )}
              </a>
              {(isOwner || isTier) && (
                <span
                  data-testid={`edit-${data.key}-icon`}
                  onClick={() => setShow(true)}>
                  {updateOwner ? <EditIcon /> : null}
                </span>
              )}
            </>
          ) : isOwner ? (
            <span
              className={classNames(
                'tw-inline-block tw-truncate tw-align-middle',
                {
                  'tw-w-52': (displayVal as string).length > 32,
                }
              )}
              data-testid="owner-name"
              title={displayVal as string}>
              <Button
                data-testid="owner-dropdown"
                size="custom"
                theme="primary"
                variant="text">
                {displayVal}
              </Button>

              <span
                className="tw-ml-2"
                data-testid={`edit-${data.key}-icon`}
                onClick={() => setShow(true)}>
                {updateOwner ? <EditIcon /> : null}
              </span>
            </span>
          ) : isTier ? (
            <Space
              className={classNames('tw-mr-1  tw-truncate tw-align-middle', {
                'tw-w-52': (displayVal as string).length > 32,
              })}
              data-testid="tier-name"
              direction="horizontal"
              size={0.1}
              title={displayVal as string}>
              <Button
                data-testid="tier-dropdown"
                size="custom"
                theme="primary"
                variant="text">
                {displayVal}
              </Button>
              <span>
                <Dropdown
                  overlay={
                    <TierCard
                      currentTier={tier?.tagFQN}
                      updateTier={updateTier}
                    />
                  }
                  placement="bottomRight"
                  trigger={['click']}>
                  <span
                    className="tw-flex"
                    data-testid={`edit-${data.key}-icon`}>
                    {updateTier ? <EditIcon /> : null}
                  </span>
<<<<<<< HEAD
                </Dropdown>
              </span>
            </Space>
          ) : isTeamType ? (
            showTypeSelector ? (
              <TeamTypeSelect
                handleShowTypeSelector={handleShowTypeSelector}
                teamType={teamType ?? TeamType.Department}
                updateTeamType={updateTeamType}
              />
            ) : (
              <>
                {displayVal}
                <Tooltip
                  placement="bottom"
                  title={
                    isGroupType ? GROUP_TEAM_TYPE_CHANGE_MSG : 'Edit Team Type'
                  }>
                  <AntdButton
                    className={isGroupType ? 'tw-opacity-50' : ''}
                    data-testid={`edit-${data.key}-icon`}
                    disabled={isGroupType}
                    onClick={() => setShowTypeSelector(true)}>
                    {updateTeamType ? <EditIcon /> : null}
                  </AntdButton>
                </Tooltip>
              </>
            )
          ) : (
            <span>{displayVal}</span>
=======
                </>
              ) : (
                <>
                  {isTier ? (
                    <>
                      <Space
                        className={classNames('tw-mr-1  tw-truncate', {
                          'tw-w-52': (displayVal as string).length > 32,
                        })}
                        data-testid="tier-name"
                        direction="horizontal"
                        size={0.1}
                        title={displayVal as string}>
                        <Button
                          data-testid="tier-dropdown"
                          size="custom"
                          theme="primary"
                          variant="text">
                          {displayVal}
                        </Button>
                        <span>
                          <Dropdown
                            overlay={
                              <TierCard
                                currentTier={tier?.tagFQN}
                                updateTier={updateTier}
                              />
                            }
                            placement="bottomRight"
                            trigger={['click']}>
                            <span
                              className="tw-flex"
                              data-testid={`edit-${data.key}-icon`}>
                              {updateTier ? (
                                <EditIcon className="tw-ml-2" />
                              ) : null}
                            </span>
                          </Dropdown>
                        </span>
                      </Space>
                    </>
                  ) : (
                    <span>{displayVal}</span>
                  )}
                </>
              )}
            </>
>>>>>>> cecd3ca3
          )}
        </>
      )}
      <OwnerWidgetWrapper
        hideWidget={() => setShow(false)}
        updateUser={updateOwner}
        visible={show}
      />
    </Space>
  );
};

export default EntitySummaryDetails;<|MERGE_RESOLUTION|>--- conflicted
+++ resolved
@@ -41,17 +41,10 @@
   updateTeamType?: (type: TeamType) => void;
 }
 
-<<<<<<< HEAD
-const EditIcon = ({ iconClasses }: { iconClasses?: string }) => (
+const EditIcon = ({ iconClasses }: { iconClasses?: string }): JSX.Element => (
   <SVGIcons
     alt="edit"
     className={classNames('tw-cursor-pointer tw-align-text-top', iconClasses)}
-=======
-const EditIcon = ({ className }: { className?: string }): JSX.Element => (
-  <SVGIcons
-    alt="edit"
-    className={classNames('tw-cursor-pointer tw-align-text-top', className)}
->>>>>>> cecd3ca3
     icon={Icons.EDIT}
     title="Edit"
     width="15px"
@@ -307,7 +300,6 @@
                     data-testid={`edit-${data.key}-icon`}>
                     {updateTier ? <EditIcon /> : null}
                   </span>
-<<<<<<< HEAD
                 </Dropdown>
               </span>
             </Space>
@@ -338,55 +330,6 @@
             )
           ) : (
             <span>{displayVal}</span>
-=======
-                </>
-              ) : (
-                <>
-                  {isTier ? (
-                    <>
-                      <Space
-                        className={classNames('tw-mr-1  tw-truncate', {
-                          'tw-w-52': (displayVal as string).length > 32,
-                        })}
-                        data-testid="tier-name"
-                        direction="horizontal"
-                        size={0.1}
-                        title={displayVal as string}>
-                        <Button
-                          data-testid="tier-dropdown"
-                          size="custom"
-                          theme="primary"
-                          variant="text">
-                          {displayVal}
-                        </Button>
-                        <span>
-                          <Dropdown
-                            overlay={
-                              <TierCard
-                                currentTier={tier?.tagFQN}
-                                updateTier={updateTier}
-                              />
-                            }
-                            placement="bottomRight"
-                            trigger={['click']}>
-                            <span
-                              className="tw-flex"
-                              data-testid={`edit-${data.key}-icon`}>
-                              {updateTier ? (
-                                <EditIcon className="tw-ml-2" />
-                              ) : null}
-                            </span>
-                          </Dropdown>
-                        </span>
-                      </Space>
-                    </>
-                  ) : (
-                    <span>{displayVal}</span>
-                  )}
-                </>
-              )}
-            </>
->>>>>>> cecd3ca3
           )}
         </>
       )}
