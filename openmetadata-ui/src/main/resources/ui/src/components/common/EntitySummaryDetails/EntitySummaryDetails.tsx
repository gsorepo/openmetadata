/*
 *  Copyright 2022 Collate
 *  Licensed under the Apache License, Version 2.0 (the "License");
 *  you may not use this file except in compliance with the License.
 *  You may obtain a copy of the License at
 *  http://www.apache.org/licenses/LICENSE-2.0
 *  Unless required by applicable law or agreed to in writing, software
 *  distributed under the License is distributed on an "AS IS" BASIS,
 *  WITHOUT WARRANTIES OR CONDITIONS OF ANY KIND, either express or implied.
 *  See the License for the specific language governing permissions and
 *  limitations under the License.
 */

import { Button as AntdButton, Dropdown, Space } from 'antd';
import Tooltip, { RenderFunction } from 'antd/lib/tooltip';
import classNames from 'classnames';
import { isString, isUndefined } from 'lodash';
import { ExtraInfo } from 'Models';
import React, { useCallback, useMemo, useState } from 'react';
import { GROUP_TEAM_TYPE_CHANGE_MSG } from '../../../constants/HelperTextUtil';
import { Table } from '../../../generated/entity/data/table';
import { TeamType } from '../../../generated/entity/teams/team';
import { TagLabel } from '../../../generated/type/tagLabel';
import { getTeamsUser } from '../../../utils/CommonUtils';
import SVGIcons, { Icons } from '../../../utils/SvgUtils';
import { Button } from '../../buttons/Button/Button';
import OwnerWidgetWrapper from '../OwnerWidget/OwnerWidgetWrapper.component';
import ProfilePicture from '../ProfilePicture/ProfilePicture';
import TeamTypeSelect from '../TeamTypeSelect/TeamTypeSelect.component';
import TierCard from '../TierCard/TierCard';
import './EntitySummaryDetails.style.less';

export interface GetInfoElementsProps {
  data: ExtraInfo;
  updateOwner?: (value: Table['owner']) => void;
  tier?: TagLabel;
  currentTier?: string;
  teamType?: TeamType;
  isGroupType?: boolean;
  updateTier?: (value: string) => void;
  updateTeamType?: (type: TeamType) => void;
}

const EditIcon = ({ iconClasses }: { iconClasses?: string }): JSX.Element => (
  <SVGIcons
    alt="edit"
    className={classNames('tw-cursor-pointer tw-align-text-top', iconClasses)}
    icon={Icons.EDIT}
    title="Edit"
    width="15px"
  />
);

const InfoIcon = ({
  content,
}: {
  content: React.ReactNode | RenderFunction;
}): JSX.Element => (
  <Tooltip className="tw-ml-2" title={content}>
    <SVGIcons alt="info-secondary" icon="info-secondary" width="12px" />
  </Tooltip>
);

const EntitySummaryDetails = ({
  data,
  isGroupType,
  tier,
  teamType,
  updateOwner,
  updateTier,
  updateTeamType,
}: GetInfoElementsProps) => {
  let retVal = <></>;
  const displayVal = data.placeholderText || data.value;
  const [show, setShow] = useState(false);
  const [showTypeSelector, setShowTypeSelector] = useState(false);

  const handleShowTypeSelector = useCallback((value: boolean) => {
    setShowTypeSelector(value);
  }, []);

  const { isEntityDetails, userDetails, isTier, isOwner, isTeamType } =
    useMemo(() => {
      const userDetails = getTeamsUser(data);

      return {
        isEntityCard: data?.isEntityCard,
        isEntityDetails: data?.isEntityDetails,
        userDetails,
        isTier: data.key === 'Tier',
        isOwner: data.key === 'Owner',
        isTeamType: data.key === 'TeamType',
      };
    }, [data]);

  switch (data.key) {
    case 'Owner':
      {
        retVal =
          displayVal && displayVal !== '--' ? (
            isString(displayVal) ? (
              <>
                {!isUndefined(userDetails) && isEntityDetails && (
                  <>
                    <ProfilePicture
                      displayName={userDetails.ownerName}
                      id={userDetails.id as string}
                      name={userDetails.ownerName || ''}
                      width="20"
                    />
                    <span>{userDetails.ownerName}</span>
                    <span className="tw-mr-1 tw-inline-block tw-text-gray-400">
                      |
                    </span>
                  </>
                )}
                <ProfilePicture
                  displayName={displayVal}
                  id=""
                  name={data.profileName || ''}
                  width={data.avatarWidth || '20'}
                />
              </>
            ) : (
              <></>
            )
          ) : (
            <>
              No Owner
              <span
                data-testid={`edit-${data.key}-icon`}
                onClick={() => setShow(!show)}>
                {updateOwner ? <EditIcon /> : null}
              </span>
            </>
          );
      }

      break;

    case 'Tier':
      {
        retVal =
          !displayVal || displayVal === '--' ? (
            <>
              No Tier
              <Dropdown
                overlay={
                  <TierCard
                    currentTier={tier?.tagFQN}
                    updateTier={updateTier}
                  />
                }
                trigger={['click']}>
                <span data-testid={`edit-${data.key}-icon`}>
                  {updateTier ? <EditIcon /> : null}
                </span>
              </Dropdown>
            </>
          ) : (
            <></>
          );
      }

      break;

    case 'TeamType':
      {
        retVal = displayVal ? <>Type - </> : <></>;
      }

      break;

    default:
      {
        retVal = (
          <>
            {data.key
              ? displayVal
                ? data.showLabel
                  ? `${data.key}: `
                  : null
                : `No ${data.key}`
              : null}
          </>
        );
      }

      break;
  }

  return (
    <Space
      className="entity-summary-details"
      data-testid="entity-summary-details"
      direction="horizontal">
      {retVal}
      {displayVal && (
        <>
          {data.isLink ? (
            <>
              <a
                className={classNames(
                  'tw-inline-block tw-truncate link-text tw-align-middle',
                  {
                    'tw-w-52': (displayVal as string).length > 32,
                  }
                )}
                data-testid="owner-link"
                href={data.value as string}
                rel="noopener noreferrer"
                target={data.openInNewTab ? '_blank' : '_self'}>
                {displayVal}
                {isEntityDetails && (
                  <InfoIcon
                    content={
                      displayVal
                        ? `This Entity is Owned by ${displayVal} ${
                            !isUndefined(userDetails)
                              ? `and followed team owned by ${userDetails.ownerName}`
                              : ''
                          }`
                        : ''
                    }
                  />
                )}
                {data.openInNewTab && (
                  <>
                    &nbsp;
                    <SVGIcons
                      alt="external-link"
                      className="tw-align-middle"
                      icon="external-link"
                      width="16px"
                    />
                  </>
                )}
              </a>
              {(isOwner || isTier) && (
                <span
                  data-testid={`edit-${data.key}-icon`}
                  onClick={() => setShow(true)}>
                  {updateOwner ? <EditIcon /> : null}
                </span>
              )}
            </>
          ) : isOwner ? (
            <span
              className={classNames(
                'tw-inline-block tw-truncate tw-align-middle',
                {
                  'tw-w-52': (displayVal as string).length > 32,
                }
              )}
              data-testid="owner-name"
              title={displayVal as string}>
              <Button
                data-testid="owner-dropdown"
                size="custom"
                theme="primary"
                variant="text">
                {displayVal}
              </Button>

<<<<<<< HEAD
                    <span
                      data-testid={`edit-${data.key}-icon`}
                      onClick={() => setShow(true)}>
                      {updateOwner ? <EditIcon /> : null}
                    </span>
                  </span>
                </>
              ) : (
                <>
                  {isTier ? (
                    <>
                      <Space
                        className={classNames('tw-mr-1  tw-truncate', {
                          'tw-w-52': (displayVal as string).length > 32,
                        })}
                        data-testid="tier-name"
                        direction="horizontal"
                        title={displayVal as string}>
                        <Button
                          data-testid="tier-dropdown"
                          size="custom"
                          theme="primary"
                          variant="text">
                          {displayVal}
                        </Button>

                        <Dropdown
                          overlay={
                            <TierCard
                              currentTier={tier?.tagFQN}
                              updateTier={updateTier}
                            />
                          }
                          placement="bottomRight"
                          trigger={['click']}>
                          <span
                            className="tw-flex tw--mt-1"
                            data-testid={`edit-${data.key}-icon`}>
                            {updateTier ? <EditIcon /> : null}
                          </span>
                        </Dropdown>
                      </Space>
                    </>
                  ) : (
                    <span>{displayVal}</span>
                  )}
                </>
              )}
            </>
=======
              <span
                className="tw-ml-2"
                data-testid={`edit-${data.key}-icon`}
                onClick={() => setShow(true)}>
                {updateOwner ? <EditIcon /> : null}
              </span>
            </span>
          ) : isTier ? (
            <Space
              className={classNames('tw-mr-1  tw-truncate tw-align-middle', {
                'tw-w-52': (displayVal as string).length > 32,
              })}
              data-testid="tier-name"
              direction="horizontal"
              size={0.1}
              title={displayVal as string}>
              <Button
                data-testid="tier-dropdown"
                size="custom"
                theme="primary"
                variant="text">
                {displayVal}
              </Button>
              <span>
                <Dropdown
                  overlay={
                    <TierCard
                      currentTier={tier?.tagFQN}
                      updateTier={updateTier}
                    />
                  }
                  placement="bottomRight"
                  trigger={['click']}>
                  <span
                    className="tw-flex"
                    data-testid={`edit-${data.key}-icon`}>
                    {updateTier ? <EditIcon /> : null}
                  </span>
                </Dropdown>
              </span>
            </Space>
          ) : isTeamType ? (
            showTypeSelector ? (
              <TeamTypeSelect
                handleShowTypeSelector={handleShowTypeSelector}
                teamType={teamType ?? TeamType.Department}
                updateTeamType={updateTeamType}
              />
            ) : (
              <>
                {displayVal}
                <Tooltip
                  placement="bottom"
                  title={
                    isGroupType ? GROUP_TEAM_TYPE_CHANGE_MSG : 'Edit Team Type'
                  }>
                  <AntdButton
                    className={isGroupType ? 'tw-opacity-50' : ''}
                    data-testid={`edit-${data.key}-icon`}
                    disabled={isGroupType}
                    onClick={() => setShowTypeSelector(true)}>
                    {updateTeamType ? <EditIcon /> : null}
                  </AntdButton>
                </Tooltip>
              </>
            )
          ) : (
            <span>{displayVal}</span>
>>>>>>> 23aa773a
          )}
        </>
      )}
      <OwnerWidgetWrapper
        hideWidget={() => setShow(false)}
        updateUser={updateOwner}
        visible={show}
      />
    </Space>
  );
};

export default EntitySummaryDetails;<|MERGE_RESOLUTION|>--- conflicted
+++ resolved
@@ -262,57 +262,6 @@
                 {displayVal}
               </Button>
 
-<<<<<<< HEAD
-                    <span
-                      data-testid={`edit-${data.key}-icon`}
-                      onClick={() => setShow(true)}>
-                      {updateOwner ? <EditIcon /> : null}
-                    </span>
-                  </span>
-                </>
-              ) : (
-                <>
-                  {isTier ? (
-                    <>
-                      <Space
-                        className={classNames('tw-mr-1  tw-truncate', {
-                          'tw-w-52': (displayVal as string).length > 32,
-                        })}
-                        data-testid="tier-name"
-                        direction="horizontal"
-                        title={displayVal as string}>
-                        <Button
-                          data-testid="tier-dropdown"
-                          size="custom"
-                          theme="primary"
-                          variant="text">
-                          {displayVal}
-                        </Button>
-
-                        <Dropdown
-                          overlay={
-                            <TierCard
-                              currentTier={tier?.tagFQN}
-                              updateTier={updateTier}
-                            />
-                          }
-                          placement="bottomRight"
-                          trigger={['click']}>
-                          <span
-                            className="tw-flex tw--mt-1"
-                            data-testid={`edit-${data.key}-icon`}>
-                            {updateTier ? <EditIcon /> : null}
-                          </span>
-                        </Dropdown>
-                      </Space>
-                    </>
-                  ) : (
-                    <span>{displayVal}</span>
-                  )}
-                </>
-              )}
-            </>
-=======
               <span
                 className="tw-ml-2"
                 data-testid={`edit-${data.key}-icon`}
@@ -336,23 +285,21 @@
                 variant="text">
                 {displayVal}
               </Button>
-              <span>
-                <Dropdown
-                  overlay={
-                    <TierCard
-                      currentTier={tier?.tagFQN}
-                      updateTier={updateTier}
-                    />
-                  }
-                  placement="bottomRight"
-                  trigger={['click']}>
-                  <span
-                    className="tw-flex"
-                    data-testid={`edit-${data.key}-icon`}>
-                    {updateTier ? <EditIcon /> : null}
-                  </span>
-                </Dropdown>
-              </span>
+              <Dropdown
+                overlay={
+                  <TierCard
+                    currentTier={tier?.tagFQN}
+                    updateTier={updateTier}
+                  />
+                }
+                placement="bottomRight"
+                trigger={['click']}>
+                <span
+                  className="tw-flex tw--mt-1"
+                  data-testid={`edit-${data.key}-icon`}>
+                  {updateTier ? <EditIcon /> : null}
+                </span>
+              </Dropdown>
             </Space>
           ) : isTeamType ? (
             showTypeSelector ? (
@@ -381,7 +328,6 @@
             )
           ) : (
             <span>{displayVal}</span>
->>>>>>> 23aa773a
           )}
         </>
       )}
