--- conflicted
+++ resolved
@@ -11,19 +11,9 @@
  *  limitations under the License.
  */
 
-<<<<<<< HEAD
-import {
-  getByTestId,
-  render,
-  screen,
-  waitForElementToBeRemoved,
-} from '@testing-library/react';
-=======
 import { act, render, screen } from '@testing-library/react';
-import React from 'react';
 import { PIPELINE_SERVICE_PLATFORM } from '../../../constants/Services.constant';
 import { useAirflowStatus } from '../../../context/AirflowStatusProvider/AirflowStatusProvider';
->>>>>>> 7cf9fb38
 import ErrorPlaceHolderIngestion from './ErrorPlaceHolderIngestion';
 
 jest.mock('../AirflowMessageBanner/AirflowMessageBanner', () => {
