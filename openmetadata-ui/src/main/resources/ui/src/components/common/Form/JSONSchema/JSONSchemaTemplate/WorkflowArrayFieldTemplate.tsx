--- conflicted
+++ resolved
@@ -12,21 +12,14 @@
  */
 
 import { FieldProps } from '@rjsf/utils';
-<<<<<<< HEAD
-import { Col, Row, Select, Typography } from 'antd';
-
-import { isArray, isObject, startCase } from 'lodash';
-import { useTranslation } from 'react-i18next';
-=======
 import { Button, Col, Row, Select, Tooltip, Typography } from 'antd';
-import { t } from 'i18next';
 import { isArray, isEmpty, isObject, startCase } from 'lodash';
 import React, { useCallback } from 'react';
+import { useTranslation } from 'react-i18next';
 import { ReactComponent as CopyLeft } from '../../../../../assets/svg/copy-left.svg';
 import { useClipboard } from '../../../../../hooks/useClipBoard';
 import { splitCSV } from '../../../../../utils/CSV/CSV.utils';
 import './workflow-array-field-template.less';
->>>>>>> b8887e4d
 
 const WorkflowArrayFieldTemplate = (props: FieldProps) => {
   const { t } = useTranslation();
