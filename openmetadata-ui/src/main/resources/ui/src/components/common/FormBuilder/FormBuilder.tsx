/*
 *  Copyright 2022 Collate.
 *  Licensed under the Apache License, Version 2.0 (the "License");
 *  you may not use this file except in compliance with the License.
 *  You may obtain a copy of the License at
 *  http://www.apache.org/licenses/LICENSE-2.0
 *  Unless required by applicable law or agreed to in writing, software
 *  distributed under the License is distributed on an "AS IS" BASIS,
 *  WITHOUT WARRANTIES OR CONDITIONS OF ANY KIND, either express or implied.
 *  See the License for the specific language governing permissions and
 *  limitations under the License.
 */

import { CheckOutlined } from '@ant-design/icons';
import Form from '@rjsf/antd';
import CoreForm, { AjvError, FormProps, IChangeEvent } from '@rjsf/core';
import classNames from 'classnames';
import { t } from 'i18next';
import { isEmpty, startCase } from 'lodash';
import { LoadingState } from 'Models';
import React, { FunctionComponent, useEffect, useRef, useState } from 'react';
import { getPipelineServiceHostIp } from 'rest/ingestionPipelineAPI';
import { ConfigData } from '../../../interface/service.interface';
import { formatFormDataForRender } from '../../../utils/JSONSchemaFormUtils';
import SVGIcons, { Icons } from '../../../utils/SvgUtils';
import { Button } from '../../buttons/Button/Button';
import { ArrayFieldTemplate } from '../../JSONSchemaTemplate/ArrayFieldTemplate';
import { ObjectFieldTemplate } from '../../JSONSchemaTemplate/ObjectFieldTemplate';
import Loader from '../../Loader/Loader';

interface Props extends FormProps<ConfigData> {
  okText: string;
  cancelText: string;
  isAirflowAvailable: boolean;
  showFormHeader?: boolean;
  status?: LoadingState;
  onCancel?: () => void;
  onTestConnection?: (formData: ConfigData) => Promise<void>;
  disableTestConnection: boolean;
}

const FormBuilder: FunctionComponent<Props> = ({
  formData,
  schema,
  okText,
  cancelText,
  showFormHeader = false,
  status = 'initial',
  onCancel,
  onSubmit,
  onTestConnection,
  uiSchema,
  isAirflowAvailable,
  disableTestConnection,
  ...props
}: Props) => {
  const formRef = useRef<CoreForm<ConfigData>>();
  const [localFormData, setLocalFormData] = useState<ConfigData | undefined>(
    formatFormDataForRender(formData ?? {})
  );
  const [connectionTesting, setConnectionTesting] = useState<boolean>(false);
  const [connectionTestingState, setConnectionTestingState] =
    useState<LoadingState>('initial');

  const [hostIp, setHostIp] = useState<string>('[fetching]');

  const fetchHostIp = async () => {
    try {
      const data = await getPipelineServiceHostIp();
      setHostIp(data?.ip || '[unknown]');
    } catch (error) {
      setHostIp('[error - unknown]');
    }
  };

  useEffect(() => {
    if (isAirflowAvailable) {
      fetchHostIp();
    }
  }, [isAirflowAvailable]);

  const handleCancel = () => {
    setLocalFormData(formatFormDataForRender<ConfigData>(formData ?? {}));
    if (onCancel) {
      onCancel();
    }
  };

  const handleSubmit = () => {
    if (formRef.current) {
      formRef.current.submit();
    }
  };

  const handleTestConnection = () => {
    if (localFormData && onTestConnection) {
      setConnectionTesting(true);
      setConnectionTestingState('waiting');
      onTestConnection(localFormData)
        .then(() => {
          setConnectionTestingState('success');
        })
        .catch(() => {
          setConnectionTestingState('initial');
        })
        .finally(() => {
          setConnectionTesting(false);
        });
    }
  };

  const handleChange = (updatedData: ConfigData) => {
    setLocalFormData(updatedData);
  };

  const getConnectionTestingMessage = () => {
    switch (connectionTestingState) {
      case 'waiting':
        return (
          <div className="tw-flex">
            <Loader size="small" type="default" />{' '}
            <span className="tw-ml-2">{t('label.testing-connection')}</span>
          </div>
        );
      case 'success':
        return (
          <div className="tw-flex">
<<<<<<< HEAD
            <SVGIcons alt="success-badge" icon={Icons.SUCCESS_BADGE} />
            <span className="tw-ml-2">
              {t('message.connection-test-successful')}
            </span>
=======
            <SVGIcons
              alt="success-badge"
              icon={Icons.SUCCESS_BADGE}
              width={24}
            />
            <span className="tw-ml-2">Connection test was successful</span>
>>>>>>> 942b553e
          </div>
        );

      case 'initial':
      default:
        return 'Test your connections before creating the service';
    }
  };

  const transformErrors = (errors: AjvError[]) =>
    errors.map((error) => {
      const fieldName = error.params.missingProperty;
      const customMessage = `${startCase(fieldName)} is required`;
      error.message = customMessage;

      return error;
    });

  return (
    <Form
      ArrayFieldTemplate={ArrayFieldTemplate}
      ObjectFieldTemplate={ObjectFieldTemplate}
      className={classNames('rjsf', props.className, {
        'no-header': !showFormHeader,
      })}
      formData={localFormData}
      ref={formRef}
      schema={schema}
      showErrorList={false}
      transformErrors={transformErrors}
      uiSchema={uiSchema}
      onChange={(e: IChangeEvent) => {
        handleChange(e.formData);
        props.onChange && props.onChange(e);
      }}
      onSubmit={onSubmit}
      {...props}>
      {isEmpty(schema) && (
        <div className="tw-text-grey-muted tw-text-center">
          {t('message.no-config-available')}
        </div>
      )}
      {!isEmpty(schema) && isAirflowAvailable && (
        <div
          className="tw-flex tw-justify-between tw-bg-white tw-border tw-border-main tw-shadow tw-rounded tw-p-3 tw-mt-4"
          data-testid="ip-address">
          <div className="tw-self-center">
            {t('message.airflow-host-ip-address', { hostIp })}
          </div>
        </div>
      )}
      {!isEmpty(schema) && onTestConnection && (
        <div className="tw-flex tw-justify-between tw-bg-white tw-border tw-border-main tw-shadow tw-rounded tw-p-3 tw-mt-4">
          <div className="tw-self-center">{getConnectionTestingMessage()}</div>
          <Button
            className={classNames('tw-self-center tw-py-1 tw-px-1.5', {
              'tw-opacity-40': connectionTesting,
            })}
            data-testid="test-connection-btn"
            disabled={connectionTesting || disableTestConnection}
            size="small"
            theme="primary"
            variant="outlined"
            onClick={handleTestConnection}>
            {t('label.test-connection')}
          </Button>
        </div>
      )}
      <div className="tw-mt-6 tw-flex tw-justify-between">
        <div />
        <div className="tw-text-right" data-testid="buttons">
          <Button
            size="regular"
            theme="primary"
            variant="text"
            onClick={handleCancel}>
            {cancelText}
          </Button>
          {status === 'waiting' ? (
            <Button
              disabled
              className="tw-w-16 tw-h-10 disabled:tw-opacity-100"
              size="regular"
              theme="primary"
              variant="contained">
              <Loader size="small" type="white" />
            </Button>
          ) : status === 'success' ? (
            <Button
              disabled
              className="tw-w-16 tw-h-10 disabled:tw-opacity-100"
              size="regular"
              theme="primary"
              variant="contained">
              <CheckOutlined />
            </Button>
          ) : (
            <Button
              className="tw-w-16 tw-h-10"
              data-testid="submit-btn"
              size="regular"
              theme="primary"
              variant="contained"
              onClick={handleSubmit}>
              {okText}
            </Button>
          )}
        </div>
      </div>
    </Form>
  );
};

export default FormBuilder;<|MERGE_RESOLUTION|>--- conflicted
+++ resolved
@@ -125,19 +125,14 @@
       case 'success':
         return (
           <div className="tw-flex">
-<<<<<<< HEAD
-            <SVGIcons alt="success-badge" icon={Icons.SUCCESS_BADGE} />
-            <span className="tw-ml-2">
-              {t('message.connection-test-successful')}
-            </span>
-=======
             <SVGIcons
               alt="success-badge"
               icon={Icons.SUCCESS_BADGE}
               width={24}
             />
-            <span className="tw-ml-2">Connection test was successful</span>
->>>>>>> 942b553e
+            <span className="tw-ml-2">
+              {t('message.connection-test-successful')}
+            </span>
           </div>
         );
 
