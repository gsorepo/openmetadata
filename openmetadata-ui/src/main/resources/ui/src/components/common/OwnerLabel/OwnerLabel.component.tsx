/*
 *  Copyright 2023 Collate.
 *  Licensed under the Apache License, Version 2.0 (the "License");
 *  you may not use this file except in compliance with the License.
 *  You may obtain a copy of the License at
 *  http://www.apache.org/licenses/LICENSE-2.0
 *  Unless required by applicable law or agreed to in writing, software
 *  distributed under the License is distributed on an "AS IS" BASIS,
 *  WITHOUT WARRANTIES OR CONDITIONS OF ANY KIND, either express or implied.
 *  See the License for the specific language governing permissions and
 *  limitations under the License.
 */
import Icon from '@ant-design/icons';
import { Typography } from 'antd';
import classNames from 'classnames';
import { isNil } from 'lodash';
import React, { ReactNode, useMemo } from 'react';
import { useTranslation } from 'react-i18next';
import { Link } from 'react-router-dom';
import { ReactComponent as IconTeamsGrey } from '../../../assets/svg/teams-grey.svg';
import { ReactComponent as IconUser } from '../../../assets/svg/user.svg';
import {
  getTeamAndUserDetailsPath,
  getUserPath,
} from '../../../constants/constants';
import { OwnerType } from '../../../enums/user.enum';
import { EntityReference } from '../../../generated/entity/data/table';
import { getEntityName } from '../../../utils/EntityUtils';
import ProfilePicture from '../ProfilePicture/ProfilePicture';
import { UserTeamSelectableList } from '../UserTeamSelectableList/UserTeamSelectableList.component';

export const OwnerLabel = ({
  owner,
  className,
  onUpdate,
  hasPermission,
  ownerDisplayName,
}: {
  owner?: EntityReference;
  className?: string;
  onUpdate?: (owner?: EntityReference) => void;
  hasPermission?: boolean;
  ownerDisplayName?: ReactNode;
}) => {
  const displayName = getEntityName(owner);
  const { t } = useTranslation();

  const profilePicture = useMemo(() => {
    if (isNil(owner)) {
      return (
        <Icon
          component={IconUser}
          data-testid="no-owner-icon"
          style={{ fontSize: '18px' }}
        />
      );
    }

    return owner.type === OwnerType.TEAM ? (
      <Icon
        component={IconTeamsGrey}
        data-testid="team-owner-icon"
        style={{ fontSize: '18px' }}
      />
    ) : (
<<<<<<< HEAD
      <ProfilePicture
        displayName={displayName}
        key="profile-picture"
        name={owner.name ?? ''}
        width="18"
      />
=======
      <div style={{ flexBasis: '18px' }}>
        <ProfilePicture
          displayName={displayName}
          id={owner.id}
          key="profile-picture"
          name={owner.name ?? ''}
          type="circle"
          width="18"
        />
      </div>
>>>>>>> f1280f97
    );
  }, [owner, displayName]);

  return (
    <div className="d-flex gap-2 items-center" data-testid="owner-label">
      {profilePicture}

      {displayName ? (
        <Link
          className={classNames(
            'text-primary font-medium text-xs no-underline',
            className
          )}
          data-testid="owner-link"
          to={
            owner?.type === 'team'
              ? getTeamAndUserDetailsPath(owner?.name ?? '')
              : getUserPath(owner?.name ?? '')
          }>
          {ownerDisplayName ?? displayName}
        </Link>
      ) : (
        <Typography.Text
          className={classNames('font-medium text-xs', className)}
          data-testid="owner-link">
          {t('label.no-entity', { entity: t('label.owner') })}
        </Typography.Text>
      )}
      {onUpdate && (
        <UserTeamSelectableList
          hasPermission={Boolean(hasPermission)}
          owner={owner}
          onUpdate={onUpdate}
        />
      )}
    </div>
  );
};<|MERGE_RESOLUTION|>--- conflicted
+++ resolved
@@ -63,25 +63,15 @@
         style={{ fontSize: '18px' }}
       />
     ) : (
-<<<<<<< HEAD
-      <ProfilePicture
-        displayName={displayName}
-        key="profile-picture"
-        name={owner.name ?? ''}
-        width="18"
-      />
-=======
       <div style={{ flexBasis: '18px' }}>
         <ProfilePicture
           displayName={displayName}
-          id={owner.id}
           key="profile-picture"
           name={owner.name ?? ''}
           type="circle"
           width="18"
         />
       </div>
->>>>>>> f1280f97
     );
   }, [owner, displayName]);
 
