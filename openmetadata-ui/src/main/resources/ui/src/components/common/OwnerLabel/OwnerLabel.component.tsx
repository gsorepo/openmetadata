/*
 *  Copyright 2023 Collate.
 *  Licensed under the Apache License, Version 2.0 (the "License");
 *  you may not use this file except in compliance with the License.
 *  You may obtain a copy of the License at
 *  http://www.apache.org/licenses/LICENSE-2.0
 *  Unless required by applicable law or agreed to in writing, software
 *  distributed under the License is distributed on an "AS IS" BASIS,
 *  WITHOUT WARRANTIES OR CONDITIONS OF ANY KIND, either express or implied.
 *  See the License for the specific language governing permissions and
 *  limitations under the License.
 */

import { Typography } from 'antd';
import classNames from 'classnames';
import React, { useMemo, useState } from 'react';
import { useTranslation } from 'react-i18next';
import { OwnerType } from '../../../enums/user.enum';
import { NoOwnerFound } from '../NoOwner/NoOwnerFound';
import { OwnerItem } from '../OwnerItem/OwnerItem';
import { OwnerReveal } from '../RemainingOwner/OwnerReveal';
import { UserTeamSelectableList } from '../UserTeamSelectableList/UserTeamSelectableList.component';
import './owner-label.less';
import { OwnerLabelProps } from './OwnerLabel.interface';

export const OwnerLabel = ({
  owners = [],
  showLabel = true,
  className,
  onUpdate,
  hasPermission,
  ownerDisplayName,
  placeHolder,
  maxVisibleOwners = 3, // Default to 3 if not provided
  multiple = {
    user: true,
    team: false,
  },
  tooltipText,
  isCompactView = true, // renders owner profile followed by its name
  avatarSize = 32,
  showMultipleType = false,
}: OwnerLabelProps) => {
  const { t } = useTranslation();
  const [showAllOwners, setShowAllOwners] = useState(false);
  const [isDropdownOpen, setIsDropdownOpen] = useState(false);

  const ownerElementsNonCompactView = useMemo(() => {
    if (!isCompactView) {
      if (showLabel || onUpdate) {
        return (
          <div className="d-flex items-center gap-2 m-b-xs">
            {showLabel && (
              <Typography.Text
                className={classNames(
                  'no-owner-heading font-medium text-sm',
                  className
                )}>
                {placeHolder ?? t('label.owner-plural')}
              </Typography.Text>
            )}
            {onUpdate && (
              <UserTeamSelectableList
                hasPermission={Boolean(hasPermission)}
                multiple={multiple}
                owner={owners}
                tooltipText={tooltipText}
                onUpdate={onUpdate}
              />
            )}
          </div>
        );
      }
    }

    return null;
  }, [
    isCompactView,
    showLabel,
    onUpdate,
    placeHolder,
    hasPermission,
    multiple,
    owners,
    tooltipText,
    className,
  ]);

  const showMultipleTypeTeam = owners.filter(
    (owner) => owner.type === OwnerType.TEAM
  );
  const showMultipleTypeVisibleUser = owners
    .filter((owner) => owner.type === OwnerType.USER)
    .slice(0, maxVisibleOwners);
  const showMultipleTypeRemainingUser = owners
    .filter((owner) => owner.type === OwnerType.USER)
    .slice(maxVisibleOwners);
  const renderMultipleType = useMemo(() => {
    return (
      <div className="flex-wrap w-full d-flex relative items-center">
        <div className="flex w-full gap-2 flex-wrap relative">
          {showMultipleTypeTeam.map((owner, index) => (
            <div
              className="w-max-full"
              key={owner.id}
              style={{
                zIndex: showMultipleTypeTeam.length - index,
                marginRight: '-4px',
                position: 'relative',
              }}>
              <OwnerItem
                avatarSize={avatarSize}
                className={className}
                index={index}
                isCompactView={isCompactView}
                owner={owner}
                ownerDisplayName={ownerDisplayName?.[index]}
                showMultipleType={showMultipleType}
              />
            </div>
          ))}
          <div className="flex  relative">
            {showMultipleTypeVisibleUser.map((owner, index) => (
              <div
                key={owner.id}
                style={{
                  zIndex: showMultipleTypeVisibleUser.length - index,
                  marginRight: '-4px',
                  position: 'relative',
                }}>
                <OwnerItem
                  avatarSize={avatarSize}
                  className={className}
                  index={index}
                  isCompactView={isCompactView}
                  owner={owner}
                  ownerDisplayName={ownerDisplayName?.[index]}
                  showMultipleType={showMultipleType}
                />
              </div>
            ))}
            {showMultipleTypeRemainingUser.length > 0 && (
              <OwnerReveal
                avatarSize={isCompactView ? 24 : avatarSize}
                isCompactView={false}
                isDropdownOpen={isDropdownOpen}
                owners={showMultipleTypeRemainingUser}
                remainingCount={showMultipleTypeRemainingUser.length}
                setIsDropdownOpen={setIsDropdownOpen}
                setShowAllOwners={setShowAllOwners}
                showAllOwners={showAllOwners}
              />
            )}
          </div>
        </div>
      </div>
    );
  }, [
    showMultipleTypeTeam,
    showMultipleTypeVisibleUser,
    showMultipleTypeRemainingUser,
    avatarSize,
    className,
    isCompactView,
    ownerDisplayName,
    showMultipleType,
    isDropdownOpen,
    owners,
    setIsDropdownOpen,
    setShowAllOwners,
    showAllOwners,
  ]);
  const ownerElements = useMemo(() => {
    const hasOwners = owners && owners.length > 0;
    // Show all owners when "more" is clicked, regardless of view mode
    const visibleOwners = (
      showAllOwners ? owners : owners.slice(0, maxVisibleOwners)
    ).reverse();
    const remainingOwnersCount = owners.length - maxVisibleOwners;
    const showMoreButton = remainingOwnersCount > 0 && !showAllOwners;
    // If no owners, render the empty state
    if (!hasOwners) {
      return (
        <NoOwnerFound
          className={className}
          hasPermission={hasPermission}
          isCompactView={isCompactView}
          multiple={multiple}
          owners={owners}
          placeHolder={placeHolder}
          showLabel={showLabel}
          tooltipText={tooltipText}
          onUpdate={onUpdate}
        />
      );
    }

    if (showMultipleType) {
      return renderMultipleType;
    }

    return (
      <div
        className={classNames({
          'owner-label-container w-full d-flex flex-col items-start flex-start':
            !isCompactView,
          'd-flex owner-label-heading gap-2 items-center': isCompactView,
        })}
        data-testid="owner-label">
        {ownerElementsNonCompactView}
        <div className="d-flex items-center w-full flex-center">
          <div
            className={classNames(
              'avatar-group w-full  d-flex relative items-center flex-row-reverse m-l-xss',
              {
                'gap-2 flex-wrap': isCompactView,
                inherited: Boolean(owners.some((owner) => owner?.inherited)),
              },
              className
            )}>
            {visibleOwners.map((owner, index) => (
              <div
                className={classNames({
                  'w-full': owner.type === OwnerType.TEAM,
                })}
                key={owner.id}>
                <OwnerItem
                  avatarSize={avatarSize}
                  className={className}
                  isCompactView={isCompactView}
                  owner={owner}
                  ownerDisplayName={ownerDisplayName?.[index]}
                />
              </div>
            ))}

            {showMoreButton && (
              <div
                className={classNames({
                  'm-l-sm': !isCompactView,
                })}>
                <OwnerReveal
                  avatarSize={isCompactView ? 24 : avatarSize}
                  isCompactView={isCompactView}
                  isDropdownOpen={isDropdownOpen}
                  owners={owners.slice(maxVisibleOwners)}
                  remainingCount={remainingOwnersCount}
                  setIsDropdownOpen={setIsDropdownOpen}
                  setShowAllOwners={setShowAllOwners}
                  showAllOwners={showAllOwners}
                />
              </div>
            )}
          </div>
<<<<<<< HEAD
=======

          {showMoreButton && !isCompactView && (
            <div className="m-l-xs">
              <OwnerReveal
                avatarSize={isCompactView ? 24 : avatarSize}
                isCompactView={isCompactView}
                isDropdownOpen={isDropdownOpen}
                owners={owners.slice(maxVisibleOwners)}
                remainingCount={remainingOwnersCount}
                setIsDropdownOpen={setIsDropdownOpen}
                setShowAllOwners={setShowAllOwners}
                showAllOwners={showAllOwners}
              />
            </div>
          )}
>>>>>>> 4a611ea6
        </div>
        {isCompactView && onUpdate && (
          <UserTeamSelectableList
            hasPermission={Boolean(hasPermission)}
            multiple={multiple}
            owner={owners}
            tooltipText={tooltipText}
            onUpdate={onUpdate}
          />
        )}
      </div>
    );
  }, [
    owners,
    className,
    onUpdate,
    hasPermission,
    showAllOwners,
    maxVisibleOwners,
    placeHolder,
    t,
    ownerDisplayName,
    isCompactView,
    isDropdownOpen,
    tooltipText,
    multiple,
    ownerElementsNonCompactView,
    avatarSize,
  ]);

  return ownerElements;
};<|MERGE_RESOLUTION|>--- conflicted
+++ resolved
@@ -252,24 +252,6 @@
               </div>
             )}
           </div>
-<<<<<<< HEAD
-=======
-
-          {showMoreButton && !isCompactView && (
-            <div className="m-l-xs">
-              <OwnerReveal
-                avatarSize={isCompactView ? 24 : avatarSize}
-                isCompactView={isCompactView}
-                isDropdownOpen={isDropdownOpen}
-                owners={owners.slice(maxVisibleOwners)}
-                remainingCount={remainingOwnersCount}
-                setIsDropdownOpen={setIsDropdownOpen}
-                setShowAllOwners={setShowAllOwners}
-                showAllOwners={showAllOwners}
-              />
-            </div>
-          )}
->>>>>>> 4a611ea6
         </div>
         {isCompactView && onUpdate && (
           <UserTeamSelectableList
