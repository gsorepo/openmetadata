--- conflicted
+++ resolved
@@ -11,11 +11,7 @@
  *  limitations under the License.
  */
 import Icon from '@ant-design/icons';
-<<<<<<< HEAD
-import { Space, Typography } from 'antd';
-=======
 import { Typography } from 'antd';
->>>>>>> 866aea8c
 import { ReactComponent as IconTeamsGrey } from 'assets/svg/teams-grey.svg';
 import { ReactComponent as IconUser } from 'assets/svg/user.svg';
 import { getTeamAndUserDetailsPath, getUserPath } from 'constants/constants';
@@ -45,13 +41,6 @@
 
   const profilePicture = useMemo(() => {
     if (isUndefined(owner)) {
-<<<<<<< HEAD
-      return <Icon component={IconUser} data-testid="no-owner-icon" />;
-    }
-
-    return owner.type === OwnerType.TEAM ? (
-      <Icon component={IconTeamsGrey} data-testid="team-owner-icon" />
-=======
       return (
         <Icon
           component={IconUser}
@@ -67,7 +56,6 @@
         data-testid="team-owner-icon"
         style={{ fontSize: '18px' }}
       />
->>>>>>> 866aea8c
     ) : (
       <ProfilePicture
         displayName={displayName}
