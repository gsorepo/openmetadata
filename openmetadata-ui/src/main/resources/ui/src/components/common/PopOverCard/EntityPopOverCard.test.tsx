/*
 *  Copyright 2024 Collate.
 *  Licensed under the Apache License, Version 2.0 (the "License");
 *  you may not use this file except in compliance with the License.
 *  You may obtain a copy of the License at
 *  http://www.apache.org/licenses/LICENSE-2.0
 *  Unless required by applicable law or agreed to in writing, software
 *  distributed under the License is distributed on an "AS IS" BASIS,
 *  WITHOUT WARRANTIES OR CONDITIONS OF ANY KIND, either express or implied.
 *  See the License for the specific language governing permissions and
 *  limitations under the License.
 */

import { act, render, screen } from '@testing-library/react';
import React from 'react';
import { useApplicationConfigContext } from '../../../context/ApplicationConfigProvider/ApplicationConfigProvider';
import { EntityType } from '../../../enums/entity.enum';
import { useApplicationStore } from '../../../hooks/useApplicationStore';
import { MOCK_TAG_DATA, MOCK_TAG_ENCODED_FQN } from '../../../mocks/Tags.mock';
import { getTagByFqn } from '../../../rest/tagAPI';
import EntityPopOverCard, { PopoverContent } from './EntityPopOverCard';

const updateCachedEntityData = jest.fn();

jest.mock('../../../utils/CommonUtils', () => ({
  getTableFQNFromColumnFQN: jest.fn(),
}));

jest.mock('../../../utils/EntityUtils', () => ({
  getEntityName: jest.fn(),
}));

jest.mock('../../../utils/StringsUtils', () => ({
  getDecodedFqn: jest.fn(),
  getEncodedFqn: jest.fn(),
}));

jest.mock('../../common/Loader/Loader', () => {
  return jest.fn().mockImplementation(() => <p>Loader</p>);
});

jest.mock('../../ExploreV1/ExploreSearchCard/ExploreSearchCard', () => {
  return jest.fn().mockImplementation(() => <p>ExploreSearchCard</p>);
});

jest.mock('../../../rest/dashboardAPI', () => ({
  getDashboardByFqn: jest.fn().mockImplementation(() => Promise.resolve({})),
}));

jest.mock('../../../rest/dataModelsAPI', () => ({
  getDataModelDetailsByFQN: jest
    .fn()
    .mockImplementation(() => Promise.resolve({})),
}));

jest.mock('../../../rest/dataProductAPI', () => ({
  getDataProductByName: jest.fn().mockImplementation(() => Promise.resolve({})),
}));

jest.mock('../../../rest/databaseAPI', () => ({
  getDatabaseDetailsByFQN: jest
    .fn()
    .mockImplementation(() => Promise.resolve({})),
  getDatabaseSchemaDetailsByFQN: jest
    .fn()
    .mockImplementation(() => Promise.resolve({})),
}));

jest.mock('../../../rest/domainAPI', () => ({
  getDomainByName: jest.fn().mockImplementation(() => Promise.resolve({})),
}));

jest.mock('../../../rest/glossaryAPI', () => ({
  getGlossariesByName: jest.fn().mockImplementation(() => Promise.resolve({})),
  getGlossaryTermByFQN: jest.fn().mockImplementation(() => Promise.resolve({})),
}));

jest.mock('../../../rest/mlModelAPI', () => ({
  getMlModelByFQN: jest.fn().mockImplementation(() => Promise.resolve({})),
}));

jest.mock('../../../rest/pipelineAPI', () => ({
  getPipelineByFqn: jest.fn().mockImplementation(() => Promise.resolve({})),
}));

jest.mock('../../../rest/storageAPI', () => ({
  getContainerByFQN: jest.fn().mockImplementation(() => Promise.resolve({})),
}));

jest.mock('../../../rest/storedProceduresAPI', () => ({
  getStoredProceduresDetailsByFQN: jest
    .fn()
    .mockImplementation(() => Promise.resolve({})),
}));

jest.mock('../../../rest/tableAPI', () => ({
  getTableDetailsByFQN: jest.fn().mockImplementation(() => Promise.resolve({})),
}));

jest.mock('../../../rest/tagAPI', () => ({
  getTagByFqn: jest.fn().mockImplementation(() => Promise.resolve({})),
}));

jest.mock('../../../rest/topicsAPI', () => ({
  getTopicByFqn: jest.fn().mockImplementation(() => Promise.resolve({})),
}));

<<<<<<< HEAD
jest.mock('../../../hooks/useApplicationStore', () => ({
  useApplicationStore: jest.fn().mockImplementation(() => ({
    cachedEntityData: {},
    updateCachedEntityData,
  })),
}));
=======
jest.mock(
  '../../../context/ApplicationConfigProvider/ApplicationConfigProvider',
  () => ({
    useApplicationConfigContext: jest.fn().mockImplementation(() => ({
      cachedEntityData: {},
      updateCachedEntityData,
    })),
  })
);
>>>>>>> 146ccc5a

describe('Test EntityPopoverCard component', () => {
  it('EntityPopoverCard should render element', () => {
    render(
      <EntityPopOverCard
        entityFQN={MOCK_TAG_ENCODED_FQN}
        entityType={EntityType.TAG}>
        <div data-testid="popover-container">Test_Popover</div>
      </EntityPopOverCard>
    );

    expect(screen.getByTestId('popover-container')).toBeInTheDocument();
  });

  it('EntityPopoverCard should render loader on initial render', async () => {
    render(
      <PopoverContent
        entityFQN={MOCK_TAG_ENCODED_FQN}
        entityType={EntityType.TAG}
      />
    );

    const loader = screen.getByText('Loader');

    expect(loader).toBeInTheDocument();
  });

  it("EntityPopoverCard should show no data placeholder if entity type doesn't match", async () => {
    await act(async () => {
      render(
        <PopoverContent
          entityFQN={MOCK_TAG_ENCODED_FQN}
          entityType={EntityType.APPLICATION}
        />
      );
    });

    expect(screen.getByText('label.no-data-found')).toBeInTheDocument();
  });

  it('EntityPopoverCard should show no data placeholder if api call fail', async () => {
    (getTagByFqn as jest.Mock).mockImplementationOnce(() =>
      Promise.reject({
        response: {
          data: { message: 'Error!' },
        },
      })
    );

    await act(async () => {
      render(
        <PopoverContent
          entityFQN={MOCK_TAG_ENCODED_FQN}
          entityType={EntityType.TAG}
        />
      );
    });

    expect(screen.getByText('label.no-data-found')).toBeInTheDocument();
  });

  it('EntityPopoverCard should call tags api if entity type is tag card', async () => {
    const mockTagAPI = getTagByFqn as jest.Mock;

    await act(async () => {
      render(
        <PopoverContent
          entityFQN={MOCK_TAG_ENCODED_FQN}
          entityType={EntityType.TAG}
        />
      );
    });

    expect(mockTagAPI.mock.calls[0][0]).toBe(MOCK_TAG_ENCODED_FQN);
  });

  it('EntityPopoverCard should call api and trigger updateCachedEntityData in provider', async () => {
    const mockTagAPI = getTagByFqn as jest.Mock;

    (getTagByFqn as jest.Mock).mockImplementationOnce(() =>
      Promise.resolve(MOCK_TAG_DATA)
    );

    await act(async () => {
      render(
        <PopoverContent
          entityFQN={MOCK_TAG_ENCODED_FQN}
          entityType={EntityType.TAG}
        />
      );
    });

    expect(mockTagAPI.mock.calls[0][0]).toBe(MOCK_TAG_ENCODED_FQN);

    expect(updateCachedEntityData).toHaveBeenCalledWith({
      id: MOCK_TAG_ENCODED_FQN,
      entityDetails: MOCK_TAG_DATA,
    });
  });

  it('EntityPopoverCard should not call api if cached data is available', async () => {
    const mockTagAPI = getTagByFqn as jest.Mock;

    (useApplicationStore as unknown as jest.Mock).mockImplementation(() => ({
      cachedEntityData: {
        [MOCK_TAG_ENCODED_FQN]: {
          name: 'test',
        },
      },
    }));

    await act(async () => {
      render(
        <PopoverContent
          entityFQN={MOCK_TAG_ENCODED_FQN}
          entityType={EntityType.TAG}
        />
      );
    });

    expect(mockTagAPI.mock.calls).toEqual([]);
    expect(screen.getByText('ExploreSearchCard')).toBeInTheDocument();
  });
});<|MERGE_RESOLUTION|>--- conflicted
+++ resolved
@@ -13,7 +13,6 @@
 
 import { act, render, screen } from '@testing-library/react';
 import React from 'react';
-import { useApplicationConfigContext } from '../../../context/ApplicationConfigProvider/ApplicationConfigProvider';
 import { EntityType } from '../../../enums/entity.enum';
 import { useApplicationStore } from '../../../hooks/useApplicationStore';
 import { MOCK_TAG_DATA, MOCK_TAG_ENCODED_FQN } from '../../../mocks/Tags.mock';
@@ -105,24 +104,12 @@
   getTopicByFqn: jest.fn().mockImplementation(() => Promise.resolve({})),
 }));
 
-<<<<<<< HEAD
 jest.mock('../../../hooks/useApplicationStore', () => ({
   useApplicationStore: jest.fn().mockImplementation(() => ({
     cachedEntityData: {},
     updateCachedEntityData,
   })),
 }));
-=======
-jest.mock(
-  '../../../context/ApplicationConfigProvider/ApplicationConfigProvider',
-  () => ({
-    useApplicationConfigContext: jest.fn().mockImplementation(() => ({
-      cachedEntityData: {},
-      updateCachedEntityData,
-    })),
-  })
-);
->>>>>>> 146ccc5a
 
 describe('Test EntityPopoverCard component', () => {
   it('EntityPopoverCard should render element', () => {
