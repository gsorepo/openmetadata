/*
 *  Copyright 2023 Collate.
 *  Licensed under the Apache License, Version 2.0 (the "License");
 *  you may not use this file except in compliance with the License.
 *  You may obtain a copy of the License at
 *  http://www.apache.org/licenses/LICENSE-2.0
 *  Unless required by applicable law or agreed to in writing, software
 *  distributed under the License is distributed on an "AS IS" BASIS,
 *  WITHOUT WARRANTIES OR CONDITIONS OF ANY KIND, either express or implied.
 *  See the License for the specific language governing permissions and
 *  limitations under the License.
 */
import Icon from '@ant-design/icons';
import {
  Button,
  Col,
  Dropdown,
  Row,
  SpinProps,
  Table as AntdTable,
  Typography,
} from 'antd';
import { ColumnType } from 'antd/lib/table';
import { isEmpty } from 'lodash';
import React, {
  forwardRef,
  Ref,
  useCallback,
  useEffect,
  useMemo,
  useState,
} from 'react';
import { useAntdColumnResize } from 'react-antd-column-resize';
import { DndProvider } from 'react-dnd';
import { HTML5Backend } from 'react-dnd-html5-backend';
import { useTranslation } from 'react-i18next';
import { ReactComponent as ColumnIcon } from '../../../assets/svg/ic-column.svg';
import {
  getCustomizeColumnDetails,
  getReorderedColumns,
} from '../../../utils/CustomizeColumnUtils';
import { getTableExpandableConfig } from '../../../utils/TableUtils';
import Loader from '../Loader/Loader';
import DraggableMenuItem from './DraggableMenu/DraggableMenuItem.component';
import {
  TableColumnDropdownList,
  TableComponentProps,
} from './Table.interface';
import './table.less';

// eslint-disable-next-line @typescript-eslint/no-explicit-any, @typescript-eslint/ban-types
const Table = <T extends object = any>(
  { loading, ...rest }: TableComponentProps<T>,
  ref: Ref<HTMLDivElement> | null | undefined
) => {
  const { t } = useTranslation();
  const [propsColumns, setPropsColumns] = useState<ColumnType<T>[]>([]);
  const [isDropdownVisible, setIsDropdownVisible] = useState<boolean>(false);
  const [dropdownColumnList, setDropdownColumnList] = useState<
    TableColumnDropdownList[]
  >([]);
  const [columnDropdownSelections, setColumnDropdownSelections] = useState<
    string[]
  >(rest.defaultVisibleColumns ?? []);
  const { resizableColumns, components, tableWidth } = useAntdColumnResize(
    () => ({ columns: propsColumns, minWidth: 150 }),
    [propsColumns]
  );

  const isLoading = useMemo(
    () => (loading as SpinProps)?.spinning ?? (loading as boolean) ?? false,
    [loading]
  );

  // Check if the table is in Full View mode, if so, the dropdown and Customize Column feature is not available
  const isFullViewTable = useMemo(
    () =>
      isEmpty(rest.staticVisibleColumns) && isEmpty(rest.defaultVisibleColumns),
    [rest.staticVisibleColumns, rest.defaultVisibleColumns]
  );

  const handleMoveItem = useCallback(
    (updatedList: TableColumnDropdownList[]) => {
      setDropdownColumnList(updatedList);
      setPropsColumns(getReorderedColumns(updatedList, propsColumns));
    },
    [propsColumns]
  );

  const handleColumnItemSelect = useCallback(
    (key: string, selected: boolean) => {
      setColumnDropdownSelections((prev: string[]) => {
        return selected ? [...prev, key] : prev.filter((item) => item !== key);
      });
    },
    [setColumnDropdownSelections]
  );

  const handleBulkColumnAction = useCallback(() => {
    if (dropdownColumnList.length === columnDropdownSelections.length) {
      setColumnDropdownSelections([]);
    } else {
      setColumnDropdownSelections(
        dropdownColumnList.map((option) => option.value)
      );
    }
  }, [dropdownColumnList, columnDropdownSelections]);

  const menu = useMemo(
    () => ({
      items: [
        {
          key: 'header',
          label: (
            <div className="d-flex justify-between items-center w-52 p-x-md p-b-xss border-bottom">
              <Typography.Text
                className="text-sm text-grey-muted font-medium"
                data-testid="column-dropdown-title">
                {t('label.column')}
              </Typography.Text>
              <Button
                className="text-primary text-sm p-0"
                data-testid="column-dropdown-action-button"
                type="text"
                onClick={handleBulkColumnAction}>
                {dropdownColumnList.length === columnDropdownSelections.length
                  ? t('label.hide-all')
                  : t('label.view-all')}
              </Button>
            </div>
          ),
        },
        {
          key: 'columns',
          label: dropdownColumnList.map(
            (item: TableColumnDropdownList, index: number) => (
              <DraggableMenuItem
                currentItem={item}
                index={index}
                itemList={dropdownColumnList}
                key={item.value}
                selectedOptions={columnDropdownSelections}
                onMoveItem={handleMoveItem}
                onSelect={handleColumnItemSelect}
              />
            )
          ),
        },
      ],
    }),
    [
      dropdownColumnList,
      columnDropdownSelections,
      handleMoveItem,
      handleColumnItemSelect,
      handleBulkColumnAction,
    ]
  );

  const resizingTableProps = rest.resizableColumns
    ? {
        columns: resizableColumns,
        components: {
          ...rest.components,
          header: {
            row: rest.components?.header?.row,
            cell: components.header.cell,
          },
        },
        scroll: { x: tableWidth },
      }
    : {};

  useEffect(() => {
    if (!isFullViewTable) {
      setDropdownColumnList(
        getCustomizeColumnDetails<T>(rest.columns, rest.staticVisibleColumns)
      );
    }
  }, [isFullViewTable, rest.columns, rest.staticVisibleColumns]);

  useEffect(() => {
    if (isFullViewTable) {
      setPropsColumns(rest.columns ?? []);
    } else {
      const filteredColumns = (rest.columns ?? []).filter(
        (item) =>
          columnDropdownSelections.includes(item.key as string) ||
          (rest.staticVisibleColumns ?? []).includes(item.key as string)
      );

      setPropsColumns(getReorderedColumns(dropdownColumnList, filteredColumns));
    }
  }, [
    isFullViewTable,
    rest.columns,
    columnDropdownSelections,
    rest.staticVisibleColumns,
  ]);

  return (
<<<<<<< HEAD
    <div className="table-container">
      <div
        className={classNames(
          'd-flex justify-end items-center gap-5',
          rest.extraTableFiltersClassName,
          {
            'mb-4': rest.extraTableFilters || !isFullViewTable,
          }
        )}>
        {rest.extraTableFilters}
        {!isFullViewTable && (
          <DndProvider backend={HTML5Backend}>
            <Dropdown
              className="custom-column-dropdown-menu"
              getPopupContainer={(trigger) => {
                const customContainer = trigger.closest(
                  '.custom-column-dropdown-menu'
                );
=======
    <Row className="table-container" gutter={[0, 16]}>
      {(rest.extraTableFilters || !isFullViewTable) && (
        <Col className="d-flex justify-end items-center gap-5" span={24}>
          {rest.extraTableFilters}
          {!isFullViewTable && (
            <DndProvider backend={HTML5Backend}>
              <Dropdown
                className="custom-column-dropdown-menu"
                getPopupContainer={(trigger) => {
                  const customContainer = trigger.closest(
                    '.custom-column-dropdown-menu'
                  );
>>>>>>> c36215a9

                  return customContainer as HTMLElement;
                }}
                menu={menu}
                open={isDropdownVisible}
                trigger={['click']}
                onOpenChange={setIsDropdownVisible}>
                <Button
                  data-testid="column-dropdown"
                  icon={<Icon component={ColumnIcon} />}>
                  {t('label.column-plural')}
                </Button>
              </Dropdown>
            </DndProvider>
          )}
        </Col>
      )}
      <Col span={24}>
        <AntdTable
          {...rest}
          columns={propsColumns}
          expandable={{ ...getTableExpandableConfig<T>(), ...rest.expandable }}
          loading={{
            spinning: isLoading,
            indicator: <Loader />,
          }}
          locale={{
            ...rest.locale,
            emptyText: isLoading ? null : rest.locale?.emptyText,
          }}
          ref={ref}
          {...resizingTableProps}
        />
      </Col>
    </Row>
  );
};

export default forwardRef<HTMLDivElement, TableComponentProps<any>>(Table);<|MERGE_RESOLUTION|>--- conflicted
+++ resolved
@@ -21,6 +21,7 @@
   Typography,
 } from 'antd';
 import { ColumnType } from 'antd/lib/table';
+import classNames from 'classnames';
 import { isEmpty } from 'lodash';
 import React, {
   forwardRef,
@@ -199,29 +200,14 @@
   ]);
 
   return (
-<<<<<<< HEAD
-    <div className="table-container">
-      <div
-        className={classNames(
-          'd-flex justify-end items-center gap-5',
-          rest.extraTableFiltersClassName,
-          {
-            'mb-4': rest.extraTableFilters || !isFullViewTable,
-          }
-        )}>
-        {rest.extraTableFilters}
-        {!isFullViewTable && (
-          <DndProvider backend={HTML5Backend}>
-            <Dropdown
-              className="custom-column-dropdown-menu"
-              getPopupContainer={(trigger) => {
-                const customContainer = trigger.closest(
-                  '.custom-column-dropdown-menu'
-                );
-=======
     <Row className="table-container" gutter={[0, 16]}>
       {(rest.extraTableFilters || !isFullViewTable) && (
-        <Col className="d-flex justify-end items-center gap-5" span={24}>
+        <Col
+          className={classNames(
+            'd-flex justify-end items-center gap-5',
+            rest.extraTableFiltersClassName
+          )}
+          span={24}>
           {rest.extraTableFilters}
           {!isFullViewTable && (
             <DndProvider backend={HTML5Backend}>
@@ -231,7 +217,6 @@
                   const customContainer = trigger.closest(
                     '.custom-column-dropdown-menu'
                   );
->>>>>>> c36215a9
 
                   return customContainer as HTMLElement;
                 }}
