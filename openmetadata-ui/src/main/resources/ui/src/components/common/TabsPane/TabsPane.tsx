import classNames from 'classnames';
<<<<<<< HEAD
import { lowerCase } from 'lodash';
=======
import { isNil } from 'lodash';
>>>>>>> 6fea07fd
import React from 'react';
import { TITLE_FOR_NON_OWNER_ACTION } from '../../../constants/constants';
import { getCountBadge } from '../../../utils/CommonUtils';
import SVGIcons from '../../../utils/SvgUtils';
import NonAdminAction from '../non-admin-action/NonAdminAction';
type Tab = {
  name: string;
  icon: {
    alt: string;
    name: string;
    title: string;
  };
  isProtected: boolean;
  protectedState?: boolean;
  count?: number;
  position: number;
};
type Props = {
  activeTab: number;
  setActiveTab?: (value: number) => void;
  tabs: Array<Tab>;
  className?: string;
};
const TabsPane = ({ activeTab, setActiveTab, tabs, className = '' }: Props) => {
  const getTabClasses = (tab: number, activeTab: number) => {
    return 'tw-gh-tabs' + (activeTab === tab ? ' active' : '');
  };

  return (
    <div className={classNames('tw-bg-transparent tw--mx-4', className)}>
      <nav
        className="tw-flex tw-flex-row tw-gh-tabs-container tw-px-4"
        id="tabs">
        {tabs.map((tab) =>
          tab.isProtected ? (
            <NonAdminAction
              isOwner={tab.protectedState}
              key={tab.position}
              title={TITLE_FOR_NON_OWNER_ACTION}>
              <button
                className={getTabClasses(tab.position, activeTab)}
                data-testid="tab"
                id={lowerCase(tab.name)}
                onClick={() => setActiveTab?.(tab.position)}>
                <SVGIcons
                  alt={tab.icon.alt}
                  icon={tab.icon.name}
                  title={tab.icon.title}
                  width="16"
                />{' '}
                {tab.name}
              </button>
            </NonAdminAction>
          ) : (
            <button
              className={getTabClasses(tab.position, activeTab)}
              data-testid="tab"
              id={lowerCase(tab.name)}
              key={tab.position}
              onClick={() => setActiveTab?.(tab.position)}>
              <SVGIcons
                alt={tab.icon.alt}
                icon={tab.icon.name}
                title={tab.icon.title}
                width="16"
              />{' '}
              {tab.name}
              {!isNil(tab.count) ? getCountBadge(tab.count) : null}
            </button>
          )
        )}
      </nav>
    </div>
  );
};

export default TabsPane;<|MERGE_RESOLUTION|>--- conflicted
+++ resolved
@@ -1,9 +1,5 @@
 import classNames from 'classnames';
-<<<<<<< HEAD
-import { lowerCase } from 'lodash';
-=======
-import { isNil } from 'lodash';
->>>>>>> 6fea07fd
+import { isNil, lowerCase } from 'lodash';
 import React from 'react';
 import { TITLE_FOR_NON_OWNER_ACTION } from '../../../constants/constants';
 import { getCountBadge } from '../../../utils/CommonUtils';
