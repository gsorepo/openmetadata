/*
 *  Copyright 2023 Collate.
 *  Licensed under the Apache License, Version 2.0 (the "License");
 *  you may not use this file except in compliance with the License.
 *  You may obtain a copy of the License at
 *  http://www.apache.org/licenses/LICENSE-2.0
 *  Unless required by applicable law or agreed to in writing, software
 *  distributed under the License is distributed on an "AS IS" BASIS,
 *  WITHOUT WARRANTIES OR CONDITIONS OF ANY KIND, either express or implied.
 *  See the License for the specific language governing permissions and
 *  limitations under the License.
 */
import Icon from '@ant-design/icons/lib/components/Icon';
<<<<<<< HEAD
import { Button, Popover, Space, Tabs, Tooltip, Typography } from 'antd';
import { isArray, isEmpty, noop, toString, uniqBy } from 'lodash';
import React, { useCallback, useEffect, useMemo, useState } from 'react';
=======
import { Popover, Space, Tabs, Typography } from 'antd';
import { isArray, isEmpty, noop, toString } from 'lodash';
import { useCallback, useEffect, useMemo, useState } from 'react';
>>>>>>> 7437e3b8
import { useTranslation } from 'react-i18next';
import { ReactComponent as EditIcon } from '../../../assets/svg/edit-new.svg';
import { ReactComponent as IconTeamsGrey } from '../../../assets/svg/teams-grey.svg';
import {
  ADD_USER_CONTAINER_HEIGHT,
  DE_ACTIVE_COLOR,
  PAGE_SIZE_MEDIUM,
} from '../../../constants/constants';
import { ACTION_TYPE } from '../../../enums/common.enum';
import { EntityType } from '../../../enums/entity.enum';
import { SearchIndex } from '../../../enums/search.enum';
import { EntityReference } from '../../../generated/entity/data/table';
import { searchData } from '../../../rest/miscAPI';
import {
  formatTeamsResponse,
  formatUsersResponse,
} from '../../../utils/APIUtils';
import { getCountBadge } from '../../../utils/CommonUtils';
import {
  getEntityName,
  getEntityReferenceListFromEntities,
} from '../../../utils/EntityUtils';
import { FocusTrapWithContainer } from '../FocusTrap/FocusTrapWithContainer';
import { EditIconButton } from '../IconButtons/EditIconButton';
import { SelectableList } from '../SelectableList/SelectableList.component';
import { UserTag } from '../UserTag/UserTag.component';
import { UserTagSize } from '../UserTag/UserTag.interface';
import './user-team-selectable-list.less';
import { UserSelectDropdownProps } from './UserTeamSelectableList.interface';

export const TeamListItemRenderer = (props: EntityReference) => {
  return (
    <Space>
      <Icon component={IconTeamsGrey} style={{ fontSize: '16px' }} />
      <Typography.Text>{getEntityName(props)}</Typography.Text>
    </Space>
  );
};

export const UserTeamSelectableList = ({
  hasPermission,
  owner,
  onClose,
  onUpdate = noop,
  children,
  popoverProps,
  multiple = { user: false, team: false },
  selectBoth,
  label,
  previewSelected = false,
  listHeight = ADD_USER_CONTAINER_HEIGHT,
  tooltipText,
}: UserSelectDropdownProps) => {
  const { t } = useTranslation();
  const [popupVisible, setPopupVisible] = useState(false);
  const [activeTab, setActiveTab] = useState<'teams' | 'users'>('teams');
  const [count, setCount] = useState({ team: 0, user: 0 });

  const [selectedUsers, setSelectedUsers] = useState<EntityReference[]>([]);

  const ownerType = useMemo(() => {
    if (owner) {
      return owner?.[0]?.type ?? EntityType.TEAM;
    }

    return EntityType.TEAM;
  }, [owner]);

  const isMultiUser = multiple.user;
  const isMultiTeam = multiple.team;

  const { defaultUsers, defaultTeams } = useMemo(() => {
    return {
      defaultUsers:
        selectedUsers?.filter((item) => item.type === EntityType.USER) ?? [],
      defaultTeams:
        selectedUsers?.filter((item) => item.type === EntityType.TEAM) ?? [],
    };
  }, [selectedUsers]);

  const fetchUserOptions = async (searchText: string, after?: string) => {
    const afterPage = isNaN(Number(after)) ? 1 : Number(after);
    try {
      const res = await searchData(
        searchText,
        afterPage,
        PAGE_SIZE_MEDIUM,
        'isBot:false',
        'displayName.keyword',
        'asc',
        SearchIndex.USER
      );

      const data = getEntityReferenceListFromEntities(
        formatUsersResponse(res.data.hits.hits),
        EntityType.USER
      );
      setCount((pre) => ({ ...pre, user: res.data.hits.total.value }));

      return {
        data,
        paging: {
          total: res.data.hits.total.value,
          after: toString(afterPage + 1),
        },
      };
    } catch (error) {
      return { data: [], paging: { total: 0 } };
    }
  };

  const fetchTeamOptions = async (searchText: string, after?: string) => {
    const afterPage = isNaN(Number(after)) ? 1 : Number(after);

    try {
      const res = await searchData(
        searchText || '',
        afterPage,
        PAGE_SIZE_MEDIUM,
        'teamType:Group',
        'displayName.keyword',
        'asc',
        SearchIndex.TEAM
      );

      const data = getEntityReferenceListFromEntities(
        formatTeamsResponse(res.data.hits.hits),
        EntityType.TEAM
      );

      setCount((pre) => ({ ...pre, team: res.data.hits.total.value }));

      return {
        data,
        paging: {
          total: res.data.hits.total.value,
          after: toString(afterPage + 1),
        },
      };
    } catch (error) {
      return { data: [], paging: { total: 0 } };
    }
  };

  const handleUpdate = async (updateItems: EntityReference[]) => {
    let updateData: EntityReference[] = [];
    if (!isEmpty(updateItems)) {
      updateData = selectBoth ? selectedUsers : updateItems;
    }

    try {
      await onUpdate(updateData);
    } finally {
      setPopupVisible(false);
    }
  };

  // Fetch and store count for Users tab
  const getUserCount = async () => {
    const res = await searchData(
      '',
      1,
      0,
      'isBot:false',
      '',
      '',
      SearchIndex.USER
    );

    setCount((pre) => ({ ...pre, user: res.data.hits.total.value }));
  };
  const getTeamCount = async () => {
    const res = await searchData(
      '',
      1,
      0,
      'teamType:Group',
      '',
      '',
      SearchIndex.TEAM
    );

    setCount((pre) => ({ ...pre, team: res.data.hits.total.value }));
  };

  const init = async () => {
    if (popupVisible || popoverProps?.open) {
      if (ownerType === EntityType.USER) {
        await getTeamCount();
        setActiveTab('users');
      } else {
        await getUserCount();
        setActiveTab('teams');
      }
    }
  };

  const openPopover = useCallback(
    (e: React.MouseEvent<HTMLElement, MouseEvent>) => {
      e.stopPropagation();
      setPopupVisible(true);
    },
    []
  );

  const handleCancelSelectableList = () => {
    setPopupVisible(false);
    onClose?.();
  };

  const onRemove = (id: string) => {
    setSelectedUsers((prevUsers) => {
      const removedUser = prevUsers.find((user) => user.id === id);
      const isTeamId = removedUser && removedUser.type === 'team';
      const isUserId = removedUser && removedUser.type === 'user';

      const updatedUsers = prevUsers.filter((user) => user.id !== id);

      // Check if multi flag is false, then we should call the update function
      if ((isTeamId && !isMultiTeam) || (isUserId && !isMultiUser)) {
        handleUpdate(updatedUsers);
      }

      return updatedUsers;
    });
  };

  const handleChange = (
    selectedItems: EntityReference[],
    changeItem?: EntityReference,
    actionType?: ACTION_TYPE
  ) => {
    setSelectedUsers((prev) => {
      if (!selectBoth) {
        return selectedItems;
      } else {
        let newItemsMap = uniqBy([...prev, ...selectedItems], 'name');
        if (actionType === ACTION_TYPE.REMOVE && changeItem) {
          newItemsMap = newItemsMap?.filter(
            (item) => item.id !== changeItem.id
          );
        }

        return newItemsMap;
      }
    });
  };

  useEffect(() => {
    const activeOwners = isArray(owner) ? owner : owner ? [owner] : [];
    setSelectedUsers(activeOwners);
  }, [owner]);

  useEffect(() => {
    init();
  }, [popupVisible]);

  return (
    <Popover
      destroyTooltipOnHide
      content={
        <FocusTrapWithContainer active={popoverProps?.open || false}>
          {previewSelected && (
            <Space
              className="user-team-popover-header w-full p-x-sm p-y-md"
              direction="vertical"
              size={8}>
              <Typography.Text className="text-grey-muted">
                {t('label.selected-entity', {
                  entity: label ?? t('label.owner-plural'),
                })}
              </Typography.Text>
              <div className="user-team-popover-header-content">
                {selectedUsers.map((user) => {
                  return (
                    <UserTag
                      closable
                      avatarType="outlined"
                      className="user-team-pills"
                      id={user.name ?? ''}
                      isTeam={user.type === EntityType.TEAM}
                      key={user.id}
                      name={getEntityName(user)}
                      size={UserTagSize.small}
                      onRemove={() => onRemove(user.id)}
                    />
                  );
                })}
              </div>
            </Space>
          )}
          <Tabs
            centered
            activeKey={activeTab}
            className="select-owner-tabs"
            data-testid="select-owner-tabs"
            destroyInactiveTabPane={false}
            items={[
              {
                label: (
                  <>
                    {t('label.team-plural')}{' '}
                    {getCountBadge(count.team, '', activeTab === 'teams')}
                  </>
                ),
                key: 'teams',
                children: (
                  <SelectableList
                    customTagRenderer={TeamListItemRenderer}
                    fetchOptions={fetchTeamOptions}
                    height={listHeight}
                    multiSelect={isMultiTeam}
                    searchBarDataTestId="owner-select-teams-search-bar"
                    searchPlaceholder={t('label.search-for-type', {
                      type: t('label.team'),
                    })}
                    selectedItems={defaultTeams}
                    onCancel={handleCancelSelectableList}
                    onChange={handleChange}
                    onUpdate={handleUpdate}
                  />
                ),
              },
              {
                label: (
                  <>
                    {t('label.user-plural')}
                    {getCountBadge(count.user, '', activeTab === 'users')}
                  </>
                ),
                key: 'users',
                children: (
                  <SelectableList
                    fetchOptions={fetchUserOptions}
                    height={listHeight}
                    multiSelect={isMultiUser}
                    searchBarDataTestId="owner-select-users-search-bar"
                    searchPlaceholder={t('label.search-for-type', {
                      type: t('label.user'),
                    })}
                    selectedItems={defaultUsers}
                    onCancel={handleCancelSelectableList}
                    onChange={isMultiUser ? noop : handleChange}
                    onUpdate={handleUpdate}
                  />
                ),
              },
            ]}
            size="small"
            onChange={(key: string) => setActiveTab(key as 'teams' | 'users')}
            // Used div to stop click propagation event anywhere in the component to parent
            // Users.component collapsible panel
            onClick={(e) => e.stopPropagation()}
          />
        </FocusTrapWithContainer>
      }
      open={popupVisible}
      overlayClassName="user-team-select-popover card-shadow"
      placement="bottomRight"
      showArrow={false}
      trigger="click"
      onOpenChange={setPopupVisible}
      {...popoverProps}>
      {children ??
        (hasPermission && (
          <EditIconButton
            newLook
            data-testid="edit-owner"
            icon={<EditIcon color={DE_ACTIVE_COLOR} width="12px" />}
            size="small"
            title={
              !popupVisible
                ? tooltipText ??
                  t('label.edit-entity', {
                    entity: t('label.owner-plural'),
                  })
                : undefined
            }
            onClick={openPopover}
          />
        ))}
    </Popover>
  );
};<|MERGE_RESOLUTION|>--- conflicted
+++ resolved
@@ -11,15 +11,9 @@
  *  limitations under the License.
  */
 import Icon from '@ant-design/icons/lib/components/Icon';
-<<<<<<< HEAD
-import { Button, Popover, Space, Tabs, Tooltip, Typography } from 'antd';
+import { Popover, Space, Tabs, Typography } from 'antd';
 import { isArray, isEmpty, noop, toString, uniqBy } from 'lodash';
-import React, { useCallback, useEffect, useMemo, useState } from 'react';
-=======
-import { Popover, Space, Tabs, Typography } from 'antd';
-import { isArray, isEmpty, noop, toString } from 'lodash';
 import { useCallback, useEffect, useMemo, useState } from 'react';
->>>>>>> 7437e3b8
 import { useTranslation } from 'react-i18next';
 import { ReactComponent as EditIcon } from '../../../assets/svg/edit-new.svg';
 import { ReactComponent as IconTeamsGrey } from '../../../assets/svg/teams-grey.svg';
