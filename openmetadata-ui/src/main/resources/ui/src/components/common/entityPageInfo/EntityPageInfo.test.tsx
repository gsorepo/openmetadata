--- conflicted
+++ resolved
@@ -439,116 +439,4 @@
 
     expect(onThreadLinkSelect).toBeCalled();
   });
-<<<<<<< HEAD
-});
-
-it('Should render delete widget modal', async () => {
-  const { getByTestId } = render(
-    <EntityPageInfo {...mockEntityInfoProp} isTagEditable />,
-    {
-      wrapper: MemoryRouter,
-    }
-  );
-  const tagWrapper = getByTestId('delete-entity');
-  fireEvent.click(tagWrapper);
-
-  expect(tagWrapper).toBeInTheDocument();
-=======
-
-  it('Check if tags and glossary-terms are present', async () => {
-    const { getByTestId, findByText } = render(
-      <EntityPageInfo {...mockEntityInfoProp} isTagEditable />,
-      {
-        wrapper: MemoryRouter,
-      }
-    );
-
-    const tagWrapper = getByTestId('tags-wrapper');
-    fireEvent.click(
-      tagWrapper,
-      new MouseEvent('click', { bubbles: true, cancelable: true })
-    );
-
-    const tag1 = await findByText('TagCat1.Tag1');
-    const glossaryTerm1 = await findByText('Glossary.Tag1');
-
-    expect(tag1).toBeInTheDocument();
-    expect(glossaryTerm1).toBeInTheDocument();
-  });
-
-  it('Check if only tags are present', async () => {
-    (fetchGlossaryTerms as jest.Mock).mockImplementationOnce(() =>
-      Promise.reject()
-    );
-    const { getByTestId, findByText, queryByText } = render(
-      <EntityPageInfo {...mockEntityInfoProp} isTagEditable />,
-      {
-        wrapper: MemoryRouter,
-      }
-    );
-
-    const tagWrapper = getByTestId('tags-wrapper');
-    fireEvent.click(
-      tagWrapper,
-      new MouseEvent('click', { bubbles: true, cancelable: true })
-    );
-
-    const tag1 = await findByText('TagCat1.Tag1');
-    const glossaryTerm1 = queryByText('Glossary.Tag1');
-
-    expect(tag1).toBeInTheDocument();
-    expect(glossaryTerm1).not.toBeInTheDocument();
-  });
-
-  it('Check if only glossary terms are present', async () => {
-    (getTagCategories as jest.Mock).mockImplementationOnce(() =>
-      Promise.reject()
-    );
-    const { getByTestId, findByText, queryByText } = render(
-      <EntityPageInfo {...mockEntityInfoProp} isTagEditable />,
-      {
-        wrapper: MemoryRouter,
-      }
-    );
-
-    const tagWrapper = getByTestId('tags-wrapper');
-    fireEvent.click(
-      tagWrapper,
-      new MouseEvent('click', { bubbles: true, cancelable: true })
-    );
-
-    const tag1 = queryByText('TagCat1.Tag1');
-    const glossaryTerm1 = await findByText('Glossary.Tag1');
-
-    expect(tag1).not.toBeInTheDocument();
-    expect(glossaryTerm1).toBeInTheDocument();
-  });
-
-  it('Check that tags and glossary terms are not present', async () => {
-    (getTagCategories as jest.Mock).mockImplementationOnce(() =>
-      Promise.reject()
-    );
-    (fetchGlossaryTerms as jest.Mock).mockImplementationOnce(() =>
-      Promise.reject()
-    );
-    const { getByTestId, queryByText } = render(
-      <EntityPageInfo {...mockEntityInfoProp} isTagEditable />,
-      {
-        wrapper: MemoryRouter,
-      }
-    );
-
-    const tagWrapper = getByTestId('tags-wrapper');
-    fireEvent.click(
-      tagWrapper,
-      new MouseEvent('click', { bubbles: true, cancelable: true })
-    );
-
-    const tag1 = queryByText('TagCat1.Tag1');
-    const glossaryTerm1 = queryByText('Glossary.Tag1');
-
-    expect(tag1).not.toBeInTheDocument();
-    expect(glossaryTerm1).not.toBeInTheDocument();
-  });
->>>>>>> dd8b7fb5
 });