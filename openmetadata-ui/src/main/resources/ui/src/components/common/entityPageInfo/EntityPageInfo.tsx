/*
 *  Copyright 2022 Collate.
 *  Licensed under the Apache License, Version 2.0 (the "License");
 *  you may not use this file except in compliance with the License.
 *  You may obtain a copy of the License at
 *  http://www.apache.org/licenses/LICENSE-2.0
 *  Unless required by applicable law or agreed to in writing, software
 *  distributed under the License is distributed on an "AS IS" BASIS,
 *  WITHOUT WARRANTIES OR CONDITIONS OF ANY KIND, either express or implied.
 *  See the License for the specific language governing permissions and
 *  limitations under the License.
 */

import { StarFilled } from '@ant-design/icons';
import { Button, Popover, Space, Tooltip } from 'antd';
import { ItemType } from 'antd/lib/menu/hooks/useItems';
import { AxiosError } from 'axios';
import classNames from 'classnames';
import { EntityHeader } from 'components/Entity/EntityHeader/EntityHeader.component';
import Tags from 'components/Tag/Tags/tags';
import { t } from 'i18next';
import { cloneDeep, isEmpty, isUndefined, toString } from 'lodash';
import { EntityTags, ExtraInfo, TagOption } from 'Models';
import React, { Fragment, useCallback, useEffect, useState } from 'react';
import { useHistory } from 'react-router-dom';
import { getActiveAnnouncement } from 'rest/feedsAPI';
import { serviceTypeLogo } from 'utils/ServiceUtils';
import { ReactComponent as IconCommentPlus } from '../../../assets/svg/add-chat.svg';
import { ReactComponent as IconComments } from '../../../assets/svg/comment.svg';
import { ReactComponent as IconEdit } from '../../../assets/svg/ic-edit.svg';
import { ReactComponent as IconRequest } from '../../../assets/svg/request-icon.svg';
import { ReactComponent as IconTagGrey } from '../../../assets/svg/tag-grey.svg';
import { ReactComponent as IconTaskColor } from '../../../assets/svg/Task-ic.svg';
import { FQN_SEPARATOR_CHAR } from '../../../constants/char.constants';
import { FOLLOWERS_VIEW_CAP } from '../../../constants/constants';
import { EntityType } from '../../../enums/entity.enum';
import { Dashboard } from '../../../generated/entity/data/dashboard';
import { Table } from '../../../generated/entity/data/table';
import { Thread, ThreadType } from '../../../generated/entity/feed/thread';
import { EntityReference } from '../../../generated/type/entityReference';
import { LabelType, State, TagLabel } from '../../../generated/type/tagLabel';
import { useAfterMount } from '../../../hooks/useAfterMount';
import { EntityFieldThreads } from '../../../interface/feed.interface';
import { ANNOUNCEMENT_ENTITIES } from '../../../utils/AnnouncementsUtils';
import { getEntityFeedLink } from '../../../utils/EntityUtils';
import SVGIcons from '../../../utils/SvgUtils';
import { fetchTagsAndGlossaryTerms } from '../../../utils/TagsUtils';
import {
  getRequestTagsPath,
  getUpdateTagsPath,
  TASK_ENTITIES,
} from '../../../utils/TasksUtils';
import { showErrorToast } from '../../../utils/ToastUtils';
import TagsContainer from '../../Tag/TagsContainer/tags-container';
import TagsViewer from '../../Tag/TagsViewer/tags-viewer';
import EntitySummaryDetails from '../EntitySummaryDetails/EntitySummaryDetails';
import ProfilePicture from '../ProfilePicture/ProfilePicture';
import { TitleBreadcrumbProps } from '../title-breadcrumb/title-breadcrumb.interface';
import AnnouncementCard from './AnnouncementCard/AnnouncementCard';
import AnnouncementDrawer from './AnnouncementDrawer/AnnouncementDrawer';
import FollowersModal from './FollowersModal';
import ManageButton from './ManageButton/ManageButton';

interface Props {
  titleLinks: TitleBreadcrumbProps['titleLinks'];
  isFollowing?: boolean;
  deleted?: boolean;
  followers?: number;
  extraInfo: Array<ExtraInfo>;
  tier: TagLabel | undefined;
  tags: Array<EntityTags>;
  isTagEditable?: boolean;
  followersList: Array<EntityReference>;
  entityName: string;
  entityId?: string;
  entityType?: string;
  entityFqn?: string;
  version?: number;
  canDelete?: boolean;
  isVersionSelected?: boolean;
  entityFieldThreads?: EntityFieldThreads[];
  entityFieldTasks?: EntityFieldThreads[];
  onThreadLinkSelect?: (value: string, threadType?: ThreadType) => void;
  followHandler?: () => void;
  tagsHandler?: (selectedTags?: Array<EntityTags>) => void;
  versionHandler?: () => void;
  updateOwner?: (value: Table['owner']) => void;
  updateTier?: (value: string) => void;
  currentOwner?: Dashboard['owner'];
  removeTier?: () => void;
  onRestoreEntity?: () => void;
  isRecursiveDelete?: boolean;
  extraDropdownContent?: ItemType[];
  serviceType: string;
}

const EntityPageInfo = ({
  titleLinks,
  isFollowing,
  deleted = false,
  followHandler,
  followers,
  extraInfo,
  tier,
  tags,
  isTagEditable = false,
  tagsHandler,
  followersList = [],
  entityName,
  entityId,
  version,
  isVersionSelected,
  versionHandler,
  entityFieldThreads,
  onThreadLinkSelect,
  entityFqn,
  entityType,
  updateOwner,
  updateTier,
  canDelete,
  currentOwner,
  entityFieldTasks,
  removeTier,
  onRestoreEntity,
  isRecursiveDelete = false,
  extraDropdownContent,
  serviceType,
}: Props) => {
  const history = useHistory();
  const tagThread = entityFieldThreads?.[0];
  const tagTask = entityFieldTasks?.[0];
  const [isEditable, setIsEditable] = useState<boolean>(false);
  const [entityFollowers, setEntityFollowers] =
    useState<Array<EntityReference>>(followersList);
  const [isViewMore, setIsViewMore] = useState<boolean>(false);
  const [tagList, setTagList] = useState<Array<TagOption>>([]);
  const [isTagLoading, setIsTagLoading] = useState<boolean>(false);

  const [isAnnouncementDrawerOpen, setIsAnnouncementDrawer] =
    useState<boolean>(false);

  const [activeAnnouncement, setActiveAnnouncement] = useState<Thread>();

  const handleRequestTags = () => {
    history.push(getRequestTagsPath(entityType as string, entityFqn as string));
  };
  const handleUpdateTags = () => {
    history.push(getUpdateTagsPath(entityType as string, entityFqn as string));
  };

  const handleTagSelection = (selectedTags?: Array<EntityTags>) => {
    if (selectedTags) {
      const prevTags =
        tags?.filter((tag) =>
          selectedTags
            .map((selTag) => selTag.tagFQN)
            .includes(tag?.tagFQN as string)
        ) || [];
      const newTags = selectedTags
        .filter((tag) => {
          return !prevTags
            ?.map((prevTag) => prevTag.tagFQN)
            .includes(tag.tagFQN);
        })
        .map((tag) => ({
          labelType: LabelType.Manual,
          state: State.Confirmed,
          source: tag.source,
          tagFQN: tag.tagFQN,
        }));
      tagsHandler?.([...prevTags, ...newTags]);
    }
    setIsEditable(false);
  };

  const getSelectedTags = () => {
    return tier?.tagFQN
      ? [
          ...tags.map((tag) => ({
            ...tag,
            isRemovable: true,
          })),
          { tagFQN: tier.tagFQN, isRemovable: false },
        ]
      : [
          ...tags.map((tag) => ({
            ...tag,
            isRemovable: true,
          })),
        ];
  };

  const getFollowers = () => {
    const list = cloneDeep(entityFollowers);

    return (
      <div
        className={classNames('tw-max-h-96 tw-overflow-y-auto', {
          'tw-flex tw-justify-center tw-items-center tw-py-2':
            list.length === 0,
        })}>
        {list.length > 0 ? (
          <div
            className={classNames('tw-grid tw-gap-3', {
              'tw-grid-cols-2': list.length > 1,
            })}>
            {list.slice(0, FOLLOWERS_VIEW_CAP).map((follower, index) => (
              <div className="tw-flex" key={index}>
                <ProfilePicture
                  displayName={follower?.displayName || follower?.name}
                  id={follower?.id || ''}
                  name={follower?.name || ''}
                  width="20"
                />
                <span className="tw-self-center tw-ml-2">
                  {follower?.displayName || follower?.name}
                </span>
              </div>
            ))}
          </div>
        ) : (
          <p>{t('message.entity-does-not-have-followers', { entityName })}</p>
        )}
        {list.length > FOLLOWERS_VIEW_CAP && (
          <p
            className="link-text tw-text-sm tw-py-2"
            onClick={() => setIsViewMore(true)}>
            {t('label.view-more')}
          </p>
        )}
      </div>
    );
  };

  const getVersionButton = (version: string) => {
    return (
      <Button
        className={classNames(
          'tw-border tw-border-primary tw-rounded',
          !isUndefined(isVersionSelected) ? 'tw-text-white' : 'tw-text-primary'
        )}
        data-testid="version-button"
        size="small"
        type={!isUndefined(isVersionSelected) ? 'primary' : 'default'}
        onClick={versionHandler}>
        <Space>
          <span>
            <SVGIcons
              alt="version icon"
              icon={isVersionSelected ? 'icon-version-white' : 'icon-version'}
            />
            <span>{t('label.version-plural')}</span>
          </span>
          <span
            className={classNames(
              'tw-border-l tw-font-medium tw-cursor-pointer hover:tw-underline tw-pl-1',
              { 'tw-border-primary': isUndefined(isVersionSelected) }
            )}
            data-testid="version-value">
            {parseFloat(version).toFixed(1)}
          </span>
        </Space>
      </Button>
    );
  };

  const fetchTags = async () => {
    setIsTagLoading(true);
    try {
      const tags = await fetchTagsAndGlossaryTerms();
      setTagList(tags);
    } catch (error) {
      setTagList([]);
    }
    setIsTagLoading(false);
  };

  const getThreadElements = () => {
    if (!isUndefined(entityFieldThreads)) {
      return !isUndefined(tagThread) ? (
        <Button
          className="p-0"
          data-testid="tag-thread"
          size="small"
          type="text"
          onClick={() => onThreadLinkSelect?.(tagThread.entityLink)}>
          <Space align="center" className="w-full h-full" size={2}>
            <IconComments height={16} name="comments" width={16} />
            <span data-testid="tag-thread-count">{tagThread.count}</span>
          </Space>
        </Button>
      ) : (
        <Button
          className="p-0"
          data-testid="start-tag-thread"
          size="small"
          type="text"
          onClick={() =>
            onThreadLinkSelect?.(
              getEntityFeedLink(entityType, entityFqn, 'tags')
            )
          }>
          <IconCommentPlus height={16} name="comments" width={16} />
        </Button>
      );
    } else {
      return null;
    }
  };

  const getRequestTagsElements = useCallback(() => {
    const hasTags = !isEmpty(tags);
    const text = hasTags
      ? t('label.update-request-tag-plural')
      : t('label.request-tag-plural');

    return onThreadLinkSelect &&
      TASK_ENTITIES.includes(entityType as EntityType) ? (
      <Button
        className="p-0"
        data-testid="request-entity-tags"
        size="small"
        type="text"
        onClick={hasTags ? handleUpdateTags : handleRequestTags}>
        <Popover
          destroyTooltipOnHide
          content={text}
          overlayClassName="ant-popover-request-description"
          trigger="hover"
          zIndex={9999}>
          <IconRequest
            className="anticon"
            height={16}
            name="request-tags"
            width={16}
          />
        </Popover>
      </Button>
    ) : null;
  }, [tags]);

  const getTaskElement = useCallback(() => {
    return !isUndefined(tagTask) ? (
      <Button
        className="p-0"
        data-testid="tag-task"
        size="small"
        type="text"
        onClick={() =>
          onThreadLinkSelect?.(tagTask.entityLink, ThreadType.Task)
        }>
        <Space align="center" className="w-full h-full" size={2}>
          <IconTaskColor height={16} name="comments" width={16} />
          <span data-testid="tag-task-count">{tagTask.count}</span>
        </Space>
      </Button>
    ) : null;
  }, [tagTask]);

  const fetchActiveAnnouncement = async () => {
    try {
      const announcements = await getActiveAnnouncement(
        getEntityFeedLink(entityType, entityFqn)
      );

      if (!isEmpty(announcements.data)) {
        setActiveAnnouncement(announcements.data[0]);
      }
    } catch (error) {
      showErrorToast(error as AxiosError);
    }
  };

  useEffect(() => {
    setEntityFollowers(followersList);
  }, [followersList]);

  useAfterMount(() => {
    if (ANNOUNCEMENT_ENTITIES.includes(entityType as EntityType)) {
      fetchActiveAnnouncement();
    }
  });

  return (
<<<<<<< HEAD
    <Space
      className="w-full"
      data-testid="entity-page-info"
      direction="vertical">
      <EntityHeader
        breadcrumb={titleLinks}
        entityData={{
          displayName: entityName,
          name: entityName,
          deleted,
        }}
        extra={
          <Space align="center" id="version-and-follow-section">
            {!isUndefined(version) ? (
              <>
                {!isUndefined(isVersionSelected) ? (
                  <Tooltip
                    placement="bottom"
                    title={
                      <p className="tw-text-xs">
                        {t('message.viewing-older-version')}
                      </p>
                    }
                    trigger="hover">
                    {getVersionButton(toString(version))}
                  </Tooltip>
                ) : (
                  <>{getVersionButton(toString(version))}</>
                )}
              </>
            ) : null}
            {!isUndefined(isFollowing) ? (
              <Button
                className={classNames(
                  'tw-border tw-border-primary tw-rounded',
                  isFollowing ? 'tw-text-white' : 'tw-text-primary'
                )}
                data-testid="follow-button"
                size="small"
                type={isFollowing ? 'primary' : 'default'}
                onClick={() => {
                  !deleted && followHandler?.();
                }}>
                <Space>
                  <StarFilled className="tw-text-xs" />
                  {isFollowing ? t('label.un-follow') : t('label.follow')}
                  <Popover content={getFollowers()} trigger="click">
                    <span
                      className={classNames(
                        'tw-border-l tw-font-medium tw-cursor-pointer hover:tw-underline tw-pl-1',
                        { 'tw-border-primary': !isFollowing }
                      )}
                      data-testid="follower-value"
                      onClick={(e) => e.stopPropagation()}>
                      {followers}
                    </span>
                  </Popover>
                </Space>
              </Button>
            ) : null}
            {!isVersionSelected && (
              <ManageButton
                allowSoftDelete={
                  entityType === EntityType.DATABASE_SCHEMA
                    ? allowSoftDelete
                    : !deleted
                }
                canDelete={canDelete}
                deleted={deleted}
                entityFQN={entityFqn}
                entityId={entityId}
                entityName={entityName}
                entityType={entityType}
                extraDropdownContent={extraDropdownContent}
                isRecursiveDelete={isRecursiveDelete}
                onAnnouncementClick={() => setIsAnnouncementDrawer(true)}
                onRestoreEntity={onRestoreEntity}
              />
            )}
          </Space>
        }
        icon={
          serviceType && (
            <img className="h-8" src={serviceTypeLogo(serviceType)} />
          )
        }
      />
=======
    <div data-testid="entity-page-info">
      <Space
        align="start"
        className="tw-justify-between"
        style={{ width: '100%' }}>
        <Space align="center">
          <TitleBreadcrumb
            titleLinks={titleLinks}
            widthDeductions={
              (versionFollowButtonWidth ? versionFollowButtonWidth : 0) + 30
            }
          />
          {deleted && (
            <div className="deleted-badge-button" data-testid="deleted-badge">
              <ExclamationCircleOutlined className="tw-mr-1" />
              {t('label.deleted')}
            </div>
          )}
        </Space>
        <Space align="center" id="version-and-follow-section">
          {!isUndefined(version) ? (
            <>
              {!isUndefined(isVersionSelected) ? (
                <Tooltip
                  placement="bottom"
                  title={
                    <p className="tw-text-xs">
                      {t('message.viewing-older-version')}
                    </p>
                  }
                  trigger="hover">
                  {getVersionButton(toString(version))}
                </Tooltip>
              ) : (
                <>{getVersionButton(toString(version))}</>
              )}
            </>
          ) : null}
          {!isUndefined(isFollowing) ? (
            <Button
              className={classNames(
                'tw-border tw-border-primary tw-rounded',
                isFollowing ? 'tw-text-white' : 'tw-text-primary'
              )}
              data-testid="follow-button"
              size="small"
              type={isFollowing ? 'primary' : 'default'}
              onClick={() => {
                !deleted && followHandler?.();
              }}>
              <Space>
                <StarFilled className="tw-text-xs" />
                {isFollowing ? t('label.un-follow') : t('label.follow')}
                <Popover content={getFollowers()} trigger="click">
                  <span
                    className={classNames(
                      'tw-border-l tw-font-medium tw-cursor-pointer hover:tw-underline tw-pl-1',
                      { 'tw-border-primary': !isFollowing }
                    )}
                    data-testid="follower-value"
                    onClick={(e) => e.stopPropagation()}>
                    {followers}
                  </span>
                </Popover>
              </Space>
            </Button>
          ) : null}
          {!isVersionSelected && (
            <ManageButton
              allowSoftDelete={!deleted}
              canDelete={canDelete}
              deleted={deleted}
              entityFQN={entityFqn}
              entityId={entityId}
              entityName={entityName}
              entityType={entityType}
              extraDropdownContent={extraDropdownContent}
              isRecursiveDelete={isRecursiveDelete}
              onAnnouncementClick={() => setIsAnnouncementDrawer(true)}
              onRestoreEntity={onRestoreEntity}
            />
          )}
        </Space>
      </Space>
>>>>>>> dbd8da6a

      <Space wrap className="justify-between w-full">
        <Space direction="vertical">
          <Space wrap align="center" data-testid="extrainfo" size={4}>
            {extraInfo.map((info, index) => (
              <span
                className="tw-flex tw-items-center"
                data-testid={info.key || `info${index}`}
                key={index}>
                <EntitySummaryDetails
                  currentOwner={currentOwner}
                  data={info}
                  deleted={deleted}
                  removeTier={removeTier}
                  tier={tier}
                  updateOwner={updateOwner}
                  updateTier={updateTier}
                />
                {extraInfo.length !== 1 && index < extraInfo.length - 1 ? (
                  <span className="tw-mx-1.5 tw-inline-block tw-text-gray-400">
                    {t('label.pipe-symbol')}
                  </span>
                ) : null}
              </span>
            ))}
          </Space>
          <Space wrap align="center" data-testid="entity-tags" size={6}>
            {(!isEditable || !isTagEditable || deleted) && (
              <>
                {(tags.length > 0 || !isEmpty(tier)) && (
                  <span className="d-flex align-center h-4">
                    <IconTagGrey height={18} name="icon-tag" width={18} />
                  </span>
                )}
                {tier?.tagFQN && (
                  <Tags
                    startWith="#"
                    tag={{
                      ...tier,
                      tagFQN: tier.tagFQN.split(FQN_SEPARATOR_CHAR)[1],
                    }}
                    type="label"
                  />
                )}
                {tags.length > 0 && <TagsViewer tags={tags} />}
              </>
            )}
            {isTagEditable && !deleted && (
              <Fragment>
                <Space
                  align="center"
                  className="w-full h-full"
                  data-testid="tags-wrapper"
                  size={8}
                  onClick={() => {
                    // Fetch tags and terms only once
                    if (tagList.length === 0) {
                      fetchTags();
                    }
                    setIsEditable(true);
                  }}>
                  <TagsContainer
                    className="w-min-20"
                    dropDownHorzPosRight={false}
                    editable={isEditable}
                    isLoading={isTagLoading}
                    selectedTags={getSelectedTags()}
                    showTags={!isTagEditable}
                    size="small"
                    tagList={tagList}
                    onCancel={() => {
                      handleTagSelection();
                    }}
                    onSelectionChange={(tags) => {
                      handleTagSelection(tags);
                    }}>
                    {tags.length || tier ? (
                      <Button
                        className="p-0"
                        data-testid="edit-button"
                        size="small"
                        type="text">
                        <IconEdit
                          className="anticon"
                          height={16}
                          name={t('label.edit')}
                          width={16}
                        />
                      </Button>
                    ) : (
                      <Tags
                        className="tw-text-primary"
                        startWith="+ "
                        tag={t('label.add-entity', {
                          entity: t('label.tag-lowercase'),
                        })}
                        type="label"
                      />
                    )}
                  </TagsContainer>
                </Space>
                <>
                  {getRequestTagsElements()}
                  {getTaskElement()}
                  {getThreadElements()}
                </>
              </Fragment>
            )}
          </Space>
        </Space>
        {activeAnnouncement && (
          <AnnouncementCard
            announcement={activeAnnouncement}
            onClick={() => setIsAnnouncementDrawer(true)}
          />
        )}
      </Space>
      <FollowersModal
        header={t('label.followers-of-entity-name', {
          entityName,
        })}
        list={entityFollowers}
        visible={isViewMore}
        onCancel={() => setIsViewMore(false)}
      />
      {isAnnouncementDrawerOpen && (
        <AnnouncementDrawer
          entityFQN={entityFqn || ''}
          entityName={entityName || ''}
          entityType={entityType || ''}
          open={isAnnouncementDrawerOpen}
          onClose={() => setIsAnnouncementDrawer(false)}
        />
      )}
    </Space>
  );
};

export default EntityPageInfo;<|MERGE_RESOLUTION|>--- conflicted
+++ resolved
@@ -382,7 +382,6 @@
   });
 
   return (
-<<<<<<< HEAD
     <Space
       className="w-full"
       data-testid="entity-page-info"
@@ -445,11 +444,7 @@
             ) : null}
             {!isVersionSelected && (
               <ManageButton
-                allowSoftDelete={
-                  entityType === EntityType.DATABASE_SCHEMA
-                    ? allowSoftDelete
-                    : !deleted
-                }
+                allowSoftDelete={!deleted}
                 canDelete={canDelete}
                 deleted={deleted}
                 entityFQN={entityFqn}
@@ -470,92 +465,6 @@
           )
         }
       />
-=======
-    <div data-testid="entity-page-info">
-      <Space
-        align="start"
-        className="tw-justify-between"
-        style={{ width: '100%' }}>
-        <Space align="center">
-          <TitleBreadcrumb
-            titleLinks={titleLinks}
-            widthDeductions={
-              (versionFollowButtonWidth ? versionFollowButtonWidth : 0) + 30
-            }
-          />
-          {deleted && (
-            <div className="deleted-badge-button" data-testid="deleted-badge">
-              <ExclamationCircleOutlined className="tw-mr-1" />
-              {t('label.deleted')}
-            </div>
-          )}
-        </Space>
-        <Space align="center" id="version-and-follow-section">
-          {!isUndefined(version) ? (
-            <>
-              {!isUndefined(isVersionSelected) ? (
-                <Tooltip
-                  placement="bottom"
-                  title={
-                    <p className="tw-text-xs">
-                      {t('message.viewing-older-version')}
-                    </p>
-                  }
-                  trigger="hover">
-                  {getVersionButton(toString(version))}
-                </Tooltip>
-              ) : (
-                <>{getVersionButton(toString(version))}</>
-              )}
-            </>
-          ) : null}
-          {!isUndefined(isFollowing) ? (
-            <Button
-              className={classNames(
-                'tw-border tw-border-primary tw-rounded',
-                isFollowing ? 'tw-text-white' : 'tw-text-primary'
-              )}
-              data-testid="follow-button"
-              size="small"
-              type={isFollowing ? 'primary' : 'default'}
-              onClick={() => {
-                !deleted && followHandler?.();
-              }}>
-              <Space>
-                <StarFilled className="tw-text-xs" />
-                {isFollowing ? t('label.un-follow') : t('label.follow')}
-                <Popover content={getFollowers()} trigger="click">
-                  <span
-                    className={classNames(
-                      'tw-border-l tw-font-medium tw-cursor-pointer hover:tw-underline tw-pl-1',
-                      { 'tw-border-primary': !isFollowing }
-                    )}
-                    data-testid="follower-value"
-                    onClick={(e) => e.stopPropagation()}>
-                    {followers}
-                  </span>
-                </Popover>
-              </Space>
-            </Button>
-          ) : null}
-          {!isVersionSelected && (
-            <ManageButton
-              allowSoftDelete={!deleted}
-              canDelete={canDelete}
-              deleted={deleted}
-              entityFQN={entityFqn}
-              entityId={entityId}
-              entityName={entityName}
-              entityType={entityType}
-              extraDropdownContent={extraDropdownContent}
-              isRecursiveDelete={isRecursiveDelete}
-              onAnnouncementClick={() => setIsAnnouncementDrawer(true)}
-              onRestoreEntity={onRestoreEntity}
-            />
-          )}
-        </Space>
-      </Space>
->>>>>>> dbd8da6a
 
       <Space wrap className="justify-between w-full">
         <Space direction="vertical">
