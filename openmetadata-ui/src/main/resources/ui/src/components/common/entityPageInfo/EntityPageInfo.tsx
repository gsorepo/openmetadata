/*
 *  Copyright 2021 Collate
 *  Licensed under the Apache License, Version 2.0 (the "License");
 *  you may not use this file except in compliance with the License.
 *  You may obtain a copy of the License at
 *  http://www.apache.org/licenses/LICENSE-2.0
 *  Unless required by applicable law or agreed to in writing, software
 *  distributed under the License is distributed on an "AS IS" BASIS,
 *  WITHOUT WARRANTIES OR CONDITIONS OF ANY KIND, either express or implied.
 *  See the License for the specific language governing permissions and
 *  limitations under the License.
 */

import { faExclamationCircle, faStar } from '@fortawesome/free-solid-svg-icons';
import { FontAwesomeIcon } from '@fortawesome/react-fontawesome';
import { Popover } from 'antd';
import classNames from 'classnames';
import { cloneDeep, isEmpty, isUndefined } from 'lodash';
<<<<<<< HEAD
import { EntityFieldThreads, EntityTags, ExtraInfo } from 'Models';
import React, { Fragment, useEffect, useState } from 'react';
import { FQN_SEPARATOR_CHAR } from '../../../constants/char.constants';
import { FOLLOWERS_VIEW_CAP } from '../../../constants/constants';
=======
import { EntityFieldThreads, EntityTags, ExtraInfo, TagOption } from 'Models';
import React, { Fragment, useCallback, useEffect, useState } from 'react';
import { useHistory } from 'react-router-dom';
import { FQN_SEPARATOR_CHAR } from '../../../constants/char.constants';
import { FOLLOWERS_VIEW_CAP } from '../../../constants/constants';
import { SettledStatus } from '../../../enums/axios.enum';
import { EntityType } from '../../../enums/entity.enum';
import { ThreadType } from '../../../generated/entity/feed/thread';
>>>>>>> d9445fcc
import { Operation } from '../../../generated/entity/policies/accessControl/rule';
import { EntityReference } from '../../../generated/type/entityReference';
import { LabelType, State, TagLabel } from '../../../generated/type/tagLabel';
import { useAfterMount } from '../../../hooks/useAfterMount';
import { getHtmlForNonAdminAction } from '../../../utils/CommonUtils';
import { getEntityFeedLink, getInfoElements } from '../../../utils/EntityUtils';
import SVGIcons, { Icons } from '../../../utils/SvgUtils';
<<<<<<< HEAD
=======
import { getTagCategories, getTaglist } from '../../../utils/TagsUtils';
import { getRequestTagsPath, TASK_ENTITIES } from '../../../utils/TasksUtils';
>>>>>>> d9445fcc
import TagsContainer from '../../tags-container/tags-container';
import TagsViewer from '../../tags-viewer/tags-viewer';
import Tags from '../../tags/tags';
import NonAdminAction from '../non-admin-action/NonAdminAction';
import PopOver from '../popover/PopOver';
import ProfilePicture from '../ProfilePicture/ProfilePicture';
import TitleBreadcrumb from '../title-breadcrumb/title-breadcrumb.component';
import { TitleBreadcrumbProps } from '../title-breadcrumb/title-breadcrumb.interface';
import FollowersModal from './FollowersModal';

interface Props {
  titleLinks: TitleBreadcrumbProps['titleLinks'];
  isFollowing?: boolean;
  deleted?: boolean;
  followers?: number;
  extraInfo: Array<ExtraInfo>;
  tier: TagLabel;
  tags: Array<EntityTags>;
  isTagEditable?: boolean;
  owner?: EntityReference;
  hasEditAccess?: boolean;
  followersList: Array<EntityReference>;
  entityName: string;
  entityType?: string;
  entityFqn?: string;
  version?: string;
  isVersionSelected?: boolean;
  entityFieldThreads?: EntityFieldThreads[];
  entityFieldTasks?: EntityFieldThreads[];
  onThreadLinkSelect?: (value: string, threadType?: ThreadType) => void;
  followHandler?: () => void;
  tagsHandler?: (selectedTags?: Array<EntityTags>) => void;
  versionHandler?: () => void;
}

const EntityPageInfo = ({
  titleLinks,
  isFollowing,
  deleted = false,
  followHandler,
  followers,
  extraInfo,
  tier,
  tags,
  isTagEditable = false,
  owner,
  hasEditAccess,
  tagsHandler,
  followersList = [],
  entityName,
  version,
  isVersionSelected,
  versionHandler,
  entityFieldThreads,
  onThreadLinkSelect,
  entityFqn,
  entityType,
  entityFieldTasks,
}: Props) => {
  const history = useHistory();
  const tagThread = entityFieldThreads?.[0];
  const tagTask = entityFieldTasks?.[0];
  const [isEditable, setIsEditable] = useState<boolean>(false);
  const [entityFollowers, setEntityFollowers] =
    useState<Array<EntityReference>>(followersList);
  const [isViewMore, setIsViewMore] = useState<boolean>(false);
  const [versionFollowButtonWidth, setVersionFollowButtonWidth] = useState(
    document.getElementById('version-and-follow-section')?.offsetWidth
  );

  const handleRequestTags = () => {
    history.push(getRequestTagsPath(entityType as string, entityFqn as string));
  };

  const handleTagSelection = (selectedTags?: Array<EntityTags>) => {
    if (selectedTags) {
      const prevTags =
        tags?.filter((tag) =>
          selectedTags
            .map((selTag) => selTag.tagFQN)
            .includes(tag?.tagFQN as string)
        ) || [];
      const newTags = selectedTags
        .filter((tag) => {
          return !prevTags
            ?.map((prevTag) => prevTag.tagFQN)
            .includes(tag.tagFQN);
        })
        .map((tag) => ({
          labelType: LabelType.Manual,
          state: State.Confirmed,
          source: tag.source,
          tagFQN: tag.tagFQN,
        }));
      tagsHandler?.([...prevTags, ...newTags]);
    }
    setIsEditable(false);
  };

  const getSelectedTags = () => {
    return tier?.tagFQN
      ? [
          ...tags.map((tag) => ({
            ...tag,
            isRemovable: true,
          })),
          { tagFQN: tier.tagFQN, isRemovable: false },
        ]
      : [
          ...tags.map((tag) => ({
            ...tag,
            isRemovable: true,
          })),
        ];
  };

  const getFollowers = () => {
    const list = cloneDeep(entityFollowers);

    return (
      <div
        className={classNames('tw-max-h-96 tw-overflow-y-auto', {
          'tw-flex tw-justify-center tw-items-center tw-py-2':
            list.length === 0,
        })}>
        {list.length > 0 ? (
          <div
            className={classNames('tw-grid tw-gap-3', {
              'tw-grid-cols-2': list.length > 1,
            })}>
            {list.slice(0, FOLLOWERS_VIEW_CAP).map((follower, index) => (
              <div className="tw-flex" key={index}>
                <ProfilePicture
                  displayName={follower?.displayName || follower?.name}
                  id={follower?.id || ''}
                  name={follower?.name || ''}
                  width="20"
                />
                <span className="tw-self-center tw-ml-2">
                  {follower?.displayName || follower?.name}
                </span>
              </div>
            ))}
          </div>
        ) : (
          <p>{entityName} doesn&#39;t have any followers yet</p>
        )}
        {list.length > FOLLOWERS_VIEW_CAP && (
          <p
            className="link-text tw-text-sm tw-py-2"
            onClick={() => setIsViewMore(true)}>
            View more
          </p>
        )}
      </div>
    );
  };

  const getVersionButton = (version: string) => {
    return (
      <div
        className="tw-flex tw-h-6 tw-ml-2"
        data-testid="version"
        onClick={versionHandler}>
        <span
          className={classNames(
            'tw-flex tw-border tw-border-primary tw-rounded',
            !isUndefined(isVersionSelected)
              ? 'tw-bg-primary tw-text-white'
              : 'tw-text-primary'
          )}>
          <button
            className={classNames(
              'tw-text-xs tw-border-r tw-font-medium tw-py-1 tw-px-2 tw-rounded-l focus:tw-outline-none tw-self-center tw-h-full tw-flex tw-items-center',
              !isUndefined(isVersionSelected)
                ? 'tw-border-white'
                : 'tw-border-primary'
            )}
            data-testid="version-button">
            <SVGIcons
              alt="version icon"
              icon={isVersionSelected ? 'icon-version-white' : 'icon-version'}
            />{' '}
            Versions
          </button>

          <span
            className="tw-text-xs tw-border-l-0 tw-font-medium tw-p-2 tw-rounded-r tw-cursor-pointer hover:tw-underline tw-flex tw-self-center"
            data-testid="version-value">
            {parseFloat(version).toFixed(1)}
          </span>
        </span>
      </div>
    );
  };

  const getThreadElements = () => {
    if (!isUndefined(entityFieldThreads)) {
      return !isUndefined(tagThread) &&
        TASK_ENTITIES.includes(entityType as EntityType) ? (
        <button
          className="tw-w-8 tw-h-8 tw-mr-1 tw-flex-none link-text focus:tw-outline-none"
          data-testid="tag-thread"
          onClick={() => onThreadLinkSelect?.(tagThread.entityLink)}>
          <span className="tw-flex">
            <SVGIcons alt="comments" icon={Icons.COMMENT} />
            <span className="tw-ml-1" data-testid="tag-thread-count">
              {tagThread.count}
            </span>
          </span>
        </button>
      ) : (
        <button
          className="tw-w-8 tw-h-8 tw-mr-1 tw-flex-none link-text focus:tw-outline-none tw-align-top"
          data-testid="start-tag-thread"
          onClick={() =>
            onThreadLinkSelect?.(
              getEntityFeedLink(entityType, entityFqn, 'tags')
            )
          }>
          <SVGIcons alt="comments" icon={Icons.COMMENT_PLUS} />
        </button>
      );
    } else {
      return null;
    }
  };

  const getRequestTagsElements = useCallback(() => {
    const hasTags = !isEmpty(tags);

    return onThreadLinkSelect && !hasTags ? (
      <button
        className="tw-w-8 tw-h-8 tw-mr-1 tw-flex-none link-text focus:tw-outline-none tw-align-top"
        data-testid="request-description"
        onClick={handleRequestTags}>
        <Popover
          destroyTooltipOnHide
          content="Request tags"
          overlayClassName="ant-popover-request-description"
          trigger="hover"
          zIndex={9999}>
          <SVGIcons alt="request-tags" icon={Icons.REQUEST} />
        </Popover>
      </button>
    ) : null;
  }, [tags]);

  const getTaskElement = useCallback(() => {
    return !isUndefined(tagTask) ? (
      <button
        className="tw-w-8 tw-h-8 tw-mr-1 tw-flex-none link-text focus:tw-outline-none"
        data-testid="tag-task"
        onClick={() =>
          onThreadLinkSelect?.(tagTask.entityLink, ThreadType.Task)
        }>
        <span className="tw-flex">
          <SVGIcons alt="comments" icon={Icons.TASK_ICON} />
          <span className="tw-ml-1" data-testid="tag-task-count">
            {tagTask.count}
          </span>
        </span>
      </button>
    ) : null;
  }, [tagTask]);

  useEffect(() => {
    setEntityFollowers(followersList);
  }, [followersList]);

  useAfterMount(() => {
    setVersionFollowButtonWidth(
      document.getElementById('version-and-follow-section')?.offsetWidth
    );
  });

  return (
    <div data-testid="entity-page-info">
      <div className="tw-flex tw-flex-col">
        <div className="tw-flex tw-flex-initial tw-justify-between tw-items-start">
          <div className="tw-flex tw-items-center">
            <TitleBreadcrumb
              titleLinks={titleLinks}
              widthDeductions={
                (versionFollowButtonWidth ? versionFollowButtonWidth : 0) + 30
              }
            />
            {deleted && (
              <>
                <div
                  className="tw-rounded tw-bg-error-lite tw-text-error tw-font-medium tw-h-6 tw-px-2 tw-py-0.5 tw-ml-2"
                  data-testid="deleted-badge">
                  <FontAwesomeIcon
                    className="tw-mr-1"
                    icon={faExclamationCircle}
                  />
                  Deleted
                </div>
              </>
            )}
          </div>
          <div
            className="tw-flex tw-py-1 tw-mt-1"
            id="version-and-follow-section">
            {!isUndefined(version) ? (
              <>
                {!isUndefined(isVersionSelected) ? (
                  <PopOver
                    html={
                      <p className="tw-text-xs">
                        Viewing older version <br />
                        Go to latest to update details
                      </p>
                    }
                    position="top"
                    trigger="mouseenter">
                    {getVersionButton(version)}
                  </PopOver>
                ) : (
                  <>{getVersionButton(version as string)}</>
                )}
              </>
            ) : null}
            {!isUndefined(isFollowing) ? (
              <div className="tw-flex tw-h-6 tw-ml-2">
                <span
                  className={classNames(
                    'tw-flex tw-border tw-border-primary tw-rounded',
                    isFollowing
                      ? 'tw-bg-primary tw-text-white'
                      : 'tw-text-primary'
                  )}>
                  <button
                    className={classNames(
                      'tw-text-xs tw-border-r tw-font-medium tw-py-1 tw-px-2 tw-rounded-l focus:tw-outline-none tw-self-center',
                      isFollowing ? 'tw-border-white' : 'tw-border-primary',
                      { 'tw-cursor-not-allowed': deleted }
                    )}
                    data-testid="follow-button"
                    onClick={() => {
                      !deleted && followHandler?.();
                    }}>
                    {isFollowing ? (
                      <>
                        <FontAwesomeIcon icon={faStar} /> Unfollow
                      </>
                    ) : (
                      <>
                        <FontAwesomeIcon icon={faStar} /> Follow
                      </>
                    )}
                  </button>
                  <PopOver
                    className="tw-justify-center tw-items-center"
                    html={getFollowers()}
                    position="bottom"
                    theme="light"
                    trigger="click">
                    <span
                      className="tw-text-xs tw-border-l-0 tw-font-medium tw-py-1 tw-px-2 tw-rounded-r tw-cursor-pointer hover:tw-underline"
                      data-testid="follower-value">
                      {followers}
                    </span>
                  </PopOver>
                </span>
              </div>
            ) : null}
          </div>
        </div>
      </div>
      <div
        className="tw-flex tw-gap-1 tw-mb-2 tw-mt-1 tw-ml-7 tw-flex-wrap tw-items-center"
        data-testid="extrainfo">
        {extraInfo.map((info, index) => (
          <span
            className="tw-flex tw-items-center"
            data-testid={info.key || `info${index}`}
            key={index}>
            {getInfoElements(info)}
            {extraInfo.length !== 1 && index < extraInfo.length - 1 ? (
              <span className="tw-mx-1.5 tw-inline-block tw-text-gray-400">
                |
              </span>
            ) : null}
          </span>
        ))}
      </div>
      <div
        className="tw-flex tw-flex-wrap tw-pt-1 tw-ml-7 tw-group"
        data-testid="entity-tags">
        {(!isEditable || !isTagEditable || deleted) && (
          <>
            {(tags.length > 0 || !isEmpty(tier)) && (
              <SVGIcons
                alt="icon-tag"
                className="tw-mx-1"
                icon="icon-tag-grey"
                width="16"
              />
            )}
            {tier?.tagFQN && (
              <Tags
                startWith="#"
                tag={{
                  ...tier,
                  tagFQN: tier.tagFQN.split(FQN_SEPARATOR_CHAR)[1],
                }}
                type="label"
              />
            )}
            {tags.length > 0 && <TagsViewer tags={tags} />}
          </>
        )}
        {isTagEditable && !deleted && (
          <Fragment>
            <NonAdminAction
              html={getHtmlForNonAdminAction(Boolean(owner))}
              isOwner={hasEditAccess}
              permission={Operation.EditTags}
              position="bottom"
              trigger="click">
              <div
                className="tw-inline-block tw-mr-1"
                data-testid="tags-wrapper"
                onClick={() => setIsEditable(true)}>
                <TagsContainer
                  dropDownHorzPosRight={false}
                  editable={isEditable}
                  selectedTags={getSelectedTags()}
                  showTags={!isTagEditable}
                  size="small"
                  onCancel={() => {
                    handleTagSelection();
                  }}
                  onSelectionChange={(tags) => {
                    handleTagSelection(tags);
                  }}>
                  {tags.length || tier ? (
                    <button
                      className="tw-w-8 tw-h-auto tw-flex-none focus:tw-outline-none"
                      data-testid="edit-button">
                      <SVGIcons alt="edit" icon="icon-edit" title="Edit" />
                    </button>
                  ) : (
                    <span>
                      <Tags
                        className="tw-text-primary"
                        startWith="+ "
                        tag="Add tag"
                        type="label"
                      />
                    </span>
                  )}
                </TagsContainer>
              </div>
            </NonAdminAction>
            <div className="tw--mt-1.5">
              {getRequestTagsElements()}
              {getTaskElement()}
              {getThreadElements()}
            </div>
          </Fragment>
        )}
      </div>
      {isViewMore && (
        <FollowersModal
          header={
            <>
              Followers of <span className="tw-text-black">{entityName}</span>{' '}
            </>
          }
          list={entityFollowers}
          onCancel={() => setIsViewMore(false)}
        />
      )}
    </div>
  );
};

export default EntityPageInfo;<|MERGE_RESOLUTION|>--- conflicted
+++ resolved
@@ -16,21 +16,13 @@
 import { Popover } from 'antd';
 import classNames from 'classnames';
 import { cloneDeep, isEmpty, isUndefined } from 'lodash';
-<<<<<<< HEAD
 import { EntityFieldThreads, EntityTags, ExtraInfo } from 'Models';
-import React, { Fragment, useEffect, useState } from 'react';
-import { FQN_SEPARATOR_CHAR } from '../../../constants/char.constants';
-import { FOLLOWERS_VIEW_CAP } from '../../../constants/constants';
-=======
-import { EntityFieldThreads, EntityTags, ExtraInfo, TagOption } from 'Models';
 import React, { Fragment, useCallback, useEffect, useState } from 'react';
 import { useHistory } from 'react-router-dom';
 import { FQN_SEPARATOR_CHAR } from '../../../constants/char.constants';
 import { FOLLOWERS_VIEW_CAP } from '../../../constants/constants';
-import { SettledStatus } from '../../../enums/axios.enum';
 import { EntityType } from '../../../enums/entity.enum';
 import { ThreadType } from '../../../generated/entity/feed/thread';
->>>>>>> d9445fcc
 import { Operation } from '../../../generated/entity/policies/accessControl/rule';
 import { EntityReference } from '../../../generated/type/entityReference';
 import { LabelType, State, TagLabel } from '../../../generated/type/tagLabel';
@@ -38,11 +30,7 @@
 import { getHtmlForNonAdminAction } from '../../../utils/CommonUtils';
 import { getEntityFeedLink, getInfoElements } from '../../../utils/EntityUtils';
 import SVGIcons, { Icons } from '../../../utils/SvgUtils';
-<<<<<<< HEAD
-=======
-import { getTagCategories, getTaglist } from '../../../utils/TagsUtils';
 import { getRequestTagsPath, TASK_ENTITIES } from '../../../utils/TasksUtils';
->>>>>>> d9445fcc
 import TagsContainer from '../../tags-container/tags-container';
 import TagsViewer from '../../tags-viewer/tags-viewer';
 import Tags from '../../tags/tags';
