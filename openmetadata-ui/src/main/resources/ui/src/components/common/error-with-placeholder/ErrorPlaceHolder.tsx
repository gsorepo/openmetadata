--- conflicted
+++ resolved
@@ -25,11 +25,8 @@
   doc?: string;
   buttons?: React.ReactNode;
   buttonId?: string;
-<<<<<<< HEAD
+  description?: React.ReactNode;
   classes?: string;
-=======
-  description?: React.ReactNode;
->>>>>>> c6f03dcf
 };
 
 const ErrorPlaceHolder = ({
@@ -38,11 +35,8 @@
   children,
   heading,
   buttons,
-<<<<<<< HEAD
+  description,
   classes,
-=======
-  description,
->>>>>>> c6f03dcf
 }: Props) => {
   const { Paragraph, Link } = Typography;
 
