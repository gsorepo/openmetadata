/*
 *  Copyright 2022 Collate.
 *  Licensed under the Apache License, Version 2.0 (the "License");
 *  you may not use this file except in compliance with the License.
 *  You may obtain a copy of the License at
 *  http://www.apache.org/licenses/LICENSE-2.0
 *  Unless required by applicable law or agreed to in writing, software
 *  distributed under the License is distributed on an "AS IS" BASIS,
 *  WITHOUT WARRANTIES OR CONDITIONS OF ANY KIND, either express or implied.
 *  See the License for the specific language governing permissions and
 *  limitations under the License.
 */

import { Typography } from 'antd';
import { uniqueId } from 'lodash';
import { observer } from 'mobx-react';
import React from 'react';
import { useTranslation } from 'react-i18next';
import AppState from '../../../AppState';
import { CONNECTORS_DOCS } from '../../../constants/docs.constants';
import { NoDataFoundPlaceHolder } from '../../../constants/Services.constant';
import { useAuthContext } from '../../authentication/auth-provider/AuthProvider';

type Props = {
  type: 'error' | 'noData';
  errorMessage?: string;
  query?: string;
};

const stepsData = [
  {
    step: 1,
    title: 'Ingest Sample Data',
    description:
      'Run sample data to ingest sample data assets into your OpenMetadata.',
    link: 'https://docs.open-metadata.org/openmetadata/ingestion/workflows/profiler',
  },
  {
    step: 2,
    title: 'Start Elasticsearch Docker',
    description: 'Ensure that the Elasticsearch docker is up and running.',
    link: 'https://docs.open-metadata.org/quick-start/local-deployment',
  },
  {
    step: 3,
    title: 'Install Service Connectors',
    description:
      'There are a lot of connectors available here to index data from your services. Please checkout our connectors.',
    link: 'https://docs.open-metadata.org/integrations/connectors',
  },
  {
    step: 4,
    title: 'More Help',
    description:
      'If you are still running into issues, please reach out to us on slack.',
    link: 'https://slack.open-metadata.org',
  },
];

const ErrorPlaceHolderES = ({ type, errorMessage, query = '' }: Props) => {
  const { t } = useTranslation();
  const { isAuthDisabled } = useAuthContext();
  const getUserDisplayName = () => {
    return isAuthDisabled
      ? AppState.users?.length > 0
        ? AppState.users[0].displayName || AppState.users[0].name
        : 'User'
      : AppState.userDetails.displayName || AppState.userDetails.name;
  };
  const noRecordForES = () => {
    return (
      <div className="tw-text-center" data-testid="no-search-results">
        <div className="flex-center flex-col tw-mt-32 " data-testid="error">
          {' '}
          <img
            data-testid="no-data-image"
            src={NoDataFoundPlaceHolder}
            width="100"
          />
        </div>
        <div className="tw-flex tw-flex-col tw-items-center tw-mt-6 tw-text-base tw-font-medium">
          {query ? (
            <>
              {t('label.no-matching-data-asset')}
              {query ? (
                <>
                  {' '}
                  {t('label.for-lowercase')}
                  <span className="tw-text-primary tw-font-medium">
                    {query}
                  </span>
                </>
              ) : null}
            </>
          ) : (
            <>
              {' '}
              <Typography.Text className="tw-text-sm">
<<<<<<< HEAD
                {t('label.no-data-available')}
=======
                {t('message.no-data-available')}
>>>>>>> fb15c896
              </Typography.Text>
              <Typography.Text className="tw-text-sm">
                {t('message.add-service-connection')}
              </Typography.Text>
              <Typography.Text className="tw-text-sm">
                {t('label.refer-to-our')}{' '}
                <Typography.Link href={CONNECTORS_DOCS} target="_blank">
                  {t('label.doc-plural')}
                </Typography.Link>{' '}
                {t('label.for-more-info')}
              </Typography.Text>
              <span />
            </>
          )}
        </div>
      </div>
    );
  };

  const elasticSearchError = () => {
    const index = errorMessage?.split('[')[3]?.split(']')[0];
    const errorText = errorMessage && index ? `find ${index} in` : 'access';

    return (
      <div className="tw-mb-5" data-testid="es-error">
        <div className="tw-mb-3 tw-text-center">
          <p>
<<<<<<< HEAD
            <span>{t('message.welcome-to-om')} </span>
=======
            <span>{t('label.welcome-to-open-metadata')} </span>
>>>>>>> fb15c896
            <span data-testid="error-text">{`We are unable to ${errorText} Elasticsearch for entity indexes.`}</span>
          </p>

          <p>{t('message.elasticsearch-setup')}</p>
        </div>
        <div className="tw-grid tw-grid-cols-4 tw-gap-4 tw-mt-5">
          {stepsData.map((data) => (
            <div
              className="tw-card tw-flex tw-flex-col tw-justify-between tw-p-5"
              key={uniqueId()}>
              <div>
                <div className="tw-flex tw-mb-2">
                  <div className="tw-rounded-full tw-flex tw-justify-center tw-items-center tw-h-10 tw-w-10 tw-border-2 tw-border-primary tw-text-lg tw-font-bold tw-text-primary">
                    {data.step}
                  </div>
                </div>

                <h6
                  className="tw-text-base tw-text-grey-body tw-font-medium"
                  data-testid="service-name">
                  {data.title}
                </h6>

                <p className="tw-text-grey-body tw-pb-1 tw-text-sm tw-mb-5">
                  {data.description}
                </p>
              </div>

              <p>
                <a href={data.link} rel="noopener noreferrer" target="_blank">
                  {`${t('label.click-here')} >>`}
                </a>
              </p>
            </div>
          ))}
        </div>
      </div>
    );
  };

  return (
    <div className="tw-mt-10 tw-text-base tw-font-medium">
      {type !== 'noData' && (
        <p className="tw-text-center tw-text-lg tw-font-bold tw-mb-1 tw-text-primary">
          {`Hi, ${getUserDisplayName()}!`}
        </p>
      )}
      {type === 'noData' && noRecordForES()}
      {type === 'error' && elasticSearchError()}
    </div>
  );
};

export default observer(ErrorPlaceHolderES);<|MERGE_RESOLUTION|>--- conflicted
+++ resolved
@@ -96,11 +96,7 @@
             <>
               {' '}
               <Typography.Text className="tw-text-sm">
-<<<<<<< HEAD
-                {t('label.no-data-available')}
-=======
                 {t('message.no-data-available')}
->>>>>>> fb15c896
               </Typography.Text>
               <Typography.Text className="tw-text-sm">
                 {t('message.add-service-connection')}
@@ -128,11 +124,7 @@
       <div className="tw-mb-5" data-testid="es-error">
         <div className="tw-mb-3 tw-text-center">
           <p>
-<<<<<<< HEAD
-            <span>{t('message.welcome-to-om')} </span>
-=======
             <span>{t('label.welcome-to-open-metadata')} </span>
->>>>>>> fb15c896
             <span data-testid="error-text">{`We are unable to ${errorText} Elasticsearch for entity indexes.`}</span>
           </p>
 
