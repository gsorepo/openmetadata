--- conflicted
+++ resolved
@@ -13,11 +13,7 @@
 
 import { Checkbox } from 'antd';
 import classNames from 'classnames';
-<<<<<<< HEAD
 import { EntityHeader } from 'components/Entity/EntityHeader/EntityHeader.component';
-import { ExploreSearchSource } from 'interface/search.interface';
-=======
->>>>>>> 6cf982bb
 import { isString, startCase, uniqueId } from 'lodash';
 import { ExtraInfo } from 'Models';
 import React, { forwardRef, useMemo } from 'react';
@@ -51,11 +47,7 @@
     value: number;
   }[];
   handleSummaryPanelDisplay?: (
-<<<<<<< HEAD
-    details: ExploreSearchSource,
-=======
     details: SearchedDataProps['data'][number]['_source'],
->>>>>>> 6cf982bb
     entityType: string
   ) => void;
   checked?: boolean;
@@ -76,7 +68,6 @@
       handleSummaryPanelDisplay,
       showCheckboxes,
       checked,
-      openEntityInNewPage = false,
     },
     ref
   ) => {
@@ -157,52 +148,24 @@
         id={id}
         ref={ref}
         onClick={() => {
-<<<<<<< HEAD
-          handleSummaryPanelDisplay &&
-            handleSummaryPanelDisplay(source as ExploreSearchSource, tab);
-        }}>
-        <EntityHeader
-          titleIsLink
-          breadcrumb={breadcrumbs}
-          entityData={source}
-          extra={
-            showCheckboxes && (
-              <Checkbox checked={checked} className="m-l-auto" />
-            )
-          }
-          icon={serviceIcon}
-        />
-=======
           handleSummaryPanelDisplay && handleSummaryPanelDisplay(source, tab);
         }}>
         <div>
           {showCheckboxes && (
             <Checkbox checked={checked} className="float-right" />
           )}
-          {headerLabel}
-          <div className="tw-flex tw-items-center">
-            {serviceIcon}
-            <TableDataCardTitle
-              handleLinkClick={handleLinkClick}
-              id={id}
-              openEntityInNewPage={openEntityInNewPage}
-              searchIndex={searchIndex}
-              source={source}
-            />
-
-            {source.deleted && (
-              <>
-                <div
-                  className="tw-rounded tw-bg-error-lite tw-text-error tw-text-xs tw-font-medium tw-h-5 tw-px-1.5 tw-py-0.5 tw-ml-2"
-                  data-testid="deleted">
-                  <ExclamationCircleOutlined className="tw-mr-1" />
-                  {t('label.deleted')}
-                </div>
-              </>
-            )}
-          </div>
+          <EntityHeader
+            titleIsLink
+            breadcrumb={breadcrumbs}
+            entityData={source}
+            extra={
+              showCheckboxes && (
+                <Checkbox checked={checked} className="m-l-auto" />
+              )
+            }
+            icon={serviceIcon}
+          />
         </div>
->>>>>>> 6cf982bb
         <div className="tw-pt-3">
           <TableDataCardBody
             description={source.description || ''}
