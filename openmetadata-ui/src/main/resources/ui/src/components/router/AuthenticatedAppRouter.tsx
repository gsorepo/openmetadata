--- conflicted
+++ resolved
@@ -844,16 +844,13 @@
       <Route exact path={ROUTES.HOME}>
         <Redirect to={ROUTES.MY_DATA} />
       </Route>
-<<<<<<< HEAD
 
       <AdminProtectedRoute
         exact
         component={CustomisablePage}
         path={ROUTES.CUSTOMISE_PAGE}
       />
-=======
       {routeElements}
->>>>>>> 1e48d2ec
       <Route exact component={PageNotFound} path={ROUTES.NOT_FOUND} />
       <Redirect to={ROUTES.NOT_FOUND} />
     </Switch>
