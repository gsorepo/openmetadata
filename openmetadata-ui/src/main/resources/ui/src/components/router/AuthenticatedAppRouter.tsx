/*
 *  Copyright 2022 Collate.
 *  Licensed under the Apache License, Version 2.0 (the "License");
 *  you may not use this file except in compliance with the License.
 *  You may obtain a copy of the License at
 *  http://www.apache.org/licenses/LICENSE-2.0
 *  Unless required by applicable law or agreed to in writing, software
 *  distributed under the License is distributed on an "AS IS" BASIS,
 *  WITHOUT WARRANTIES OR CONDITIONS OF ANY KIND, either express or implied.
 *  See the License for the specific language governing permissions and
 *  limitations under the License.
 */

import { isEmpty } from 'lodash';

import LineagePage from 'pages/LineagePage/LineagePage';
import React, { FunctionComponent, useMemo } from 'react';
import { Redirect, Route, Switch } from 'react-router-dom';
import AppState from '../../AppState';
import { ROUTES } from '../../constants/constants';
import { Operation } from '../../generated/entity/policies/policy';
import { checkPermission, userPermissions } from '../../utils/PermissionsUtils';
import { usePermissionProvider } from '../PermissionProvider/PermissionProvider';
import { ResourceEntity } from '../PermissionProvider/PermissionProvider.interface';
import AdminProtectedRoute from './AdminProtectedRoute';
import withSuspenseFallback from './withSuspenseFallback';

const GlobalSettingPage = withSuspenseFallback(
  React.lazy(() => import('pages/GlobalSettingPage/GlobalSettingPage'))
);

const ProfilerDashboardPage = withSuspenseFallback(
  React.lazy(() => import('pages/ProfilerDashboardPage/ProfilerDashboardPage'))
);

const TestSuiteIngestionPage = withSuspenseFallback(
  React.lazy(
    () => import('pages/TestSuiteIngestionPage/TestSuiteIngestionPage')
  )
);

const TestSuiteDetailsPage = withSuspenseFallback(
  React.lazy(
    () => import('pages/TestSuiteDetailsPage/TestSuiteDetailsPage.component')
  )
);

const AddDataQualityTestPage = withSuspenseFallback(
  React.lazy(
    () => import('pages/AddDataQualityTestPage/AddDataQualityTestPage')
  )
);

const AddCustomProperty = withSuspenseFallback(
  React.lazy(
    () => import('../CustomEntityDetail/AddCustomProperty/AddCustomProperty')
  )
);

const MyDataPage = withSuspenseFallback(
  React.lazy(() => import('pages/MyDataPage/MyDataPage.component'))
);

const PipelineDetailsPage = withSuspenseFallback(
  React.lazy(
    () => import('pages/PipelineDetails/PipelineDetailsPage.component')
  )
);
const BotDetailsPage = withSuspenseFallback(
  React.lazy(() => import('pages/BotDetailsPage/BotDetailsPage'))
);
const ServicePage = withSuspenseFallback(
  React.lazy(() => import('pages/service'))
);
const SignupPage = withSuspenseFallback(
  React.lazy(() => import('pages/signup'))
);
const SwaggerPage = withSuspenseFallback(
  React.lazy(() => import('pages/swagger'))
);
const TagsPage = withSuspenseFallback(React.lazy(() => import('pages/tags')));
const TopicDetailsPage = withSuspenseFallback(
  React.lazy(() => import('pages/TopicDetails/TopicDetailsPage.component'))
);
const TourPageComponent = withSuspenseFallback(
  React.lazy(() => import('pages/tour-page/TourPage.component'))
);
const UserPage = withSuspenseFallback(
  React.lazy(() => import('pages/UserPage/UserPage.component'))
);

const AddGlossaryPage = withSuspenseFallback(
  React.lazy(() => import('pages/AddGlossary/AddGlossaryPage.component'))
);
const AddGlossaryTermPage = withSuspenseFallback(
  React.lazy(
    () => import('pages/AddGlossaryTermPage/AddGlossaryTermPage.component')
  )
);
const AddIngestionPage = withSuspenseFallback(
  React.lazy(() => import('pages/AddIngestionPage/AddIngestionPage.component'))
);
const AddServicePage = withSuspenseFallback(
  React.lazy(() => import('pages/AddServicePage/AddServicePage.component'))
);
const EditConnectionFormPage = withSuspenseFallback(
  React.lazy(
    () =>
      import('pages/EditConnectionFormPage/EditConnectionFormPage.component')
  )
);

const CreateUserPage = withSuspenseFallback(
  React.lazy(() => import('pages/CreateUserPage/CreateUserPage.component'))
);
const DashboardDetailsPage = withSuspenseFallback(
  React.lazy(
    () => import('pages/DashboardDetailsPage/DashboardDetailsPage.component')
  )
);
const DatabaseDetails = withSuspenseFallback(
  React.lazy(() => import('pages/database-details/index'))
);
const DatabaseSchemaPageComponent = withSuspenseFallback(
  React.lazy(
    () => import('pages/DatabaseSchemaPage/DatabaseSchemaPage.component')
  )
);
const DatasetDetailsPage = withSuspenseFallback(
  React.lazy(
    () => import('pages/DatasetDetailsPage/DatasetDetailsPage.component')
  )
);
const EditIngestionPage = withSuspenseFallback(
  React.lazy(
    () => import('pages/EditIngestionPage/EditIngestionPage.component')
  )
);
const EntityVersionPage = withSuspenseFallback(
  React.lazy(
    () => import('pages/EntityVersionPage/EntityVersionPage.component')
  )
);
const ExplorePage = withSuspenseFallback(
  React.lazy(() => import('pages/explore/ExplorePage.component'))
);

const GlossaryPage = withSuspenseFallback(
  React.lazy(() => import('pages/Glossary/GlossaryPage/GlossaryPage.component'))
);

const MlModelPage = withSuspenseFallback(
  React.lazy(() => import('pages/MlModelPage/MlModelPage.component'))
);

const RequestDescriptionPage = withSuspenseFallback(
  React.lazy(
    () =>
      import('pages/TasksPage/RequestDescriptionPage/RequestDescriptionPage')
  )
);

const RequestTagsPage = withSuspenseFallback(
  React.lazy(() => import('pages/TasksPage/RequestTagPage/RequestTagPage'))
);

const UpdateDescriptionPage = withSuspenseFallback(
  React.lazy(
    () => import('pages/TasksPage/UpdateDescriptionPage/UpdateDescriptionPage')
  )
);

const UpdateTagsPage = withSuspenseFallback(
  React.lazy(() => import('pages/TasksPage/UpdateTagPage/UpdateTagPage'))
);

const TaskDetailPage = withSuspenseFallback(
  React.lazy(() => import('pages/TasksPage/TaskDetailPage/TaskDetailPage'))
);

const AddRolePage = withSuspenseFallback(
  React.lazy(() => import('pages/RolesPage/AddRolePage/AddRolePage'))
);
const AddPolicyPage = withSuspenseFallback(
  React.lazy(() => import('pages/PoliciesPage/AddPolicyPage/AddPolicyPage'))
);

const AddRulePage = withSuspenseFallback(
  React.lazy(() => import('pages/PoliciesPage/PoliciesDetailPage/AddRulePage'))
);
const EditRulePage = withSuspenseFallback(
  React.lazy(() => import('pages/PoliciesPage/PoliciesDetailPage/EditRulePage'))
);

const TestSuitePage = withSuspenseFallback(
  React.lazy(() => import('pages/TestSuitePage/TestSuitePage'))
);

const LogsViewer = withSuspenseFallback(
  React.lazy(() => import('pages/LogsViewer/LogsViewer.component'))
);

const DataInsightPage = withSuspenseFallback(
  React.lazy(() => import('pages/DataInsightPage/DataInsightPage.component'))
);

const AddKPIPage = withSuspenseFallback(
  React.lazy(() => import('pages/KPIPage/AddKPIPage'))
);

const EditKPIPage = withSuspenseFallback(
  React.lazy(() => import('pages/KPIPage/EditKPIPage'))
);

const AddTestSuitePage = withSuspenseFallback(
  React.lazy(() => import('pages/TestSuitePage/TestSuiteStepper'))
);

const AuthenticatedAppRouter: FunctionComponent = () => {
  const { permissions } = usePermissionProvider();

  const glossaryPermission = useMemo(
    () =>
      userPermissions.hasViewPermissions(ResourceEntity.GLOSSARY, permissions),
    [permissions]
  );

  const glossaryTermPermission = useMemo(
    () =>
      userPermissions.hasViewPermissions(
        ResourceEntity.GLOSSARY_TERM,
        permissions
      ),

    [permissions]
  );

  const tagCategoryPermission = useMemo(
    () =>
      userPermissions.hasViewPermissions(
        ResourceEntity.CLASSIFICATION,
        permissions
      ),

    [permissions]
  );

  const createBotPermission = useMemo(
    () =>
      checkPermission(Operation.Create, ResourceEntity.USER, permissions) &&
      checkPermission(Operation.Create, ResourceEntity.BOT, permissions),
    [permissions]
  );

  return (
    <Switch>
      <Route exact component={MyDataPage} path={ROUTES.MY_DATA} />
      <Route exact component={TourPageComponent} path={ROUTES.TOUR} />
      <Route exact component={ExplorePage} path={ROUTES.EXPLORE} />
      <Route component={ExplorePage} path={ROUTES.EXPLORE_WITH_SEARCH} />
      <Route component={ExplorePage} path={ROUTES.EXPLORE_WITH_TAB} />
      <Route
        exact
        component={EditConnectionFormPage}
        path={ROUTES.EDIT_SERVICE_CONNECTION}
      />
      <Route exact component={ServicePage} path={ROUTES.SERVICE} />
      <Route exact component={ServicePage} path={ROUTES.SERVICE_WITH_TAB} />
      <Route exact component={AddServicePage} path={ROUTES.ADD_SERVICE} />
      <AdminProtectedRoute
        exact
        component={AddIngestionPage}
        hasPermission={checkPermission(
          Operation.Create,
          ResourceEntity.INGESTION_PIPELINE,
          permissions
        )}
        path={ROUTES.ADD_INGESTION}
      />
      <AdminProtectedRoute
        exact
        component={EditIngestionPage}
        hasPermission={checkPermission(
          Operation.EditAll,
          ResourceEntity.INGESTION_PIPELINE,
          permissions
        )}
        path={ROUTES.EDIT_INGESTION}
      />
      <Route exact component={SignupPage} path={ROUTES.SIGNUP}>
        {!isEmpty(AppState.userDetails) && <Redirect to={ROUTES.HOME} />}
      </Route>

      <Route exact component={SwaggerPage} path={ROUTES.SWAGGER} />
      <AdminProtectedRoute
        exact
        component={TagsPage}
        hasPermission={tagCategoryPermission}
        path={ROUTES.TAGS}
      />
      <AdminProtectedRoute
        exact
        component={TagsPage}
        hasPermission={tagCategoryPermission}
        path={ROUTES.TAG_DETAILS}
      />
      <Route exact component={DatabaseDetails} path={ROUTES.DATABASE_DETAILS} />
      <Route
        exact
        component={DatabaseDetails}
        path={ROUTES.DATABASE_DETAILS_WITH_TAB}
      />
      <Route
        exact
        component={DatabaseSchemaPageComponent}
        path={ROUTES.SCHEMA_DETAILS}
      />
      <Route
        exact
        component={DatabaseSchemaPageComponent}
        path={ROUTES.SCHEMA_DETAILS_WITH_TAB}
      />
      <Route exact component={DatasetDetailsPage} path={ROUTES.TABLE_DETAILS} />
      <Route
        exact
        component={DatasetDetailsPage}
        path={ROUTES.TABLE_DETAILS_WITH_TAB}
      />
      <Route exact component={TopicDetailsPage} path={ROUTES.TOPIC_DETAILS} />
      <Route
        exact
        component={TopicDetailsPage}
        path={ROUTES.TOPIC_DETAILS_WITH_TAB}
      />
      <Route
        exact
        component={DashboardDetailsPage}
        path={ROUTES.DASHBOARD_DETAILS}
      />
      <Route
        exact
        component={DashboardDetailsPage}
        path={ROUTES.DASHBOARD_DETAILS_WITH_TAB}
      />
      <Route
        exact
        component={PipelineDetailsPage}
        path={ROUTES.PIPELINE_DETAILS}
      />
      <Route
        exact
        component={PipelineDetailsPage}
        path={ROUTES.PIPELINE_DETAILS_WITH_TAB}
      />
      <Route exact component={EntityVersionPage} path={ROUTES.ENTITY_VERSION} />
      <AdminProtectedRoute
        exact
        component={GlossaryPage}
        hasPermission={glossaryPermission}
        path={ROUTES.GLOSSARY}
      />
      <AdminProtectedRoute
        exact
        component={GlossaryPage}
        hasPermission={glossaryPermission}
        path={ROUTES.GLOSSARY_DETAILS}
      />
      <AdminProtectedRoute
        exact
<<<<<<< HEAD
        component={GlossaryPage}
=======
        component={GlossaryPageV1}
        hasPermission={glossaryPermission}
        path={ROUTES.GLOSSARY_DETAILS_WITH_ACTION}
      />
      <AdminProtectedRoute
        exact
        component={GlossaryPageV1}
>>>>>>> 2a314809
        hasPermission={glossaryTermPermission}
        path={ROUTES.GLOSSARY_TERMS}
      />
      <Route exact component={UserPage} path={ROUTES.USER_PROFILE} />
      <Route exact component={UserPage} path={ROUTES.USER_PROFILE_WITH_TAB} />
      <Route exact component={MlModelPage} path={ROUTES.MLMODEL_DETAILS} />
      <Route
        exact
        component={AddDataQualityTestPage}
        path={ROUTES.ADD_DATA_QUALITY_TEST_CASE}
      />
      <Route
        exact
        component={ProfilerDashboardPage}
        path={ROUTES.PROFILER_DASHBOARD}
      />
      <Route
        exact
        component={ProfilerDashboardPage}
        path={ROUTES.PROFILER_DASHBOARD_WITH_TAB}
      />
      <Route
        exact
        component={MlModelPage}
        path={ROUTES.MLMODEL_DETAILS_WITH_TAB}
      />
      <Route exact component={AddGlossaryPage} path={ROUTES.ADD_GLOSSARY} />
      <Route
        exact
        component={AddGlossaryTermPage}
        path={ROUTES.ADD_GLOSSARY_TERMS_CHILD}
      />
      <Route
        exact
        component={AddGlossaryTermPage}
        path={ROUTES.ADD_GLOSSARY_TERMS}
      />

      <AdminProtectedRoute
        exact
        component={CreateUserPage}
        hasPermission={checkPermission(
          Operation.Create,
          ResourceEntity.USER,
          permissions
        )}
        path={ROUTES.CREATE_USER}
      />
      <AdminProtectedRoute
        exact
        component={CreateUserPage}
        hasPermission={createBotPermission}
        path={ROUTES.CREATE_USER_WITH_BOT}
      />
      <Route exact component={BotDetailsPage} path={ROUTES.BOTS_PROFILE} />
      <Route
        exact
        component={AddCustomProperty}
        path={ROUTES.ADD_CUSTOM_PROPERTY}
      />
      <Route
        exact
        component={RequestDescriptionPage}
        path={ROUTES.REQUEST_DESCRIPTION}
      />
      <Route
        exact
        component={UpdateDescriptionPage}
        path={ROUTES.UPDATE_DESCRIPTION}
      />

      <Route exact component={TaskDetailPage} path={ROUTES.TASK_DETAIL} />
      <Route exact component={RequestTagsPage} path={ROUTES.REQUEST_TAGS} />
      <Route exact component={UpdateTagsPage} path={ROUTES.UPDATE_TAGS} />
      <Route
        exact
        component={LineagePage}
        path={ROUTES.LINEAGE_FULL_SCREEN_VIEW}
      />

      {/* keep these route above the setting route always */}
      <AdminProtectedRoute
        exact
        component={AddRolePage}
        hasPermission={checkPermission(
          Operation.Create,
          ResourceEntity.ROLE,
          permissions
        )}
        path={ROUTES.ADD_ROLE}
      />
      <AdminProtectedRoute
        exact
        component={AddPolicyPage}
        hasPermission={checkPermission(
          Operation.Create,
          ResourceEntity.POLICY,
          permissions
        )}
        path={ROUTES.ADD_POLICY}
      />
      <Route exact component={AddRulePage} path={ROUTES.ADD_POLICY_RULE} />
      <Route exact component={EditRulePage} path={ROUTES.EDIT_POLICY_RULE} />

      <Route exact component={GlobalSettingPage} path={ROUTES.SETTINGS} />
      <Route
        exact
        component={GlobalSettingPage}
        path={ROUTES.SETTINGS_WITH_TAB}
      />
      <Route
        exact
        component={GlobalSettingPage}
        path={ROUTES.SETTINGS_WITH_TAB_FQN}
      />
      <Route
        exact
        component={TestSuiteDetailsPage}
        path={ROUTES.TEST_SUITES_WITH_FQN}
      />
      <Route exact component={LogsViewer} path={ROUTES.LOGS} />
      <Route
        exact
        component={TestSuiteIngestionPage}
        path={ROUTES.TEST_SUITES_ADD_INGESTION}
      />
      <Route
        exact
        component={TestSuiteIngestionPage}
        path={ROUTES.TEST_SUITES_EDIT_INGESTION}
      />
      <AdminProtectedRoute
        exact
        component={TestSuitePage}
        hasPermission={userPermissions.hasViewPermissions(
          ResourceEntity.TEST_SUITE,
          permissions
        )}
        path={ROUTES.TEST_SUITES}
      />
      <Route exact component={DataInsightPage} path={ROUTES.DATA_INSIGHT} />
      <Route
        exact
        component={DataInsightPage}
        path={ROUTES.DATA_INSIGHT_WITH_TAB}
      />
      <Route exact component={AddKPIPage} path={ROUTES.ADD_KPI} />
      <Route exact component={EditKPIPage} path={ROUTES.EDIT_KPI} />
      <Route exact component={AddTestSuitePage} path={ROUTES.ADD_TEST_SUITES} />
      <Route exact path={ROUTES.HOME}>
        <Redirect to={ROUTES.MY_DATA} />
      </Route>
      <Redirect to={ROUTES.NOT_FOUND} />
    </Switch>
  );
};

export default AuthenticatedAppRouter;<|MERGE_RESOLUTION|>--- conflicted
+++ resolved
@@ -367,17 +367,19 @@
       />
       <AdminProtectedRoute
         exact
-<<<<<<< HEAD
         component={GlossaryPage}
-=======
-        component={GlossaryPageV1}
         hasPermission={glossaryPermission}
         path={ROUTES.GLOSSARY_DETAILS_WITH_ACTION}
       />
       <AdminProtectedRoute
         exact
-        component={GlossaryPageV1}
->>>>>>> 2a314809
+        component={GlossaryPage}
+        hasPermission={glossaryPermission}
+        path={ROUTES.GLOSSARY_DETAILS_WITH_ACTION}
+      />
+      <AdminProtectedRoute
+        exact
+        component={GlossaryPage}
         hasPermission={glossaryTermPermission}
         path={ROUTES.GLOSSARY_TERMS}
       />
