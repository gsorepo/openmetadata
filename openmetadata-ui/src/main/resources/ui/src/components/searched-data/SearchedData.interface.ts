--- conflicted
+++ resolved
@@ -25,11 +25,8 @@
   PipelineSearchSource,
   QuerySearchSource,
   SearchHitBody,
-<<<<<<< HEAD
   SearchIndexSearchSource,
-=======
   StoredProcedureSearchSource,
->>>>>>> f45d8248
   TableSearchSource,
   TagClassSearchSource,
   TeamSearchSource,
@@ -72,12 +69,9 @@
         | UserSearchSource
         | TeamSearchSource
         | TestCaseSearchSource
-<<<<<<< HEAD
         | SearchIndexSearchSource
-=======
         | StoredProcedureSearchSource
         | DashboardDataModelSearchSource
->>>>>>> f45d8248
       >,
       Fields
     >
