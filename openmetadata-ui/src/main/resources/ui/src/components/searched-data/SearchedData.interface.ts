/*
 *  Copyright 2022 Collate.
 *  Licensed under the Apache License, Version 2.0 (the "License");
 *  you may not use this file except in compliance with the License.
 *  You may obtain a copy of the License at
 *  http://www.apache.org/licenses/LICENSE-2.0
 *  Unless required by applicable law or agreed to in writing, software
 *  distributed under the License is distributed on an "AS IS" BASIS,
 *  WITHOUT WARRANTIES OR CONDITIONS OF ANY KIND, either express or implied.
 *  See the License for the specific language governing permissions and
 *  limitations under the License.
 */

import { ReactNode } from 'react';
import { EntityReference } from '../../generated/entity/type';
import { TagLabel } from '../../generated/type/tagLabel';
import {
  DashboardSearchSource,
  ExploreSearchSource,
  GlossarySearchSource,
  MlmodelSearchSource,
  QuerySearchSource,
  SearchHitBody,
  TableSearchSource,
  TagClassSearchSource,
} from '../../interface/search.interface';
import { ExploreSearchIndex } from '../Explore/explore.interface';

type Fields =
  | 'name'
  | 'fullyQualifiedName'
  | 'description'
  | 'serviceType'
  | 'displayName'
  | 'deleted';

export type SourceType = (
  | Pick<
      TableSearchSource,
      Fields | 'usageSummary' | 'database' | 'databaseSchema' | 'tableType'
    >
  | Pick<DashboardSearchSource | MlmodelSearchSource, Fields | 'usageSummary'>
  | Pick<
      Exclude<
        ExploreSearchSource,
        | TableSearchSource
        | DashboardSearchSource
        | MlmodelSearchSource
        | GlossarySearchSource
        | TagClassSearchSource
        | QuerySearchSource
      >,
      Fields
    >
) & {
  id: string;
  tier?: string | Pick<TagLabel, 'tagFQN'>;
  tags?: string[] | TagLabel[];
  entityType?: string;
  owner?: Partial<
    Pick<
      EntityReference,
      'name' | 'displayName' | 'id' | 'type' | 'fullyQualifiedName' | 'deleted'
    >
  >;
};

export interface SearchedDataProps {
  children?: ReactNode;
  selectedEntityId: string;
  data: SearchHitBody<ExploreSearchIndex, SourceType>[];
  currentPage: number;
  isLoading?: boolean;
  paginate: (value: string | number) => void;
  totalValue: number;
  fetchLeftPanel?: () => ReactNode;
  isSummaryPanelVisible: boolean;
  showResultCount?: boolean;
  searchText?: string;
  showOnboardingTemplate?: boolean;
  showOnlyChildren?: boolean;
  isFilterSelected: boolean;
  handleSummaryPanelDisplay?: (
<<<<<<< HEAD
    details: ExploreSearchSource,
=======
    details: SearchedDataProps['data'][number]['_source'],
>>>>>>> 6cf982bb
    entityType: string
  ) => void;
}<|MERGE_RESOLUTION|>--- conflicted
+++ resolved
@@ -81,11 +81,7 @@
   showOnlyChildren?: boolean;
   isFilterSelected: boolean;
   handleSummaryPanelDisplay?: (
-<<<<<<< HEAD
-    details: ExploreSearchSource,
-=======
     details: SearchedDataProps['data'][number]['_source'],
->>>>>>> 6cf982bb
     entityType: string
   ) => void;
 }