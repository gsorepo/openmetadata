--- conflicted
+++ resolved
@@ -1,5 +1,3 @@
-<<<<<<< HEAD
-=======
 /*
  *  Copyright 2021 Collate
  *  Licensed under the Apache License, Version 2.0 (the "License");
@@ -13,8 +11,6 @@
  *  limitations under the License.
  */
 
-import { AxiosResponse } from 'axios';
->>>>>>> a0045a43
 import { observer } from 'mobx-react';
 import React, { useState } from 'react';
 import ReactTutorial from 'react-tutorial';
