--- conflicted
+++ resolved
@@ -11,11 +11,6 @@
  *  limitations under the License.
  */
 
-<<<<<<< HEAD
-import { JsonTree, Utils as QbUtils } from '@react-awesome-query-builder/antd';
-=======
-import { t } from 'i18next';
->>>>>>> 50a798dd
 import { EntityFields } from '../enums/AdvancedSearch.enum';
 import { SearchIndex } from '../enums/search.enum';
 import { t } from '../utils/i18n';
