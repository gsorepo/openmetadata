--- conflicted
+++ resolved
@@ -13,11 +13,8 @@
 
 import { EntityFields } from '../enums/AdvancedSearch.enum';
 import { SearchIndex } from '../enums/search.enum';
-<<<<<<< HEAD
+import { LabelType } from '../generated/type/tagLabel';
 import { t } from '../utils/i18next/LocalUtil';
-=======
-import { LabelType } from '../generated/type/tagLabel';
->>>>>>> 2ab8a1b5
 
 export const COMMON_DROPDOWN_ITEMS = [
   {
