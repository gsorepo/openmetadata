/*
 *  Copyright 2022 Collate.
 *  Licensed under the Apache License, Version 2.0 (the "License");
 *  you may not use this file except in compliance with the License.
 *  You may obtain a copy of the License at
 *  http://www.apache.org/licenses/LICENSE-2.0
 *  Unless required by applicable law or agreed to in writing, software
 *  distributed under the License is distributed on an "AS IS" BASIS,
 *  WITHOUT WARRANTIES OR CONDITIONS OF ANY KIND, either express or implied.
 *  See the License for the specific language governing permissions and
 *  limitations under the License.
 */

import { ElementLoadingState } from 'components/Entity/EntityLineage/EntityLineage.interface';
<<<<<<< HEAD
import { t } from 'i18next';
import { EntityType } from '../enums/entity.enum';
=======
import i18n from 'utils/i18next/LocalUtil';
import { EntitySearchIndexKey, EntityType } from '../enums/entity.enum';
>>>>>>> f45d8248

export const FOREIGN_OBJECT_SIZE = 40;
export const ZOOM_VALUE = 0.75;
export const MIN_ZOOM_VALUE = 0.1;
export const MAX_ZOOM_VALUE = 2.5;
export const ZOOM_SLIDER_STEP = 0.1;
export const ZOOM_BUTTON_STEP = 0.25;
export const ZOOM_TRANSITION_DURATION = 800;

export const PIPELINE_EDGE_WIDTH = 200;

export const entityData = [
  {
    type: EntityType.TABLE,
<<<<<<< HEAD
    label: t('label.table-plural'),
  },
  {
    type: EntityType.DASHBOARD,
    label: t('label.dashboard-plural'),
  },
  {
    type: EntityType.TOPIC,
    label: t('label.topic-plural'),
  },
  {
    type: EntityType.MLMODEL,
    label: t('label.ml-model-plural'),
  },
  {
    type: EntityType.CONTAINER,
    label: t('label.container-plural'),
  },
  {
    type: EntityType.PIPELINE,
    label: t('label.pipeline-plural'),
  },
  {
    type: EntityType.SEARCH_INDEX,
    label: t('label.search-index-plural'),
=======
    label: i18n.t('label.table-plural'),
    key: EntitySearchIndexKey.table,
  },
  {
    type: EntityType.DASHBOARD,
    label: i18n.t('label.dashboard-plural'),
    key: EntitySearchIndexKey.dashboard,
  },
  { type: EntityType.TOPIC, label: i18n.t('label.topic-plural'), key: 'TOPIC' },
  {
    type: EntityType.MLMODEL,
    label: i18n.t('label.ml-model-plural'),
    key: EntitySearchIndexKey.mlModel,
  },
  {
    type: EntityType.CONTAINER,
    label: i18n.t('label.container-plural'),
    key: EntitySearchIndexKey.container,
  },
  {
    type: EntityType.PIPELINE,
    label: i18n.t('label.pipeline-plural'),
    key: EntitySearchIndexKey.pipeline,
  },
  {
    type: EntityType.DASHBOARD_DATA_MODEL,
    label: i18n.t('label.data-model-plural'),
    key: EntitySearchIndexKey.dashboardDataModel,
>>>>>>> f45d8248
  },
];

export const POSITION_X = 150;
export const POSITION_Y = 60;

export const NODE_WIDTH = 400;
export const NODE_HEIGHT = 90;
export const EXPANDED_NODE_HEIGHT = 350;

export const ELEMENT_DELETE_STATE = {
  loading: false,
  status: 'initial' as ElementLoadingState,
};<|MERGE_RESOLUTION|>--- conflicted
+++ resolved
@@ -12,13 +12,8 @@
  */
 
 import { ElementLoadingState } from 'components/Entity/EntityLineage/EntityLineage.interface';
-<<<<<<< HEAD
 import { t } from 'i18next';
 import { EntityType } from '../enums/entity.enum';
-=======
-import i18n from 'utils/i18next/LocalUtil';
-import { EntitySearchIndexKey, EntityType } from '../enums/entity.enum';
->>>>>>> f45d8248
 
 export const FOREIGN_OBJECT_SIZE = 40;
 export const ZOOM_VALUE = 0.75;
@@ -33,7 +28,6 @@
 export const entityData = [
   {
     type: EntityType.TABLE,
-<<<<<<< HEAD
     label: t('label.table-plural'),
   },
   {
@@ -59,36 +53,10 @@
   {
     type: EntityType.SEARCH_INDEX,
     label: t('label.search-index-plural'),
-=======
-    label: i18n.t('label.table-plural'),
-    key: EntitySearchIndexKey.table,
-  },
-  {
-    type: EntityType.DASHBOARD,
-    label: i18n.t('label.dashboard-plural'),
-    key: EntitySearchIndexKey.dashboard,
-  },
-  { type: EntityType.TOPIC, label: i18n.t('label.topic-plural'), key: 'TOPIC' },
-  {
-    type: EntityType.MLMODEL,
-    label: i18n.t('label.ml-model-plural'),
-    key: EntitySearchIndexKey.mlModel,
-  },
-  {
-    type: EntityType.CONTAINER,
-    label: i18n.t('label.container-plural'),
-    key: EntitySearchIndexKey.container,
-  },
-  {
-    type: EntityType.PIPELINE,
-    label: i18n.t('label.pipeline-plural'),
-    key: EntitySearchIndexKey.pipeline,
   },
   {
     type: EntityType.DASHBOARD_DATA_MODEL,
-    label: i18n.t('label.data-model-plural'),
-    key: EntitySearchIndexKey.dashboardDataModel,
->>>>>>> f45d8248
+    label: t('label.data-model-plural'),
   },
 ];
 
