--- conflicted
+++ resolved
@@ -176,10 +176,7 @@
 export const SPLINE = spline;
 export const MONGODB = mongodb;
 export const QLIK_SENSE = qlikSense;
-<<<<<<< HEAD
-=======
 export const LIGHT_DASH = lightDash;
->>>>>>> 890aae73
 export const COUCHBASE = couchbase;
 
 export const PLUS = plus;
