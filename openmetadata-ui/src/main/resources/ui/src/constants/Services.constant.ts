--- conflicted
+++ resolved
@@ -11,11 +11,8 @@
  *  limitations under the License.
  */
 
-<<<<<<< HEAD
 import { ObjectStoreServiceType } from 'generated/entity/services/objectstoreService';
-=======
 import { map, startCase } from 'lodash';
->>>>>>> b59de5c7
 import { ServiceTypes } from 'Models';
 import i18n from 'utils/i18next/LocalUtil';
 import addPlaceHolder from '../assets/img/add-placeholder.svg';
