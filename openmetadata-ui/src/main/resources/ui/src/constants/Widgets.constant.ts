/*
 *  Copyright 2025 Collate.
 *  Licensed under the Apache License, Version 2.0 (the "License");
 *  you may not use this file except in compliance with the License.
 *  You may obtain a copy of the License at
 *  http://www.apache.org/licenses/LICENSE-2.0
 *  Unless required by applicable law or agreed to in writing, software
 *  distributed under the License is distributed on an "AS IS" BASIS,
 *  WITHOUT WARRANTIES OR CONDITIONS OF ANY KIND, either express or implied.
 *  See the License for the specific language governing permissions and
 *  limitations under the License.
 */
import { ActivityFeedTabs } from '../components/ActivityFeed/ActivityFeedTab/ActivityFeedTab.interface';
import { CURATED_ASSETS_SORT_BY_KEYS } from '../components/MyData/Widgets/CuratedAssetsWidget/CuratedAssetsWidget.constants';
import { SourceType } from '../components/SearchedData/SearchedData.interface';
import { FeedFilter } from '../enums/mydata.enum';
import { getEntityName } from '../utils/EntityUtils';
import { t } from '../utils/i18next/LocalUtil';

export const TAB_SUPPORTED_FILTER = [
  ActivityFeedTabs.ALL,
  ActivityFeedTabs.TASKS,
];

export const TASK_FEED_FILTER_LIST = [
  {
    title: t('label.all'),
    key: FeedFilter.OWNER,
    description: t('message.feed-filter-all'),
  },
  {
    title: t('label.assigned'),
    key: FeedFilter.ASSIGNED_TO,
    description: t('message.feed-filter-owner'),
  },
  {
    title: t('label.created-by'),
    key: FeedFilter.ASSIGNED_BY,
    description: t('message.feed-filter-following'),
  },
];

export const ACTIVITY_FEED_FILTER_LIST = [
  {
    title: t('label.my-data'),
    key: FeedFilter.OWNER,
    description: t('message.feed-filter-owner'),
  },
  {
    title: t('label.following'),
    key: FeedFilter.FOLLOWS,
    description: t('message.feed-filter-following'),
  },
];

export const WIDGETS_MORE_MENU_KEYS = {
  HALF_SIZE: 'half-size',
  FULL_SIZE: 'full-size',
  REMOVE_WIDGET: 'remove-widget',
};

export const WIDGETS_MORE_MENU_OPTIONS = [
  {
    key: WIDGETS_MORE_MENU_KEYS.HALF_SIZE,
    label: t('label.half-size'),
  },
  {
    key: WIDGETS_MORE_MENU_KEYS.FULL_SIZE,
    label: t('label.full-size'),
  },
  {
    key: WIDGETS_MORE_MENU_KEYS.REMOVE_WIDGET,
    label: t('label.remove-entity', {
      entity: t('label.widget'),
    }),
  },
];

<<<<<<< HEAD
export const FEED_WIDGET_FILTER_OPTIONS = [
  {
    label: t('label.all-activity'),
    value: FeedFilter.ALL,
    key: FeedFilter.ALL,
  },
  {
    label: t('label.my-data'),
    value: FeedFilter.OWNER,
    key: FeedFilter.OWNER,
  },
  {
    label: t('label.following'),
    value: FeedFilter.FOLLOWS,
    key: FeedFilter.FOLLOWS,
  },
];

// Filter options for entity types
export const FOLLOWING_WIDGET_FILTER_OPTIONS = [
  {
    label: t('label.latest'),
    value: CURATED_ASSETS_SORT_BY_KEYS.LATEST,
    key: CURATED_ASSETS_SORT_BY_KEYS.LATEST,
  },
  {
    label: t('label.a-to-z'),
    value: CURATED_ASSETS_SORT_BY_KEYS.A_TO_Z,
    key: CURATED_ASSETS_SORT_BY_KEYS.A_TO_Z,
  },
  {
    label: t('label.z-to-a'),
    value: CURATED_ASSETS_SORT_BY_KEYS.Z_TO_A,
    key: CURATED_ASSETS_SORT_BY_KEYS.Z_TO_A,
  },
];

export const MY_DATA_WIDGET_FILTER_OPTIONS = [
  {
    label: t('label.latest'),
    value: CURATED_ASSETS_SORT_BY_KEYS.LATEST,
    key: CURATED_ASSETS_SORT_BY_KEYS.LATEST,
  },
  {
    label: t('label.a-to-z'),
    value: CURATED_ASSETS_SORT_BY_KEYS.A_TO_Z,
    key: CURATED_ASSETS_SORT_BY_KEYS.A_TO_Z,
  },
  {
    label: t('label.z-to-a'),
    value: CURATED_ASSETS_SORT_BY_KEYS.Z_TO_A,
    key: CURATED_ASSETS_SORT_BY_KEYS.Z_TO_A,
  },
];
export const getSortField = (filterKey: string): string => {
  switch (filterKey) {
    case CURATED_ASSETS_SORT_BY_KEYS.LATEST:
      return 'updatedAt';
    case CURATED_ASSETS_SORT_BY_KEYS.A_TO_Z:
      return 'name.keyword';
    case CURATED_ASSETS_SORT_BY_KEYS.Z_TO_A:
      return 'name.keyword';
    default:
      return 'updatedAt';
  }
};

export const getSortOrder = (filterKey: string): 'asc' | 'desc' => {
  switch (filterKey) {
    case CURATED_ASSETS_SORT_BY_KEYS.LATEST:
      return 'desc';
    case CURATED_ASSETS_SORT_BY_KEYS.A_TO_Z:
      return 'asc';
    case 'Z to A':
      return 'desc';
    default:
      return 'desc';
  }
};

// Client-side sorting as fallback
export const applySortToData = (
  data: SourceType[],
  filterKey: string
): SourceType[] => {
  const sortedData = [...data];

  switch (filterKey) {
    case CURATED_ASSETS_SORT_BY_KEYS.A_TO_Z:
      return sortedData.sort((a, b) => {
        const aName = getEntityName(a).toLowerCase();
        const bName = getEntityName(b).toLowerCase();

        return aName.localeCompare(bName);
      });
    case CURATED_ASSETS_SORT_BY_KEYS.Z_TO_A:
      return sortedData.sort((a, b) => {
        const aName = getEntityName(a).toLowerCase();
        const bName = getEntityName(b).toLowerCase();

        return bName.localeCompare(aName);
      });
    case CURATED_ASSETS_SORT_BY_KEYS.LATEST:
    default:
      // For Latest sorting, rely on API sorting since SourceType doesn't have timestamp fields
      return sortedData;
  }
};
=======
export const KPI_WIDGET_GRAPH_COLORS = [
  '#7262F6',
  '#6AD2FF',
  '#E7B85D',
  '#416BB3',
];
>>>>>>> e1b02ae5
<|MERGE_RESOLUTION|>--- conflicted
+++ resolved
@@ -76,7 +76,6 @@
   },
 ];
 
-<<<<<<< HEAD
 export const FEED_WIDGET_FILTER_OPTIONS = [
   {
     label: t('label.all-activity'),
@@ -185,11 +184,10 @@
       return sortedData;
   }
 };
-=======
+
 export const KPI_WIDGET_GRAPH_COLORS = [
   '#7262F6',
   '#6AD2FF',
   '#E7B85D',
   '#416BB3',
-];
->>>>>>> e1b02ae5
+];