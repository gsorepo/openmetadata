--- conflicted
+++ resolved
@@ -61,7 +61,6 @@
 export const PLACEHOLDER_ROUTE_SERVICE_CAT = ':serviceCategory';
 export const PLACEHOLDER_ROUTE_SEARCHQUERY = ':searchQuery';
 export const PLACEHOLDER_ROUTE_TAB = ':tab';
-<<<<<<< HEAD
 export const PLACEHOLDER_ROUTE_TEAM_AND_USER = ':teamAndUser';
 export const PLAEHOLDER_ROUTE_VERSION = ':version';
 export const PLACEHOLDER_ROUTE_ENTITY_TYPE = ':entityType';
@@ -72,17 +71,6 @@
 export const PLACEHOLDER_USER_NAME = ':username';
 export const PLACEHOLDER_BOTS_NAME = ':botsName';
 export const PLACEHOLDER_ROUTE_MLMODEL_FQN = ':mlModelFqn';
-=======
-export const PLACEHOLDER_GLOSSARY_NAME = ':glossaryName';
-export const PLACEHOLDER_GLOSSARY_TERMS_FQN = ':glossaryTermsFQN';
-const PLACEHOLDER_ROUTE_TEAM_AND_USER = ':teamAndUser';
-const PLAEHOLDER_ROUTE_VERSION = ':version';
-const PLACEHOLDER_ROUTE_ENTITY_TYPE = ':entityType';
-const PLACEHOLDER_ROUTE_ENTITY_FQN = ':entityFQN';
-const PLACEHOLDER_WEBHOOK_NAME = ':webhookName';
-const PLACEHOLDER_USER_NAME = ':username';
-const PLACEHOLDER_BOTS_NAME = ':botsName';
->>>>>>> ee05e33b
 
 export const pagingObject = { after: '', before: '', total: 0 };
 
@@ -399,7 +387,7 @@
 ];
 
 export const navLinkSettings = [
-  { name: 'Bots', to: '/bots', disabled: false, isAdminOnly: true },
+  { name: 'Bots', to: '/bots', disabled: false },
   { name: 'Glossaries', to: '/glossary', disabled: false },
   { name: 'Roles', to: '/roles', disabled: false, isAdminOnly: true },
   { name: 'Services', to: '/services', disabled: false },
