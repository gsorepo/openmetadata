/*
 *  Copyright 2022 Collate.
 *  Licensed under the Apache License, Version 2.0 (the "License");
 *  you may not use this file except in compliance with the License.
 *  You may obtain a copy of the License at
 *  http://www.apache.org/licenses/LICENSE-2.0
 *  Unless required by applicable law or agreed to in writing, software
 *  distributed under the License is distributed on an "AS IS" BASIS,
 *  WITHOUT WARRANTIES OR CONDITIONS OF ANY KIND, either express or implied.
 *  See the License for the specific language governing permissions and
 *  limitations under the License.
 */

import { ServiceCategoryPlural } from 'enums/service.enum';
import { SearchIndexMappingLanguage } from 'generated/configuration/elasticSearchConfiguration';
import { t } from 'i18next';
import { map, startCase } from 'lodash';

export const ELASTIC_SEARCH_INDEX_ENTITIES = [
  {
    value: 'table',
    label: t('label.table'),
  },
  {
    value: 'topic',
    label: t('label.topic'),
  },
  {
    value: 'dashboard',
    label: t('label.dashboard'),
  },
  {
    value: 'pipeline',
    label: t('label.pipeline'),
  },
  {
    value: 'mlmodel',
    label: t('label.ml-model'),
  },
  {
    value: 'user',
    label: t('label.user'),
  },
  {
    value: 'team',
    label: t('label.team'),
  },
  {
    value: 'glossaryTerm',
    label: t('label.glossary-term'),
  },
  {
    value: 'tag',
    label: t('label.tag'),
  },
  {
    value: 'entityReportData',
    label: t('label.data-assets-report'),
  },
  {
    value: 'webAnalyticEntityViewReportData',
    label: t('label.web-analytics-report'),
  },
  {
    value: 'webAnalyticUserActivityReportData',
    label: t('label.user-analytics-report'),
  },
  {
    value: 'container',
    label: t('label.container'),
  },
  {
    value: 'query',
    label: t('label.query'),
  },
  {
    value: 'testCase',
    label: t('label.test-case'),
  },
  {
<<<<<<< HEAD
    value: 'storedProcedure',
    label: t('label.stored-procedure-plural'),
  },
  {
    value: 'dashboardDataModel',
    label: t('label.data-model'),
=======
    value: 'databaseSchema',
    label: t('label.database-schema'),
>>>>>>> 047ab980
  },
  {
    value: 'domain',
    label: t('label.domain'),
  },
  ...map(ServiceCategoryPlural, (key, value) => ({
    value,
    label: startCase(key),
  })),
  {
    value: 'chart',
    label: 'Chart',
  },
];

export const ELASTIC_SEARCH_INITIAL_VALUES = {
  entities: ['all'],
  batchSize: 100,
  recreateIndex: true,
  searchIndexMappingLanguage: SearchIndexMappingLanguage.En,
  recreateIndexPipeline: false,
};

export const RECREATE_INDEX_OPTIONS = [
  {
    label: t('label.yes'),
    value: true,
  },
  {
    label: t('label.no'),
    value: false,
  },
];

export const ENTITY_TREE_OPTIONS = [
  {
    title: 'All',
    value: 'all',
    key: 'all',
    children: [
      ...ELASTIC_SEARCH_INDEX_ENTITIES.map(({ value, label }) => ({
        label: label,
        value: value,
      })),
    ],
  },
];

export const RE_INDEX_LANG_OPTIONS = map(
  SearchIndexMappingLanguage,
  (value) => ({
    label: value,
    value,
  })
);<|MERGE_RESOLUTION|>--- conflicted
+++ resolved
@@ -78,17 +78,16 @@
     label: t('label.test-case'),
   },
   {
-<<<<<<< HEAD
     value: 'storedProcedure',
     label: t('label.stored-procedure-plural'),
   },
   {
     value: 'dashboardDataModel',
     label: t('label.data-model'),
-=======
+  },
+  {
     value: 'databaseSchema',
     label: t('label.database-schema'),
->>>>>>> 047ab980
   },
   {
     value: 'domain',
