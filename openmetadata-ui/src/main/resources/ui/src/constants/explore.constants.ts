--- conflicted
+++ resolved
@@ -96,14 +96,6 @@
     sortField: INITIAL_SORT_FIELD,
     path: 'containers',
   },
-<<<<<<< HEAD
-};
-
-export const COMMON_FILTERS_FOR_DIFFERENT_TABS = [
-  'owner.displayName',
-  'tags.tagFQN',
-];
-=======
   [SearchIndex.GLOSSARY]: {
     label: t('label.glossary-term-plural'),
     sortingFields: entitySortingFields,
@@ -117,4 +109,8 @@
     path: 'tag',
   },
 };
->>>>>>> 4913aeb5
+
+export const COMMON_FILTERS_FOR_DIFFERENT_TABS = [
+  'owner.displayName',
+  'tags.tagFQN',
+];