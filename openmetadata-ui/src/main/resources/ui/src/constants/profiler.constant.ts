--- conflicted
+++ resolved
@@ -351,16 +351,6 @@
   [PartitionIntervalTypes.TimeUnit]: SUPPORTED_PARTITION_TYPE_FOR_DATE_TIME,
   [PartitionIntervalTypes.IntegerRange]: [DataType.Int, DataType.Bigint],
   [PartitionIntervalTypes.ColumnValue]: [DataType.Varchar, DataType.String],
-<<<<<<< HEAD
-};
-
-export const INTERVAL_TYPE_OPTIONS = Object.values(PartitionIntervalTypes).map(
-  (value) => ({
-    value,
-    label: value,
-  })
-);
-=======
 } as Record<PartitionIntervalTypes, DataType[]>;
 
 export const INTERVAL_TYPE_OPTIONS = Object.keys(
@@ -369,7 +359,6 @@
   value,
   label: value,
 }));
->>>>>>> 056e6368
 export const INTERVAL_UNIT_OPTIONS = Object.values(PartitionIntervalUnit).map(
   (value) => ({
     value,
