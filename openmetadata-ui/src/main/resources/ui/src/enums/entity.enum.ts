--- conflicted
+++ resolved
@@ -107,11 +107,8 @@
   SCHEDULE_INTERVAL = 'scheduleInterval',
   TESTSUITE = 'testSuite',
   VIEW_DEFINITION = 'viewDefinition',
-<<<<<<< HEAD
   FIELDS = 'fields',
-=======
   VOTES = 'votes',
->>>>>>> ffa5248e
   DOMAIN = 'domain',
 }
 
