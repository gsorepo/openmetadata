/*
 *  Copyright 2022 Collate.
 *  Licensed under the Apache License, Version 2.0 (the "License");
 *  you may not use this file except in compliance with the License.
 *  You may obtain a copy of the License at
 *  http://www.apache.org/licenses/LICENSE-2.0
 *  Unless required by applicable law or agreed to in writing, software
 *  distributed under the License is distributed on an "AS IS" BASIS,
 *  WITHOUT WARRANTIES OR CONDITIONS OF ANY KIND, either express or implied.
 *  See the License for the specific language governing permissions and
 *  limitations under the License.
 */

export enum EntityType {
  TABLE = 'table',
  TOPIC = 'topic',
  CLASSIFICATION = 'classification',
  DASHBOARD = 'dashboard',
  PIPELINE = 'pipeline',
  DATABASE = 'database',
  DATABASE_SCHEMA = 'databaseSchema',
  GLOSSARY = 'glossary',
  GLOSSARY_TERM = 'glossaryTerm',
  DATABASE_SERVICE = 'databaseService',
  MESSAGING_SERVICE = 'messagingService',
  METADATA_SERVICE = 'metadataService',
  DASHBOARD_SERVICE = 'dashboardService',
  PIPELINE_SERVICE = 'pipelineService',
  MLMODEL_SERVICE = 'mlmodelService',
  STORAGE_SERVICE = 'storageService',
  WEBHOOK = 'webhook',
  MLMODEL = 'mlmodel',
  TYPE = 'type',
  TEAM = 'team',
  USER = 'user',
  BOT = 'bot',
  ROLE = 'role',
  POLICY = 'policy',
  TEST_SUITE = 'testSuite',
  TEST_CASE = 'testCase',
  DATA_INSIGHT_CHART = 'dataInsightChart',
  KPI = 'kpi',
  ALERT = 'alert',
  CONTAINER = 'container',
  TAG = 'tag',
  DASHBOARD_DATA_MODEL = 'dashboardDataModel',
  SUBSCRIPTION = 'subscription',
  USER_NAME = 'username',
}

export enum AssetsType {
  TABLE = 'table',
  TOPIC = 'topic',
  DASHBOARD = 'dashboard',
  PIPELINE = 'pipeline',
  MLMODEL = 'mlmodel',
  DASHBOARD_DATA_MODEL = 'dashboardDataModel',
}

export enum ChangeType {
  ADDED = 'Added',
  UPDATED = 'Updated',
  REMOVED = 'Removed',
}

export enum EntityLineageDirection {
  TOP_BOTTOM = 'TB',
  LEFT_RIGHT = 'LR',
}

export enum EntityLineageNodeType {
  INPUT = 'input',
  OUTPUT = 'output',
  DEFAULT = 'default',
  NOT_CONNECTED = 'not-connected',
  LOAD_MORE = 'load-more',
}

export enum TabSpecificField {
  SAMPLE_DATA = 'sampleData',
  ACTIVITY_FEED = 'activity_feed',
  TABLE_PROFILE = 'profile',
  LINEAGE = 'lineage',
  COLUMNS = 'columns',
  USAGE_SUMMARY = 'usageSummary',
  FOLLOWERS = 'followers',
  JOINS = 'joins',
  TAGS = 'tags',
  OWNER = 'owner',
  DATAMODEL = 'dataModel',
  CHARTS = 'charts',
  TASKS = 'tasks',
  TABLE_QUERIES = 'tableQueries',
  TESTS = 'tests',
  PIPELINE_STATUS = 'pipelineStatus',
  DASHBOARD = 'dashboard',
  TABLE_CONSTRAINTS = 'tableConstraints',
  EXTENSION = 'extension',
  EXECUTIONS = 'executions',
<<<<<<< HEAD
=======
  SCHEDULE_INTERVAL = 'scheduleInterval',
>>>>>>> 159b5f13
  TESTSUITE = 'testSuite',
}

export enum FqnPart {
  Service,
  Database,
  Schema,
  Table,
  Column,
  NestedColumn,
}

export enum EntityInfo {
  OWNER = 'Owner',
  TIER = 'Tier',
  TYPE = 'Type',
  COLUMNS = 'Columns',
  ROWS = 'row-plural',
  URL = 'Url',
  ALGORITHM = 'Algorithm',
  TARGET = 'Target',
  SERVER = 'Server',
  DASHBOARD = 'Dashboard',
  PARTITIONS = 'Partitions',
  PARTITIONED = 'partitioned',
  REPLICATION_FACTOR = 'Replication Factor',
  RETENTION_SIZE = 'Retention Size',
  CLEAN_UP_POLICIES = 'Clean-up Policies',
  MAX_MESSAGE_SIZE = 'Max Message Size',
  SIZE = 'size',
  NUMBER_OF_OBJECTS = 'number-of-object-plural',
  DATA_MODEL_TYPE = 'data-model-type',
  QUERIES = 'queries',
}

export enum EntityTabs {
  SCHEMA = 'schema',
  ACTIVITY_FEED = 'activity_feed',
  SAMPLE_DATA = 'sample_data',
  TABLE_QUERIES = 'table_queries',
  PROFILER = 'profiler',
  LINEAGE = 'lineage',
  DBT = 'dbt',
  CUSTOM_PROPERTIES = 'custom_properties',
  MODEL = 'model',
  FEATURES = 'features',
  TASKS = 'tasks',
  CONFIG = 'config',
  DETAILS = 'details',
  CHILDREN = 'children',
  EXECUTIONS = 'executions',
  TABLE = 'table',
  TEST_CASES = 'test-cases',
  PIPELINE = 'pipeline',
  DATA_Model = 'data-model',
  INGESTIONS = 'ingestions',
  CONNECTION = 'connection',
  SQL = 'sql',
}

export enum EntityAction {
  EXPORT = 'export',
  IMPORT = 'import',
}<|MERGE_RESOLUTION|>--- conflicted
+++ resolved
@@ -97,10 +97,7 @@
   TABLE_CONSTRAINTS = 'tableConstraints',
   EXTENSION = 'extension',
   EXECUTIONS = 'executions',
-<<<<<<< HEAD
-=======
   SCHEDULE_INTERVAL = 'scheduleInterval',
->>>>>>> 159b5f13
   TESTSUITE = 'testSuite',
 }
 
