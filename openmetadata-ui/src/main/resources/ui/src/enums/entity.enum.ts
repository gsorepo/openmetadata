/*
 *  Copyright 2022 Collate.
 *  Licensed under the Apache License, Version 2.0 (the "License");
 *  you may not use this file except in compliance with the License.
 *  You may obtain a copy of the License at
 *  http://www.apache.org/licenses/LICENSE-2.0
 *  Unless required by applicable law or agreed to in writing, software
 *  distributed under the License is distributed on an "AS IS" BASIS,
 *  WITHOUT WARRANTIES OR CONDITIONS OF ANY KIND, either express or implied.
 *  See the License for the specific language governing permissions and
 *  limitations under the License.
 */

export enum EntityType {
  TABLE = 'table',
  TOPIC = 'topic',
  CLASSIFICATION = 'classification',
  DASHBOARD = 'dashboard',
  PIPELINE = 'pipeline',
  DATABASE = 'database',
  DATABASE_SCHEMA = 'databaseSchema',
  GLOSSARY = 'glossary',
  GLOSSARY_TERM = 'glossaryTerm',
  DATABASE_SERVICE = 'databaseService',
  MESSAGING_SERVICE = 'messagingService',
  METADATA_SERVICE = 'metadataService',
  DASHBOARD_SERVICE = 'dashboardService',
  PIPELINE_SERVICE = 'pipelineService',
  MLMODEL_SERVICE = 'mlmodelService',
  STORAGE_SERVICE = 'storageService',
  WEBHOOK = 'webhook',
  MLMODEL = 'mlmodel',
  TYPE = 'type',
  TEAM = 'team',
  USER = 'user',
  BOT = 'bot',
  ROLE = 'role',
  POLICY = 'policy',
  TEST_SUITE = 'testSuite',
  TEST_CASE = 'testCase',
  DATA_INSIGHT_CHART = 'dataInsightChart',
  KPI = 'kpi',
  ALERT = 'alert',
  CONTAINER = 'container',
  TAG = 'tag',
  DASHBOARD_DATA_MODEL = 'dashboardDataModel',
  SUBSCRIPTION = 'subscription',
  USER_NAME = 'username',
  CHART = 'chart',
  DOMAIN = 'domain',
  DATA_PRODUCT = 'dataProduct',
  SAMPLE_DATA = 'sampleData',
  STORED_PROCEDURE = 'storedProcedure',
  SEARCH_INDEX = 'searchIndex',
}

export enum AssetsType {
  TABLE = 'table',
  TOPIC = 'topic',
  DASHBOARD = 'dashboard',
  PIPELINE = 'pipeline',
  MLMODEL = 'mlmodel',
  DASHBOARD_DATA_MODEL = 'dashboardDataModel',
  STORED_PROCEDURE = 'storedProcedure',
}

export enum ChangeType {
  ADDED = 'Added',
  UPDATED = 'Updated',
  REMOVED = 'Removed',
}

export enum EntityLineageDirection {
  TOP_BOTTOM = 'TB',
  LEFT_RIGHT = 'LR',
}

export enum EntityLineageNodeType {
  INPUT = 'input',
  OUTPUT = 'output',
  DEFAULT = 'default',
  NOT_CONNECTED = 'not-connected',
  LOAD_MORE = 'load-more',
}

export enum TabSpecificField {
  SAMPLE_DATA = 'sampleData',
  ACTIVITY_FEED = 'activity_feed',
  TABLE_PROFILE = 'profile',
  LINEAGE = 'lineage',
  COLUMNS = 'columns',
  USAGE_SUMMARY = 'usageSummary',
  FOLLOWERS = 'followers',
  JOINS = 'joins',
  TAGS = 'tags',
  OWNER = 'owner',
  DATAMODEL = 'dataModel',
  CHARTS = 'charts',
  TASKS = 'tasks',
  TABLE_QUERIES = 'tableQueries',
  TESTS = 'tests',
  PIPELINE_STATUS = 'pipelineStatus',
  DASHBOARD = 'dashboard',
  TABLE_CONSTRAINTS = 'tableConstraints',
  EXTENSION = 'extension',
  EXECUTIONS = 'executions',
  SCHEDULE_INTERVAL = 'scheduleInterval',
  TESTSUITE = 'testSuite',
  VIEW_DEFINITION = 'viewDefinition',
<<<<<<< HEAD
  FIELDS = 'fields',
=======
  DOMAIN = 'domain',
>>>>>>> a22d7bb8
}

export enum FqnPart {
  Service,
  Database,
  Schema,
  Table,
  Column,
  NestedColumn,
  Topic,
  SearchIndexField,
}

export enum EntityInfo {
  OWNER = 'Owner',
  TIER = 'Tier',
  TYPE = 'Type',
  COLUMNS = 'Columns',
  ROWS = 'row-plural',
  URL = 'Url',
  ALGORITHM = 'Algorithm',
  TARGET = 'Target',
  SERVER = 'Server',
  DASHBOARD = 'Dashboard',
  PARTITIONS = 'Partitions',
  PARTITIONED = 'partitioned',
  REPLICATION_FACTOR = 'Replication Factor',
  RETENTION_SIZE = 'Retention Size',
  CLEAN_UP_POLICIES = 'Clean-up Policies',
  MAX_MESSAGE_SIZE = 'Max Message Size',
  SIZE = 'size',
  NUMBER_OF_OBJECTS = 'number-of-object-plural',
  DATA_MODEL_TYPE = 'data-model-type',
  QUERIES = 'queries',
}

export enum EntityTabs {
  SCHEMA = 'schema',
  ACTIVITY_FEED = 'activity_feed',
  SAMPLE_DATA = 'sample_data',
  TABLE_QUERIES = 'table_queries',
  PROFILER = 'profiler',
  LINEAGE = 'lineage',
  DBT = 'dbt',
  VIEW_DEFINITION = 'view_definition',
  CUSTOM_PROPERTIES = 'custom_properties',
  MODEL = 'model',
  FEATURES = 'features',
  TASKS = 'tasks',
  CONFIG = 'config',
  DETAILS = 'details',
  CHILDREN = 'children',
  EXECUTIONS = 'executions',
  TABLE = 'table',
  TEST_CASES = 'test-cases',
  PIPELINE = 'pipeline',
  DATA_Model = 'data-model',
  INGESTIONS = 'ingestions',
  CONNECTION = 'connection',
  SQL = 'sql',
  FIELDS = 'fields',
  SEARCH_INDEX_SETTINGS = 'search-index-settings',
  STORED_PROCEDURE = 'stored_procedure',
  CODE = 'code',
}

export enum EntityAction {
  EXPORT = 'export',
  IMPORT = 'import',
}<|MERGE_RESOLUTION|>--- conflicted
+++ resolved
@@ -107,11 +107,8 @@
   SCHEDULE_INTERVAL = 'scheduleInterval',
   TESTSUITE = 'testSuite',
   VIEW_DEFINITION = 'viewDefinition',
-<<<<<<< HEAD
   FIELDS = 'fields',
-=======
   DOMAIN = 'domain',
->>>>>>> a22d7bb8
 }
 
 export enum FqnPart {
