/*
 *  Copyright 2021 Collate
 *  Licensed under the Apache License, Version 2.0 (the "License");
 *  you may not use this file except in compliance with the License.
 *  You may obtain a copy of the License at
 *  http://www.apache.org/licenses/LICENSE-2.0
 *  Unless required by applicable law or agreed to in writing, software
 *  distributed under the License is distributed on an "AS IS" BASIS,
 *  WITHOUT WARRANTIES OR CONDITIONS OF ANY KIND, either express or implied.
 *  See the License for the specific language governing permissions and
 *  limitations under the License.
 */

export enum EntityType {
  DATASET = 'dataset',
  TABLE = 'table',
  TOPIC = 'topic',
  DASHBOARD = 'dashboard',
  PIPELINE = 'pipeline',
  DATABASE = 'database',
  DATABASE_SCHEMA = 'databaseSchema',
  GLOSSARY = 'glossary',
  GLOSSARY_TERM = 'glossaryTerm',
  DATABASE_SERVICE = 'databaseService',
  MESSAGING_SERVICE = 'messagingService',
  DASHBOARD_SERVICE = 'dashboardService',
  PIPELINE_SERVICE = 'pipelineService',
  WEBHOOK = 'webhook',
  MLMODEL = 'mlmodel',
}

export enum AssetsType {
  TABLE = 'table',
  TOPIC = 'topic',
  DASHBOARD = 'dashboard',
  PIPELINE = 'pipeline',
}

export enum ChangeType {
  ADDED = 'Added',
  UPDATED = 'Updated',
  REMOVED = 'Removed',
}

export enum EntityLineageDirection {
  TOP_BOTTOM = 'TB',
  LEFT_RIGHT = 'LR',
}

export enum TabSpecificField {
  SAMPLE_DATA = 'sampleData',
  ACTIVITY_FEED = 'activity_feed',
  TABLE_PROFILE = 'tableProfile',
  LINEAGE = 'lineage',
  COLUMNS = 'columns',
  USAGE_SUMMARY = 'usageSummary',
  FOLLOWERS = 'followers',
  JOINS = 'joins',
  TAGS = 'tags',
  OWNER = 'owner',
  DATAMODEL = 'dataModel',
  CHARTS = 'charts',
  TASKS = 'tasks',
  TABLE_QUERIES = 'tableQueries',
  TESTS = 'tests',
  PIPELINE_STATUS = 'pipelineStatus',
<<<<<<< HEAD
  DASHBOARD = 'dashboard',
=======
  TABLE_CONSTRAINTS = 'tableConstraints',
>>>>>>> cf3d4314
}

export enum FqnPart {
  Service,
  Database,
  Schema,
  Table,
  Column,
  NestedColumn,
}<|MERGE_RESOLUTION|>--- conflicted
+++ resolved
@@ -64,11 +64,8 @@
   TABLE_QUERIES = 'tableQueries',
   TESTS = 'tests',
   PIPELINE_STATUS = 'pipelineStatus',
-<<<<<<< HEAD
   DASHBOARD = 'dashboard',
-=======
   TABLE_CONSTRAINTS = 'tableConstraints',
->>>>>>> cf3d4314
 }
 
 export enum FqnPart {
