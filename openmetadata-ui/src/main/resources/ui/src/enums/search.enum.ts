--- conflicted
+++ resolved
@@ -24,10 +24,7 @@
   CONTAINER = 'container_search_index',
   QUERY = 'query_search_index',
   TEST_CASE = 'test_case_search_index',
-<<<<<<< HEAD
   DATABASE_SCHEMA = 'database_schema_search_index',
   DATABASE = 'database_search_index',
-=======
   DOMAIN = 'domain_search_index',
->>>>>>> a22d7bb8
 }