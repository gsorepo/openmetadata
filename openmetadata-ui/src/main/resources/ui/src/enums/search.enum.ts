--- conflicted
+++ resolved
@@ -24,13 +24,13 @@
   CONTAINER = 'container_search_index',
   QUERY = 'query_search_index',
   TEST_CASE = 'test_case_search_index',
-<<<<<<< HEAD
   DATABASE_SERVICE = 'database_service_search_index',
   MESSAGING_SERVICE = 'messaging_service_search_index',
   PIPELINE_SERVICE = 'pipeline_service_search_index',
   SEARCH_SERVICE = 'search_service_search_index',
   DASHBOARD_SERCVICE = 'dashboard_service_search_index',
   ML_MODEL_SERVICE = 'mlmodel_service_search_index',
+  DOMAIN = 'domain_search_index',
 }
 
 export type ServiceSearchIndexUnion =
@@ -39,8 +39,4 @@
   | SearchIndex.PIPELINE_SERVICE
   | SearchIndex.SEARCH_SERVICE
   | SearchIndex.DASHBOARD_SERCVICE
-  | SearchIndex.ML_MODEL_SERVICE;
-=======
-  DOMAIN = 'domain_search_index',
-}
->>>>>>> 866aea8c
+  | SearchIndex.ML_MODEL_SERVICE;