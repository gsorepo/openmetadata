--- conflicted
+++ resolved
@@ -1,8 +1,4 @@
-<<<<<<< HEAD
-// Generated from /Users/keshavmohta/OpenMetadata/openmetadata-spec/src/main/antlr4/org/openmetadata/schema/Fqn.g4 by ANTLR 4.9.2
-=======
 // Generated from /Users/harsha/Code/OpenMetadata/openmetadata-ui/src/main/resources/ui/../../../../../openmetadata-spec/src/main/antlr4/org/openmetadata/schema/Fqn.g4 by ANTLR 4.9.2
->>>>>>> 81635db2
 // jshint ignore: start
 import antlr4 from 'antlr4';
 
@@ -44,18 +40,18 @@
 
 const atn = new antlr4.atn.ATNDeserializer().deserialize(serializedATN);
 
-const decisionsToDFA = atn.decisionToState.map( (ds, index) => new antlr4.dfa.DFA(ds, index) );
+const decisionsToDFA = atn.decisionToState.map((ds, index) => new antlr4.dfa.DFA(ds, index));
 
 export default class FqnLexer extends antlr4.Lexer {
 
     static grammarFileName = "Fqn.g4";
-    static channelNames = [ "DEFAULT_TOKEN_CHANNEL", "HIDDEN" ];
-	static modeNames = [ "DEFAULT_MODE" ];
-	static literalNames = [ null, null, null, "'\"'", null, "'.'" ];
-	static symbolicNames = [ null, "NAME", "NAME_WITH_RESERVED", "QUOTE", "NON_RESERVED", 
-                          "RESERVED" ];
-	static ruleNames = [ "NAME", "NAME_WITH_RESERVED", "QUOTE", "NON_RESERVED", 
-                      "RESERVED" ];
+    static channelNames = ["DEFAULT_TOKEN_CHANNEL", "HIDDEN"];
+    static modeNames = ["DEFAULT_MODE"];
+    static literalNames = [null, null, null, "'\"'", null, "'.'"];
+    static symbolicNames = [null, "NAME", "NAME_WITH_RESERVED", "QUOTE", "NON_RESERVED",
+        "RESERVED"];
+    static ruleNames = ["NAME", "NAME_WITH_RESERVED", "QUOTE", "NON_RESERVED",
+        "RESERVED"];
 
     constructor(input) {
         super(input)
