/*
 *  Copyright 2025 Collate.
 *  Licensed under the Apache License, Version 2.0 (the "License");
 *  you may not use this file except in compliance with the License.
 *  You may obtain a copy of the License at
 *  http://www.apache.org/licenses/LICENSE-2.0
 *  Unless required by applicable law or agreed to in writing, software
 *  distributed under the License is distributed on an "AS IS" BASIS,
 *  WITHOUT WARRANTIES OR CONDITIONS OF ANY KIND, either express or implied.
 *  See the License for the specific language governing permissions and
 *  limitations under the License.
 */
/**
 * Create Workflow Definition entity request
 */
export interface CreateWorkflowDefinition {
    /**
     * Description of the Workflow Definition. What it has and how to use it.
     */
    description: string;
    /**
     * Display Name that identifies this Workflow Definition.
     */
    displayName?: string;
    /**
     * List of edges that connect the workflow elements and guide its flow.
     */
    edges?: EdgeDefinition[];
    /**
     * Name that identifies this Workflow Definition.
     */
    name: string;
    /**
     * List of processes used on the workflow.
     */
    nodes?: Definition[];
    /**
     * Owners of this API Collection
     */
    owners?:  EntityReference[];
    trigger?: EntityTriggerDefinition;
    type?:    Type;
}

/**
 * Governance Workflow Edge.
 */
export interface EdgeDefinition {
    /**
     * Defines if the edge will follow a path depending on the source node result.
     */
    condition?: string;
    /**
     * Element from which the edge will start.
     */
    from: string;
    /**
     * Element on which the edge will end.
     */
    to: string;
}

/**
 * Checks if an Entity attributes fit given rules.
 *
 * Sets the GlossaryTerm Status to the configured value.
 *
 * Sets the Entity Certification to the configured value.
 *
 * EndEvent.
 *
 * StartEvent.
 *
 * Defines a Task for a given User to approve.
 */
export interface Definition {
    branches?: string[];
    config?:   NodeConfiguration;
    /**
     * Description of the Node.
     */
    description?: string;
    /**
     * Display Name that identifies this Node.
     */
    displayName?:       string;
    input?:             string[];
    inputNamespaceMap?: InputNamespaceMap;
    /**
     * Name that identifies this Node.
     */
    name?:    string;
    subType?: string;
    type?:    string;
    output?:  string[];
    [property: string]: any;
}

export interface NodeConfiguration {
    /**
     * Define certain set of rules that you would like to check. If all the rules apply, this
     * will be set as 'True' and will continue through the positive flow. Otherwise it will be
     * set to 'False' and continue through the negative flow.
     */
    rules?: string;
    /**
     * Choose which Status to apply to the Glossary Term
     */
    glossaryTermStatus?: Status;
    /**
     * Choose which Certification to apply to the Data Asset
     */
    certification?: CertificationEnum;
    /**
     * People/Teams assigned to the Task.
     */
    assignees?: Assignees;
}

/**
 * People/Teams assigned to the Task.
 */
export interface Assignees {
    /**
     * Add the Reviewers to the assignees List.
     */
    addReviewers?: boolean;
    [property: string]: any;
}

/**
 * Choose which Certification to apply to the Data Asset
 */
export enum CertificationEnum {
    CertificationBronze = "Certification.Bronze",
    CertificationGold = "Certification.Gold",
    CertificationSilver = "Certification.Silver",
    Empty = "",
}

/**
 * Choose which Status to apply to the Glossary Term
 */
export enum Status {
    Approved = "Approved",
    Deprecated = "Deprecated",
    Draft = "Draft",
    InReview = "In Review",
    Rejected = "Rejected",
}

export interface InputNamespaceMap {
    relatedEntity: string;
    updatedBy?:    string;
}

/**
 * Owners of this API Collection
 *
 * This schema defines the EntityReferenceList type used for referencing an entity.
 * EntityReference is used for capturing relationships from one entity to another. For
 * example, a table has an attribute called database of type EntityReference that captures
 * the relationship of a table `belongs to a` database.
 *
 * This schema defines the EntityReference type used for referencing an entity.
 * EntityReference is used for capturing relationships from one entity to another. For
 * example, a table has an attribute called database of type EntityReference that captures
 * the relationship of a table `belongs to a` database.
 */
export interface EntityReference {
    /**
     * If true the entity referred to has been soft-deleted.
     */
    deleted?: boolean;
    /**
     * Optional description of entity.
     */
    description?: string;
    /**
     * Display Name that identifies this entity.
     */
    displayName?: string;
    /**
     * Fully qualified name of the entity instance. For entities such as tables, databases
     * fullyQualifiedName is returned in this field. For entities that don't have name hierarchy
     * such as `user` and `team` this will be same as the `name` field.
     */
    fullyQualifiedName?: string;
    /**
     * Link to the entity resource.
     */
    href?: string;
    /**
     * Unique identifier that identifies an entity instance.
     */
    id: string;
    /**
     * If true the relationship indicated by this entity reference is inherited from the parent
     * entity.
     */
    inherited?: boolean;
    /**
     * Name of the entity instance.
     */
    name?: string;
    /**
     * Entity type/class name - Examples: `database`, `table`, `metrics`, `databaseService`,
     * `dashboardService`...
     */
    type: string;
}

/**
 * Event Based Entity Trigger.
 *
 * Periodic Batch Entity Trigger.
 */
export interface EntityTriggerDefinition {
    config?: TriggerConfiguration;
    output?: string[];
    type?:   string;
}

/**
 * Entity Event Trigger Configuration.
 */
export interface TriggerConfiguration {
    /**
     * Entity Type for which it should be triggered.
     */
    entityType: string;
    events?:    Event[];
    /**
     * Select fields that should not trigger the workflow if only them are modified.
     */
    exclude?: string[];
    /**
     * Number of Entities to process at once.
     */
    batchSize?: number;
    /**
     * Select the Search Filters to filter down the entities fetched.
     */
    filters?: string;
    /**
     * Defines the schedule of the Periodic Trigger.
     */
    schedule?: any[] | boolean | AppScheduleClass | number | number | null | string;
}

/**
 * Event for which it should be triggered.
 */
export enum Event {
    Created = "Created",
    Updated = "Updated",
}

export interface AppScheduleClass {
    /**
     * Cron Expression in case of Custom scheduled Trigger
     */
    cronExpression?:  string;
    scheduleTimeline: ScheduleTimeline;
}

/**
 * This schema defines the Application ScheduleTimeline Options
 */
export enum ScheduleTimeline {
    Custom = "Custom",
    Daily = " Daily",
    Hourly = "Hourly",
    Monthly = "Monthly",
    None = "None",
    Weekly = "Weekly",
}

export enum Type {
<<<<<<< HEAD
    CustomSignal = "customSignal",
=======
>>>>>>> b7cb3112
    EventBasedEntity = "eventBasedEntity",
    PeriodicBatchEntity = "periodicBatchEntity",
}<|MERGE_RESOLUTION|>--- conflicted
+++ resolved
@@ -277,10 +277,6 @@
 }
 
 export enum Type {
-<<<<<<< HEAD
-    CustomSignal = "customSignal",
-=======
->>>>>>> b7cb3112
     EventBasedEntity = "eventBasedEntity",
     PeriodicBatchEntity = "periodicBatchEntity",
 }