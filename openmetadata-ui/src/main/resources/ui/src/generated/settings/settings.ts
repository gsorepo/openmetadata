--- conflicted
+++ resolved
@@ -1249,10 +1249,6 @@
  */
 export interface NlqConfiguration {
     entitySpecificInstructions?: EntitySpecificInstruction[];
-<<<<<<< HEAD
-    examples?:                   Example[];
-    globalInstructions?:         PromptSection[];
-=======
     examples?:                   QueryExample[];
     /**
      * Guidelines for querying custom properties in extension fields
@@ -1263,7 +1259,6 @@
      * Configuration for including Elasticsearch mapping information in prompts
      */
     mappingConfiguration?: MappingConfiguration;
->>>>>>> 582596dc
     /**
      * Base prompt template for the NLQ system. Use {{INSTRUCTIONS}} where entity-specific
      * instructions should appear.
@@ -1276,13 +1271,8 @@
     /**
      * Entity type this instruction applies to (e.g., 'table', 'dashboard')
      */
-<<<<<<< HEAD
-    entityType?: string;
-    sections?:   PromptSection[];
-=======
     entityType: string;
     sections:   PromptSection[];
->>>>>>> 582596dc
     [property: string]: any;
 }
 
@@ -1302,15 +1292,11 @@
     [property: string]: any;
 }
 
-<<<<<<< HEAD
-export interface Example {
-=======
 export interface QueryExample {
     /**
      * Human-readable description of the example query
      */
     description?: string;
->>>>>>> 582596dc
     /**
      * Entity types this example applies to (empty array = all types)
      */
@@ -1327,8 +1313,6 @@
 }
 
 /**
-<<<<<<< HEAD
-=======
  * Guidelines for querying custom properties in extension fields
  */
 export interface ExtensionFieldGuidelines {
@@ -1395,7 +1379,6 @@
 }
 
 /**
->>>>>>> 582596dc
  * Oidc Configuration for Confidential Client Type
  *
  * Oidc client security configs.
