/*
 *  Copyright 2024 Collate.
 *  Licensed under the Apache License, Version 2.0 (the "License");
 *  you may not use this file except in compliance with the License.
 *  You may obtain a copy of the License at
 *  http://www.apache.org/licenses/LICENSE-2.0
 *  Unless required by applicable law or agreed to in writing, software
 *  distributed under the License is distributed on an "AS IS" BASIS,
 *  WITHOUT WARRANTIES OR CONDITIONS OF ANY KIND, either express or implied.
 *  See the License for the specific language governing permissions and
 *  limitations under the License.
 */

import { create } from 'zustand';
import { createJSONStorage, persist } from 'zustand/middleware';
import { detectBrowserLanguage } from '../../utils/i18next/LocalUtil';
import { SupportedLocales } from '../../utils/i18next/LocalUtil.interface';
import { useApplicationStore } from '../useApplicationStore';

export interface UserPreferences {
  isSidebarCollapsed: boolean;
<<<<<<< HEAD
  language: SupportedLocales;
=======
  selectedEntityTableColumns: Record<string, string[]>;
>>>>>>> 307e883b
}

interface Store {
  preferences: Record<string, UserPreferences>;
  setUserPreference: (
    userName: string,
    preferences: Partial<UserPreferences>
  ) => void;
  getUserPreference: (userName: string) => UserPreferences;
  clearUserPreference: (userName: string) => void;
}

const defaultPreferences: UserPreferences = {
  isSidebarCollapsed: false,
<<<<<<< HEAD
  language: detectBrowserLanguage(),
=======
  selectedEntityTableColumns: {},
  // Add default values for other preferences
>>>>>>> 307e883b
};

export const usePersistentStorage = create<Store>()(
  persist(
    (set, get) => ({
      preferences: {},

      setUserPreference: (
        userName: string,
        newPreferences: Partial<UserPreferences>
      ) => {
        set((state) => ({
          preferences: {
            ...state.preferences,
            [userName]: {
              ...defaultPreferences,
              ...state.preferences[userName],
              ...newPreferences,
            },
          },
        }));
      },

      getUserPreference: (userName: string) => {
        const state = get();

        return state.preferences[userName] || defaultPreferences;
      },

      clearUserPreference: (userName: string) => {
        set((state) => {
          // eslint-disable-next-line @typescript-eslint/no-unused-vars
          const { [userName]: _, ...rest } = state.preferences;

          return { preferences: rest };
        });
      },
    }),
    {
      name: 'user-preferences-store',
      storage: createJSONStorage(() => localStorage),
    }
  )
);

// Hook to easily access current user's preferences
export const useCurrentUserPreferences = () => {
  const currentUser = useApplicationStore((state) => state.currentUser);
  const { preferences, setUserPreference } = usePersistentStorage();

  if (!currentUser?.name) {
    return {
      preferences: defaultPreferences,
      setPreference: () => {
        // update the user name in the local storage
      },
    };
  }

  return {
    preferences: preferences[currentUser.name] || defaultPreferences,
    setPreference: (newPreferences: Partial<UserPreferences>) =>
      setUserPreference(currentUser.name, newPreferences),
  };
};<|MERGE_RESOLUTION|>--- conflicted
+++ resolved
@@ -19,11 +19,8 @@
 
 export interface UserPreferences {
   isSidebarCollapsed: boolean;
-<<<<<<< HEAD
   language: SupportedLocales;
-=======
   selectedEntityTableColumns: Record<string, string[]>;
->>>>>>> 307e883b
 }
 
 interface Store {
@@ -38,12 +35,9 @@
 
 const defaultPreferences: UserPreferences = {
   isSidebarCollapsed: false,
-<<<<<<< HEAD
   language: detectBrowserLanguage(),
-=======
   selectedEntityTableColumns: {},
   // Add default values for other preferences
->>>>>>> 307e883b
 };
 
 export const usePersistentStorage = create<Store>()(
