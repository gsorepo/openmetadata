/*
 *  Copyright 2024 Collate.
 *  Licensed under the Apache License, Version 2.0 (the "License");
 *  you may not use this file except in compliance with the License.
 *  You may obtain a copy of the License at
 *  http://www.apache.org/licenses/LICENSE-2.0
 *  Unless required by applicable law or agreed to in writing, software
 *  distributed under the License is distributed on an "AS IS" BASIS,
 *  WITHOUT WARRANTIES OR CONDITIONS OF ANY KIND, either express or implied.
 *  See the License for the specific language governing permissions and
 *  limitations under the License.
 */
import { create } from 'zustand';
import { persist } from 'zustand/middleware';
import { AuthenticationConfigurationWithScope } from '../components/Auth/AuthProviders/AuthProvider.interface';
import { EntityUnion } from '../components/Explore/ExplorePage.interface';
import { DEFAULT_THEME } from '../constants/Appearance.constants';
import { AuthenticationConfiguration } from '../generated/configuration/authenticationConfiguration';
import { AuthorizerConfiguration } from '../generated/configuration/authorizerConfiguration';
import { LogoConfiguration } from '../generated/configuration/logoConfiguration';
import { User } from '../generated/entity/teams/user';
import { EntityReference } from '../generated/entity/type';
import {
  ApplicationStore,
  HelperFunctions,
} from '../interface/store.interface';
import { getOidcToken } from '../utils/LocalStorageUtils';

export const OM_SESSION_KEY = 'om-session';

export const useApplicationStore = create<ApplicationStore>()(
  persist(
    (set, get) => ({
      applicationConfig: {} as LogoConfiguration,
      currentUser: undefined,
      newUser: undefined,
      isAuthenticated: Boolean(getOidcToken()),
      authConfig: undefined,
      authorizerConfig: undefined,
      isSigningIn: false,
      jwtPrincipalClaims: [],
      userProfilePics: {},
      cachedEntityData: {},
      urlPathName: '',
      selectedPersona: {} as EntityReference,
      oidcIdToken: '',
      refreshTokenKey: '',
      loading: false,
<<<<<<< HEAD
      theme: { ...DEFAULT_THEME },
      setTheme: (theme: ApplicationStore['theme']) => {
        set({ theme });
      },
      resetTheme: () => {
        set({ theme: { ...DEFAULT_THEME } });
      },
=======
      searchCriteria: '',

>>>>>>> 61bc8568
      setHelperFunctionsRef: (helperFunctions: HelperFunctions) => {
        set({ ...helperFunctions });
      },

      setSelectedPersona: (persona: EntityReference) => {
        set({ selectedPersona: persona });
      },

      setApplicationConfig: (config: LogoConfiguration) => {
        set({ applicationConfig: config });
      },

      setUrlPathName: (urlPathName: string) => {
        set({ urlPathName });
      },

      setCurrentUser: (user) => {
        set({ currentUser: user });
      },
      setAuthConfig: (authConfig: AuthenticationConfigurationWithScope) => {
        set({ authConfig });
      },
      setAuthorizerConfig: (authorizerConfig: AuthorizerConfiguration) => {
        set({ authorizerConfig });
      },
      setJwtPrincipalClaims: (
        claims: AuthenticationConfiguration['jwtPrincipalClaims']
      ) => {
        set({ jwtPrincipalClaims: claims });
      },
      setIsAuthenticated: (authenticated: boolean) => {
        set({ isAuthenticated: authenticated });
      },
      setIsSigningIn: (signingIn: boolean) => {
        set({ isSigningIn: signingIn });
      },
      setLoadingIndicator: (loading: boolean) => {
        set({ loading });
      },

      onLoginHandler: () => {
        // This is a placeholder function that will be replaced by the actual function
      },
      onLogoutHandler: () => {
        // This is a placeholder function that will be replaced by the actual function
      },

      handleSuccessfulLogin: () => {
        // This is a placeholder function that will be replaced by the actual function
      },
      handleFailedLogin: () => {
        // This is a placeholder function that will be replaced by the actual function
      },
      updateAxiosInterceptors: () => {
        // This is a placeholder function that will be replaced by the actual function
      },
      updateCurrentUser: (user) => {
        set({ currentUser: user });
      },
      updateUserProfilePics: ({ id, user }: { id: string; user: User }) => {
        set({
          userProfilePics: { ...get()?.userProfilePics, [id]: user },
        });
      },
      updateCachedEntityData: ({
        id,
        entityDetails,
      }: {
        id: string;
        entityDetails: EntityUnion;
      }) => {
        set({
          cachedEntityData: {
            ...get()?.cachedEntityData,
            [id]: entityDetails,
          },
        });
      },
      updateNewUser: (user) => {
        set({ newUser: user });
      },
      getRefreshToken: () => {
        return get()?.refreshTokenKey;
      },
      setRefreshToken: (refreshToken) => {
        set({ refreshTokenKey: refreshToken });
      },
      getOidcToken: () => {
        return get()?.oidcIdToken;
      },
      setOidcToken: (oidcToken) => {
        set({ oidcIdToken: oidcToken });
      },
      removeOidcToken: () => {
        set({ oidcIdToken: '' });
      },
      removeRefreshToken: () => {
        set({ refreshTokenKey: '' });
      },
      updateSearchCriteria: (criteria) => {
        set({ searchCriteria: criteria });
      },
    }),
    {
      name: OM_SESSION_KEY, // name of item in the storage (must be unique)
      partialize: (state) => ({
        oidcIdToken: state.oidcIdToken,
        refreshTokenKey: state.refreshTokenKey,
      }),
    }
  )
);<|MERGE_RESOLUTION|>--- conflicted
+++ resolved
@@ -46,7 +46,6 @@
       oidcIdToken: '',
       refreshTokenKey: '',
       loading: false,
-<<<<<<< HEAD
       theme: { ...DEFAULT_THEME },
       setTheme: (theme: ApplicationStore['theme']) => {
         set({ theme });
@@ -54,10 +53,8 @@
       resetTheme: () => {
         set({ theme: { ...DEFAULT_THEME } });
       },
-=======
       searchCriteria: '',
 
->>>>>>> 61bc8568
       setHelperFunctionsRef: (helperFunctions: HelperFunctions) => {
         set({ ...helperFunctions });
       },
