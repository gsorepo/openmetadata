/*
 *  Copyright 2022 Collate.
 *  Licensed under the Apache License, Version 2.0 (the "License");
 *  you may not use this file except in compliance with the License.
 *  You may obtain a copy of the License at
 *  http://www.apache.org/licenses/LICENSE-2.0
 *  Unless required by applicable law or agreed to in writing, software
 *  distributed under the License is distributed on an "AS IS" BASIS,
 *  WITHOUT WARRANTIES OR CONDITIONS OF ANY KIND, either express or implied.
 *  See the License for the specific language governing permissions and
 *  limitations under the License.
 */

import { FormItemProps, FormRule } from 'antd';
import { ReactNode } from 'react';
import { FormValidationRulesType } from '../enums/form.enum';

export type FormValidationRules = Record<
  FormValidationRulesType,
  Array<string>
>;

export enum FormItemLayout {
  HORIZONTAL = 'horizontal',
  VERTICAL = 'vertical',
}

export enum FieldTypes {
  TEXT = 'text',
  PASSWORD = 'password',
  FILTER_PATTERN = 'filter_pattern',
  SWITCH = 'switch',
  SELECT = 'select',
  ASYNC_SELECT_LIST = 'async_select_list',
  NUMBER = 'number',
  SLIDER_INPUT = 'slider_input',
  DESCRIPTION = 'description',
  TAG_SUGGESTION = 'tag_suggestion',
  USER_TEAM_SELECT = 'user_team_select',
  USER_MULTI_SELECT = 'user_multi_select',
  COLOR_PICKER = 'color_picker',
<<<<<<< HEAD
  DOMAIN_SELECT = 'domain_select',
=======
  CRON_EDITOR = 'cron_editor',
>>>>>>> c522f141
}

export enum HelperTextType {
  ALERT = 'alert',
  Tooltip = 'tooltip',
}

export interface FieldProp {
  label: ReactNode;
  name: string;
  type: FieldTypes;
  required: boolean;
  id: string;
  props?: Record<string, unknown> & { children?: ReactNode };
  formItemProps?: FormItemProps;
  rules?: FormRule[];
  helperText?: ReactNode;
  helperTextType?: HelperTextType;
  showHelperText?: boolean;
  placeholder?: string;
  hasSeparator?: boolean;
  formItemLayout?: FormItemLayout;
  isBeta?: boolean;
}<|MERGE_RESOLUTION|>--- conflicted
+++ resolved
@@ -39,11 +39,8 @@
   USER_TEAM_SELECT = 'user_team_select',
   USER_MULTI_SELECT = 'user_multi_select',
   COLOR_PICKER = 'color_picker',
-<<<<<<< HEAD
   DOMAIN_SELECT = 'domain_select',
-=======
   CRON_EDITOR = 'cron_editor',
->>>>>>> c522f141
 }
 
 export enum HelperTextType {
