/*
 *  Copyright 2021 Collate
 *  Licensed under the Apache License, Version 2.0 (the "License");
 *  you may not use this file except in compliance with the License.
 *  You may obtain a copy of the License at
 *  http://www.apache.org/licenses/LICENSE-2.0
 *  Unless required by applicable law or agreed to in writing, software
 *  distributed under the License is distributed on an "AS IS" BASIS,
 *  WITHOUT WARRANTIES OR CONDITIONS OF ANY KIND, either express or implied.
 *  See the License for the specific language governing permissions and
 *  limitations under the License.
 */

declare module 'Models' {
  import { TagLabel } from '../generated/type/tagLabel';
  export interface EntityReference {
    deleted?: boolean;

    description?: string;

    displayName?: string;

    fullyQualifiedName?: string;

    href?: string;

    id: string;

    name?: string;

    type: string;
  }

  export type Match = {
    params: {
      searchQuery: string;
    };
  };
  export type FilterObject = {
    [key: string]: Array<string>;
  };
  export type PaginationProps = {
    sizePerPage: number;
    totalNumberOfValues: number;
    currentPage: number;
    paginate: Function;
  };
  export type Feed = {
    addressedToEntity: {
      description: string;
      href: string;
      id: string;
      name: string;
      type: string;
    };
    from: string;
    message: string;
  };

  export type FeedById = {
    from: string;
    message: string;
    postTs: string;
  };

  export type ServiceOption = {
    id: string;
    brokers?: Array<string>;
    description: string;
    dashboardUrl?: string;
    ingestionSchedule?: {
      repeatFrequency: string;
      startDate: string;
    };
    jdbc?: { connectionUrl: string; driverClass: string };
    name: string;
    schemaRegistry?: string;
    serviceType: string;
  };

  export type MockColumn = {
    columnId: number;
    name: string;
    columnDataType: string;
    description: string;
    selected: boolean;
    piiTags?: Array<string>;
  };

  export type EntityTags = {
    isRemovable?: boolean;
  } & TagLabel;

  export type TableColumn = {
    name: string;
    columnDataType: string;
    description: string;
    fullyQualifiedName: string;
    tags: Array<ColumnTags>;
    columnConstraint?: string;
    ordinalPosition: number;
  };

  export type Stats = {
    count: number;
    percentileRank: number;
  };

  export type UsageSummary = {
    dailyStats: Stats;
    date: string;
    monthlyStats: Stats;
    weeklyStats: Stats;
  };

  export type ColumnJoin = {
    fullyQualifiedName: string;
    joinCount: number;
  };

  export type ColumnJoins = {
    columnName: string;
    joinedWith: Array<ColumnJoin>;
  };

  export type TableJoinsData = {
    startDate: string;
    dayCount: number;
    columnJoins: Array<ColumnJoins>;
  };

  export type Paging = {
    after: string;
    before: string;
    total?: number;
  };

  export type LoadingState = 'initial' | 'waiting' | 'success';

  export type TableDetail = {
    description: string;
    name: string;
    fullyQualifiedName: string;
    columns: Array<TableColumn>;
    database: { name: string };
    owner?: {
      name?: string;
      id: string;
      type: 'user' | 'team';
      displayName?: string;
    };
    tags: Array<ColumnTags>;
    usageSummary: UsageSummary;
    joins: TableJoinsData;
    tier?: string;
  };

  export type Bucket = {
    key: string;
    doc_count: number;
  };
  type AggregationType = {
    title: string;
    buckets: Array<Bucket>;
  };
  export type Sterm = {
    doc_count_error_upper_bound: number;
    sum_other_doc_count: number;
    buckets: Array<Bucket>;
  };

  export interface Aggregation {
    'sterms#Platform': Sterm;
    'sterms#Cluster': Sterm;
    'sterms#Tags': Sterm;
  }
  export type TableEntity = {
    id: string;
    href: string;
    tableType: string;
    fullyQualifiedName: string;
    tableConstraints?: string;
    followers?: Array<string>;
    tags?: Array<string>;
  } & TableDetail;

  export type UserProfile = {
    images: Record<string, string>;
  };

  export type User = {
    displayName: string;
    isBot: boolean;
    isAdmin: boolean;
    id: string;
    name: string;
    profile: UserProfile;
    teams: Array<UserTeam>;
    follows?: Array<UserTeam>;
    timezone: string;
    href: string;
  };

  export type FormatedTableData = {
    id: string;
    name: string;
    displayName: string;
    description: string;
    fullyQualifiedName: string;
    owner: EntityReference;
    tableType?: string;
    tags: string[] | TagLabel[];
    dailyStats?: number;
    dailyPercentileRank?: number;
    weeklyStats?: number;
    weeklyPercentileRank?: number;
    service?: string;
    serviceType?: string;
    tier: string | TagLabel;
    highlight?: {
      description: string[];
      name: string[];
    };
    index: string;
    type?: string;
    database?: string;
    databaseSchema?: string;
    deleted?: boolean;
    entityType?: string;
  };

  export type FormattedUsersData = {
    name: string;
    displayName: string;
    email: string;
    type: string;
    id: string;
  };

  export type FormattedTeamsData = {
    name: string;
    displayName: string;
    type: string;
    id: string;
  };

  export type FormattedGlossaryTermData = {
    name: string;
    displayName: string;
    fullyQualifiedName: string;
    fqdn?: string;
    type: string;
    id: string;
    description?: string;
  };

  export type SearchedUsersAndTeams = {
    users: FormattedUsersData[];
    teams: FormattedTeamsData[];
  };

  export type TagOption = {
    fqn: string;
    source: string;
  };

  export interface FormattedGlossarySuggestion {
    deleted: boolean;
    description: string;
    display_name: string;
    entity_type: string;
    fqdn: string;
    glossary_id: string;
    glossary_name: string;
    last_updated_timestamp: number;
    name: string;
  }

  export interface GlossarySuggestionHit {
    text: string;
    _index?: string;
    _type?: string;
    _id?: string;
    _score?: number;
    _source: FormattedGlossarySuggestion;
  }

  export interface GlossaryTermAssets {
    data: FormatedTableData[];
    total: number;
    currPage: number;
  }

  export type NewUser = {
    name: string;
    email: string;
    picture: string;
    // Add other fields from oidc response as necessary
  };

  export type ClientAuth = {
    authority: string;
    client_id: string;
    provider?: 'google' | 'okta' | 'auth0'; // TODO: add 'github' after adding support for Github SSO
    callbackUrl?: string;
    signingIn?: boolean;
  };

  export type Table = {
    id: string;
    type?: string;
    name: string;
    description: string;
    href: string;
    fullyQualifiedName: string;
  };

  export type StateInfo = {
    count: number;
    percentileRank: number;
  };

  export type UsageState = {
    dailyStats: StateInfo;
    weeklyStats: StateInfo;
    monthlyStats: StateInfo;
    date: string;
  };

  export type Database = {
    description: string;
    displayName?: string;
    fullyQualifiedName: string;
    href: string;
    id: string;
    name: string;
    owner: {
      description: string;
      href: string;
      id: string;
      name: string;
      type: string;
    };
    service: {
      description: string;
      href: string;
      id: string;
      name: string;
      type: string;
    };
    tables: Table[];
    usageSummary: UsageState;
  };

  export type SearchHit = {
    _index?: string;
    _type?: string;
    _id?: string;
    _score?: number;
    _source: FormatedTableData;
  };

  export type SearchResponse = {
    data: {
      hits: {
        total: {
          value: number;
          relation?: string;
        };
        hits: Array<SearchHit>;
      };
      aggregations: Record<string, Sterm>;
    };
  };
  export type Team = {
    id: string;
    name: string;
    displayName: string;
    description: string;
    href: string;
    users: Array<UserTeam>;
    owns: Array<UserTeam>;
  };

  export type ServiceCollection = {
    name: string;
    value: string;
  };

  export type ServiceData = {
    collection: {
      documentation: string;
      href: string;
      name: string;
    };
  };

  export type ServiceTypes =
    | 'databaseServices'
    | 'messagingServices'
    | 'dashboardServices'
    | 'pipelineServices';

  export type SampleData = {
    columns: Array<string>;
    rows: Array<Array<string>>;
  };

  export type SearchDataFunctionType = {
    queryString: string;
    from: number;
    size?: number;
    filters: string;
    sortField: string;
    sortOrder: string;
    searchIndex?: string;
  };

  export type EntityCounts = {
    tableCount: number;
    topicCount: number;
    dashboardCount: number;
    pipelineCount: number;
  };

  // topic interface start
  export interface Topic {
    cleanupPolicies: string[];
    description: string;
    followers: Follower[];
    fullyQualifiedName: string;
    href: string;
    id: string;
    maximumMessageSize: number;
    minimumInSyncReplicas: number;
    name: string;
    owner: Owner;
    partitions: number;
    retentionSize: number;
    retentionTime: number;
    schemaText: string;
    schemaType: string;
    service: Service;
    tags: ColumnTags[];
  }

  export interface Follower {
    description: string;
    href: string;
    id: string;
    name: string;
    type: string;
  }

  export interface Owner {
    description: string;
    href: string;
    id: string;
    name: string;
    type: string;
  }

  export interface Service {
    description: string;
    href: string;
    id: string;
    name: string;
    type: string;
  }

  // topic interface end

  interface RecentlyViewedData {
    displayName?: string;
    entityType: 'table' | 'topic' | 'dashboard' | 'pipeline';
    fqn: string;
    serviceType?: string;
    timestamp: number;
  }

  interface RecentlySearchedData {
    term: string;
    timestamp: number;
  }
  export interface RecentlyViewed {
    data: Array<RecentlyViewedData>;
  }
  export interface RecentlySearched {
    data: Array<RecentlySearchedData>;
  }

  export type DatasetSchemaTableTab = 'schema' | 'sample_data';
  export type LineagePos = 'from' | 'to';
  export interface LeafNodes {
    upStreamNode: Array<string>;
    downStreamNode: Array<string>;
  }
  export interface LoadingNodeState {
    id: string | undefined;
    state: boolean;
  }

  export type ExtraInfo = {
    key?: string;
    value: string | number | React.ReactNode;
    isLink?: boolean;
    placeholderText?: string;
    openInNewTab?: boolean;
    showLabel?: boolean;
    avatarWidth?: string;
    profileName?: string;
  };

  export type TourSteps = {
    content?: string | React.ReactNode;
    actionType?: string;
    position?: string | number[];
    selector?: string;
    userTypeText?: string;
    waitTimer?: number;
  };

  export interface FormErrorData {
    [key: string]: string | undefined;
  }

  export type StepperStepType = {
    name: string;
    step: number;
  };

  type DynamicObj = {
    [key: string]: string;
  };

  type DynamicFormFieldType = {
    key: string;
    value: string;
  };

  export type ServicesData = {
    id?: string;
    description?: string | undefined;
    ingestionSchedule?:
      | {
          repeatFrequency: string;
          startDate: string;
        }
      | undefined;
    name?: string;
    serviceType?: string;
    databaseConnection?: {
      hostPort: string;
      password: string;
      username: string;
      database: string;
      connectionArguments: DynamicObj;
      connectionOptions: DynamicObj;
    };
    brokers?: Array<string>;
    schemaRegistry?: string;
    dashboardUrl?: string;
    username?: string;
    password?: string;
    url?: string;
    api_key?: string;
    site_name?: string;
    api_version?: string;
    server?: string;
    env?: string;
    pipelineUrl?: string;
  };

  export interface UserPermissions {
    UpdateOwner: boolean;
    UpdateDescription: boolean;
    SuggestDescription: boolean;
    UpdateLineage: boolean;
    SuggestTags: boolean;
    UpdateTags: boolean;
    UpdateTeam: boolean;
  }
  export interface EditorContentRef {
    getEditorContent: () => string;
  }

  // Feed interfaces and types
  export interface EntityFieldThreadCount {
    count: number;
    entityLink: string;
  }

  export type EntityThreadField = 'description' | 'columns' | 'tags' | 'tasks';
  export interface EntityFieldThreads {
    entityLink: string;
    count: number;
    entityField: string;
  }

  export type ImageShape = 'circle' | 'square';

  export interface SelectableOption {
    readonly label: string;
    readonly value: string;
  }

<<<<<<< HEAD
  export interface Diff {
    removed: boolean;
    added: boolean;
    value: string;
=======
  export interface ScrollHandle {
    left: boolean;
    right: boolean;
>>>>>>> 5aa6ad2b
  }
}<|MERGE_RESOLUTION|>--- conflicted
+++ resolved
@@ -604,15 +604,13 @@
     readonly value: string;
   }
 
-<<<<<<< HEAD
   export interface Diff {
     removed: boolean;
     added: boolean;
     value: string;
-=======
+  }
   export interface ScrollHandle {
     left: boolean;
     right: boolean;
->>>>>>> 5aa6ad2b
   }
 }