/*
 *  Copyright 2021 Collate
 *  Licensed under the Apache License, Version 2.0 (the "License");
 *  you may not use this file except in compliance with the License.
 *  You may obtain a copy of the License at
 *  http://www.apache.org/licenses/LICENSE-2.0
 *  Unless required by applicable law or agreed to in writing, software
 *  distributed under the License is distributed on an "AS IS" BASIS,
 *  WITHOUT WARRANTIES OR CONDITIONS OF ANY KIND, either express or implied.
 *  See the License for the specific language governing permissions and
 *  limitations under the License.
 */

const jsonData = {
  'api-error-messages': {
    'add-glossary-error': 'Error while adding glossary!',
    'add-glossary-term-error': 'Error while adding glossary term!',
    'add-lineage-error': 'Error while adding lineage!',
    'add-feed-error': 'Error while adding feed!',
    'add-table-test-error': 'Error while adding table test!',
    'add-column-test-error': 'Error while adding column test!',
    'create-user-error': 'Error while creating user!',
    'create-conversation-error': 'Error while creating conversation!',
    'delete-glossary-error': 'Error while deleting glossary!',
    'delete-glossary-term-error': 'Error while deleting glossary term!',
    'delete-team-error': 'Error while deleting team!',
    'delete-lineage-error': 'Error while deleting edge!',
    'delete-test-error': 'Error while deleting test!',
    'delete-message-error': 'Error while deleting message!',
    'elastic-search-error': 'Error while fetch data from Elasticsearch!',
    'fetch-data-error': 'Error while fetching data!',
    'fetch-entity-feed-error': 'Error while fetching entity feeds!',
    'fetch-entity-feed-count-error': 'Error while fetching entity feed count!',
    'fetch-feed-error': 'Error while fetching messages',
    'fetch-glossary-error': 'Error while fetching glossary!',
    'fetch-glossary-list-error': 'Error while fetching glossaries!',
    'fetch-glossary-term-error': 'Error while fetching glossary term!',
    'fetch-lineage-error': 'Error while fetching lineage data!',
    'fetch-lineage-node-error': 'Error while fetching lineage node!',
    'fetch-sample-data-error': 'Error while fetching sample data!',
    'fetch-table-details-error': 'Error while fetching table details!',
    'fetch-table-queries-error': 'Error while fetching table queries!',
    'fetch-tags-error': 'Error while fetching tags!',
<<<<<<< HEAD
    'update-owner-error': 'Error while updating owner',
=======
    'fetch-thread-error': 'Error while fetching threads!',
>>>>>>> 49a75c1c
    'fetch-updated-conversation-error':
      'Error while fetching updated conversation!',
    'update-glossary-term-error': 'Error while updating glossary term!',
    'update-description-error': 'Error while updating description!',
    'update-entity-error': 'Error while updating entity!',
    'update-tags-error': 'Error while updating tags!',
    'update-entity-follow-error': 'Error while following entity!',
    'update-entity-unfollow-error': 'Error while unfollowing entity!',
  },
  'api-success-messages': {
    'create-conversation': 'Conversation created successfully!',
    'delete-test': 'Test deleted successfully!',
    'delete-message': 'Message deleted successfully!',
  },
  'form-error-messages': {
    'empty-email': 'Email is required.',
    'invalid-email': 'Email is invalid.',
  },
};

export default jsonData;<|MERGE_RESOLUTION|>--- conflicted
+++ resolved
@@ -41,11 +41,11 @@
     'fetch-table-details-error': 'Error while fetching table details!',
     'fetch-table-queries-error': 'Error while fetching table queries!',
     'fetch-tags-error': 'Error while fetching tags!',
-<<<<<<< HEAD
+
     'update-owner-error': 'Error while updating owner',
-=======
+
     'fetch-thread-error': 'Error while fetching threads!',
->>>>>>> 49a75c1c
+
     'fetch-updated-conversation-error':
       'Error while fetching updated conversation!',
     'update-glossary-term-error': 'Error while updating glossary term!',
