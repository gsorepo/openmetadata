--- conflicted
+++ resolved
@@ -36,11 +36,8 @@
     'delete-ingestion-error': 'Error while deleting ingestion workflow',
     'delete-lineage-error': 'Error while deleting edge!',
     'delete-message-error': 'Error while deleting message!',
-<<<<<<< HEAD
+    'delete-rule-error': 'Error while deleting rule!',
     'delete-service-error': 'Error while deleting service!',
-=======
-    'delete-rule-error': 'Error while deleting rule!',
->>>>>>> b9477041
     'delete-team-error': 'Error while deleting team!',
     'delete-test-error': 'Error while deleting test!',
     'delete-user-error': 'Error while deleting user!',
