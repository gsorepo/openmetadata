{
  "label": {
    "name": "Name",
    "type": "Type",
    "description": "Description",
    "docs": "Docs",
    "date-filter": "Date Filter",
    "api-uppercase": "API",
    "date-and-time": "Date & Time",
    "slack": "Slack",
    "logout": "Logout",
    "version": "Version",
    "explore": "Explore",
    "glossary": "Glossary",
    "tags": "Tags",
    "status": "Status",
    "settings": "Settings",
    "search-global": "Search for Tables, Topics, Dashboards, Pipelines and ML Models",
    "summary": "Summary",
    "jump-to-end": "Jump to end",
    "basic-configuration": "Basic Configuration",
    "search-logs": "Search logs",
    "edit": "Edit",
    "edit-column": "Edit column",
    "om-description": "Centralized Metadata Store, Discover, Collaborate and get your Data Right",
    "login": "Login",
    "forgot-password": "Forgot Password",
    "or-lowercase": "or",
    "new-to-the-platform": "New to the platform?",
    "create-account": "Create Account",
    "username-or-email": "Username or Email",
    "password": "Password",
    "success": "Success",
    "aborted": "Aborted",
    "failed": "Failed",
    "row-count": "Row Count",
    "column-count": "Column Count",
    "table-sample": "Table Sample",
    "column-summary": "Column summary",
    "no-description": "No description",
    "data-type": "Data type",
    "table-metrics-summary": "Table Metrics Summary",
    "table-tests-summary": "Table Tests Summary",
    "frequently-joined-columns": "Frequently joined columns",
    "request-tags": "Request tags",
    "update-request-tags": "Update request tags",
    "request-description": "Request description",
    "request-update-description": "Request update description",
    "enter-column-description": "Enter Column Description",
    "hyper-parameters": "Hyper Parameters",
    "model-store": "Model Store",
    "value": "Value",
    "no-data-available": "No data available",
    "discover": "Discover",
    "governance": "Governance",
    "data-quality": "Data Quality",
    "data-insight": "Data Insight",
    "whats-new": "What's new",
    "tour": "Tour",
    "display-name": "Display Name",
    "team-type": "Team type",
    "add-description": "Add Description",
    "please-add-description": "Cannot accept an empty description. Please add a description.",
    "select-team": "Please select a team type",
    "enter-display-name": "Enter display name",
    "edit-display-name": "Edit Display Name",
    "enter-name": "Enter Name",
    "name-already-exist": "Name already exists",
    "special-character-not-allowed": "Special characters are not allowed",
    "add-team": "Add Team",
    "close-with-comment": "Close with comment",
    "add-comment": "Add comment",
    "closed-tasks": "Closed Tasks",
    "assignees": "Assignees",
    "created-this-task": "created this task",
    "task-closed-successfully": "Task Closed Successfully",
    "task-closed-without-comment": "Cannot close task without a comment",
    "please-add-tags": "Cannot accept an empty tag list. Please add a tags.",
    "task-resolved-successfully": "Task Resolved Successfully",
    "sure-to-remove": "Are you sure you want to remove the",
    "confirm": "Confirm",
    "remove": "Remove",
    "from": "from",
    "add": "Add",
    "add-policy": "Add Policy",
    "go-back": "Go Back",
    "no-roles-found": "No roles found for",
    "condition": "Condition",
    "effect": "Effect",
    "operations": "Operations",
    "resources": "Resources",
    "add-rule": "Add Rule",
    "add-role": "Add Role",
    "no-rule-found": "No rule found",
    "no-policy-found": "No policy found for",
    "delete": "Delete",
    "not-followed-yet": "You have not followed anything yet",
    "not-owned-yet": "You have not owned anything yet",
    "no-inherited-found": "No inherited roles found",
    "inherited-roles": "Inherited Roles",
    "roles": "Roles",
    "no-roles-assigned": "No roles assigned",
    "new-password": "New Password",
    "old-password": "Old Password",
    "change-password": "Change Password",
    "update-password": "Update Password",
    "confirm-new-password": "Confirm New Password",
    "password-not-match": "Password doesn't match",
    "enter-new-password": "Enter New Password",
    "enter-old-password": "Enter Old Password",
    "want-to-restore": "Are you sure you want to restore",
    "restore": "Restore",
    "restore-user": "Restore User",
    "add-user": "Add User",
    "deleted-users": "Deleted Users",
    "deleted-teams": "Deleted Teams",
    "actions": "Actions",
    "leave-team": "Leave team",
    "join-team": "Join team",
    "removing-user": "Removing User",
    "cancel": "Cancel",
    "add-new-team": "Add new Team",
    "search-teams": "Search for team",
    "enter-comma-separated": "Enter comma separated term",
    "team-no-asset": "Your team does not have any assets",
    "adding-some": "Would like to start adding some? ",
    "add-new-user": "Add new User",
    "no-users": "There are no users",
    "access-to-collaborate": "Allow open access for anyone to join the team, view data, and collaborate",
    "close": "Close",
    "open": "Open",
    "group": "Group",
    "sure-want-to": "Are you sure you want to",
    "leave-the-team": "Leave the team",
    "please-select": "Please select",
    "select-column-include": "Select columns to include",
    "select-column-exclude": "Select columns to exclude",
    "include": "Include",
    "exclude": "Exclude",
    "enable-column-profile": "Enable column profile",
    "profile-sample-query": "Profile Sample Query",
    "profile-sample-percentage": "Profile Sample %",
    "save": "Save",
    "all": "All",
    "run": "Run",
    "re-deploy": "Re Deploy",
    "deploy": "Deploy",
    "deployed": "Deployed",
    "logs": "Logs",
    "kill": "Kill",
    "bot": "bot",
    "for": "for",
    "are-you-sure": "Are you sure?",
    "select-token-expiration": "Select Token Expiration",
    "token-expiration": "Token Expiration",
    "select-auth-mechanism": "Select Auth Mechanism",
    "auth-mechanism": "Auth Mechanism",
    "tokenEndpoint": "TokenEndpoint",
    "clientId": "ClientId",
    "secretKey": "SecretKey",
    "scopes": "Scopes",
    "okta-email": "Okta Service account Email",
    "orgUrl": "OrgUrl",
    "orgUrl-required": "OrgURL is required",
    "authority": "Authority",
    "clientSecret": "ClientSecret",
    "audience": "Audience",
    "enter-test-case-name": "Enter test case name",
    "test-type": "Test Type",
    "column": "Column",
    "table": "Table",
    "submit": "Submit",
    "sql-query": "SQL Query",
    "sql-query-tooltip": "Queries returning 1 or more rows will result in the test failing.",
    "scopes-comma-separated": "Scopes value comma separated",
    "find-in-table": "Find in table",
    "data-insight-summary": "OpenMetadata health at a glance",
    "data-insight-description-summary": "Percentage of Entities With Description",
    "data-insight-owner-summary": "Percentage of Entities With Owners",
    "data-insight-tier-summary": "Total Entities by Tier",
    "data-insight-active-user-summary": "Top Active Users",
    "data-insight-top-viewed-entity-summary": "Top Viewed Entities",
    "data-insight-total-entity-summary": "Total Entities",
    "user": "User",
    "team": "Team",
    "most-recent-session": "Most Recent Session",
    "total-session": "Total Sessions",
    "average-session": "Avg. Session Time",
    "entity-name": "Entity Name",
    "owner": "Owner",
    "entity-type": "Entity Type",
    "total-views": "Total Views",
    "unique-views": "Unique Views",
    "recent-runs": "Recent Runs",
    "schedule": "Schedule",
    "pause": "Pause",
    "metadata-ingestion": "Metadata Ingestion",
    "unpause": "UnPause",
    "execution-date": "Execution Date",
    "start-date": "Start Date",
    "view-dag": "View Dag",
    "search-team": "Search Team",
    "end-date": "End Date",
    "show-deleted": "Show deleted",
    "add-bot": "Add Bot",
    "search-for-bots": "Search for bots...",
    "list": "List",
    "tree": "Tree",
    "condition-is-invalid": "Condition is invalid",
    "rule-name": "Rule Name",
    "write-your-description": "Write your description",
    "select-resource": "Select Resources",
    "select-rule-effect": "Select Rule Effect",
    "field-required": "{{field}} is required",
    "field-required-plural": "{{field}} are required",
    "no-execution-runs-found": "No execution runs found for the pipeline."
  },
  "message": {
    "service-email-required": "Service account Email is required",
    "token-expiration-required": "Token Expiration is required",
    "domain-required": "Domain is required",
    "clientSecret-required": "ClientSecret is required",
    "clientId-required": "ClientId is required",
    "authority-required": "Authority is required",
    "scopes-required": "Scopes is required",
    "secretKey-required": "SecretKey is required",
    "tokenEndpoint-required": "TokenEndpoint is required",
    "privateKey-required": "PrivateKey is required",
    "auth-mechanism-required": "Auth Mechanism is required",
    "kill-successfully": "Successfully killed running workflows for",
    "kill-ingestion-warning": "Once you kill this Ingestion, all running and queued workflows will be stopped and marked as Failed.",
    "bot-email-confirmation": "{{email}} for {{botName}} bot",
    "entity-restored-success": "{{entity}} restored successfully",
    "entity-restored-error": "Error while restoring {{entity}}",
    "no-ingestion-available": "No ingestion data available",
    "no-ingestion-description": "To view Ingestion Data, run the MetaData Ingestion. Please refer to this doc to schedule the",
<<<<<<< HEAD
    "fetch-pipeline-status-error": "Error while fetching pipeline status."
  },

  "server": {},
=======
    "no-followed-entities": "You have not followed anything yet.",
    "no-owned-entities": "You have not owned anything yet.",
    "entity-fetch-error": "Error while fetching {{entity}}",
    "feed-post-error": "Error while posting the message!",
    "unexpected-error": "An unexpected error occurred."
  },
  "server": {
    "unexpected-response": "Unexpected response from server!"
  },
>>>>>>> 710e3d78
  "url": {}
}<|MERGE_RESOLUTION|>--- conflicted
+++ resolved
@@ -234,21 +234,15 @@
     "entity-restored-error": "Error while restoring {{entity}}",
     "no-ingestion-available": "No ingestion data available",
     "no-ingestion-description": "To view Ingestion Data, run the MetaData Ingestion. Please refer to this doc to schedule the",
-<<<<<<< HEAD
     "fetch-pipeline-status-error": "Error while fetching pipeline status."
   },
-
-  "server": {},
-=======
+  "server": {
     "no-followed-entities": "You have not followed anything yet.",
     "no-owned-entities": "You have not owned anything yet.",
     "entity-fetch-error": "Error while fetching {{entity}}",
     "feed-post-error": "Error while posting the message!",
-    "unexpected-error": "An unexpected error occurred."
-  },
-  "server": {
+    "unexpected-error": "An unexpected error occurred.",
     "unexpected-response": "Unexpected response from server!"
   },
->>>>>>> 710e3d78
   "url": {}
 }