--- conflicted
+++ resolved
@@ -275,14 +275,11 @@
     "data-insight-chart": "Data insight chart",
     "data-assets": "Data Assets",
     "app-analytics": "App Analytics",
-<<<<<<< HEAD
     "back": "Back",
-    "next": "Next"
-=======
+    "next": "Next",
     "quality": "Quality",
     "insight": "Insight",
     "govern": "Govern"
->>>>>>> 2e04ff24
   },
   "message": {
     "service-email-required": "Service account Email is required",
