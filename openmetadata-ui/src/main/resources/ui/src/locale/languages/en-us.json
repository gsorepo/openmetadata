--- conflicted
+++ resolved
@@ -585,9 +585,7 @@
     "assigned-entity": "Assigned {{entity}}",
     "total-assets-view": "Total Assets View",
     "total-active-user": "Total Active User",
-<<<<<<< HEAD
-    "elastic-search-re-index": "ElasticSearchReindex"
-=======
+    "elastic-search-re-index": "ElasticSearchReindex",
     "alert-actions": "Alert Actions",
     "test-results": "Test Results",
     "send-to": "Send to",
@@ -596,7 +594,6 @@
     "owner-plural": "Owners",
     "follower-plural": "Followers",
     "email-plural": "Emails"
->>>>>>> bac86cba
   },
   "message": {
     "service-email-required": "Service account Email is required",
