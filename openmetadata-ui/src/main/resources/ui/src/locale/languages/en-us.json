{
  "label": {
    "name": "Name",
    "type": "Type",
    "description": "Description",
    "docs": "Docs",
    "date-filter": "Date Filter",
    "api-uppercase": "API",
    "kpi-uppercase": "KPI",
    "connection": "Connection",
    "date-and-time": "Date & Time",
    "slack": "Slack",
    "logout": "Logout",
    "version": "Version",
    "explore": "Explore",
    "glossary": "Glossary",
    "tag-plural": "Tags",
    "status": "Status",
    "settings": "Settings",
    "search-global": "Search for Tables, Topics, Dashboards, Pipelines and ML Models",
    "summary": "Summary",
    "jump-to-end": "Jump to end",
    "basic-configuration": "Basic Configuration",
    "search-logs": "Search logs",
    "edit": "Edit",
    "edit-column-column-name": "Edit column: \"{{columnName}}\"",
    "om-description": "centralized metadata store, discover, collaborate and get your data right",
    "login": "Login",
    "forgot-password": "Forgot Password",
    "or-lowercase": "or",
    "new-to-the-platform": "New to the platform?",
    "create-account": "Create Account",
    "username-or-email": "Username or Email",
    "password": "Password",
    "success": "Success",
    "aborted": "Aborted",
    "failed": "Failed",
    "row-count": "Row Count",
    "column-count": "Column Count",
    "table-sample": "Table Sample",
    "column-summary": "Column summary",
    "no-description": "No description",
    "data-type": "Data type",
    "table-metrics-summary": "Table Metrics Summary",
    "table-tests-summary": "Table Tests Summary",
    "frequently-joined-columns": "Frequently joined columns",
    "request-tags": "Request tags",
    "update-request-tags": "Update request tags",
    "request-description": "Request description",
    "request-update-description": "Request update description",
    "enter-column-description": "Enter Column Description",
    "hyper-parameters": "Hyper Parameters",
    "model-store": "Model Store",
    "value": "Value",
    "no-data-available": "No data available",
    "discover": "Discover",
    "governance": "Governance",
    "data-quality": "Data Quality",
    "data-insight": "Data Insight",
    "whats-new": "What's new",
    "tour": "Tour",
    "display-name": "Display Name",
    "team-type": "Team type",
    "add-description": "Add Description",
    "please-add-description": "Cannot accept an empty description. Please add a description.",
    "select-team": "Please select a team type",
    "enter-display-name": "Enter display name",
    "enter-name": "Enter Name",
    "entity-already-exists": "{{entity}} already exists.",
    "special-character-not-allowed": "Special characters are not allowed",
    "add-team": "Add Team",
    "close-with-comment": "Close with comment",
    "add-comment": "Add comment",
    "closed-tasks": "Closed Tasks",
    "assignees": "Assignees",
    "created-this-task": "created this task",
    "task-closed-successfully": "Task Closed Successfully",
    "task-closed-without-comment": "Cannot close task without a comment",
    "please-add-tags": "Cannot accept an empty tag list. Please add a tags.",
    "task-resolved-successfully": "Task Resolved Successfully",
    "sure-to-remove": "Are you sure you want to remove the",
    "confirm": "Confirm",
    "remove-entity": "Remove {{entity}}",
    "from": "from",
    "add": "Add",
    "add-policy": "Add Policy",
    "go-back": "Go Back",
    "no-roles-found": "No roles found for",
    "condition": "Condition",
    "effect": "Effect",
    "operations": "Operations",
    "resources": "Resources",
    "add-rule": "Add Rule",
    "add-role": "Add Role",
    "no-rule-found": "No rule found",
    "no-policy-found": "No policy found for",
    "delete": "Delete",
    "no-inherited-found": "No inherited roles found",
    "inherited-roles": "Inherited Roles",
    "roles": "Roles",
    "no-roles-assigned": "No roles assigned",
    "new-password": "New Password",
    "old-password": "Old Password",
    "change-password": "Change Password",
    "update-password": "Update Password",
    "confirm-new-password": "Confirm New Password",
    "password-not-match": "Password doesn't match",
    "enter-new-password": "Enter New Password",
    "enter-old-password": "Enter Old Password",
    "want-to-restore": "Are you sure you want to restore",
    "restore": "Restore",
    "restore-user": "Restore User",
    "add-user": "Add User",
    "deleted-users": "Deleted Users",
    "deleted-teams": "Deleted Teams",
    "actions": "Actions",
    "leave-team": "Leave team",
    "join-team": "Join team",
    "removing-user": "Removing User",
    "cancel": "Cancel",
    "add-new-team": "Add new Team",
    "search-teams": "Search for team",
    "enter-comma-separated": "Enter comma separated term",
    "team-no-asset": "Your team does not have any assets",
    "adding-some": "Would like to start adding some? ",
    "add-new-user": "Add new User",
    "no-users": "There are no users {{text}}",
    "access-to-collaborate": "Allow open access for anyone to join the team, view data, and collaborate",
    "close": "Close",
    "open": "Open",
    "group": "Group",
    "leave-the-team-team-name": "Leave the team {{teamName}}",
    "please-select": "Please select",
    "select-column-include": "Select columns to include",
    "select-column-exclude": "Select columns to exclude",
    "include": "Include",
    "exclude": "Exclude",
    "enable-column-profile": "Enable column profile",
    "profile-sample-query": "Profile Sample Query",
    "profile-sample-percentage": "Profile Sample %",
    "save": "Save",
    "all": "All",
    "run": "Run",
    "re-deploy": "Re Deploy",
    "deploy": "Deploy",
    "deployed": "Deployed",
    "logs": "Logs",
    "kill": "Kill",
    "bot-lowercase": "bot",
    "for": "for",
    "are-you-sure": "Are you sure?",
    "select-token-expiration": "Select Token Expiration",
    "token-expiration": "Token Expiration",
    "select-auth-mechanism": "Select Auth Mechanism",
    "auth-mechanism": "Auth Mechanism",
    "token-end-point": "TokenEndpoint",
    "client-id": "ClientId",
    "secret-key": "Secret Key",
    "scopes": "Scopes",
    "okta-email": "Okta Service account Email",
    "org-url": "OrgUrl",
    "authority": "Authority",
    "client-secret": "ClientSecret",
    "audience": "Audience",
    "enter-test-case-name": "Enter test case name",
    "test-type": "Test Type",
    "column": "Column",
    "submit": "Submit",
    "sql-query": "SQL Query",
    "sql-query-tooltip": "Queries returning 1 or more rows will result in the test failing.",
    "scopes-comma-separated": "Scopes value comma separated",
    "metadata-ingestion": "Metadata Ingestion",
    "table": "Table",
    "topic": "Topic",
    "pipeline": "Pipeline",
    "dashboard": "Dashboard",
    "find-in-table": "Find in table",
    "data-insight-summary": "OpenMetadata health at a glance",
    "data-insight-description-summary": "Percentage of Data Assets with Description",
    "data-insight-owner-summary": "Percentage of Data Assets with Owners",
    "data-insight-tier-summary": "Total Data Assets by Tier",
    "data-insight-active-user-summary": "Most Active Users",
    "data-insight-top-viewed-entity-summary": "Most Viewed Data Assets",
    "data-insight-total-entity-summary": "Total Data Assets",
    "user": "User",
    "team": "Team",
    "most-recent-session": "Most Recent Session",
    "total-session": "Total Sessions",
    "average-session": "Avg. Session Time",
    "data-asset-name": "Data Asset Name",
    "owner": "Owner",
    "data-asset-type": "Data Asset Type",
    "total-views": "Total Views",
    "unique-views": "Unique Views",
    "recent-runs": "Recent Runs",
    "schedule": "Schedule",
    "pause": "Pause",
    "unpause": "UnPause",
    "execution-date": "Execution Date",
    "start-date": "Start Date",
    "view-dag": "View Dag",
    "search-team": "Search Team",
    "show-deleted": "Show deleted",
    "add-bot": "Add Bot",
    "search-for-bots": "Search for bots...",
    "list": "List",
    "tree": "Tree",
    "condition-is-invalid": "Condition is invalid",
    "rule-name": "Rule Name",
    "write-your-description": "Write your description",
    "select-resource": "Select Resources",
    "select-rule-effect": "Select Rule Effect",
    "field-required": "{{field}} is required",
    "field-required-plural": "{{field}} are required",
    "advanced-search": "Advanced Search",
    "edit-task-task-name": "Edit Task: \"{{taskName}}\"",
    "type-filed-name": "Type {{fieldName}}",
    "no-execution-runs-found": "No execution runs found for the pipeline.",
    "last-no-of-days": "Last {{day}} Days",
    "tier-number": "Tier{{tier}}",
    "profiler-amp-data-quality": "Profiler & Data Quality",
    "schema": "Schema",
    "source": "Source",
    "source-column": "Source Column",
    "target": "Target",
    "target-column": "Target Column",
    "function": "Function",
    "edge-information": "Edge Information",
    "tasks": "Tasks",
    "activity-feed-and-task-plural": "Activity Feeds & Tasks",
    "executions": "Executions",
    "lineage": "Lineage",
    "custom-properties": "Custom Properties",
    "dag-view": "DAG view",
    "read-more": "Read more",
    "read-less": "Read less",
    "read-more-lowercase": "read more",
    "read-less-lowercase": "read less",
    "no-entity": "No {{entity}}",
    "page-views-by-entities": "Page views by data assets",
    "daily-active-user": "Daily active users on the platform",
    "collapse-all": "Collapse All",
    "expand-all": "Expand All",
    "search-lineage": "Search Lineage",
    "data-asset": "Data asset",
    "end-date": "End Date",
    "metric-type": "Metric type",
    "total-data-assets": "Total data assets",
    "data-assets-with-field": "Data Assets with {{field}}",
    "total-data-assets-with-tiers": "Total Data Assets with tiers",
    "most-active-user": "Most active user",
    "add-new-kpi": "Add New KPI",
    "select-a-chart": "Select a chart",
    "select-a-metric-type": "Select a metric type",
    "metric-value": "Metric value",
    "add-kpi": "Add KPI",
    "data-insight-subtitle": "Get a single pane view of the health of all your data assets over time.",
    "kpi-title": "Key Performance Indicators (KPI)",
    "kpi-subtitle": "Identify the Key Performance Indicators (KPI) that best reflect the health of your data assets.",
    "announcements": "Announcements",
    "criteria": "Criteria",
    "enable-partition": "Enable Partition",
    "column-name": "Column Name",
    "interval-type": "Interval Type",
    "interval": "Interval",
    "interval-unit": "Interval Unit",
    "select-teams": "Select Teams",
    "select-tiers": "Select Tiers",
    "kpi-list": "KPI list",
    "kpi-name": "KPI name",
    "kpi-display-name": "KPI display name",
    "data-insight-chart": "Data insight chart",
    "data-assets": "Data Assets",
    "app-analytics": "App Analytics",
    "back": "Back",
    "next": "Next",
    "no-team-found": "No team found.",
    "quality": "Quality",
    "insights": "Insights",
    "govern": "Govern",
    "usage": "Usage",
    "kpi-target-achieved": "Congratulations on achieving your goals!",
    "kpi-target-achieved-before-time": "Awesome! You’ve reached your target well before time.",
    "kpi-target-overdue": "Never mind. It’s time to restructure your goals and progress faster.",
    "day-left": "{{day}} left",
    "test-connection": "Test Connection",
    "database-name": "Database Name",
    "topic-name": "Topic Name",
    "dashboard-name": "Dashboard Name",
    "pipeline-name": "Pipeline Name",
    "model-name": "Model Name",
    "schema-name": "Schema Name",
    "table-name": "Table Name",
    "sample-data": "Sample Data",
    "config": "Config",
    "tier": "Tier",
    "chart-name": "Chart Name",
    "chart-type": "Chart Type",
    "query-plural": "Queries",
    "dbt-uppercase": "DBT",
    "row-plural": "Rows",
    "columns-plural": "Columns",
    "algorithm": "Algorithm",
    "server": "Server",
    "feature": "Feature",
    "feature-plural": "Features",
    "detail-plural": "Details",
    "ingestion": "Ingestion",
    "add-workflow-ingestion": "Add {{workflow}} Ingestion",
    "clear-all": "Clear All",
    "view-less": "View less",
    "view-more": "View more",
    "field-plural": "Fields",
    "delete-group": "Delete Group",
    "add-display-name": "Add display name",
    "token-security": "Token Security",
    "teams": "Teams",
    "pctile-lowercase": "pctile",
    "delete-property-name": "Delete property {{propertyName}}",
    "delete-tag-category": "Delete Tag {{isCategory}}",
    "search-for-user": "Search for user",
    "no-user-available": "No user available",
    "add-reviewer": "Add Reviewer",
    "add-reviewers": "Add Reviewers",
    "no-terms-found": "No terms found",
    "no-terms-found-for-searchText": "No terms found for {{searchText}}",
    "add-related-terms": "Add Related Terms",
    "change-logs": "Change Logs",
    "edit-chart": "Edit Chart: \"{{chartName}}\"",
    "enter-chart-description": "Enter Chart Description",
    "enter-property-description": "Enter Property Description",
    "edit-property": "Edit Property: \"{{propertyName}}\"",
    "edit-feature": "Edit feature: \"{{featureName}}\"",
    "enter-feature-description": "Enter feature description",
    "enter-property-value": "Enter Property Value",
    "enter-description": "Enter Description",
    "edit-description-for": "Edit Description for {{entityName}}",
    "search-for-followers": "Search for followers",
    "followers-of": "Followers of {{entityName}}",
    "delete-uppercase": "DELETE",
    "soft-delete": "Soft delete",
    "type-to-confirm": "Type <0>{{text}}</0> to confirm",
    "explore-now": "Explore Now",
    "successfully-completed-the-tour": "You’ve successfully completed the tour.",
    "get-started-with-open-metadata": "Get started with OpenMetadata",
    "open-metadata-logo": "OpenMetadata Logo",
    "json-data": "JSON data",
    "adding-new-tag": "Adding new tag on {{categoryName}}",
    "adding-new-category": "Adding new category",
    "ingestion-lowercase": "ingestion",
    "add-pipeline-ingestion": "Add {{pipelineType}} Ingestion",
    "ca-certs": "Ca Certs",
    "region-name": "Region Name",
    "timeout": "Timeout",
    "use-aws-credentials": "Use Aws Credentials",
    "use-ssl": "Use SSL",
    "verify-certs": "Verify Certs",
    "source-plural": "Sources",
    "data-source": "Data Source",
    "features-used": "Features Used",
    "edit-entity": "Edit {{entity}}",
    "configure-metadata-to-es-config-optional": "Configure Metadata To ES Config (Optional)",
    "schedule-interval": "Schedule Interval",
    "entity-service": "{{entity}} Service",
    "database": "Database",
    "messaging": "Messaging",
    "ml-model": "ML Model",
    "metadata": "Metadata",
    "select-service-type": "Select Service Type",
    "connection-details": "Connection Details",
    "markdown-editor-placeholder": "Use @mention to tag a user or a team.\nUse #mention to tag a data asset.",
    "tag": "Tag",
    "tag-lowercase": "tag",
    "service": "Service",
    "chart": "Chart",
    "task": "Task",
    "add-entity": "Add {{entity}}",
    "deleted-team-action": "{{action}} Deleted Team",
    "show": "Show",
    "hide": "Hide",
    "restore-team": "Restore Team",
    "remove": "Remove",
    "list-of-strings-regex-patterns-csv": "Enter a list of strings/regex patterns as a comma separated value",
    "owned-lowercase": "owned",
    "followed-lowercase": "followed",
    "move-the-team": "Move the Team",
    "data-insight-plural": "Data Insights",
    "configure-entity": "Configure {{entity}}",
    "name-lowercase": "name",
    "field-invalid": "{{field}} is invalid",
    "reviewer-plural": "Reviewers",
    "notification-plural": "Notifications",
    "view-all": "View all",
    "configure-ingestion": "Configure Ingestion",
    "configure-dbt": "Configure DBT",
    "configure-service": "Configure Service",
    "tables": "Tables",
    "topics": "Topics",
    "dashboards": "Dashboards",
    "pipelines": "Pipelines",
    "ml-models": "ML Models",
    "admin-only-action": "Only admin can perform this action.",
    "create-or-update-email-account-for-bot": "Changing account email will update or create a new bot user",
    "ingestion-bot-cant-be-deleted": "You can not delete the ingestion bot.",
    "edit-team-type": "Edit Team Type",
    "configure-webhook-type": "Configure {{webhookType}} Webhooks",
    "ms-teams": "MS Teams",
    "ms-team": "MS Team",
    "bot": "Bot",
    "policy-name": "Policy name",
    "add-new-policy": "Add New Policy",
    "policies": "Policies",
    "add-new-role": "Add New Role",
    "invalid-name": "Invalid name",
    "role-name": "Role name",
    "select-a-policy": "Select a policy",
    "at-least-one-policy": "At least one policy",
    "webhook": "Webhook",
    "url-uppercase": "URL",
    "endpoint-url": "Endpoint $t(label.url-uppercase)",
    "active": "Active",
    "event-filters": "Event Filters",
    "show-or-hide-advanced-config": "{{showAdv}} Advanced Config",
    "advanced-config": "Advanced Config",
    "batch-size": "Batch Size",
    "mention-you-thread": "mentioned you on the",
    "assign-you-task": "assigned you a new task",
    "ingestions": "Ingestions",
    "added": "Added",
    "updated": "Updated",
    "ingestion-pipeline-name": "Ingestion Pipeline Name",
    "service-name": "Service Name",
    "and-lowercase": "and",
    "tracking": "Tracking",
    "registry": "Registry",
    "brokers": "Brokers",
    "query": "Query",
    "primary-key": "Primary key",
    "unique": "Unique",
    "not-null": "Not null",
    "foreign-key": "Foreign key",
    "permanently-lowercase": "permanently",
    "soft-lowercase": "soft",
    "as-lowercase": "as",
    "added-yet-lowercase": "added yet.",
    "role": "Role",
    "sso-uppercase": "SSO",
    "jwt-uppercase": "JWT",
    "open-metadata": "OpenMetadata",
    "google": "Google",
    "auth0": "Auth0",
    "azure": "Azure",
    "okta": "Okta",
    "custom-oidc": "CustomOidc",
    "service-sso": "{{serviceType}} $t(label.sso-uppercase)",
    "mention-you-thread-lowercase": "mentioned you on the",
    "assign-you-task-lowercase": "assigned you a new task",
    "updated-by": "Updated by",
    "on-lowercase": "on",
    "webhook-display-text": "Webhook {{displayText}}",
    "endpoint": "Endpoint",
    "database-lowercase": "database",
    "messaging-lowercase": "messaging",
    "dashboard-lowercase": "dashboard",
    "pipeline-lowercase": "pipeline",
    "service-lowercase": "service",
    "query-lowercase": "query",
    "table-lowercase": "table",
    "partitions": "Partitions",
    "replication-factor": "replication factor",
    "retention-size": "retention-size",
    "clean-up-policies": "clean-up policies",
    "maximum-size": "maximum size",
<<<<<<< HEAD
    "search-entity": "Search {{entity}}",
    "more": "More",
    "update": "Update"
=======
    "no-of-test": " No. of Test",
    "test-suite": "Test Suite",
    "enter-entity": "Enter {{entity}}",
    "test-suite-status": "Test Suite Status"
>>>>>>> 08377094
  },
  "message": {
    "service-email-required": "Service account Email is required",
    "token-expiration-required": "Token Expiration is required",
    "domain-required": "Domain is required",
    "client-secret-required": "ClientSecret is required",
    "client-id-required": "ClientId is required",
    "authority-required": "Authority is required",
    "scopes-required": "Scopes is required",
    "secret-key-required": "SecretKey is required",
    "token-end-point-required": "TokenEndpoint is required",
    "privateKey-required": "PrivateKey is required",
    "auth-mechanism-required": "Auth Mechanism is required",
    "kill-successfully": "Successfully killed running workflows for",
    "kill-ingestion-warning": "Once you kill this Ingestion, all running and queued workflows will be stopped and marked as Failed.",
    "bot-email-confirmation": "{{email}} for {{botName}} bot",
    "restore-entities-success": "{{entity}} restored successfully",
    "restore-entities-error": "Error while restoring {{entity}}",
    "entity-restored-success": "{{entity}} restored successfully",
    "entity-restored-error": "Error while restoring {{entity}}",
    "no-ingestion-available": "No ingestion data available",
    "no-ingestion-description": "To view Ingestion Data, run the MetaData Ingestion. Please refer to this doc to schedule the",
    "fetch-pipeline-status-error": "Error while fetching pipeline status.",
    "data-insight-page-views": "Displays the number of times a dataset type was viewed.",
    "field-insight": "Display the percentage of data assets with {{field}} by type.",
    "total-entity-insight": "Display the latest number of data assets by type.",
    "active-users": "Display the number of active users.",
    "most-active-users": "Displays the most active users on the platform based on page views.",
    "most-viewed-data-assets": "Displays the most viewed data assets.",
    "data-insight-chart-required": "Data insight chart is required",
    "metric-type-required": "Metric type is required",
    "metric-value-required": "Metric value is required",
    "no-kpi-found": "No KPI found with name {{name}}",
    "no-kpi-available-add-new-one": "No KPI's are available, add one by clicking Add KPI button.",
    "delete-action-description": "Deleting this {{entityType}} will permanently remove its metadata from OpenMetadata.",
    "restore-action-description": "Restoring this {{entityType}} will restore its metadata in OpenMetadata.",
    "announcement-action-description": "Set up banners to inform your team of upcoming maintenance, updates, &amp; deletions.",
    "column-name-required": "Column name is required",
    "select-column-name": "Select column name",
    "interval-type-required": "Interval type is required",
    "select-type-required": "Select interval type",
    "interval-required": "Interval is required",
    "enter-interval": "Enter interval",
    "interval-unit-required": "Interval unit is required",
    "select-interval-unit": "Select interval unit",
    "field-use-ssl-description": "Indicates whether to use SSL when connecting to ElasticSearch. By default, we will ignore SSL settings.",
    "field-verify-certs-description": "Indicates whether to verify certificates when using SSL connection to ElasticSearch. Ignored by default. Is set to true, make sure to send the certificates in the property `CA Certificates`.",
    "field-timeout-description": "Connection Timeout",
    "field-ca-certs-description": "Certificate path to be added in configuration. The path should be local in the Ingestion Container.",
    "field-use-aws-credentials-description": "Indicates whether to use aws credentials when connecting to OpenSearch in AWS.",
    "field-region-name-description": "Region name. Required when using AWS Credentials.",
    "no-permission-for-action": "You do not have the necessary permissions to perform this action.",
    "no-permission-to-view": "You do not have the necessary permissions to view this data.",
    "no-schema-data-available": " No schema data available",
    "no-data-available-for-selected-filter": "No data found. Try changing the filters.",
    "token-security-description": "Anyone who has your JWT Token will be able to send REST API requests to the OpenMetadata Server. Do not expose the JWT Token in your application code. Do not share it on GitHub or anywhere else online.",
    "org-url-required": "OrgURL is required",
    "all-charts-are-mapped": "All charts are mapped with existing KPIs.",
    "delete-webhook-permanently": "You want to delete webhook {{webhookName}} permanently? This action cannot be reverted.",
    "are-you-sure-to-revoke-access": "Are you sure you want to revoke access for JWT token?",
    "are-you-sure-delete-property": "Are you sure you want to delete the property {{propertyName}}",
    "are-you-sure-want-to-text": "Are you sure you want to {{text}}",
    "are-you-sure-delete-tag": "Are you sure you want to delete the tag {{isCategory}} \"{{tagName}}\"?",
    "delete-entity-permanently": "Once you delete this {{entityType}}, it will be removed permanently",
    "no-service-connection-details-message": "{{serviceName}} doesn't have connection details filled in. Please add the details before scheduling an ingestion job.",
    "pipeline-trigger-success-message": "Pipeline triggered successfully",
    "search-for-ingestion": "Search for ingestion",
    "enter-feature-description": "Enter feature description",
    "no-features-data-available": "No features data available",
    "confirm-delete-message": "Are you sure you want to permanently delete this message?",
    "delete-message-question-mark": "Delete Message?",
    "view-deleted-teams": "View all the Deleted Teams, which come under this Team.",
    "restore-deleted-team": " Restoring the Team will add all the metadata back to OpenMetadata",
    "filter-pattern-info": "Choose to include or exclude {{filterPattern}} as part of the metadata ingestion.",
    "filter-pattern-include-exclude-info": "Explicitly {{activity}} {{filterPattern}} by adding a list of comma-separated regex.",
    "team-moved-success": "Team moved successfully",
    "team-transfer-message": "Click on Confirm if you’d like to move {{from}} team under {{to}} team.",
    "create-new-glossary-guide": "A Glossary is a controlled vocabulary used to define the concepts and terminology in an organization. Glossaries can be specific to a certain domain (for e.g., Business Glossary, Technical Glossary). In the glossary, the standard terms and concepts can be defined along with the synonyms, and related terms. Control can be established over how and who can add the terms in the glossary.",
    "no-notification-found": "No notifications Found",
    "enables-end-to-end-metadata-management": "Enables end-to-end metadata management with data discovery, data duality, observability, and people collaboration",
    "discover-your-data-and-unlock-the-value-of-data-assets": "Discover your data and unlock the value of data assets",
    "assess-data-reliability-with-data-profiler-lineage": "Assess data reliability with data profiler, lineage, sample data, and more",
    "fosters-collaboration-among-producers-and-consumers": "Fosters collaboration among the producers and consumers of data",
    "deeply-understand-table-relations-message": "Deeply understand table relations; thanks to column-level lineage.",
    "group-team-type-change-message": "The team type 'Group' cannot be changed. Please create a new team with the preferred type.",
    "add-kpi-message": "Identify the Key Performance Indicators (KPI) that best reflect the health of your data assets. Review your data assets based on Description, Ownership, and Tier. Define the metrics by percentage or number to track your progress. Finally, set a start and end date to start achieving your data goals",
    "add-policy-message": "Policies are assigned to teams. In openMetadata, a policy is a collection of rules, which define access based on certain conditions. We support rich SpEL (Spring Expression Language) based conditions. All the operations supported by an entity are published. Use these fine grained operations to define the conditional rules for each policy. Create well-defined policies based on conditional rules to build rich access control roles.",
    "add-role-message": "Roles are assigned to Users. In OpenMetadata, Roles are a collection of Policies. Each Role must have at least one policy attached to it. A Role supports multiple policies with a one to many relationship. Ensure that the necessary policies are created before creating a new role. Build rich access control roles with well-defined policies based on conditional rules.",
    "configure-webhook-name-message": "OpenMetadata can be configured to automatically send out event notifications to registered {{webhookType}} webhooks through OpenMetadata. Enter the {{webhookType}} webhook name, and an Endpoint URL to receive the HTTP call back on. Use Event Filters to only receive notifications for the required entities. Filter events based on when an entity is created, updated, or deleted. Add a description to note the use case of the webhook. You can use advanced configuration to set up a shared secret key to verify the {{webhookType}} webhook events using HMAC signature.",
    "configure-webhook-message": "OpenMetadata can be configured to automatically send out event notifications to registered webhooks. Enter the webhook name, and an Endpoint URL to receive the HTTP call back on. Use Event Filters to only receive notifications based on events of interest, like when an entity is created, updated, or deleted; and for the entities your application is interested in. Add a description to help people understand the purpose of the webhook and to keep  track of the use case. Use advanced configuration to set up a shared secret key to verify the webhook events using HMAC signature.",
    "webhook-type-listing-message": "Provide timely updates to the producers and consumers of metadata via {{webhookType}} notifications. Use {{webhookType}} webhooks to send notifications regarding the metadata change events in your organization through APIs. You can add, list, update, and delete these webhooks.",
    "webhook-listing-message": "The webhook allows external services to be notified of the metadata change events happening in your organization through APIs. Register callback URLs with webhook integration to receive metadata event notifications. You can add, list, update, and delete webhooks.",
    "email-is-invalid": "Email is invalid.",
    "field-text-is-required": "{{fieldText}} is required.",
    "entity-owned-by-name": "This Entity is Owned by {{entityOwner}}",
    "and-followed-owned-by-name": "and followed team owned by {{userName}}",
    "field-text-is-invalid": "{{fieldText}} is invalid.",
    "delete-team-message": "Any teams under \"{{teamName}}\" will be {{deleteType}} deleted as well."
  },
  "server": {
    "you-have-not-action-anything-yet": "You have not {{action}} anything yet.",
    "no-owned-entities": "You have not owned anything yet.",
    "no-task-available": "No task data is available",
    "entity-fetch-error": "Error while fetching {{entity}}",
    "feed-post-error": "Error while posting the message!",
    "unexpected-error": "An unexpected error occurred.",
    "entity-creation-error": "Error while creating {{entity}}",
    "entity-updating-error": "Error while updating {{entity}}",
    "join-team-success": "Team joined successfully!",
    "leave-team-success": "Left the team successfully!",
    "join-team-error": "Error while joining the team!",
    "leave-team-error": "Error while leaving the team!",
    "no-query-available": "No query available",
    "unexpected-response": "Unexpected response from server!",
    "ingestion-workflow-operation-error": "Error while {{operation}} ingestion workflow {{displayName}}",
    "team-moved-error": "Error while moving team"
  },
  "url": {}
}<|MERGE_RESOLUTION|>--- conflicted
+++ resolved
@@ -471,16 +471,13 @@
     "retention-size": "retention-size",
     "clean-up-policies": "clean-up policies",
     "maximum-size": "maximum size",
-<<<<<<< HEAD
+    "no-of-test": " No. of Test",
+    "test-suite": "Test Suite",
+    "enter-entity": "Enter {{entity}}",
+    "test-suite-status": "Test Suite Status",
     "search-entity": "Search {{entity}}",
     "more": "More",
     "update": "Update"
-=======
-    "no-of-test": " No. of Test",
-    "test-suite": "Test Suite",
-    "enter-entity": "Enter {{entity}}",
-    "test-suite-status": "Test Suite Status"
->>>>>>> 08377094
   },
   "message": {
     "service-email-required": "Service account Email is required",
