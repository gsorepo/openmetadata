{
  "label": {
    "name": "Name",
    "type": "Type",
    "description": "Description",
    "docs": "Docs",
    "date-filter": "Date Filter",
    "api-uppercase": "API",
    "date-and-time": "Date & Time",
    "slack": "Slack",
    "logout": "Logout",
    "version": "Version",
    "explore": "Explore",
    "glossary": "Glossary",
    "tags": "Tags",
    "status": "Status",
    "settings": "Settings",
    "search-global": "Search for Tables, Topics, Dashboards, Pipelines and ML Models",
    "summary": "Summary",
    "jump-to-end": "Jump to end",
    "basic-configuration": "Basic Configuration",
    "search-logs": "Search logs",
    "edit": "Edit",
    "edit-column": "Edit column",
    "om-description": "Centralized Metadata Store, Discover, Collaborate and get your Data Right",
    "login": "Login",
    "forgot-password": "Forgot Password",
    "or-lowercase": "or",
    "new-to-the-platform": "New to the platform?",
    "create-account": "Create Account",
    "username-or-email": "Username or Email",
    "password": "Password",
    "success": "Success",
    "aborted": "Aborted",
    "failed": "Failed",
    "row-count": "Row Count",
    "column-count": "Column Count",
    "table-sample": "Table Sample",
    "column-summary": "Column summary",
    "no-description": "No description",
    "data-type": "Data type",
    "table-metrics-summary": "Table Metrics Summary",
    "table-tests-summary": "Table Tests Summary",
    "frequently-joined-columns": "Frequently joined columns",
    "request-tags": "Request tags",
    "update-request-tags": "Update request tags",
    "request-description": "Request description",
    "request-update-description": "Request update description",
    "enter-column-description": "Enter Column Description",
    "hyper-parameters": "Hyper Parameters",
    "model-store": "Model Store",
    "value": "Value",
    "no-data-available": "No data available",
    "discover": "Discover",
    "governance": "Governance",
    "data-quality": "Data Quality",
    "data-insight": "Data Insight",
    "whats-new": "What's new",
    "tour": "Tour",
    "display-name": "Display Name",
    "team-type": "Team type",
    "add-description": "Add Description",
    "please-add-description": "Cannot accept an empty description. Please add a description.",
    "select-team": "Please select a team type",
    "enter-display-name": "Enter display name",
    "edit-display-name": "Edit Display Name",
    "enter-name": "Enter Name",
    "name-already-exist": "Name already exists",
    "special-character-not-allowed": "Special characters are not allowed",
    "add-team": "Add Team",
    "close-with-comment": "Close with comment",
    "add-comment": "Add comment",
    "closed-tasks": "Closed Tasks",
    "assignees": "Assignees",
    "created-this-task": "created this task",
    "task-closed-successfully": "Task Closed Successfully",
    "task-closed-without-comment": "Cannot close task without a comment",
    "please-add-tags": "Cannot accept an empty tag list. Please add a tags.",
    "task-resolved-successfully": "Task Resolved Successfully",
    "sure-to-remove": "Are you sure you want to remove the",
    "confirm": "Confirm",
    "remove": "Remove",
    "from": "from",
    "add": "Add",
    "add-policy": "Add Policy",
    "go-back": "Go Back",
    "no-roles-found": "No roles found for",
    "condition": "Condition",
    "effect": "Effect",
    "operations": "Operations",
    "resources": "Resources",
    "add-rule": "Add Rule",
    "add-role": "Add Role",
    "no-rule-found": "No rule found",
    "no-policy-found": "No policy found for",
    "delete": "Delete",
    "not-followed-yet": "You have not followed anything yet",
    "not-owned-yet": "You have not owned anything yet",
    "no-inherited-found": "No inherited roles found",
    "inherited-roles": "Inherited Roles",
    "roles": "Roles",
    "no-roles-assigned": "No roles assigned",
    "new-password": "New Password",
    "old-password": "Old Password",
    "change-password": "Change Password",
    "update-password": "Update Password",
    "confirm-new-password": "Confirm New Password",
    "password-not-match": "Password doesn't match",
    "enter-new-password": "Enter New Password",
    "enter-old-password": "Enter Old Password",
    "want-to-restore": "Are you sure you want to restore",
    "restore": "Restore",
    "restore-user": "Restore User",
    "add-user": "Add User",
    "deleted-users": "Deleted Users",
    "deleted-teams": "Deleted Teams",
    "actions": "Actions",
    "leave-team": "Leave team",
    "join-team": "Join team",
    "removing-user": "Removing User",
    "cancel": "Cancel",
    "add-new-team": "Add new Team",
    "search-teams": "Search for team",
    "enter-comma-separated": "Enter comma separated term",
    "team-no-asset": "Your team does not have any assets",
    "adding-some": "Would like to start adding some? ",
    "add-new-user": "Add new User",
    "no-users": "There are no users",
    "access-to-collaborate": "Allow open access for anyone to join the team, view data, and collaborate",
    "close": "Close",
    "open": "Open",
    "group": "Group",
    "sure-want-to": "Are you sure you want to",
    "leave-the-team": "Leave the team",
    "please-select": "Please select",
    "select-column-include": "Select columns to include",
    "select-column-exclude": "Select columns to exclude",
    "include": "Include",
    "exclude": "Exclude",
    "enable-column-profile": "Enable column profile",
    "profile-sample-query": "Profile Sample Query",
    "profile-sample-percentage": "Profile Sample %",
    "save": "Save",
    "all": "All",
    "run": "Run",
    "re-deploy": "Re Deploy",
    "deploy": "Deploy",
    "deployed": "Deployed",
    "logs": "Logs",
    "kill": "Kill",
    "bot": "bot",
    "for": "for",
    "are-you-sure": "Are you sure?",
    "select-token-expiration": "Select Token Expiration",
    "token-expiration": "Token Expiration",
    "select-auth-mechanism": "Select Auth Mechanism",
    "auth-mechanism": "Auth Mechanism",
    "tokenEndpoint": "TokenEndpoint",
    "clientId": "ClientId",
    "secretKey": "SecretKey",
    "scopes": "Scopes",
    "okta-email": "Okta Service account Email",
    "orgUrl": "OrgUrl",
    "orgUrl-required": "OrgURL is required",
    "authority": "Authority",
    "clientSecret": "ClientSecret",
    "audience": "Audience",
    "enter-test-case-name": "Enter test case name",
    "test-type": "Test Type",
    "column": "Column",
    "submit": "Submit",
    "sql-query": "SQL Query",
    "sql-query-tooltip": "Queries returning 1 or more rows will result in the test failing.",
    "scopes-comma-separated": "Scopes value comma separated",
    "metadata-ingestion": "Metadata Ingestion",
    "table": "Table",
    "topic": "Topic",
    "pipeline": "pipeline",
    "dashboard": "Dashboard",
    "find-in-table": "Find in table",
    "data-insight-summary": "OpenMetadata health at a glance",
    "data-insight-description-summary": "Percentage of Data Assets with Description",
    "data-insight-owner-summary": "Percentage of Data Assets with Owners",
    "data-insight-tier-summary": "Total Data Assets by Tier",
    "data-insight-active-user-summary": "Most Active Users",
    "data-insight-top-viewed-entity-summary": "Most Viewed Data Assets",
    "data-insight-total-entity-summary": "Total Data Assets",
    "user": "User",
    "team": "Team",
    "most-recent-session": "Most Recent Session",
    "total-session": "Total Sessions",
    "average-session": "Avg. Session Time",
    "entity-name": "Entity Name",
    "owner": "Owner",
    "entity-type": "Entity Type",
    "total-views": "Total Views",
    "unique-views": "Unique Views",
    "recent-runs": "Recent Runs",
    "schedule": "Schedule",
    "pause": "Pause",
    "unpause": "UnPause",
    "execution-date": "Execution Date",
    "start-date": "Start Date",
    "view-dag": "View Dag",
    "search-team": "Search Team",
    "show-deleted": "Show deleted",
    "add-bot": "Add Bot",
    "search-for-bots": "Search for bots...",
    "list": "List",
    "tree": "Tree",
    "condition-is-invalid": "Condition is invalid",
    "rule-name": "Rule Name",
    "write-your-description": "Write your description",
    "select-resource": "Select Resources",
    "select-rule-effect": "Select Rule Effect",
    "field-required": "{{field}} is required",
    "field-required-plural": "{{field}} are required",
    "advanced-search": "Advanced Search",
    "edit-task": "Edit Task",
    "type-filed-name": "Type {{fieldName}}",
    "no-execution-runs-found": "No execution runs found for the pipeline.",
    "last-no-of-days": "Last {{day}} Days",
    "tier-number": "Tier{{tier}}",
    "profiler-amp-data-quality": "Profiler & Data Quality",
    "schema": "Schema",
    "source": "Source",
    "source-column": "Source Column",
    "target": "Target",
    "target-column": "Target Column",
    "function": "Function",
    "edge-information": "Edge Information",
    "tasks": "Tasks",
    "activity-feed-and-task-plural": "Activity Feeds & tasks",
    "executions": "Executions",
    "entity-lineage": "Entity Lineage",
    "custom-properties": "Custom Properties",
    "dag-view": "DAG view",
    "read-more": "read more",
    "read-less": "read less",
    "no-owner": "No Owner",
    "page-views-by-entities": "Page views by data assets",
    "daily-active-user": "Daily active users on the platform",
    "collapse-all": "Collapse All",
    "expand-all": "Expand All",
    "search-lineage": "Search Lineage",
    "edit-lineage": "Edit Lineage",
    "data-asset": "Data asset",
    "end-date": "End Date",
    "metric-type": "Metric type",
    "total-data-assets": "Total data assets",
    "data-assets-with-field": "Data Assets with {{field}}",
    "total-data-assets-with-tiers": "Total Data Assets with tiers",
    "most-active-user": "Most active user",
    "add-new-kpi": "Add New KPI",
    "select-a-chart": "Select a chart",
    "select-a-metric-type": "Select a metric type",
    "metric-value": "Metric value",
    "add-kpi": "Add KPI",
    "data-insight-subtitle": "Get a single pane view of the health of all your data assets over time.",
    "kpi-title": "Key Performance Indicators (KPI)",
    "kpi-subtitle": "Identify the Key Performance Indicators (KPI) that best reflect the health of your data assets.",
    "edit-kpi": "Edit KPI",
    "announcements": "Announcements",
    "criteria": "Criteria",
    "enable-partition": "Enable Partition",
    "column-name": "Column Name",
    "interval-type": "Interval Type",
    "interval": "Interval",
    "interval-unit": "Interval Unit",
    "select-teams": "Select Teams",
    "select-tiers": "Select Tiers",
    "kpi-list": "Kpi list",
    "kpi-name": "Kpi name",
    "kpi-display-name": "Kpi display name",
    "data-insight-chart": "Data insight chart",
    "data-assets": "Data Assets",
    "app-analytics": "App Analytics",
<<<<<<< HEAD
    "no-team-found": "No team found with name given."
=======
    "quality": "Quality",
    "insight": "Insight",
    "govern": "Govern"
>>>>>>> 11ad9192
  },
  "message": {
    "service-email-required": "Service account Email is required",
    "token-expiration-required": "Token Expiration is required",
    "domain-required": "Domain is required",
    "clientSecret-required": "ClientSecret is required",
    "clientId-required": "ClientId is required",
    "authority-required": "Authority is required",
    "scopes-required": "Scopes is required",
    "secretKey-required": "SecretKey is required",
    "tokenEndpoint-required": "TokenEndpoint is required",
    "privateKey-required": "PrivateKey is required",
    "auth-mechanism-required": "Auth Mechanism is required",
    "kill-successfully": "Successfully killed running workflows for",
    "kill-ingestion-warning": "Once you kill this Ingestion, all running and queued workflows will be stopped and marked as Failed.",
    "bot-email-confirmation": "{{email}} for {{botName}} bot",
    "restore-entities-success": "{{entity}} restored successfully",
    "restore-entities-error": "Error while restoring {{entity}}",
    "entity-restored-success": "{{entity}} restored successfully",
    "entity-restored-error": "Error while restoring {{entity}}",
    "no-ingestion-available": "No ingestion data available",
    "no-ingestion-description": "To view Ingestion Data, run the MetaData Ingestion. Please refer to this doc to schedule the",
    "fetch-pipeline-status-error": "Error while fetching pipeline status.",
    "data-insight-page-views": "Displays the number of times a dataset type was viewed.",
    "field-insight": "Display the percentage of data assets with {{field}} by type.",
    "total-entity-insight": "Display the latest number of data assets by type.",
    "active-users": "Display the number of active users.",
    "most-active-users": "Displays the most active users on the platform based on page views.",
    "most-viewed-data-assets": "Displays the most viewed data assets.",
    "data-insight-chart-required": "Data insight chart is required",
    "metric-type-required": "Metric type is required",
    "metric-value-required": "Metric value is required",
    "no-kpi-found": "No Kpi found with name {{name}}",
    "no-kpi-available-add-new-one": "No kpi's are available, add one by clicking Add KPI button.",
    "delete-action-description": "Deleting this {{entityType}} will permanently remove its metadata from OpenMetadata.",
    "restore-action-description": "Restoring this {{entityType}} will restore its metadata in OpenMetadata.",
    "announcement-action-description": "Set up banners to inform your team of upcoming maintenance, updates, &amp; deletions.",
    "column-name-required": "Column name is required",
    "select-column-name": "Select column name",
    "interval-type-required": "Interval type is required",
    "select-type-required": "Select interval type",
    "interval-required": "Interval is required",
    "enter-interval": "Enter interval",
    "interval-unit-required": "Interval unit is required",
    "select-interval-unit": "Select interval unit"
  },
  "server": {
    "no-followed-entities": "You have not followed anything yet.",
    "no-owned-entities": "You have not owned anything yet.",
    "no-task-available": "No task data is available",
    "entity-fetch-error": "Error while fetching {{entity}}",
    "feed-post-error": "Error while posting the message!",
    "unexpected-error": "An unexpected error occurred.",
    "entity-creation-error": "Error while creating {{entity}}",
    "entity-updating-error": "Error while updating {{entity}}",
    "join-team-success": "Team joined successfully!",
    "leave-team-success": "Left the team successfully!",
    "join-team-error": "Error while joining the team!",
    "leave-team-error": "Error while leaving the team!",
    "no-query-available": "No query available",
    "unexpected-response": "Unexpected response from server!"
  },
  "url": {}
}<|MERGE_RESOLUTION|>--- conflicted
+++ resolved
@@ -275,13 +275,10 @@
     "data-insight-chart": "Data insight chart",
     "data-assets": "Data Assets",
     "app-analytics": "App Analytics",
-<<<<<<< HEAD
-    "no-team-found": "No team found with name given."
-=======
+    "no-team-found": "No team found with name given.",
     "quality": "Quality",
     "insight": "Insight",
     "govern": "Govern"
->>>>>>> 11ad9192
   },
   "message": {
     "service-email-required": "Service account Email is required",
