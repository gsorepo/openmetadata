--- conflicted
+++ resolved
@@ -381,11 +381,8 @@
     "hide": "Hide",
     "restore-team": "Restore Team",
     "remove": "Remove",
-<<<<<<< HEAD
     "move-the-team": "Move the Team",
-=======
     "data-insight-plural": "Data Insights",
->>>>>>> 2cd56151
     "configure-entity": "Configure {{entity}}",
     "name-lowercase": "name",
     "field-invalid": "{{field}} is invalid",
