--- conflicted
+++ resolved
@@ -15,14 +15,6 @@
     "status": "Status",
     "settings": "Settings",
     "search-global": "Search for Tables, Topics, Dashboards, Pipelines and ML Models",
-<<<<<<< HEAD
-    "summary": "Summary",
-    "list-hyphen-view-lowercase": "list-view",
-    "tree-hyphen-view-lowercase": "tree-view"
-  },
-  "message": {
-    "fetch-pipeline-status-error": "Error while fetching pipeline status."
-=======
     "success": "Success",
     "aborted": "Aborted",
     "failed": "Failed",
@@ -33,8 +25,13 @@
     "no-description": "No description",
     "data-type": "Data type",
     "table-metrics-summary": "Table Metrics Summary",
-    "table-tests-summary": "Table Tests Summary"
->>>>>>> 3c4e3b84
+    "table-tests-summary": "Table Tests Summary",
+    "summary": "Summary",
+    "list-hyphen-view-lowercase": "list-view",
+    "tree-hyphen-view-lowercase": "tree-view"
+  },
+  "message": {
+    "fetch-pipeline-status-error": "Error while fetching pipeline status."
   },
   "server": {},
   "url": {}
