{
  "label": {
    "name": "Name",
    "type": "Type",
    "description": "Description",
    "docs": "Docs",
    "date-filter": "Date Filter",
    "api-uppercase": "API",
    "kpi-uppercase": "KPI",
    "connection": "Connection",
    "date-and-time": "Date & Time",
    "slack": "Slack",
    "logout": "Logout",
    "version": "Version",
    "explore": "Explore",
    "glossary": "Glossary",
    "tag-plural": "Tags",
    "status": "Status",
    "settings": "Settings",
    "search-global": "Search for Tables, Topics, Dashboards, Pipelines and ML Models",
    "summary": "Summary",
    "jump-to-end": "Jump to end",
    "basic-configuration": "Basic Configuration",
    "search-logs": "Search logs",
    "edit": "Edit",
<<<<<<< HEAD
    "edit-column-column-name": "Edit column: \"{{columnName}}\"",
=======
>>>>>>> ee216543
    "om-description": "centralized metadata store, discover, collaborate and get your data right",
    "login": "Login",
    "forgot-password": "Forgot Password",
    "or-lowercase": "or",
    "new-to-the-platform": "New to the platform?",
    "create-account": "Create Account",
    "username-or-email": "Username or Email",
    "password": "Password",
    "success": "Success",
    "aborted": "Aborted",
    "failed": "Failed",
    "row-count": "Row Count",
    "column-count": "Column Count",
    "table-sample": "Table Sample",
    "column-summary": "Column summary",
    "no-description": "No description",
    "data-type": "Data type",
    "table-metrics-summary": "Table Metrics Summary",
    "table-tests-summary": "Table Tests Summary",
    "frequently-joined-columns": "Frequently joined columns",
    "request-tags": "Request tags",
    "update-request-tags": "Update request tags",
    "request-description": "Request description",
    "request-update-description": "Request update description",
    "enter-column-description": "Enter Column Description",
    "hyper-parameters": "Hyper Parameters",
    "model-store": "Model Store",
    "value": "Value",
    "no-data-available": "No data available",
    "discover": "Discover",
    "governance": "Governance",
    "data-quality": "Data Quality",
    "data-insight": "Data Insight",
    "whats-new": "What's new",
    "tour": "Tour",
    "display-name": "Display Name",
    "team-type": "Team type",
    "add-description": "Add Description",
    "please-add-description": "Cannot accept an empty description. Please add a description.",
    "select-team": "Please select a team type",
    "enter-display-name": "Enter display name",
    "enter-name": "Enter Name",
    "entity-already-exists": "{{entity}} already exists.",
    "special-character-not-allowed": "Special characters are not allowed",
    "add-team": "Add Team",
    "close-with-comment": "Close with comment",
    "add-comment": "Add comment",
    "closed-tasks": "Closed Tasks",
    "assignees": "Assignees",
    "created-this-task": "created this task",
    "task-closed-successfully": "Task Closed Successfully",
    "task-closed-without-comment": "Cannot close task without a comment",
    "please-add-tags": "Cannot accept an empty tag list. Please add a tags.",
    "task-resolved-successfully": "Task Resolved Successfully",
    "sure-to-remove": "Are you sure you want to remove the",
    "confirm": "Confirm",
    "remove-entity": "Remove {{entity}}",
    "from": "from",
    "add": "Add",
    "add-policy": "Add Policy",
    "go-back": "Go Back",
    "no-roles-found": "No roles found for",
    "condition": "Condition",
    "effect": "Effect",
    "operations": "Operations",
    "resources": "Resources",
    "add-rule": "Add Rule",
    "add-role": "Add Role",
    "no-rule-found": "No rule found",
    "no-policy-found": "No policy found for",
    "delete": "Delete",
    "not-followed-yet": "You have not followed anything yet",
    "not-owned-yet": "You have not owned anything yet",
    "no-inherited-found": "No inherited roles found",
    "inherited-roles": "Inherited Roles",
    "roles": "Roles",
    "no-roles-assigned": "No roles assigned",
    "new-password": "New Password",
    "old-password": "Old Password",
    "change-password": "Change Password",
    "update-password": "Update Password",
    "confirm-new-password": "Confirm New Password",
    "password-not-match": "Password doesn't match",
    "enter-new-password": "Enter New Password",
    "enter-old-password": "Enter Old Password",
    "want-to-restore": "Are you sure you want to restore",
    "restore": "Restore",
    "restore-user": "Restore User",
    "add-user": "Add User",
    "deleted-users": "Deleted Users",
    "deleted-teams": "Deleted Teams",
    "actions": "Actions",
    "leave-team": "Leave team",
    "join-team": "Join team",
    "removing-user": "Removing User",
    "cancel": "Cancel",
    "add-new-team": "Add new Team",
    "search-teams": "Search for team",
    "enter-comma-separated": "Enter comma separated term",
    "team-no-asset": "Your team does not have any assets",
    "adding-some": "Would like to start adding some? ",
    "add-new-user": "Add new User",
    "no-users": "There are no users",
    "access-to-collaborate": "Allow open access for anyone to join the team, view data, and collaborate",
    "close": "Close",
    "open": "Open",
    "group": "Group",
    "leave-the-team-team-name": "Leave the team {{teamName}}",
    "please-select": "Please select",
    "select-column-include": "Select columns to include",
    "select-column-exclude": "Select columns to exclude",
    "include": "Include",
    "exclude": "Exclude",
    "enable-column-profile": "Enable column profile",
    "profile-sample-query": "Profile Sample Query",
    "profile-sample-percentage": "Profile Sample %",
    "save": "Save",
    "all": "All",
    "run": "Run",
    "re-deploy": "Re Deploy",
    "deploy": "Deploy",
    "deployed": "Deployed",
    "logs": "Logs",
    "kill": "Kill",
    "bot": "bot",
    "for": "for",
    "are-you-sure": "Are you sure?",
    "select-token-expiration": "Select Token Expiration",
    "token-expiration": "Token Expiration",
    "select-auth-mechanism": "Select Auth Mechanism",
    "auth-mechanism": "Auth Mechanism",
    "token-end-point": "TokenEndpoint",
    "client-id": "ClientId",
    "secret-key": "SecretKey",
    "scopes": "Scopes",
    "okta-email": "Okta Service account Email",
    "org-url": "OrgUrl",
    "authority": "Authority",
    "client-secret": "ClientSecret",
    "audience": "Audience",
    "enter-test-case-name": "Enter test case name",
    "test-type": "Test Type",
    "column": "Column",
    "submit": "Submit",
    "sql-query": "SQL Query",
    "sql-query-tooltip": "Queries returning 1 or more rows will result in the test failing.",
    "scopes-comma-separated": "Scopes value comma separated",
    "metadata-ingestion": "Metadata Ingestion",
    "table": "Table",
    "topic": "Topic",
    "pipeline": "pipeline",
    "dashboard": "Dashboard",
    "find-in-table": "Find in table",
    "data-insight-summary": "OpenMetadata health at a glance",
    "data-insight-description-summary": "Percentage of Data Assets with Description",
    "data-insight-owner-summary": "Percentage of Data Assets with Owners",
    "data-insight-tier-summary": "Total Data Assets by Tier",
    "data-insight-active-user-summary": "Most Active Users",
    "data-insight-top-viewed-entity-summary": "Most Viewed Data Assets",
    "data-insight-total-entity-summary": "Total Data Assets",
    "user": "User",
    "team": "Team",
    "most-recent-session": "Most Recent Session",
    "total-session": "Total Sessions",
    "average-session": "Avg. Session Time",
    "data-asset-name": "Data Asset Name",
    "owner": "Owner",
    "data-asset-type": "Data Asset Type",
    "total-views": "Total Views",
    "unique-views": "Unique Views",
    "recent-runs": "Recent Runs",
    "schedule": "Schedule",
    "pause": "Pause",
    "unpause": "UnPause",
    "execution-date": "Execution Date",
    "start-date": "Start Date",
    "view-dag": "View Dag",
    "search-team": "Search Team",
    "show-deleted": "Show deleted",
    "add-bot": "Add Bot",
    "search-for-bots": "Search for bots...",
    "list": "List",
    "tree": "Tree",
    "condition-is-invalid": "Condition is invalid",
    "rule-name": "Rule Name",
    "write-your-description": "Write your description",
    "select-resource": "Select Resources",
    "select-rule-effect": "Select Rule Effect",
    "field-required": "{{field}} is required",
    "field-required-plural": "{{field}} are required",
    "advanced-search": "Advanced Search",
<<<<<<< HEAD
    "edit-task-task-name": "Edit Task: \"{{taskName}}\"",
=======
>>>>>>> ee216543
    "type-filed-name": "Type {{fieldName}}",
    "no-execution-runs-found": "No execution runs found for the pipeline.",
    "last-no-of-days": "Last {{day}} Days",
    "tier-number": "Tier{{tier}}",
    "profiler-amp-data-quality": "Profiler & Data Quality",
    "schema": "Schema",
    "source": "Source",
    "source-column": "Source Column",
    "target": "Target",
    "target-column": "Target Column",
    "function": "Function",
    "edge-information": "Edge Information",
    "tasks": "Tasks",
    "activity-feed-and-task-plural": "Activity Feeds & Tasks",
    "executions": "Executions",
    "lineage": "Lineage",
    "custom-properties": "Custom Properties",
    "dag-view": "DAG view",
    "read-more": "read more",
    "read-less": "read less",
    "no-entity": "No {{entity}}",
    "page-views-by-entities": "Page views by data assets",
    "daily-active-user": "Daily active users on the platform",
    "collapse-all": "Collapse All",
    "expand-all": "Expand All",
    "search-lineage": "Search Lineage",
    "data-asset": "Data asset",
    "end-date": "End Date",
    "metric-type": "Metric type",
    "total-data-assets": "Total data assets",
    "data-assets-with-field": "Data Assets with {{field}}",
    "total-data-assets-with-tiers": "Total Data Assets with tiers",
    "most-active-user": "Most active user",
    "add-new-kpi": "Add New KPI",
    "select-a-chart": "Select a chart",
    "select-a-metric-type": "Select a metric type",
    "metric-value": "Metric value",
    "add-kpi": "Add KPI",
    "data-insight-subtitle": "Get a single pane view of the health of all your data assets over time.",
    "kpi-title": "Key Performance Indicators (KPI)",
    "kpi-subtitle": "Identify the Key Performance Indicators (KPI) that best reflect the health of your data assets.",
    "announcements": "Announcements",
    "criteria": "Criteria",
    "enable-partition": "Enable Partition",
    "column-name": "Column Name",
    "interval-type": "Interval Type",
    "interval": "Interval",
    "interval-unit": "Interval Unit",
    "select-teams": "Select Teams",
    "select-tiers": "Select Tiers",
    "kpi-list": "KPI list",
    "kpi-name": "KPI name",
    "kpi-display-name": "KPI display name",
    "data-insight-chart": "Data insight chart",
    "data-assets": "Data Assets",
    "app-analytics": "App Analytics",
    "back": "Back",
    "next": "Next",
    "no-team-found": "No team found.",
    "quality": "Quality",
    "insights": "Insights",
    "govern": "Govern",
    "usage": "Usage",
    "kpi-target-achieved": "Congratulations on achieving your goals!",
    "kpi-target-achieved-before-time": "Awesome! You’ve reached your target well before time.",
    "kpi-target-overdue": "Never mind. It’s time to restructure your goals and progress faster.",
    "day-left": "{{day}} left",
    "test-connection": "Test Connection",
    "database-name": "Database Name",
    "topic-name": "Topic Name",
    "dashboard-name": "Dashboard Name",
    "pipeline-name": "Pipeline Name",
    "model-name": "Model Name",
    "schema-name": "Schema Name",
    "table-name": "Table Name",
    "sample-data": "Sample Data",
    "config": "Config",
    "tier": "Tier",
    "chart-name": "Chart Name",
    "chart-type": "Chart Type",
    "query-plural": "Queries",
    "dbt-uppercase": "DBT",
    "row-plural": "Rows",
    "columns-plural": "Columns",
    "algorithm": "Algorithm",
    "server": "Server",
    "feature": "Feature",
    "feature-plural": "Features",
    "detail-plural": "Details",
    "ingestion": "Ingestion",
    "add-workflow-ingestion": "Add {{workflow}} Ingestion",
    "clear-all": "Clear All",
    "view-less": "View less",
    "view-more": "View more",
    "column-plural": "Columns",
    "field-plural": "Fields",
    "delete-group": "Delete Group",
    "add-display-name": "Add display name",
    "token-security": "Token Security",
    "teams": "Teams",
    "pctile-lowercase": "pctile",
    "delete-property": "Delete property {{propertyName}}",
    "delete-tag": "Delete Tag {{isCategory}}",
    "search-for-user": "Search for user",
    "no-user-available": "No user available",
    "add-reviewer": "Add Reviewer",
    "add-reviewers": "Add Reviewers",
    "no-terms-found": "No terms found",
    "no-terms-found-for-searchText": "No terms found for {{searchText}}",
    "add-related-terms": "Add Related Terms",
    "change-logs": "Change Logs",
    "edit-chart": "Edit Chart: \"{{chartName}}\"",
    "enter-chart-description": "Enter Chart Description",
    "enter-property-description": "Enter Property Description",
    "edit-property": "Edit Property: \"{{propertyName}}\"",
    "edit-feature": "Edit feature: \"{{featureName}}\"",
    "enter-feature-description": "Enter feature description",
    "enter-property-value": "Enter Property Value",
    "enter-description": "Enter Description",
    "edit-description-for": "Edit Description for {{entityName}}",
    "search-for-followers": "Search for followers",
    "followers-of": "Followers of {{entityName}}",
    "delete-uppercase": "DELETE",
    "soft-delete": "Soft delete",
    "type-to-confirm": "Type <0>{{text}}</0> to confirm",
    "explore-now": "Explore Now",
    "successfully-completed-the-tour": "You’ve successfully completed the tour.",
    "get-started-with-open-metadata": "Get started with OpenMetadata",
    "open-metadata-logo": "OpenMetadata Logo",
    "json-data": "JSON data",
    "adding-new-tag": "Adding new tag on {{categoryName}}",
    "adding-new-category": "Adding new category",
    "ingestion-lowercase": "ingestion",
    "add-pipeline-ingestion": "Add {{pipelineType}} Ingestion",
    "ca-certs": "Ca Certs",
    "region-name": "Region Name",
    "timeout": "Timeout",
    "use-aws-credentials": "Use Aws Credentials",
    "use-ssl": "Use SSL",
    "verify-certs": "Verify Certs",
    "source-plural": "Sources",
    "data-source": "Data Source",
    "features-used": "Features Used",
    "edit-entity": "Edit {{entity}}",
    "configure-ingestion": "Configure Ingestion",
    "configure-dbt": "Configure DBT",
    "configure-metadata-to-es-config-optional": "Configure Metadata To ES Config (Optional)",
    "schedule-interval": "Schedule Interval",
    "entity-service": "{{entity}} Service",
    "database": "Database",
    "messaging": "Messaging",
    "ml-model": "ML Model",
    "metadata": "Metadata",
    "select-service-type": "Select Service Type",
    "configure-service": "Configure Service",
    "connection-details": "Connection Details",
    "markdown-editor-placeholder": "Use @mention to tag a user or a team.\nUse #mention to tag a data asset.",
    "tag": "Tag",
    "tag-lowercase": "tag",
    "service": "Service",
    "chart": "Chart",
    "task": "Task",
    "add-entity": "Add {{entity}}"
  },
  "message": {
    "service-email-required": "Service account Email is required",
    "token-expiration-required": "Token Expiration is required",
    "domain-required": "Domain is required",
    "client-secret-required": "ClientSecret is required",
    "client-id-required": "ClientId is required",
    "authority-required": "Authority is required",
    "scopes-required": "Scopes is required",
    "secret-key-required": "SecretKey is required",
    "token-end-point-required": "TokenEndpoint is required",
    "privateKey-required": "PrivateKey is required",
    "auth-mechanism-required": "Auth Mechanism is required",
    "kill-successfully": "Successfully killed running workflows for",
    "kill-ingestion-warning": "Once you kill this Ingestion, all running and queued workflows will be stopped and marked as Failed.",
    "bot-email-confirmation": "{{email}} for {{botName}} bot",
    "restore-entities-success": "{{entity}} restored successfully",
    "restore-entities-error": "Error while restoring {{entity}}",
    "entity-restored-success": "{{entity}} restored successfully",
    "entity-restored-error": "Error while restoring {{entity}}",
    "no-ingestion-available": "No ingestion data available",
    "no-ingestion-description": "To view Ingestion Data, run the MetaData Ingestion. Please refer to this doc to schedule the",
    "fetch-pipeline-status-error": "Error while fetching pipeline status.",
    "data-insight-page-views": "Displays the number of times a dataset type was viewed.",
    "field-insight": "Display the percentage of data assets with {{field}} by type.",
    "total-entity-insight": "Display the latest number of data assets by type.",
    "active-users": "Display the number of active users.",
    "most-active-users": "Displays the most active users on the platform based on page views.",
    "most-viewed-data-assets": "Displays the most viewed data assets.",
    "data-insight-chart-required": "Data insight chart is required",
    "metric-type-required": "Metric type is required",
    "metric-value-required": "Metric value is required",
    "no-kpi-found": "No KPI found with name {{name}}",
    "no-kpi-available-add-new-one": "No KPI's are available, add one by clicking Add KPI button.",
    "delete-action-description": "Deleting this {{entityType}} will permanently remove its metadata from OpenMetadata.",
    "restore-action-description": "Restoring this {{entityType}} will restore its metadata in OpenMetadata.",
    "announcement-action-description": "Set up banners to inform your team of upcoming maintenance, updates, &amp; deletions.",
    "column-name-required": "Column name is required",
    "select-column-name": "Select column name",
    "interval-type-required": "Interval type is required",
    "select-type-required": "Select interval type",
    "interval-required": "Interval is required",
    "enter-interval": "Enter interval",
    "interval-unit-required": "Interval unit is required",
    "select-interval-unit": "Select interval unit",
    "field-use-ssl-description": "Indicates whether to use SSL when connecting to ElasticSearch. By default, we will ignore SSL settings.",
    "field-verify-certs-description": "Indicates whether to verify certificates when using SSL connection to ElasticSearch. Ignored by default. Is set to true, make sure to send the certificates in the property `CA Certificates`.",
    "field-timeout-description": "Connection Timeout",
    "field-ca-certs-description": "Certificate path to be added in configuration. The path should be local in the Ingestion Container.",
    "field-use-aws-credentials-description": "Indicates whether to use aws credentials when connecting to OpenSearch in AWS.",
    "field-region-name-description": "Region name. Required when using AWS Credentials.",
    "no-permission-for-action": "You do not have the necessary permissions to perform this action.",
    "no-permission-to-view": "You do not have the necessary permissions to view this data.",
    "no-schema-data-available": " No schema data available",
    "no-data-available-for-selected-filter": "No data found. Try changing the filters.",
    "token-security-description": "Anyone who has your JWT Token will be able to send REST API requests to the OpenMetadata Server. Do not expose the JWT Token in your application code. Do not share it on GitHub or anywhere else online.",
    "org-url-required": "OrgURL is required",
    "all-charts-are-mapped": "All charts are mapped with existing KPIs.",
    "delete-webhook-permanently": "You want to delete webhook {{webhookName}} permanently? This action cannot be reverted.",
    "are-you-sure-to-revoke-access": "Are you sure you want to revoke access for JWT token?",
    "are-you-sure-delete-property": "Are you sure you want to delete the property {{propertyName}}",
    "are-you-sure-want-to": "Are you sure you want to {{text}}",
    "are-you-sure-delete-tag": "Are you sure you want to delete the tag {{isCategory}} \"{{tagName}}\"?",
    "delete-entity-permanently": "Once you delete this {{entityType}}, it will be removed permanently",
    "no-service-connection-details-message": "{{serviceName}} doesn't have connection details filled in. Please add the details before scheduling an ingestion job.",
    "pipeline-trigger-success-message": "Pipeline triggered successfully",
    "search-for-ingestion": "Search for ingestion",
    "enter-feature-description": "Enter feature description",
    "no-features-data-available": "No features data available",
    "confirm-delete-message": "Are you sure you want to permanently delete this message?",
    "delete-message-question-mark": "Delete Message?"
  },
  "server": {
    "no-followed-entities": "You have not followed anything yet.",
    "no-owned-entities": "You have not owned anything yet.",
    "no-task-available": "No task data is available",
    "entity-fetch-error": "Error while fetching {{entity}}",
    "feed-post-error": "Error while posting the message!",
    "unexpected-error": "An unexpected error occurred.",
    "entity-creation-error": "Error while creating {{entity}}",
    "entity-updating-error": "Error while updating {{entity}}",
    "join-team-success": "Team joined successfully!",
    "leave-team-success": "Left the team successfully!",
    "join-team-error": "Error while joining the team!",
    "leave-team-error": "Error while leaving the team!",
    "no-query-available": "No query available",
    "unexpected-response": "Unexpected response from server!",
    "ingestion-workflow-operation-error": "Error while {{operation}} ingestion workflow {{displayName}}"
  },
  "url": {}
}<|MERGE_RESOLUTION|>--- conflicted
+++ resolved
@@ -23,10 +23,7 @@
     "basic-configuration": "Basic Configuration",
     "search-logs": "Search logs",
     "edit": "Edit",
-<<<<<<< HEAD
     "edit-column-column-name": "Edit column: \"{{columnName}}\"",
-=======
->>>>>>> ee216543
     "om-description": "centralized metadata store, discover, collaborate and get your data right",
     "login": "Login",
     "forgot-password": "Forgot Password",
@@ -218,10 +215,7 @@
     "field-required": "{{field}} is required",
     "field-required-plural": "{{field}} are required",
     "advanced-search": "Advanced Search",
-<<<<<<< HEAD
     "edit-task-task-name": "Edit Task: \"{{taskName}}\"",
-=======
->>>>>>> ee216543
     "type-filed-name": "Type {{fieldName}}",
     "no-execution-runs-found": "No execution runs found for the pipeline.",
     "last-no-of-days": "Last {{day}} Days",
