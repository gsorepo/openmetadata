--- conflicted
+++ resolved
@@ -19,15 +19,8 @@
 import { noop, trim } from 'lodash';
 import React, { useCallback, useEffect, useMemo, useState } from 'react';
 import { useTranslation } from 'react-i18next';
-<<<<<<< HEAD
 import { getAlertsFromName } from 'rest/alertsAPI';
-import { getEntityName } from '../../utils/CommonUtils';
-=======
-import { getAlertActionForAlerts, getAlertsFromName } from 'rest/alertsAPI';
 import { getEntityName } from 'utils/EntityUtils';
-import { AlertAction } from '../../generated/alerts/alertAction';
-import { AlertFilterRule, Alerts } from '../../generated/alerts/alerts';
->>>>>>> 5fb5333f
 import { showErrorToast } from '../../utils/ToastUtils';
 
 const AlertsActivityFeedPage = () => {
