/*
 *  Copyright 2022 Collate.
 *  Licensed under the Apache License, Version 2.0 (the "License");
 *  you may not use this file except in compliance with the License.
 *  You may obtain a copy of the License at
 *  http://www.apache.org/licenses/LICENSE-2.0
 *  Unless required by applicable law or agreed to in writing, software
 *  distributed under the License is distributed on an "AS IS" BASIS,
 *  WITHOUT WARRANTIES OR CONDITIONS OF ANY KIND, either express or implied.
 *  See the License for the specific language governing permissions and
 *  limitations under the License.
 */
<<<<<<< HEAD
import { Button, Col, Row, Table, Tooltip, Typography } from 'antd';
import DeleteWidgetModal from 'components/common/DeleteWidget/DeleteWidgetModal';
import NextPrevious from 'components/common/next-previous/NextPrevious';
import PageHeader from 'components/header/PageHeader.component';
import Loader from 'components/Loader/Loader';
import { isEmpty, isNil } from 'lodash';
=======
import { Button, Col, Row, Table, Tooltip } from 'antd';
import { AxiosError } from 'axios';
import NextPrevious from 'components/common/next-previous/NextPrevious';
import PageHeader from 'components/header/PageHeader.component';
import Loader from 'components/Loader/Loader';
import ConfirmationModal from 'components/Modals/ConfirmationModal/ConfirmationModal';
import {
  EventSubscription,
  ProviderType,
} from 'generated/events/eventSubscription';
import { isNil } from 'lodash';
>>>>>>> cb6baf3d
import React, { useCallback, useEffect, useMemo, useState } from 'react';
import { useTranslation } from 'react-i18next';
import { Link } from 'react-router-dom';
import { deleteAlert, getAllAlerts } from 'rest/alertsAPI';
import { PAGE_SIZE_MEDIUM } from '../../constants/constants';
import {
  GlobalSettingOptions,
  GlobalSettingsMenuCategory,
} from '../../constants/GlobalSettings.constants';
import { Paging } from '../../generated/type/paging';
import { getSettingPath } from '../../utils/RouterUtils';
import SVGIcons, { Icons } from '../../utils/SvgUtils';
import { showErrorToast, showSuccessToast } from '../../utils/ToastUtils';

const AlertsPage = () => {
  const [loading, setLoading] = useState(true);
  const { t } = useTranslation();
  const [alerts, setAlerts] = useState<EventSubscription[]>([]);
  const [alertsPaging, setAlertsPaging] = useState<Paging>({
    total: 0,
  } as Paging);
  const [currentPage, setCurrentPage] = useState(0);
  const [selectedAlert, setSelectedAlert] = useState<EventSubscription>();

  const fetchAlerts = useCallback(async (after?: string) => {
    setLoading(true);
    try {
      const { data, paging } = await getAllAlerts({ after });

      setAlerts(data.filter((d) => d.provider !== ProviderType.System));
      setAlertsPaging(paging);
    } catch (error) {
      showErrorToast(
        t('server.entity-fetch-error', { entity: t('label.alert-plural') })
      );
    } finally {
      setLoading(false);
    }
  }, []);

  useEffect(() => {
    fetchAlerts();
  }, []);

  const handleAlertDelete = useCallback(async () => {
    try {
      await deleteAlert(selectedAlert?.id || '');
      setSelectedAlert(undefined);
      showSuccessToast(
        t('server.entity-deleted-successfully', { entity: t('label.alert') })
      );
      fetchAlerts();
    } catch (error) {
      showErrorToast(error as AxiosError);
    }
  }, [selectedAlert]);

  const onPageChange = useCallback((after: string | number, page?: number) => {
    if (after) {
      fetchAlerts(after + '');
      page && setCurrentPage(page);
    }
  }, []);

  const columns = useMemo(
    () => [
      {
        title: t('label.name'),
        dataIndex: 'name',
        width: '200px',
        key: 'name',
        render: (name: string, record: EventSubscription) => {
          return <Link to={`alert/${record.id}`}>{name}</Link>;
        },
      },
      {
        title: t('label.trigger'),
        dataIndex: ['filteringRules', 'resources'],
        width: '200px',
        key: 'FilteringRules.resources',
        render: (resources: string[]) => {
          return resources?.join(', ') || '--';
        },
      },
      {
        title: t('label.description'),
        dataIndex: 'description',
        flex: true,
        key: 'description',
        render: (text: string) =>
          !isEmpty(text) ? <Typography.Text>{text}</Typography.Text> : '--',
      },
      {
        title: t('label.action-plural'),
        dataIndex: 'id',
        width: 120,
        key: 'id',
        render: (id: string, record: EventSubscription) => {
          return (
            <>
              <Tooltip placement="bottom" title={t('label.edit')}>
                <Link to={`edit-alert/${id}`}>
                  <Button
                    data-testid={`alert-edit-${record.name}`}
                    icon={<SVGIcons className="w-4" icon={Icons.EDIT} />}
                    type="text"
                  />
                </Link>
              </Tooltip>
              <Tooltip placement="bottom" title={t('label.delete')}>
                <Button
                  data-testid={`alert-delete-${record.name}`}
                  disabled={record.provider === ProviderType.System}
                  icon={<SVGIcons className="w-4" icon={Icons.DELETE} />}
                  type="text"
                  onClick={() => setSelectedAlert(record)}
                />
              </Tooltip>
            </>
          );
        },
      },
    ],
    [handleAlertDelete]
  );

  const pageHeaderData = useMemo(
    () => ({
      header: t('label.alert-plural'),
      subHeader: t('message.alerts-description'),
    }),
    []
  );

  return (
    <>
      <Row gutter={[16, 16]}>
        <Col span={24}>
          <div className="d-flex justify-between">
            <PageHeader data={pageHeaderData} />
            <Link
              to={getSettingPath(
                GlobalSettingsMenuCategory.NOTIFICATIONS,
                GlobalSettingOptions.ADD_ALERTS
              )}>
              <Button data-testid="create-alert" type="primary">
                {t('label.create-entity', { entity: 'alert' })}
              </Button>
            </Link>
          </div>
        </Col>
        <Col span={24}>
          <Table
            bordered
            columns={columns}
            dataSource={alerts}
            loading={{ spinning: loading, indicator: <Loader /> }}
            pagination={false}
            rowKey="id"
            size="middle"
          />
        </Col>
        <Col span={24}>
          {Boolean(
            !isNil(alertsPaging.after) || !isNil(alertsPaging.before)
          ) && (
            <NextPrevious
              currentPage={currentPage}
              pageSize={PAGE_SIZE_MEDIUM}
              paging={alertsPaging}
              pagingHandler={onPageChange}
              totalCount={alertsPaging.total}
            />
          )}

          <ConfirmationModal
            bodyText={t('message.delete-entity-permanently', {
              entityType: selectedAlert?.name || '',
            })}
            cancelText={t('label.cancel')}
            confirmText={t('label.delete')}
            header={t('label.delete-entity', {
              entity: selectedAlert?.name || '',
            })}
            visible={Boolean(selectedAlert)}
            onCancel={() => {
              setSelectedAlert(undefined);
            }}
            onConfirm={handleAlertDelete}
          />
        </Col>
      </Row>
    </>
  );
};

export default AlertsPage;<|MERGE_RESOLUTION|>--- conflicted
+++ resolved
@@ -10,14 +10,6 @@
  *  See the License for the specific language governing permissions and
  *  limitations under the License.
  */
-<<<<<<< HEAD
-import { Button, Col, Row, Table, Tooltip, Typography } from 'antd';
-import DeleteWidgetModal from 'components/common/DeleteWidget/DeleteWidgetModal';
-import NextPrevious from 'components/common/next-previous/NextPrevious';
-import PageHeader from 'components/header/PageHeader.component';
-import Loader from 'components/Loader/Loader';
-import { isEmpty, isNil } from 'lodash';
-=======
 import { Button, Col, Row, Table, Tooltip } from 'antd';
 import { AxiosError } from 'axios';
 import NextPrevious from 'components/common/next-previous/NextPrevious';
@@ -29,7 +21,6 @@
   ProviderType,
 } from 'generated/events/eventSubscription';
 import { isNil } from 'lodash';
->>>>>>> cb6baf3d
 import React, { useCallback, useEffect, useMemo, useState } from 'react';
 import { useTranslation } from 'react-i18next';
 import { Link } from 'react-router-dom';
@@ -119,8 +110,6 @@
         dataIndex: 'description',
         flex: true,
         key: 'description',
-        render: (text: string) =>
-          !isEmpty(text) ? <Typography.Text>{text}</Typography.Text> : '--',
       },
       {
         title: t('label.action-plural'),
