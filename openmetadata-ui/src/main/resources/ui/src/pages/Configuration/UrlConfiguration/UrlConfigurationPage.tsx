/*
 *  Copyright 2025 Collate.
 *  Licensed under the Apache License, Version 2.0 (the "License");
 *  you may not use this file except in compliance with the License.
 *  You may obtain a copy of the License at
 *  http://www.apache.org/licenses/LICENSE-2.0
 *  Unless required by applicable law or agreed to in writing, software
 *  distributed under the License is distributed on an "AS IS" BASIS,
 *  WITHOUT WARRANTIES OR CONDITIONS OF ANY KIND, either express or implied.
 *  See the License for the specific language governing permissions and
 *  limitations under the License.
 */
import Icon from '@ant-design/icons';
import { Button, Col, Row, Typography } from 'antd';
import { AxiosError } from 'axios';
import React, { useEffect, useMemo, useState } from 'react';
import { useTranslation } from 'react-i18next';
import { useHistory } from 'react-router-dom';
import { ReactComponent as IconEdit } from '../../../assets/svg/edit-new.svg';
import Loader from '../../../components/common/Loader/Loader';
import TitleBreadcrumb from '../../../components/common/TitleBreadcrumb/TitleBreadcrumb.component';
import { TitleBreadcrumbProps } from '../../../components/common/TitleBreadcrumb/TitleBreadcrumb.interface';
import PageHeader from '../../../components/PageHeader/PageHeader.component';
import PageLayoutV1 from '../../../components/PageLayoutV1/PageLayoutV1';
import { NO_DATA_PLACEHOLDER, ROUTES } from '../../../constants/constants';
import { GlobalSettingsMenuCategory } from '../../../constants/GlobalSettings.constants';
import { PAGE_HEADERS } from '../../../constants/PageHeaders.constant';
import { OpenMetadataBaseURLConfiguration } from '../../../generated/configuration/openMetadataBaseUrlConfiguration';
import { SettingType } from '../../../generated/settings/settings';
import { getSettingsConfigFromConfigType } from '../../../rest/settingConfigAPI';
import { getSettingPageEntityBreadCrumb } from '../../../utils/GlobalSettingsUtils';
import { showErrorToast } from '../../../utils/ToastUtils';

const UrlConfigurationPage = () => {
  const { t } = useTranslation();
  const history = useHistory();
  const [loading, setLoading] = useState<boolean>(false);
  const [urlConfig, setUrlConfig] =
    useState<OpenMetadataBaseURLConfiguration>();

  const breadcrumbs: TitleBreadcrumbProps['titleLinks'] = useMemo(
    () =>
      getSettingPageEntityBreadCrumb(
        GlobalSettingsMenuCategory.PREFERENCES,
        t('label.entity-configuration', {
          entity: t('label.open-metadata-url'),
        })
      ),
    []
  );

  const fetchUrlConfig = async () => {
    try {
      setLoading(true);

      const { data } = await getSettingsConfigFromConfigType(
        SettingType.OpenMetadataBaseURLConfiguration
      );

      setUrlConfig(data.config_value as OpenMetadataBaseURLConfiguration);
    } catch (error) {
      showErrorToast(error as AxiosError);
    } finally {
      setLoading(false);
    }
  };

  const handleEditClick = () => {
    history.push(ROUTES.SETTINGS_OM_URL_CONFIG);
  };

  useEffect(() => {
    fetchUrlConfig();
  }, []);

  if (loading) {
    return <Loader />;
  }

  return (
    <PageLayoutV1
      pageTitle={t('label.entity-configuration', {
        entity: t('label.url-uppercase'),
      })}>
<<<<<<< HEAD
      <Row gutter={[0, 16]}>
=======
      <Row className="page-container service-form-container" gutter={[0, 16]}>
>>>>>>> fb1adbcd
        <Col span={24}>
          <TitleBreadcrumb titleLinks={breadcrumbs} />
        </Col>
        <Col span={24}>
          <Row align="middle" justify="space-between">
            <Col>
              <PageHeader data={PAGE_HEADERS.OM_URL_CONFIG} />
            </Col>
            <Col>
              <Button
                data-testid="edit-button"
                icon={<Icon component={IconEdit} size={12} />}
                onClick={handleEditClick}>
                {t('label.edit')}
              </Button>
            </Col>
          </Row>
        </Col>
        <Col span={12}>
          <Row align="middle">
            <Col span={24}>
              <Typography.Text className="m-0 text-grey-muted">
                {t('label.open-metadata-url')}
              </Typography.Text>
            </Col>
            <Col span={24}>
              <Typography.Text data-testid="open-metadata-url">
                {urlConfig?.openMetadataUrl
                  ? urlConfig.openMetadataUrl
                  : NO_DATA_PLACEHOLDER}
              </Typography.Text>
            </Col>
          </Row>
        </Col>
      </Row>
    </PageLayoutV1>
  );
};

export default UrlConfigurationPage;<|MERGE_RESOLUTION|>--- conflicted
+++ resolved
@@ -82,11 +82,7 @@
       pageTitle={t('label.entity-configuration', {
         entity: t('label.url-uppercase'),
       })}>
-<<<<<<< HEAD
-      <Row gutter={[0, 16]}>
-=======
       <Row className="page-container service-form-container" gutter={[0, 16]}>
->>>>>>> fb1adbcd
         <Col span={24}>
           <TitleBreadcrumb titleLinks={breadcrumbs} />
         </Col>
