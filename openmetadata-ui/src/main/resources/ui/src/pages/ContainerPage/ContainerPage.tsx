/*
 *  Copyright 2023 Collate.
 *  Licensed under the Apache License, Version 2.0 (the "License");
 *  you may not use this file except in compliance with the License.
 *  You may obtain a copy of the License at
 *  http://www.apache.org/licenses/LICENSE-2.0
 *  Unless required by applicable law or agreed to in writing, software
 *  distributed under the License is distributed on an "AS IS" BASIS,
 *  WITHOUT WARRANTIES OR CONDITIONS OF ANY KIND, either express or implied.
 *  See the License for the specific language governing permissions and
 *  limitations under the License.
 */
import { Col, Row, Space, Tabs } from 'antd';
import { AxiosError } from 'axios';
import { compare } from 'fast-json-patch';
import { isEmpty, isUndefined, omitBy, toString } from 'lodash';
import { observer } from 'mobx-react';
import { EntityTags } from 'Models';
import React, { useCallback, useEffect, useMemo, useState } from 'react';
import { useTranslation } from 'react-i18next';
import { useHistory, useParams } from 'react-router-dom';
import AppState from '../../AppState';
import { useActivityFeedProvider } from '../../components/ActivityFeed/ActivityFeedProvider/ActivityFeedProvider';
import { ActivityFeedTab } from '../../components/ActivityFeed/ActivityFeedTab/ActivityFeedTab.component';
import ActivityThreadPanel from '../../components/ActivityFeed/ActivityThreadPanel/ActivityThreadPanel';
import { CustomPropertyTable } from '../../components/common/CustomPropertyTable/CustomPropertyTable';
import DescriptionV1 from '../../components/common/description/DescriptionV1';
import ErrorPlaceHolder from '../../components/common/error-with-placeholder/ErrorPlaceHolder';
import ContainerChildren from '../../components/ContainerDetail/ContainerChildren/ContainerChildren';
import ContainerDataModel from '../../components/ContainerDetail/ContainerDataModel/ContainerDataModel';
import PageLayoutV1 from '../../components/containers/PageLayoutV1';
import { DataAssetsHeader } from '../../components/DataAssets/DataAssetsHeader/DataAssetsHeader.component';
import EntityLineageComponent from '../../components/Entity/EntityLineage/EntityLineage.component';
import Loader from '../../components/Loader/Loader';
import { EntityName } from '../../components/Modals/EntityNameModal/EntityNameModal.interface';
import { usePermissionProvider } from '../../components/PermissionProvider/PermissionProvider';
import {
  OperationPermission,
  ResourceEntity,
} from '../../components/PermissionProvider/PermissionProvider.interface';
import { withActivityFeed } from '../../components/router/withActivityFeed';
import { QueryVote } from '../../components/TableQueries/TableQueries.interface';
import TabsLabel from '../../components/TabsLabel/TabsLabel.component';
import TagsContainerV2 from '../../components/Tag/TagsContainerV2/TagsContainerV2';
import { DisplayType } from '../../components/Tag/TagsViewer/TagsViewer.interface';
import {
  getContainerDetailPath,
  getVersionPath,
} from '../../constants/constants';
import { ERROR_PLACEHOLDER_TYPE } from '../../enums/common.enum';
import { EntityTabs, EntityType } from '../../enums/entity.enum';
import {
  CreateThread,
  ThreadType,
} from '../../generated/api/feed/createThread';
import { Container } from '../../generated/entity/data/container';
import { Include } from '../../generated/type/include';
import {
  LabelType,
  State,
  TagLabel,
  TagSource,
} from '../../generated/type/tagLabel';
import { postThread } from '../../rest/feedsAPI';
import {
  addContainerFollower,
  getContainerByName,
  patchContainerDetails,
  removeContainerFollower,
  restoreContainer,
  updateContainerVotes,
} from '../../rest/storageAPI';
import {
  addToRecentViewed,
  getCurrentUserId,
  getEntityMissingError,
  getFeedCounts,
  sortTagsCaseInsensitive,
<<<<<<< HEAD
} from 'utils/CommonUtils';
import { getEntityName } from 'utils/EntityUtils';
import { getEntityFieldThreadCounts } from 'utils/FeedUtils';
import { DEFAULT_ENTITY_PERMISSION } from 'utils/PermissionsUtils';
import { getDecodedFqn } from 'utils/StringsUtils';
import { getTagsWithoutTier, getTierTags } from 'utils/TableUtils';
import { createTagObject } from 'utils/TagsUtils';
import { showErrorToast, showSuccessToast } from 'utils/ToastUtils';
=======
} from '../../utils/CommonUtils';
import { getEntityName } from '../../utils/EntityUtils';
import { getEntityFieldThreadCounts } from '../../utils/FeedUtils';
import { DEFAULT_ENTITY_PERMISSION } from '../../utils/PermissionsUtils';
import { getDecodedFqn } from '../../utils/StringsUtils';
import { getTagsWithoutTier, getTierTags } from '../../utils/TableUtils';
import { showErrorToast, showSuccessToast } from '../../utils/ToastUtils';
>>>>>>> 0ecc3fc1

const ContainerPage = () => {
  const history = useHistory();
  const { t } = useTranslation();
  const { getEntityPermissionByFqn } = usePermissionProvider();
  const { postFeed, deleteFeed, updateFeed } = useActivityFeedProvider();
  const { fqn: containerName, tab } =
    useParams<{ fqn: string; tab: EntityTabs }>();

  // Local states
  const [isLoading, setIsLoading] = useState<boolean>(false);
  const [isChildrenLoading, setIsChildrenLoading] = useState<boolean>(false);
  const [hasError, setHasError] = useState<boolean>(false);
  const [isEditDescription, setIsEditDescription] = useState<boolean>(false);

  const [containerData, setContainerData] = useState<Container>();
  const [containerChildrenData, setContainerChildrenData] = useState<
    Container['children']
  >([]);
  const [containerPermissions, setContainerPermissions] =
    useState<OperationPermission>(DEFAULT_ENTITY_PERMISSION);

  const [feedCount, setFeedCount] = useState<number>(0);

  const [threadLink, setThreadLink] = useState<string>('');
  const [threadType, setThreadType] = useState<ThreadType>(
    ThreadType.Conversation
  );

  const fetchContainerDetail = async (containerFQN: string) => {
    setIsLoading(true);
    try {
      const response = await getContainerByName(
        containerFQN,
        'parent,dataModel,owner,tags,followers,extension,domain,votes',
        Include.All
      );
      addToRecentViewed({
        displayName: getEntityName(response),
        entityType: EntityType.CONTAINER,
        fqn: response.fullyQualifiedName ?? '',
        serviceType: response.serviceType,
        timestamp: 0,
        id: response.id,
      });
      setContainerData({
        ...response,
        tags: sortTagsCaseInsensitive(response.tags || []),
      });
    } catch (error) {
      showErrorToast(error as AxiosError);
      setHasError(true);
    } finally {
      setIsLoading(false);
    }
  };

  const fetchContainerChildren = async () => {
    setIsChildrenLoading(true);
    try {
      const { children } = await getContainerByName(containerName, 'children');
      setContainerChildrenData(children);
    } catch (error) {
      showErrorToast(error as AxiosError);
    } finally {
      setIsChildrenLoading(false);
    }
  };

  const fetchResourcePermission = async (containerFQN: string) => {
    setIsLoading(true);
    try {
      const entityPermission = await getEntityPermissionByFqn(
        ResourceEntity.CONTAINER,
        containerFQN
      );
      setContainerPermissions(entityPermission);
    } catch (error) {
      showErrorToast(
        t('server.fetch-entity-permissions-error', {
          entity: t('label.asset-lowercase'),
        })
      );
    } finally {
      setIsLoading(false);
    }
  };

  const {
    hasViewPermission,
    hasEditDescriptionPermission,
    hasEditTagsPermission,
    hasEditCustomFieldsPermission,
    hasEditLineagePermission,
  } = useMemo(() => {
    return {
      hasViewPermission:
        containerPermissions.ViewAll || containerPermissions.ViewBasic,
      hasEditDescriptionPermission:
        containerPermissions.EditAll || containerPermissions.EditDescription,
      hasEditTagsPermission:
        containerPermissions.EditAll || containerPermissions.EditTags,
      hasEditCustomFieldsPermission:
        containerPermissions.EditAll || containerPermissions.EditCustomFields,
      hasEditLineagePermission:
        containerPermissions.EditAll || containerPermissions.EditLineage,
    };
  }, [containerPermissions]);

  const {
    deleted,
    owner,
    description,
    version,
    entityName,
    isUserFollowing,
    tags,
    tier,
  } = useMemo(() => {
    return {
      deleted: containerData?.deleted,
      owner: containerData?.owner,
      description: containerData?.description,
      version: containerData?.version,
      tier: getTierTags(containerData?.tags ?? []),
      tags: getTagsWithoutTier(containerData?.tags ?? []),
      entityId: containerData?.id,
      entityName: getEntityName(containerData),
      isUserFollowing: containerData?.followers?.some(
        ({ id }: { id: string }) => id === getCurrentUserId()
      ),
      followers: containerData?.followers ?? [],
      size: containerData?.size || 0,
      numberOfObjects: containerData?.numberOfObjects || 0,
      partitioned: containerData?.dataModel?.isPartitioned,
      entityFqn: containerData?.fullyQualifiedName ?? '',
    };
  }, [containerData]);

  // get current user details
  const currentUser = useMemo(
    () => AppState.getCurrentUserDetails(),
    [AppState.userDetails, AppState.nonSecureUserDetails]
  );

  const isDataModelEmpty = useMemo(
    () => isEmpty(containerData?.dataModel),
    [containerData]
  );

  const getEntityFeedCount = () => {
    getFeedCounts(EntityType.CONTAINER, containerName, setFeedCount);
  };

  const handleTabChange = (tabValue: string) => {
    if (tabValue !== tab) {
      history.push({
        pathname: getContainerDetailPath(
          getDecodedFqn(containerName),
          tabValue
        ),
      });
    }
  };

  const handleUpdateContainerData = (updatedData: Container) => {
    const jsonPatch = compare(omitBy(containerData, isUndefined), updatedData);

    return patchContainerDetails(containerData?.id ?? '', jsonPatch);
  };

  const handleUpdateDescription = async (updatedDescription: string) => {
    try {
      const { description: newDescription, version } =
        await handleUpdateContainerData({
          ...(containerData as Container),
          description: updatedDescription,
        });

      setContainerData((prev) => ({
        ...(prev as Container),
        description: newDescription,
        version,
      }));
      getEntityFeedCount();
    } catch (error) {
      showErrorToast(error as AxiosError);
    } finally {
      setIsEditDescription(false);
    }
  };
  const handleUpdateDisplayName = async (data: EntityName) => {
    if (isUndefined(containerData)) {
      return;
    }
    try {
      const { displayName, version } = await handleUpdateContainerData({
        ...containerData,
        displayName: data.displayName,
      });

      setContainerData((prev) => {
        if (isUndefined(prev)) {
          return;
        }

        return {
          ...prev,
          displayName,
          version,
        };
      });
      getEntityFeedCount();
    } catch (error) {
      showErrorToast(error as AxiosError);
    }
  };

  const handleFollowContainer = async () => {
    const followerId = currentUser?.id ?? '';
    const containerId = containerData?.id ?? '';
    try {
      if (isUserFollowing) {
        const response = await removeContainerFollower(containerId, followerId);
        const { oldValue } = response.changeDescription.fieldsDeleted[0];

        setContainerData((prev) => ({
          ...(prev as Container),
          followers: (containerData?.followers || []).filter(
            (follower) => follower.id !== oldValue[0].id
          ),
        }));
      } else {
        const response = await addContainerFollower(containerId, followerId);
        const { newValue } = response.changeDescription.fieldsAdded[0];

        setContainerData((prev) => ({
          ...(prev as Container),
          followers: [...(containerData?.followers ?? []), ...newValue],
        }));
      }
      getEntityFeedCount();
    } catch (error) {
      showErrorToast(error as AxiosError);
    }
  };

  const handleUpdateOwner = useCallback(
    async (updatedOwner?: Container['owner']) => {
      try {
        const { owner: newOwner, version } = await handleUpdateContainerData({
          ...(containerData as Container),
          owner: updatedOwner ? updatedOwner : undefined,
        });

        setContainerData((prev) => ({
          ...(prev as Container),
          owner: newOwner,
          version,
        }));
        getEntityFeedCount();
      } catch (error) {
        showErrorToast(error as AxiosError);
      }
    },
    [containerData, containerData?.owner]
  );

  const handleUpdateTier = async (updatedTier?: string) => {
    try {
      const { tags: newTags, version } = await handleUpdateContainerData({
        ...(containerData as Container),
        tags: [
          ...getTagsWithoutTier(containerData?.tags ?? []),
          ...(updatedTier
            ? [
                {
                  tagFQN: updatedTier,
                  labelType: LabelType.Manual,
                  state: State.Confirmed,
                  source: TagSource.Classification,
                },
              ]
            : []),
        ],
      });

      setContainerData((prev) => ({
        ...(prev as Container),
        tags: newTags,
        version,
      }));
      getEntityFeedCount();
    } catch (error) {
      showErrorToast(error as AxiosError);
    }
  };

  const handleToggleDelete = () => {
    setContainerData((prev) => {
      if (!prev) {
        return prev;
      }

      return { ...prev, deleted: !prev?.deleted };
    });
  };

  const afterDeleteAction = useCallback(
    (isSoftDelete?: boolean) =>
      isSoftDelete ? handleToggleDelete : history.push('/'),
    []
  );

  const afterDomainUpdateAction = useCallback((data) => {
    const updatedData = data as Container;

    setContainerData((data) => ({
      ...(data ?? updatedData),
      version: updatedData.version,
    }));
  }, []);

  const handleRestoreContainer = async () => {
    try {
      await restoreContainer(containerData?.id ?? '');
      showSuccessToast(
        t('message.restore-entities-success', {
          entity: t('label.container'),
        }),
        2000
      );
      handleToggleDelete();
    } catch (error) {
      showErrorToast(
        error as AxiosError,
        t('message.restore-entities-error', {
          entity: t('label.container'),
        })
      );
    }
  };

  const handleExtensionUpdate = async (updatedContainer: Container) => {
    try {
      const response = await handleUpdateContainerData(updatedContainer);
      setContainerData(response);
      getEntityFeedCount();
    } catch (error) {
      showErrorToast(error as AxiosError);
    }
  };

  const handleUpdateDataModel = async (
    updatedDataModel: Container['dataModel']
  ) => {
    try {
      const { dataModel: newDataModel, version } =
        await handleUpdateContainerData({
          ...(containerData as Container),
          dataModel: updatedDataModel,
        });

      setContainerData((prev) => ({
        ...(prev as Container),
        dataModel: newDataModel,
        version,
      }));
      getEntityFeedCount();
    } catch (error) {
      showErrorToast(error as AxiosError);
    }
  };

  const versionHandler = () => {
    history.push(
      getVersionPath(EntityType.CONTAINER, containerName, toString(version))
    );
  };

  const onThreadLinkSelect = (link: string, threadType?: ThreadType) => {
    setThreadLink(link);
    if (threadType) {
      setThreadType(threadType);
    }
  };

  const onThreadPanelClose = () => {
    setThreadLink('');
  };

  const createThread = async (data: CreateThread) => {
    try {
      await postThread(data);
      getEntityFeedCount();
    } catch (error) {
      showErrorToast(
        error as AxiosError,
        t('server.create-entity-error', {
          entity: t('label.conversation'),
        })
      );
    }
  };

  const handleTagSelection = async (selectedTags: EntityTags[]) => {
    const updatedTags: TagLabel[] | undefined = createTagObject(selectedTags);

    if (updatedTags && containerData) {
      const updatedTags = [...(tier ? [tier] : []), ...selectedTags];
      const updatedContainer = { ...containerData, tags: updatedTags };
      await handleExtensionUpdate(updatedContainer);
    }
  };

  const tabs = useMemo(
    () => [
      {
        label: (
          <TabsLabel
            id={isDataModelEmpty ? EntityTabs.CHILDREN : EntityTabs.SCHEMA}
            name={t(isDataModelEmpty ? 'label.children' : 'label.schema')}
          />
        ),
        key: isDataModelEmpty ? EntityTabs.CHILDREN : EntityTabs.SCHEMA,
        children: (
          <Row gutter={[0, 16]} wrap={false}>
            <Col className="p-t-sm m-x-lg" flex="auto">
              <div className="d-flex flex-col gap-4">
                <DescriptionV1
                  description={description}
                  entityFqn={containerName}
                  entityName={entityName}
                  entityType={EntityType.CONTAINER}
                  hasEditAccess={hasEditDescriptionPermission}
                  isEdit={isEditDescription}
                  isReadOnly={deleted}
                  owner={owner}
                  onCancel={() => setIsEditDescription(false)}
                  onDescriptionEdit={() => setIsEditDescription(true)}
                  onDescriptionUpdate={handleUpdateDescription}
                  onThreadLinkSelect={onThreadLinkSelect}
                />

                {isDataModelEmpty ? (
                  <ContainerChildren
                    childrenList={containerChildrenData}
                    fetchChildren={fetchContainerChildren}
                    isLoading={isChildrenLoading}
                  />
                ) : (
                  <ContainerDataModel
                    dataModel={containerData?.dataModel}
                    entityFqn={containerName}
                    hasDescriptionEditAccess={hasEditDescriptionPermission}
                    hasTagEditAccess={hasEditTagsPermission}
                    isReadOnly={Boolean(deleted)}
                    onThreadLinkSelect={onThreadLinkSelect}
                    onUpdate={handleUpdateDataModel}
                  />
                )}
              </div>
            </Col>
            <Col
              className="entity-tag-right-panel-container"
              data-testid="entity-right-panel"
              flex="320px">
              <Space className="w-full" direction="vertical" size="large">
                <TagsContainerV2
                  displayType={DisplayType.READ_MORE}
                  entityFqn={containerName}
                  entityType={EntityType.CONTAINER}
                  permission={
                    hasEditDescriptionPermission && !containerData?.deleted
                  }
                  selectedTags={tags}
                  tagType={TagSource.Classification}
                  onSelectionChange={handleTagSelection}
                  onThreadLinkSelect={onThreadLinkSelect}
                />
                <TagsContainerV2
                  displayType={DisplayType.READ_MORE}
                  entityFqn={containerName}
                  entityType={EntityType.CONTAINER}
                  permission={
                    hasEditDescriptionPermission && !containerData?.deleted
                  }
                  selectedTags={tags}
                  tagType={TagSource.Glossary}
                  onSelectionChange={handleTagSelection}
                  onThreadLinkSelect={onThreadLinkSelect}
                />
              </Space>
            </Col>
          </Row>
        ),
      },
      ...(isDataModelEmpty
        ? []
        : [
            {
              label: (
                <TabsLabel
                  id={EntityTabs.CHILDREN}
                  name={t('label.children')}
                />
              ),
              key: EntityTabs.CHILDREN,
              children: (
                <Row className="p-md" gutter={[0, 16]}>
                  <Col span={24}>
                    <ContainerChildren
                      childrenList={containerChildrenData}
                      fetchChildren={fetchContainerChildren}
                      isLoading={isChildrenLoading}
                    />
                  </Col>
                </Row>
              ),
            },
          ]),

      {
        label: (
          <TabsLabel
            count={feedCount}
            id={EntityTabs.ACTIVITY_FEED}
            isActive={tab === EntityTabs.ACTIVITY_FEED}
            name={t('label.activity-feed-and-task-plural')}
          />
        ),
        key: EntityTabs.ACTIVITY_FEED,
        children: (
          <ActivityFeedTab
            entityType={EntityType.CONTAINER}
            fqn={getDecodedFqn(containerName)}
            onFeedUpdate={getEntityFeedCount}
            onUpdateEntityDetails={() => fetchContainerDetail(containerName)}
          />
        ),
      },
      {
        label: <TabsLabel id={EntityTabs.LINEAGE} name={t('label.lineage')} />,
        key: EntityTabs.LINEAGE,
        children: (
          <EntityLineageComponent
            entity={containerData}
            entityType={EntityType.CONTAINER}
            hasEditAccess={hasEditLineagePermission}
          />
        ),
      },
      {
        label: (
          <TabsLabel
            id={EntityTabs.CUSTOM_PROPERTIES}
            name={t('label.custom-property-plural')}
          />
        ),
        key: EntityTabs.CUSTOM_PROPERTIES,
        children: (
          <CustomPropertyTable
            entityType={EntityType.CONTAINER}
            handleExtensionUpdate={handleExtensionUpdate}
            hasEditAccess={hasEditCustomFieldsPermission}
            hasPermission={containerPermissions.ViewAll}
          />
        ),
      },
    ],
    [
      isDataModelEmpty,
      containerData,
      description,
      containerName,
      entityName,
      hasEditDescriptionPermission,
      hasEditTagsPermission,
      isEditDescription,
      hasEditLineagePermission,
      hasEditCustomFieldsPermission,
      deleted,
      owner,
      isChildrenLoading,
      tags,
      feedCount,
      containerChildrenData,
      handleUpdateDataModel,
      handleUpdateDescription,
      getEntityFieldThreadCounts,
      handleTagSelection,
      onThreadLinkSelect,
      handleExtensionUpdate,
    ]
  );

  const updateVote = async (data: QueryVote, id: string) => {
    try {
      await updateContainerVotes(id, data);
      const details = await getContainerByName(
        containerName,
        'parent,dataModel,owner,tags,followers,extension,votes'
      );
      setContainerData(details);
    } catch (error) {
      showErrorToast(error as AxiosError);
    }
  };

  // Effects
  useEffect(() => {
    if (hasViewPermission) {
      fetchContainerDetail(containerName);
    }
  }, [containerName, hasViewPermission]);

  useEffect(() => {
    fetchResourcePermission(containerName);
  }, [containerName]);

  useEffect(() => {
    if (hasViewPermission) {
      getEntityFeedCount();
    }
  }, [containerName, hasViewPermission]);

  // Rendering
  if (isLoading) {
    return <Loader />;
  }

  if (hasError) {
    return (
      <ErrorPlaceHolder>
        {getEntityMissingError(t('label.container'), containerName)}
      </ErrorPlaceHolder>
    );
  }

  if (!hasViewPermission) {
    return <ErrorPlaceHolder type={ERROR_PLACEHOLDER_TYPE.PERMISSION} />;
  }

  if (!containerData) {
    return <ErrorPlaceHolder />;
  }

  return (
    <PageLayoutV1
      className="bg-white"
      pageTitle="Table details"
      title="Table details">
      <Row gutter={[0, 12]}>
        <Col className="p-x-lg" span={24}>
          <DataAssetsHeader
            afterDeleteAction={afterDeleteAction}
            afterDomainUpdateAction={afterDomainUpdateAction}
            dataAsset={containerData}
            entityType={EntityType.CONTAINER}
            permissions={containerPermissions}
            onDisplayNameUpdate={handleUpdateDisplayName}
            onFollowClick={handleFollowContainer}
            onOwnerUpdate={handleUpdateOwner}
            onRestoreDataAsset={handleRestoreContainer}
            onTierUpdate={handleUpdateTier}
            onUpdateVote={updateVote}
            onVersionClick={versionHandler}
          />
        </Col>
        <Col span={24}>
          <Tabs
            activeKey={
              tab ??
              (isDataModelEmpty ? EntityTabs.CHILDREN : EntityTabs.SCHEMA)
            }
            className="entity-details-page-tabs"
            data-testid="tabs"
            items={tabs}
            onChange={handleTabChange}
          />
        </Col>

        {threadLink ? (
          <ActivityThreadPanel
            createThread={createThread}
            deletePostHandler={deleteFeed}
            open={Boolean(threadLink)}
            postFeedHandler={postFeed}
            threadLink={threadLink}
            threadType={threadType}
            updateThreadHandler={updateFeed}
            onCancel={onThreadPanelClose}
          />
        ) : null}
      </Row>
    </PageLayoutV1>
  );
};

export default withActivityFeed(observer(ContainerPage));<|MERGE_RESOLUTION|>--- conflicted
+++ resolved
@@ -76,16 +76,6 @@
   getEntityMissingError,
   getFeedCounts,
   sortTagsCaseInsensitive,
-<<<<<<< HEAD
-} from 'utils/CommonUtils';
-import { getEntityName } from 'utils/EntityUtils';
-import { getEntityFieldThreadCounts } from 'utils/FeedUtils';
-import { DEFAULT_ENTITY_PERMISSION } from 'utils/PermissionsUtils';
-import { getDecodedFqn } from 'utils/StringsUtils';
-import { getTagsWithoutTier, getTierTags } from 'utils/TableUtils';
-import { createTagObject } from 'utils/TagsUtils';
-import { showErrorToast, showSuccessToast } from 'utils/ToastUtils';
-=======
 } from '../../utils/CommonUtils';
 import { getEntityName } from '../../utils/EntityUtils';
 import { getEntityFieldThreadCounts } from '../../utils/FeedUtils';
@@ -93,7 +83,6 @@
 import { getDecodedFqn } from '../../utils/StringsUtils';
 import { getTagsWithoutTier, getTierTags } from '../../utils/TableUtils';
 import { showErrorToast, showSuccessToast } from '../../utils/ToastUtils';
->>>>>>> 0ecc3fc1
 
 const ContainerPage = () => {
   const history = useHistory();
