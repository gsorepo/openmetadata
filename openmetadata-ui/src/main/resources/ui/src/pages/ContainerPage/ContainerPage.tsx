--- conflicted
+++ resolved
@@ -143,13 +143,9 @@
   const fetchContainerChildren = async () => {
     setIsChildrenLoading(true);
     try {
-<<<<<<< HEAD
-      const { children } = await getContainerByName(containerFQN, 'children');
-=======
-      const { children } = await getContainerByName(containerName, {
+      const { children } = await getContainerByName(containerFQN, {
         fields: 'children',
       });
->>>>>>> 49c17565
       setContainerChildrenData(children);
     } catch (error) {
       showErrorToast(error as AxiosError);
@@ -732,16 +728,11 @@
   const updateVote = async (data: QueryVote, id: string) => {
     try {
       await updateContainerVotes(id, data);
-<<<<<<< HEAD
-      const details = await getContainerByName(
-        containerFQN,
-        'parent,dataModel,owner,tags,followers,extension,votes'
-      );
-=======
-      const details = await getContainerByName(containerName, {
+
+      const details = await getContainerByName(containerFQN, {
         fields: 'parent,dataModel,owner,tags,followers,extension,votes',
       });
->>>>>>> 49c17565
+
       setContainerData(details);
     } catch (error) {
       showErrorToast(error as AxiosError);
