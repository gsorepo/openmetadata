--- conflicted
+++ resolved
@@ -26,11 +26,7 @@
 import SchemaEditor from 'components/schema-editor/SchemaEditor';
 import { compare } from 'fast-json-patch';
 import { isEmpty, isUndefined } from 'lodash';
-<<<<<<< HEAD
-import React, { useCallback, useEffect, useMemo, useState } from 'react';
-=======
 import React, { useEffect, useMemo, useState } from 'react';
->>>>>>> 23ba96a2
 import { useTranslation } from 'react-i18next';
 import { useHistory, useParams } from 'react-router-dom';
 import { getTypeByFQN, updateType } from 'rest/metadataTypeAPI';
@@ -237,15 +233,10 @@
                       disabled={!editPermission}
                       type="primary"
                       onClick={() => handleAddProperty()}>
-<<<<<<< HEAD
-                      {t('label.add-entity', { entity: t('label.property') })}
-                    </ButtonAntd>
-=======
                       {t('label.add-entity', {
                         entity: t('label.property'),
                       })}
                     </Button>
->>>>>>> 23ba96a2
                   </Tooltip>
                 }
                 dataTestId="custom-properties-no-data"
@@ -273,13 +264,9 @@
                     size="middle"
                     type="primary"
                     onClick={() => handleAddProperty()}>
-<<<<<<< HEAD
-                    {t('label.add-entity', { entity: t('label.property') })}
-=======
                     {t('label.add-entity', {
                       entity: t('label.property'),
                     })}
->>>>>>> 23ba96a2
                   </Button>
                 </Tooltip>
               </div>
