--- conflicted
+++ resolved
@@ -31,11 +31,7 @@
   removeFollower,
 } from 'rest/dashboardAPI';
 import { getAllFeeds, postFeedById, postThread } from 'rest/feedsAPI';
-<<<<<<< HEAD
-=======
-import { getServiceByFQN } from 'rest/serviceAPI';
 import { serviceTypeLogo } from 'utils/ServiceUtils';
->>>>>>> 9d2e1948
 import AppState from '../../AppState';
 import {
   getDashboardDetailsPath,
@@ -196,97 +192,6 @@
     return patchDashboardDetails(dashboardId, jsonPatch);
   };
 
-<<<<<<< HEAD
-  const fetchDashboardDetail = (dashboardFQN: string) => {
-    setLoading(true);
-    getDashboardByFqn(dashboardFQN, defaultFields)
-      .then((res) => {
-        if (res) {
-          const {
-            id,
-            fullyQualifiedName,
-            service,
-            charts: ChartIds,
-            serviceType,
-          } = res;
-          setDashboardDetails(res);
-          setSlashedDashboardName([
-            {
-              name: service.name ?? '',
-              url: service.name
-                ? getServiceDetailsPath(
-                    service.name,
-                    ServiceCategory.DASHBOARD_SERVICES
-                  )
-                : '',
-            },
-          ]);
-
-          addToRecentViewed({
-            displayName: getEntityName(res),
-            entityType: EntityType.DASHBOARD,
-            fqn: fullyQualifiedName ?? '',
-            serviceType: serviceType,
-            timestamp: 0,
-            id: id,
-          });
-
-          fetchCharts(ChartIds)
-            .then((chart) => {
-              setCharts(chart);
-            })
-            .catch((error: AxiosError) => {
-              showErrorToast(
-                error,
-                t('server.entity-fetch-error', {
-                  entity: t('label.chart'),
-                })
-              );
-            });
-        } else {
-          setIsError(true);
-
-          throw jsonData['api-error-messages']['unexpected-server-response'];
-        }
-      })
-      .catch((err: AxiosError) => {
-        if (err.response?.status === 404) {
-          setIsError(true);
-        } else {
-          showErrorToast(
-            err,
-            jsonData['api-error-messages']['fetch-dashboard-details-error']
-          );
-        }
-      })
-      .finally(() => {
-        setLoading(false);
-=======
-  const fetchServiceDetails = async (type: string, fqn: string) => {
-    return new Promise<string>((resolve, reject) => {
-      getServiceByFQN(type + 's', fqn, ['owner'])
-        .then((resService) => {
-          if (resService) {
-            const hostPort =
-              (resService.connection?.config as Connection)?.hostPort || '';
-            resolve(hostPort);
-          } else {
-            throw null;
-          }
-        })
-        .catch((err: AxiosError) => {
-          showErrorToast(
-            err,
-            t('server.entity-details-fetch-error', {
-              entityType: t('label.dashboard'),
-              entityName: fqn,
-            })
-          );
-          reject(err);
-        });
-    });
-  };
-
   const fetchDashboardDetail = async (dashboardFQN: string) => {
     setLoading(true);
 
@@ -298,7 +203,6 @@
         fullyQualifiedName,
         service,
         charts: ChartIds,
-        dashboardUrl,
         serviceType,
       } = res;
       setDashboardDetails(res);
@@ -327,34 +231,22 @@
         serviceType: serviceType,
         timestamp: 0,
         id: id,
->>>>>>> 9d2e1948
       });
 
-      fetchServiceDetails(service.type, service.name ?? '')
-        .then((hostPort: string) => {
-          setDashboardUrl(hostPort + dashboardUrl);
-          fetchCharts(ChartIds)
-            .then((chart) => {
-              const updatedCharts = (chart as ChartType[]).map((chartItem) => ({
-                ...chartItem,
-                chartUrl: hostPort + chartItem.chartUrl,
-              }));
-              setCharts(updatedCharts);
+      fetchCharts(ChartIds)
+        .then((chart) => {
+          setCharts(chart);
+        })
+        .catch((error: AxiosError) => {
+          showErrorToast(
+            error,
+            t('server.entity-fetch-error', {
+              entity: t('label.chart-plural'),
             })
-            .catch((error: AxiosError) => {
-              showErrorToast(
-                error,
-                t('server.entity-fetch-error', {
-                  entity: t('label.chart-plural'),
-                })
-              );
-            });
-
-          setLoading(false);
-        })
-        .catch((err: AxiosError) => {
-          throw err;
+          );
         });
+
+      setLoading(false);
     } catch (error) {
       if ((error as AxiosError).response?.status === 404) {
         setIsError(true);
@@ -367,9 +259,9 @@
           })
         );
       }
-    }
-
-    setLoading(false);
+    } finally {
+      setLoading(false);
+    }
   };
 
   const descriptionUpdateHandler = async (updatedDashboard: Dashboard) => {
