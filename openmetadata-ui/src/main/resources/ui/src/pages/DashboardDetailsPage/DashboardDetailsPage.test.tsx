--- conflicted
+++ resolved
@@ -19,15 +19,12 @@
 // Mock the required dependencies
 jest.mock('react-router-dom', () => ({
   useParams: jest.fn().mockReturnValue({ fqn: 'test-dashboard' }),
-<<<<<<< HEAD
   useNavigate: jest.fn(),
-=======
 }));
 
 jest.mock('react-i18next', () => ({
   useTranslation: () => ({ t: (key: string) => key }),
   Trans: ({ children }: { children: React.ReactNode }) => children,
->>>>>>> 9dee189e
 }));
 
 jest.mock('../../context/PermissionProvider/PermissionProvider');
