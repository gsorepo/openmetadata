--- conflicted
+++ resolved
@@ -384,145 +384,10 @@
     }));
   }, []);
 
-<<<<<<< HEAD
-  const tabs = useMemo(
-    () => [
-      {
-        label: (
-          <TabsLabel
-            count={schemaInstanceCount}
-            id={EntityTabs.SCHEMA}
-            isActive={activeTab === EntityTabs.SCHEMA}
-            name={t('label.schema-plural')}
-          />
-        ),
-        key: EntityTabs.SCHEMA,
-        children: (
-          <Row gutter={[0, 16]} wrap={false}>
-            <Col className="tab-content-height-with-resizable-panel" span={24}>
-              <ResizablePanels
-                firstPanel={{
-                  className: 'entity-resizable-panel-container',
-                  children: (
-                    <div className="p-t-sm m-x-lg">
-                      <Row gutter={[16, 16]}>
-                        <Col data-testid="description-container" span={24}>
-                          <DescriptionV1
-                            description={description}
-                            entityFqn={decodedDatabaseFQN}
-                            entityName={getEntityName(database)}
-                            entityType={EntityType.DATABASE}
-                            hasEditAccess={editDescriptionPermission}
-                            isDescriptionExpanded={isEmpty(database)}
-                            isEdit={isEdit}
-                            showActions={!database.deleted}
-                            onCancel={onCancel}
-                            onDescriptionEdit={onDescriptionEdit}
-                            onDescriptionUpdate={onDescriptionUpdate}
-                            onThreadLinkSelect={onThreadLinkSelect}
-                          />
-                        </Col>
-                        <Col span={24}>
-                          <DatabaseSchemaTable isDatabaseDeleted={deleted} />
-                        </Col>
-                      </Row>
-                    </div>
-                  ),
-                  ...COMMON_RESIZABLE_PANEL_CONFIG.LEFT_PANEL,
-                }}
-                secondPanel={{
-                  children: (
-                    <div data-testid="entity-right-panel">
-                      <EntityRightPanel<EntityType.DATABASE>
-                        customProperties={database}
-                        dataProducts={database?.dataProducts ?? []}
-                        domain={database?.domain}
-                        editCustomAttributePermission={
-                          editCustomAttributePermission
-                        }
-                        editGlossaryTermsPermission={
-                          editGlossaryTermsPermission
-                        }
-                        editTagPermission={editTagsPermission}
-                        entityFQN={decodedDatabaseFQN}
-                        entityId={database?.id ?? ''}
-                        entityType={EntityType.DATABASE}
-                        selectedTags={tags}
-                        viewAllPermission={viewAllPermission}
-                        onExtensionUpdate={settingsUpdateHandler}
-                        onTagSelectionChange={handleTagSelection}
-                        onThreadLinkSelect={onThreadLinkSelect}
-                      />
-                    </div>
-                  ),
-                  ...COMMON_RESIZABLE_PANEL_CONFIG.RIGHT_PANEL,
-                  className:
-                    'entity-resizable-right-panel-container entity-resizable-panel-container',
-                }}
-              />
-            </Col>
-          </Row>
-        ),
-      },
-      {
-        label: (
-          <TabsLabel
-            count={feedCount.totalCount}
-            id={EntityTabs.ACTIVITY_FEED}
-            isActive={activeTab === EntityTabs.ACTIVITY_FEED}
-            name={t('label.activity-feed-plural')}
-          />
-        ),
-        key: EntityTabs.ACTIVITY_FEED,
-        children: (
-          <ActivityFeedTab
-            refetchFeed
-            entityFeedTotalCount={feedCount.totalCount}
-            entityType={EntityType.DATABASE}
-            fqn={database?.fullyQualifiedName ?? ''}
-            permissions={databasePermission}
-            onFeedUpdate={getEntityFeedCount}
-            onUpdateEntityDetails={getDetailsByFQN}
-            onUpdateFeedCount={handleFeedCount}
-          />
-        ),
-      },
-
-      {
-        label: (
-          <TabsLabel
-            id={EntityTabs.CUSTOM_PROPERTIES}
-            name={t('label.custom-property-plural')}
-          />
-        ),
-        key: EntityTabs.CUSTOM_PROPERTIES,
-        children: database && (
-          <div className="m-sm">
-            <CustomPropertyTable<EntityType.DATABASE>
-              entityDetails={database}
-              entityType={EntityType.DATABASE}
-              handleExtensionUpdate={settingsUpdateHandler}
-              hasEditAccess={editCustomAttributePermission}
-              hasPermission={viewAllPermission}
-              isVersionView={false}
-            />
-          </div>
-        ),
-      },
-    ],
-    [
-      tags,
-      isEdit,
-      database,
-      description,
-      databaseName,
-      decodedDatabaseFQN,
-=======
   const tabs = useMemo(() => {
     const tabLabelMap = getTabLabelMapFromTabs(customizedPage?.tabs);
 
     const tabs = databaseClassBase.getDatabaseDetailPageTabs({
->>>>>>> 03f0aa37
       activeTab,
       database,
       viewAllPermission,
