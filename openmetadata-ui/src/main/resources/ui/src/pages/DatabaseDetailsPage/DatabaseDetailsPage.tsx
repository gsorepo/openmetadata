--- conflicted
+++ resolved
@@ -28,21 +28,6 @@
 } from 'react';
 import { useTranslation } from 'react-i18next';
 import { useHistory, useParams } from 'react-router-dom';
-<<<<<<< HEAD
-import {
-  getDatabaseDetailsByFQN,
-  getDatabaseSchemas,
-  patchDatabaseDetails,
-  restoreDatabase,
-  updateDatabaseVotes,
-} from 'rest/databaseAPI';
-import { getFeedCount, postThread } from 'rest/feedsAPI';
-import { searchQuery } from 'rest/searchAPI';
-import { getEntityMissingError } from 'utils/CommonUtils';
-import { getDatabaseSchemaTable } from 'utils/DatabaseDetails.utils';
-import { createTagObject } from 'utils/TagsUtils';
-=======
->>>>>>> 0ecc3fc1
 import { default as appState } from '../../AppState';
 import ActivityFeedProvider, {
   useActivityFeedProvider,
@@ -103,6 +88,7 @@
 import { DEFAULT_ENTITY_PERMISSION } from '../../utils/PermissionsUtils';
 import { getDecodedFqn } from '../../utils/StringsUtils';
 import { getTagsWithoutTier, getTierTags } from '../../utils/TableUtils';
+import { createTagObject } from '../../utils/TagsUtils';
 import { showErrorToast, showSuccessToast } from '../../utils/ToastUtils';
 
 const DatabaseDetails: FunctionComponent = () => {
