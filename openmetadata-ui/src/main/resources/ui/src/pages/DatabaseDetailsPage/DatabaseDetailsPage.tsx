--- conflicted
+++ resolved
@@ -12,10 +12,6 @@
  */
 
 import { Col, Row, Space, Switch, Tabs, Typography } from 'antd';
-<<<<<<< HEAD
-import { ColumnsType } from 'antd/lib/table';
-=======
->>>>>>> 44f7dd35
 import { AxiosError } from 'axios';
 import ActivityFeedProvider, {
   useActivityFeedProvider,
@@ -24,12 +20,6 @@
 import ActivityThreadPanel from 'components/ActivityFeed/ActivityThreadPanel/ActivityThreadPanel';
 import DescriptionV1 from 'components/common/description/DescriptionV1';
 import ErrorPlaceHolder from 'components/common/error-with-placeholder/ErrorPlaceHolder';
-<<<<<<< HEAD
-import NextPrevious from 'components/common/next-previous/NextPrevious';
-import RichTextEditorPreviewer from 'components/common/rich-text-editor/RichTextEditorPreviewer';
-import Table from 'components/common/Table/Table';
-=======
->>>>>>> 44f7dd35
 import PageLayoutV1 from 'components/containers/PageLayoutV1';
 import { DataAssetsHeader } from 'components/DataAssets/DataAssetsHeader/DataAssetsHeader.component';
 import Loader from 'components/Loader/Loader';
@@ -69,7 +59,7 @@
 } from 'rest/databaseAPI';
 import { getFeedCount, postThread } from 'rest/feedsAPI';
 import { getEntityMissingError } from 'utils/CommonUtils';
-import { getDatabseSchemaTable } from 'utils/DatabaseDetails.utils';
+import { getDatabaseSchemaTable } from 'utils/DatabaseDetails.utils';
 import { getDatabaseVersionPath } from 'utils/RouterUtils';
 import { default as appState } from '../../AppState';
 import { FQN_SEPARATOR_CHAR } from '../../constants/char.constants';
@@ -456,49 +446,9 @@
     }
   };
 
-<<<<<<< HEAD
-  const databaseTable = useMemo(() => {
-    return (
-      <Col span={24}>
-        <Table
-          bordered
-          columns={tableColumn}
-          data-testid="database-databaseSchemas"
-          dataSource={schemaData}
-          loading={schemaDataLoading}
-          locale={{
-            emptyText: <ErrorPlaceHolder className="m-y-md" />,
-          }}
-          pagination={false}
-          rowKey="id"
-          size="small"
-        />
-        {Boolean(
-          !isNil(databaseSchemaPaging.after) ||
-            !isNil(databaseSchemaPaging.before)
-        ) && (
-          <NextPrevious
-            currentPage={currentPage}
-            pageSize={PAGE_SIZE}
-            paging={databaseSchemaPaging}
-            pagingHandler={databaseSchemaPagingHandler}
-            totalCount={databaseSchemaPaging.total}
-          />
-        )}
-      </Col>
-    );
-  }, [
-    schemaDataLoading,
-    schemaData,
-    tableColumn,
-    databaseSchemaPaging,
-    currentPage,
-    databaseSchemaPagingHandler,
-  ]);
-=======
   const databaseTable = useMemo(
     () =>
-      getDatabseSchemaTable(
+      getDatabaseSchemaTable(
         schemaData,
         schemaDataLoading,
         databaseSchemaPaging,
@@ -513,7 +463,6 @@
       databaseSchemaPagingHandler,
     ]
   );
->>>>>>> 44f7dd35
 
   const handleToggleDelete = () => {
     setDatabase((prev) => {
