--- conflicted
+++ resolved
@@ -58,11 +58,8 @@
 import { getFeedCount, postThread } from 'rest/feedsAPI';
 import { getTableList, TableListParams } from 'rest/tableAPI';
 import { handleDataAssetAfterDeleteAction } from 'utils/Assets/AssetsUtils';
-<<<<<<< HEAD
+import { getEntityMissingError } from 'utils/CommonUtils';
 import { getDecodedFqn } from 'utils/StringsUtils';
-=======
-import { getEntityMissingError } from 'utils/CommonUtils';
->>>>>>> b954fcb5
 import { default as appState } from '../../AppState';
 import {
   getDatabaseSchemaDetailsPath,
