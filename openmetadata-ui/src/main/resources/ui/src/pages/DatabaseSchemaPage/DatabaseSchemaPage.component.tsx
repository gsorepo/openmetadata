/*
 *  Copyright 2022 Collate.
 *  Licensed under the Apache License, Version 2.0 (the "License");
 *  you may not use this file except in compliance with the License.
 *  You may obtain a copy of the License at
 *  http://www.apache.org/licenses/LICENSE-2.0
 *  Unless required by applicable law or agreed to in writing, software
 *  distributed under the License is distributed on an "AS IS" BASIS,
 *  WITHOUT WARRANTIES OR CONDITIONS OF ANY KIND, either express or implied.
 *  See the License for the specific language governing permissions and
 *  limitations under the License.
 */

import {
  Col,
  Row,
  Skeleton,
  Switch,
  Table as TableAntd,
  Tabs,
  Typography,
} from 'antd';
import { ColumnsType } from 'antd/lib/table';
import { AxiosError } from 'axios';
import ActivityFeedProvider, {
  useActivityFeedProvider,
} from 'components/ActivityFeed/ActivityFeedProvider/ActivityFeedProvider';
import { ActivityFeedTab } from 'components/ActivityFeed/ActivityFeedTab/ActivityFeedTab.component';
import ActivityThreadPanel from 'components/ActivityFeed/ActivityThreadPanel/ActivityThreadPanel';
import DescriptionV1 from 'components/common/description/DescriptionV1';
import EntityPageInfo from 'components/common/entityPageInfo/EntityPageInfo';
import ErrorPlaceHolder from 'components/common/error-with-placeholder/ErrorPlaceHolder';
import FilterTablePlaceHolder from 'components/common/error-with-placeholder/FilterTablePlaceHolder';
import NextPrevious from 'components/common/next-previous/NextPrevious';
import RichTextEditorPreviewer from 'components/common/rich-text-editor/RichTextEditorPreviewer';
import { TitleBreadcrumbProps } from 'components/common/title-breadcrumb/title-breadcrumb.interface';
import PageLayoutV1 from 'components/containers/PageLayoutV1';
import Loader from 'components/Loader/Loader';
import { EntityName } from 'components/Modals/EntityNameModal/EntityNameModal.interface';
import { usePermissionProvider } from 'components/PermissionProvider/PermissionProvider';
import {
  OperationPermission,
  ResourceEntity,
} from 'components/PermissionProvider/PermissionProvider.interface';
import TabsLabel from 'components/TabsLabel/TabsLabel.component';
import { ERROR_PLACEHOLDER_TYPE } from 'enums/common.enum';
import { compare, Operation } from 'fast-json-patch';
import { TagLabel } from 'generated/type/tagLabel';
import { isEmpty, isUndefined, startCase, toNumber } from 'lodash';
import { observer } from 'mobx-react';
import { EntityTags, ExtraInfo } from 'Models';
import React, {
  FunctionComponent,
  useCallback,
  useEffect,
  useMemo,
  useRef,
  useState,
} from 'react';
import { useTranslation } from 'react-i18next';
import { Link, useHistory, useParams } from 'react-router-dom';
import {
  getDatabaseSchemaDetailsByFQN,
  patchDatabaseSchemaDetails,
  restoreDatabaseSchema,
} from 'rest/databaseAPI';
import { getFeedCount, postThread } from 'rest/feedsAPI';
import { searchQuery } from 'rest/searchAPI';
import { default as appState } from '../../AppState';
<<<<<<< HEAD
import { ReactComponent as IconShowPassword } from '../../assets/svg/show-password.svg';
=======
>>>>>>> 159b5f13
import { FQN_SEPARATOR_CHAR } from '../../constants/char.constants';
import {
  getDatabaseDetailsPath,
  getDatabaseSchemaDetailsPath,
  getServiceDetailsPath,
  getTeamAndUserDetailsPath,
  INITIAL_PAGING_VALUE,
  PAGE_SIZE,
} from '../../constants/constants';
import { EntityField } from '../../constants/Feeds.constants';
import { GlobalSettingsMenuCategory } from '../../constants/GlobalSettings.constants';
import { EntityTabs, EntityType } from '../../enums/entity.enum';
import { SearchIndex } from '../../enums/search.enum';
import { ServiceCategory } from '../../enums/service.enum';
import { OwnerType } from '../../enums/user.enum';
import { CreateThread } from '../../generated/api/feed/createThread';
import { DatabaseSchema } from '../../generated/entity/data/databaseSchema';
import { Table } from '../../generated/entity/data/table';
import { EntityFieldThreadCount } from '../../interface/feed.interface';
import {
  getQueryStringForSchemaTables,
  getTablesFromSearchResponse,
} from '../../utils/DatabaseSchemaDetailsUtils';
import { getEntityFeedLink, getEntityName } from '../../utils/EntityUtils';
import { getEntityFieldThreadCounts } from '../../utils/FeedUtils';
import { DEFAULT_ENTITY_PERMISSION } from '../../utils/PermissionsUtils';
import { getSettingPath } from '../../utils/RouterUtils';
import { getServiceRouteFromServiceType } from '../../utils/ServiceUtils';
import { getErrorText } from '../../utils/StringsUtils';
import {
  getEntityLink,
  getTagsWithoutTier,
  getTierTags,
} from '../../utils/TableUtils';
import { showErrorToast, showSuccessToast } from '../../utils/ToastUtils';

const DatabaseSchemaPage: FunctionComponent = () => {
  const { postFeed, deleteFeed, updateFeed } = useActivityFeedProvider();

  const [slashedTableName, setSlashedTableName] = useState<
    TitleBreadcrumbProps['titleLinks']
  >([]);
  const { t } = useTranslation();
  const { getEntityPermissionByFqn } = usePermissionProvider();

  const { databaseSchemaFQN, tab: activeTab = EntityTabs.TABLE } =
    useParams<{ databaseSchemaFQN: string; tab: EntityTabs }>();
  const [isLoading, setIsLoading] = useState(true);
  const [databaseSchema, setDatabaseSchema] = useState<DatabaseSchema>();
  const [tableData, setTableData] = useState<Array<Table>>([]);
  const [tableDataLoading, setTableDataLoading] = useState<boolean>(true);

  const [databaseSchemaName, setDatabaseSchemaName] = useState<string>(
    databaseSchemaFQN.split(FQN_SEPARATOR_CHAR).slice(-1).pop() || ''
  );
  const [isSchemaDetailsLoading, setIsSchemaDetailsLoading] =
    useState<boolean>(true);
  const [isEdit, setIsEdit] = useState(false);
  const [description, setDescription] = useState('');

  const [tableInstanceCount, setTableInstanceCount] = useState<number>(0);

  const [error, setError] = useState('');

  const [feedCount, setFeedCount] = useState<number>(0);
  const [entityFieldThreadCount, setEntityFieldThreadCount] = useState<
    EntityFieldThreadCount[]
  >([]);

  const [threadLink, setThreadLink] = useState<string>('');
  const [currentTablesPage, setCurrentTablesPage] =
    useState<number>(INITIAL_PAGING_VALUE);

  const history = useHistory();
  const isMounting = useRef(true);

  const [databaseSchemaPermission, setDatabaseSchemaPermission] =
    useState<OperationPermission>(DEFAULT_ENTITY_PERMISSION);

  const [tags, setTags] = useState<Array<EntityTags>>([]);
  const [tier, setTier] = useState<TagLabel>();

  const [showDeletedTables, setShowDeletedTables] = useState<boolean>(false);

  const databaseSchemaId = useMemo(
    () => databaseSchema?.id ?? '',
    [databaseSchema]
  );

  const fetchDatabaseSchemaPermission = async () => {
    setIsLoading(true);
    try {
      const response = await getEntityPermissionByFqn(
        ResourceEntity.DATABASE_SCHEMA,
        databaseSchemaFQN
      );
      setDatabaseSchemaPermission(response);
    } catch (error) {
      showErrorToast(error as AxiosError);
    } finally {
      setIsLoading(false);
    }
  };

  const tabs = [
    {
      label: (
        <TabsLabel
          count={tableInstanceCount}
          id={EntityTabs.TABLE}
          isActive={activeTab === EntityTabs.TABLE}
          name={t('label.table-plural')}
        />
      ),
      key: EntityTabs.TABLE,
    },
    {
      label: (
        <TabsLabel
          count={feedCount}
          id={EntityTabs.ACTIVITY_FEED}
          isActive={activeTab === EntityTabs.ACTIVITY_FEED}
          name={t('label.activity-feed-plural')}
        />
      ),
      key: EntityTabs.ACTIVITY_FEED,
    },
  ];

  const extraInfo: Array<ExtraInfo> = [
    {
      key: 'Owner',
      value:
        databaseSchema?.owner?.type === 'team'
          ? getTeamAndUserDetailsPath(
              databaseSchema?.owner?.displayName ||
                databaseSchema?.owner?.name ||
                ''
            )
          : databaseSchema?.owner?.displayName ||
            databaseSchema?.owner?.name ||
            '',
      placeholderText:
        databaseSchema?.owner?.displayName || databaseSchema?.owner?.name || '',
      isLink: databaseSchema?.owner?.type === 'team',
      openInNewTab: false,
      profileName:
        databaseSchema?.owner?.type === OwnerType.USER
          ? databaseSchema?.owner?.name
          : undefined,
    },
  ];

  const onThreadLinkSelect = (link: string) => {
    setThreadLink(link);
  };

  const onThreadPanelClose = () => {
    setThreadLink('');
  };

  const getEntityFeedCount = () => {
    getFeedCount(
      getEntityFeedLink(EntityType.DATABASE_SCHEMA, databaseSchemaFQN)
    )
      .then((res) => {
        if (res) {
          setFeedCount(res.totalCount);
          setEntityFieldThreadCount(res.counts);
        } else {
          throw t('server.unexpected-response');
        }
      })
      .catch((err: AxiosError) => {
        showErrorToast(err, t('server.entity-feed-fetch-error'));
      });
  };

  const getDetailsByFQN = () => {
    setIsSchemaDetailsLoading(true);
    getDatabaseSchemaDetailsByFQN(
      databaseSchemaFQN,
      ['owner', 'usageSummary', 'tags'],
      'include=all'
    )
      .then((res) => {
        if (res) {
          const {
            description: schemaDescription = '',
            name,
            service,
            database,
            tags,
          } = res;
          setDatabaseSchema(res);
          setDescription(schemaDescription);

          setDatabaseSchemaName(name);
          setTags(getTagsWithoutTier(tags || []));
          setTier(getTierTags(tags ?? []));
          setShowDeletedTables(res.deleted ?? false);
          setSlashedTableName([
            {
              name: startCase(ServiceCategory.DATABASE_SERVICES),
              url: getSettingPath(
                GlobalSettingsMenuCategory.SERVICES,
                getServiceRouteFromServiceType(
                  ServiceCategory.DATABASE_SERVICES
                )
              ),
            },
            {
              name: getEntityName(service),
              url: service.name
                ? getServiceDetailsPath(
                    service.name,
                    ServiceCategory.DATABASE_SERVICES
                  )
                : '',
            },
            {
              name: getEntityName(database),
              url: getDatabaseDetailsPath(database.fullyQualifiedName ?? ''),
            },
          ]);
        } else {
          throw t('server.unexpected-response');
        }
      })
      .catch((err: AxiosError) => {
        const errMsg = getErrorText(
          err,
          t('server.entity-fetch-error', {
            entity: t('label.database-schema'),
          })
        );

        setError(errMsg);
        showErrorToast(errMsg);
      })
      .finally(() => {
        setIsLoading(false);
        setIsSchemaDetailsLoading(false);
      });
  };

  const getSchemaTables = async (
    pageNumber: number,
    databaseSchema: DatabaseSchema
  ) => {
    setTableDataLoading(true);
    try {
      setCurrentTablesPage(pageNumber);
      const res = await searchQuery({
        query: getQueryStringForSchemaTables(
          databaseSchema.service,
          databaseSchema.database,
          databaseSchema
        ),
        pageNumber,
        sortField: 'name.keyword',
        sortOrder: 'asc',
        pageSize: PAGE_SIZE,
        searchIndex: SearchIndex.TABLE,
        includeDeleted: showDeletedTables,
      });
      setTableData(getTablesFromSearchResponse(res));
      setTableInstanceCount(res.hits.total.value);
    } catch (err) {
      showErrorToast(err as AxiosError);
    } finally {
      setTableDataLoading(false);
    }
  };

  const tablePaginationHandler = (pageNumber: string | number) => {
    if (!isUndefined(databaseSchema)) {
      getSchemaTables(toNumber(pageNumber), databaseSchema);
    }
  };

  const onCancel = () => {
    setIsEdit(false);
  };

  const saveUpdatedDatabaseSchemaData = useCallback(
    async (updatedData: DatabaseSchema): Promise<DatabaseSchema> => {
      let jsonPatch: Operation[] = [];
      if (databaseSchema) {
        jsonPatch = compare(databaseSchema, updatedData);
      }

      return patchDatabaseSchemaDetails(databaseSchemaId, jsonPatch);
    },
    [databaseSchemaId, databaseSchema]
  );

  const onDescriptionUpdate = async (updatedHTML: string) => {
    if (description !== updatedHTML && databaseSchema) {
      const updatedDatabaseSchemaDetails = {
        ...databaseSchema,
        description: updatedHTML,
      };

      try {
        const response = await saveUpdatedDatabaseSchemaData(
          updatedDatabaseSchemaDetails
        );
        if (response) {
          setDatabaseSchema(updatedDatabaseSchemaDetails);
          setDescription(updatedHTML);
          getEntityFeedCount();
        } else {
          throw t('server.unexpected-response');
        }
      } catch (error) {
        showErrorToast(error as AxiosError);
      } finally {
        setIsEdit(false);
      }
    } else {
      setIsEdit(false);
    }
  };

  const onDescriptionEdit = (): void => {
    setIsEdit(true);
  };

  const activeTabHandler = (activeKey: string) => {
    if (activeKey !== activeTab) {
      history.push({
        pathname: getDatabaseSchemaDetailsPath(databaseSchemaFQN, activeKey),
      });
    }
  };

  const handleUpdateOwner = useCallback(
    (owner: DatabaseSchema['owner']) => {
      const updatedData = {
        ...databaseSchema,
        owner: owner ? { ...databaseSchema?.owner, ...owner } : undefined,
      };

      return new Promise<void>((_, reject) => {
        saveUpdatedDatabaseSchemaData(updatedData as DatabaseSchema)
          .then((res) => {
            if (res) {
              setDatabaseSchema(res);
              reject();
            } else {
              reject();

              throw t('server.unexpected-response');
            }
          })
          .catch((err: AxiosError) => {
            showErrorToast(
              err,
              t('server.entity-updating-error', {
                entity: t('label.database-schema'),
              })
            );
            reject();
          });
      });
    },
    [databaseSchema, databaseSchema?.owner]
  );

  const onTagUpdate = async (selectedTags?: Array<EntityTags>) => {
    if (selectedTags) {
      const updatedTags = [...(tier ? [tier] : []), ...selectedTags];
      const updatedData = { ...databaseSchema, tags: updatedTags };

      try {
        const res = await saveUpdatedDatabaseSchemaData(
          updatedData as DatabaseSchema
        );
        setDatabaseSchema(res);
        setTags(getTagsWithoutTier(res.tags || []));
        setTier(getTierTags(res.tags ?? []));
        getEntityFeedCount();
      } catch (error) {
        showErrorToast(error as AxiosError, t('server.api-error'));
      }
    }
  };

  const handleUpdateDisplayName = async (data: EntityName) => {
    if (isUndefined(databaseSchema)) {
      return;
    }
    const updatedData = { ...databaseSchema, displayName: data.displayName };

    try {
      const res = await saveUpdatedDatabaseSchemaData(updatedData);
      setDatabaseSchema(res);
      getEntityFeedCount();
    } catch (error) {
      showErrorToast(error as AxiosError, t('server.api-error'));
    }
  };

  const createThread = async (data: CreateThread) => {
    try {
      await postThread(data);
      getEntityFeedCount();
    } catch (error) {
      showErrorToast(
        error as AxiosError,
        t('server.create-entity-error', {
          entity: t('label.conversation'),
        })
      );
    }
  };

  const tableColumn: ColumnsType<Table> = useMemo(
    () => [
      {
        title: t('label.name'),
        dataIndex: 'name',
        key: 'name',
        render: (_, record: Table) => {
          return (
            <Link
              to={getEntityLink(
                EntityType.TABLE,
                record.fullyQualifiedName as string
              )}>
              {getEntityName(record)}
            </Link>
          );
        },
      },
      {
        title: t('label.description'),
        dataIndex: 'description',
        key: 'description',
        render: (text: string) =>
          text?.trim() ? (
            <RichTextEditorPreviewer markdown={text} />
          ) : (
            <span className="text-grey-muted">{t('label.no-description')}</span>
          ),
      },
    ],
    []
  );

  const getSchemaTableList = () => {
    return (
      <Col span={24}>
        {isEmpty(tableData) && !showDeletedTables && !tableDataLoading ? (
          <ErrorPlaceHolder
            className="mt-0-important"
            type={ERROR_PLACEHOLDER_TYPE.NO_DATA}
          />
        ) : (
          <TableAntd
            bordered
            columns={tableColumn}
            data-testid="databaseSchema-tables"
            dataSource={tableData}
            locale={{
              emptyText: <FilterTablePlaceHolder />,
            }}
            pagination={false}
            rowKey="id"
            size="small"
          />
        )}

        {tableInstanceCount > PAGE_SIZE && tableData.length > 0 && (
          <NextPrevious
            isNumberBased
            currentPage={currentTablesPage}
            pageSize={PAGE_SIZE}
            paging={{
              total: tableInstanceCount,
            }}
            pagingHandler={tablePaginationHandler}
            totalCount={tableInstanceCount}
          />
        )}
      </Col>
    );
  };

  const handleRestoreDatabaseSchema = useCallback(async () => {
    try {
      await restoreDatabaseSchema(databaseSchemaId);
      showSuccessToast(
        t('message.restore-entities-success', {
          entity: t('label.database-schema'),
        }),
        2000
      );
      getDetailsByFQN();
    } catch (error) {
      showErrorToast(
        error as AxiosError,
        t('message.restore-entities-error', {
          entity: t('label.database-schema'),
        })
      );
    }
  }, [databaseSchemaId]);

  useEffect(() => {
    if (
      databaseSchemaPermission.ViewAll ||
      databaseSchemaPermission.ViewBasic
    ) {
      getDetailsByFQN();
      getEntityFeedCount();
    }
  }, [databaseSchemaPermission, databaseSchemaFQN]);

  useEffect(() => {
    tablePaginationHandler(INITIAL_PAGING_VALUE);
  }, [showDeletedTables, databaseSchema]);

  useEffect(() => {
    fetchDatabaseSchemaPermission();
  }, [databaseSchemaFQN]);

  // always Keep this useEffect at the end...
  useEffect(() => {
    isMounting.current = false;
    appState.inPageSearchText = '';
  }, []);

  if (isLoading) {
    return <Loader />;
  }

  if (error) {
    return (
      <ErrorPlaceHolder>
        <p data-testid="error-message">{error}</p>
      </ErrorPlaceHolder>
    );
  }

  if (
    !databaseSchemaPermission.ViewAll &&
    !databaseSchemaPermission.ViewBasic
  ) {
    return (
      <ErrorPlaceHolder
        className="mt-24"
        type={ERROR_PLACEHOLDER_TYPE.PERMISSION}
      />
    );
  }

  return (
    <PageLayoutV1
      pageTitle={t('label.entity-detail-plural', {
        entity: getEntityName(databaseSchema),
      })}>
      <Row className="page-container">
        <Col span={24}>
          {isSchemaDetailsLoading ? (
            <Skeleton
              active
              paragraph={{
                rows: 3,
                width: ['20%', '80%', '60%'],
              }}
            />
          ) : (
            <Row>
              <Col span={24}>
                <EntityPageInfo
                  isRecursiveDelete
                  canDelete={databaseSchemaPermission.Delete}
                  currentOwner={databaseSchema?.owner}
                  deleted={databaseSchema?.deleted}
                  displayName={databaseSchema?.displayName}
                  entityFieldThreads={getEntityFieldThreadCounts(
                    EntityField.TAGS,
                    entityFieldThreadCount
                  )}
                  entityFqn={databaseSchemaFQN}
                  entityId={databaseSchemaId}
                  entityName={databaseSchemaName}
                  entityType={EntityType.DATABASE_SCHEMA}
<<<<<<< HEAD
                  extraDropdownContent={extraDropdownContent}
=======
>>>>>>> 159b5f13
                  extraInfo={extraInfo}
                  followersList={[]}
                  permission={databaseSchemaPermission}
                  serviceType={databaseSchema?.serviceType ?? ''}
                  tags={tags}
                  tagsHandler={onTagUpdate}
                  tier={tier}
                  titleLinks={slashedTableName}
                  updateOwner={
                    databaseSchemaPermission.EditOwner ||
                    databaseSchemaPermission.EditAll
                      ? handleUpdateOwner
                      : undefined
                  }
                  onRestoreEntity={handleRestoreDatabaseSchema}
                  onThreadLinkSelect={onThreadLinkSelect}
                  onUpdateDisplayName={handleUpdateDisplayName}
                />
              </Col>
            </Row>
          )}
        </Col>
        <Col span={24}>
          <Row className="m-t-xss">
            <Col span={24}>
              <Tabs
                activeKey={activeTab}
                data-testid="tabs"
                items={tabs}
                onChange={activeTabHandler}
              />
            </Col>
            <Col className="p-y-md" span={24}>
              {activeTab === EntityTabs.TABLE && (
                <>
                  {tableDataLoading ? (
                    <Loader />
                  ) : (
                    <Row gutter={[16, 16]}>
                      <Col data-testid="description-container" span={24}>
                        <DescriptionV1
                          description={description}
                          entityFieldThreads={getEntityFieldThreadCounts(
                            EntityField.DESCRIPTION,
                            entityFieldThreadCount
                          )}
                          entityFqn={databaseSchemaFQN}
                          entityName={databaseSchemaName}
                          entityType={EntityType.DATABASE_SCHEMA}
                          hasEditAccess={
                            databaseSchemaPermission.EditDescription ||
                            databaseSchemaPermission.EditAll
                          }
                          isEdit={isEdit}
                          onCancel={onCancel}
                          onDescriptionEdit={onDescriptionEdit}
                          onDescriptionUpdate={onDescriptionUpdate}
                          onThreadLinkSelect={onThreadLinkSelect}
                        />
                      </Col>
<<<<<<< HEAD
=======
                      <Col span={24}>
                        <Row justify="end">
                          <Col>
                            <Switch
                              checked={showDeletedTables}
                              data-testid="show-deleted"
                              onClick={setShowDeletedTables}
                            />
                            <Typography.Text className="m-l-xs">
                              {t('label.deleted')}
                            </Typography.Text>{' '}
                          </Col>
                        </Row>
                      </Col>
>>>>>>> 159b5f13
                      {getSchemaTableList()}
                    </Row>
                  )}
                </>
              )}
              {activeTab === EntityTabs.ACTIVITY_FEED && (
                <ActivityFeedProvider>
                  <ActivityFeedTab
                    entityType={EntityType.DATABASE_SCHEMA}
                    fqn={databaseSchema?.fullyQualifiedName ?? ''}
                    onFeedUpdate={() => Promise.resolve()}
                  />
                </ActivityFeedProvider>
              )}
            </Col>
          </Row>
        </Col>
        <Col span={24}>
          {threadLink ? (
            <ActivityThreadPanel
              createThread={createThread}
              deletePostHandler={deleteFeed}
              open={Boolean(threadLink)}
              postFeedHandler={postFeed}
              threadLink={threadLink}
              updateThreadHandler={updateFeed}
              onCancel={onThreadPanelClose}
            />
          ) : null}
        </Col>
      </Row>
    </PageLayoutV1>
  );
};

export default observer(DatabaseSchemaPage);<|MERGE_RESOLUTION|>--- conflicted
+++ resolved
@@ -67,10 +67,6 @@
 import { getFeedCount, postThread } from 'rest/feedsAPI';
 import { searchQuery } from 'rest/searchAPI';
 import { default as appState } from '../../AppState';
-<<<<<<< HEAD
-import { ReactComponent as IconShowPassword } from '../../assets/svg/show-password.svg';
-=======
->>>>>>> 159b5f13
 import { FQN_SEPARATOR_CHAR } from '../../constants/char.constants';
 import {
   getDatabaseDetailsPath,
@@ -661,10 +657,6 @@
                   entityId={databaseSchemaId}
                   entityName={databaseSchemaName}
                   entityType={EntityType.DATABASE_SCHEMA}
-<<<<<<< HEAD
-                  extraDropdownContent={extraDropdownContent}
-=======
->>>>>>> 159b5f13
                   extraInfo={extraInfo}
                   followersList={[]}
                   permission={databaseSchemaPermission}
@@ -725,8 +717,6 @@
                           onThreadLinkSelect={onThreadLinkSelect}
                         />
                       </Col>
-<<<<<<< HEAD
-=======
                       <Col span={24}>
                         <Row justify="end">
                           <Col>
@@ -741,7 +731,6 @@
                           </Col>
                         </Row>
                       </Col>
->>>>>>> 159b5f13
                       {getSchemaTableList()}
                     </Row>
                   )}
