/*
 *  Copyright 2022 Collate.
 *  Licensed under the Apache License, Version 2.0 (the "License");
 *  you may not use this file except in compliance with the License.
 *  You may obtain a copy of the License at
 *  http://www.apache.org/licenses/LICENSE-2.0
 *  Unless required by applicable law or agreed to in writing, software
 *  distributed under the License is distributed on an "AS IS" BASIS,
 *  WITHOUT WARRANTIES OR CONDITIONS OF ANY KIND, either express or implied.
 *  See the License for the specific language governing permissions and
 *  limitations under the License.
 */

import { Col, Row, Skeleton, Space, Tabs, TabsProps } from 'antd';
import { AxiosError } from 'axios';
import ActivityFeedProvider, {
  useActivityFeedProvider,
} from 'components/ActivityFeed/ActivityFeedProvider/ActivityFeedProvider';
import { ActivityFeedTab } from 'components/ActivityFeed/ActivityFeedTab/ActivityFeedTab.component';
import ActivityThreadPanel from 'components/ActivityFeed/ActivityThreadPanel/ActivityThreadPanel';
import ErrorPlaceHolder from 'components/common/error-with-placeholder/ErrorPlaceHolder';
import PageLayoutV1 from 'components/containers/PageLayoutV1';
import { DataAssetsHeader } from 'components/DataAssets/DataAssetsHeader/DataAssetsHeader.component';
import Loader from 'components/Loader/Loader';
import { EntityName } from 'components/Modals/EntityNameModal/EntityNameModal.interface';
import { usePermissionProvider } from 'components/PermissionProvider/PermissionProvider';
import {
  OperationPermission,
  ResourceEntity,
} from 'components/PermissionProvider/PermissionProvider.interface';
import { withActivityFeed } from 'components/router/withActivityFeed';
import { QueryVote } from 'components/TableQueries/TableQueries.interface';
import TabsLabel from 'components/TabsLabel/TabsLabel.component';
import TagsContainerV2 from 'components/Tag/TagsContainerV2/TagsContainerV2';
import { DisplayType } from 'components/Tag/TagsViewer/TagsViewer.interface';
import { ERROR_PLACEHOLDER_TYPE } from 'enums/common.enum';
import { compare, Operation } from 'fast-json-patch';
import { ThreadType } from 'generated/entity/feed/thread';
import { Include } from 'generated/type/include';
import { LabelType, State, TagLabel, TagSource } from 'generated/type/tagLabel';
import { isEmpty, isString, isUndefined, toString } from 'lodash';
import { observer } from 'mobx-react';
import { EntityTags, PagingResponse } from 'Models';
import StoredProcedureTab from 'pages/StoredProcedure/StoredProcedureTab';
import React, {
  FunctionComponent,
  useCallback,
  useEffect,
  useMemo,
  useRef,
  useState,
} from 'react';
import { useTranslation } from 'react-i18next';
import { useHistory, useParams } from 'react-router-dom';
import { ListDataModelParams } from 'rest/dashboardAPI';
import {
  getDatabaseSchemaDetailsByFQN,
  patchDatabaseSchemaDetails,
  restoreDatabaseSchema,
  updateDatabaseSchemaVotes,
} from 'rest/databaseAPI';
import { getFeedCount, postThread } from 'rest/feedsAPI';
import { getStoredProceduresList } from 'rest/storedProceduresAPI';
import { getTableList, TableListParams } from 'rest/tableAPI';
import { getEntityMissingError } from 'utils/CommonUtils';
import { getDatabaseSchemaVersionPath } from 'utils/RouterUtils';
import { getDecodedFqn } from 'utils/StringsUtils';
import { default as appState } from '../../AppState';
import {
  getDatabaseSchemaDetailsPath,
  INITIAL_PAGING_VALUE,
  pagingObject,
} from '../../constants/constants';
import { EntityTabs, EntityType } from '../../enums/entity.enum';
import { CreateThread } from '../../generated/api/feed/createThread';
import { DatabaseSchema } from '../../generated/entity/data/databaseSchema';
import { Table } from '../../generated/entity/data/table';
import { getEntityFeedLink, getEntityName } from '../../utils/EntityUtils';
import { DEFAULT_ENTITY_PERMISSION } from '../../utils/PermissionsUtils';
import { getTagsWithoutTier, getTierTags } from '../../utils/TableUtils';
import { showErrorToast, showSuccessToast } from '../../utils/ToastUtils';
import { StoredProcedureData } from './DatabaseSchemaPage.interface';
import SchemaTablesTab from './SchemaTablesTab';

const DatabaseSchemaPage: FunctionComponent = () => {
  const { postFeed, deleteFeed, updateFeed } = useActivityFeedProvider();
  const { t } = useTranslation();
  const { getEntityPermissionByFqn } = usePermissionProvider();

  const { databaseSchemaFQN, tab: activeTab = EntityTabs.TABLE } =
    useParams<{ databaseSchemaFQN: string; tab: EntityTabs }>();
  const history = useHistory();
  const isMounting = useRef(true);

  const [threadType, setThreadType] = useState<ThreadType>(
    ThreadType.Conversation
  );
  const [isPermissionsLoading, setIsPermissionsLoading] = useState(true);
  const [databaseSchema, setDatabaseSchema] = useState<DatabaseSchema>(
    {} as DatabaseSchema
  );
  const [tableData, setTableData] = useState<PagingResponse<Table[]>>({
    data: [],
    paging: { total: 0 },
  });
  const [tableDataLoading, setTableDataLoading] = useState<boolean>(true);
  const [isSchemaDetailsLoading, setIsSchemaDetailsLoading] =
    useState<boolean>(true);
  const [isEdit, setIsEdit] = useState(false);
  const [description, setDescription] = useState('');
  const [feedCount, setFeedCount] = useState<number>(0);
  const [threadLink, setThreadLink] = useState<string>('');
  const [databaseSchemaPermission, setDatabaseSchemaPermission] =
    useState<OperationPermission>(DEFAULT_ENTITY_PERMISSION);
  const [showDeletedTables, setShowDeletedTables] = useState<boolean>(false);
  const [currentTablesPage, setCurrentTablesPage] =
    useState<number>(INITIAL_PAGING_VALUE);

  const [storedProcedure, setStoredProcedure] = useState<StoredProcedureData>({
    data: [],
    isLoading: false,
    deleted: false,
    paging: pagingObject,
    currentPage: INITIAL_PAGING_VALUE,
  });

  const handleShowDeletedTables = (value: boolean) => {
    setShowDeletedTables(value);
    setCurrentTablesPage(INITIAL_PAGING_VALUE);
  };

  const handleShowDeletedStoredProcedure = (value: boolean) => {
    setStoredProcedure((prev) => ({
      ...prev,
      currentPage: INITIAL_PAGING_VALUE,
      deleted: value,
    }));
  };
  const { version: currentVersion } = useMemo(
    () => databaseSchema,
    [databaseSchema]
  );

  const { tags, tier } = useMemo(
    () => ({
      tier: getTierTags(databaseSchema.tags ?? []),
      tags: getTagsWithoutTier(databaseSchema.tags ?? []),
    }),
    [databaseSchema]
  );

  const databaseSchemaId = useMemo(
    () => databaseSchema?.id ?? '',
    [databaseSchema]
  );

  const fetchDatabaseSchemaPermission = useCallback(async () => {
    setIsPermissionsLoading(true);
    try {
      const response = await getEntityPermissionByFqn(
        ResourceEntity.DATABASE_SCHEMA,
        databaseSchemaFQN
      );
      setDatabaseSchemaPermission(response);
    } catch (error) {
      showErrorToast(error as AxiosError);
    } finally {
      setIsPermissionsLoading(false);
    }
  }, [databaseSchemaFQN]);

  const viewDatabaseSchemaPermission = useMemo(
    () =>
      databaseSchemaPermission.ViewAll || databaseSchemaPermission.ViewBasic,
    [databaseSchemaPermission]
  );

  const onThreadLinkSelect = useCallback(
    (link: string, threadType?: ThreadType) => {
      setThreadLink(link);
      if (threadType) {
        setThreadType(threadType);
      }
    },
    []
  );

  const onThreadPanelClose = useCallback(() => {
    setThreadLink('');
  }, []);

  const getEntityFeedCount = useCallback(async () => {
    try {
      const response = await getFeedCount(
        getEntityFeedLink(EntityType.DATABASE_SCHEMA, databaseSchemaFQN)
      );
      setFeedCount(response.totalCount);
    } catch (err) {
      // Error
    }
  }, [databaseSchemaFQN]);

  const fetchDatabaseSchemaDetails = useCallback(async () => {
    try {
      setIsSchemaDetailsLoading(true);
      const response = await getDatabaseSchemaDetailsByFQN(
        databaseSchemaFQN,
<<<<<<< HEAD
        ['owner', 'usageSummary', 'tags', 'votes'],
=======
        ['owner', 'usageSummary', 'tags', 'domain'],
>>>>>>> 6fcc0993
        'include=all'
      );
      const { description: schemaDescription = '' } = response;
      setDatabaseSchema(response);
      setDescription(schemaDescription);
      setShowDeletedTables(response.deleted ?? false);
    } catch (err) {
      // Error
    } finally {
      setIsSchemaDetailsLoading(false);
    }
  }, [databaseSchemaFQN]);

  const fetchStoreProcedureDetails = useCallback(
    async (params?: ListDataModelParams) => {
      try {
        setStoredProcedure((prev) => ({ ...prev, isLoading: true }));
        const { data, paging } = await getStoredProceduresList({
          databaseSchema: getDecodedFqn(databaseSchemaFQN),
          fields: 'owner,tags,followers',
          include: storedProcedure.deleted
            ? Include.Deleted
            : Include.NonDeleted,
          ...params,
        });
        setStoredProcedure((prev) => ({ ...prev, data, paging }));
      } catch (error) {
        showErrorToast(error as AxiosError);
      } finally {
        setStoredProcedure((prev) => ({ ...prev, isLoading: false }));
      }
    },
    [databaseSchemaFQN, storedProcedure.deleted]
  );

  const getSchemaTables = useCallback(
    async (params?: TableListParams) => {
      setTableDataLoading(true);
      try {
        const res = await getTableList({
          ...params,
          databaseSchema: getDecodedFqn(databaseSchemaFQN),
          include: showDeletedTables ? Include.Deleted : Include.NonDeleted,
        });
        setTableData(res);
      } catch (err) {
        showErrorToast(err as AxiosError);
      } finally {
        setTableDataLoading(false);
      }
    },
    [databaseSchemaFQN, showDeletedTables]
  );

  const onDescriptionEdit = useCallback((): void => {
    setIsEdit(true);
  }, []);

  const onEditCancel = useCallback(() => {
    setIsEdit(false);
  }, []);

  const saveUpdatedDatabaseSchemaData = useCallback(
    (updatedData: DatabaseSchema) => {
      let jsonPatch: Operation[] = [];
      if (databaseSchema) {
        jsonPatch = compare(databaseSchema, updatedData);
      }

      return patchDatabaseSchemaDetails(databaseSchemaId, jsonPatch);
    },
    [databaseSchemaId, databaseSchema]
  );

  const onDescriptionUpdate = useCallback(
    async (updatedHTML: string) => {
      if (description !== updatedHTML && databaseSchema) {
        const updatedDatabaseSchemaDetails = {
          ...databaseSchema,
          description: updatedHTML,
        };

        try {
          const response = await saveUpdatedDatabaseSchemaData(
            updatedDatabaseSchemaDetails
          );
          if (response) {
            setDatabaseSchema(response);
            setDescription(updatedHTML);
            getEntityFeedCount();
          } else {
            throw t('server.unexpected-response');
          }
        } catch (error) {
          showErrorToast(error as AxiosError);
        } finally {
          setIsEdit(false);
        }
      } else {
        setIsEdit(false);
      }
    },
    [description, databaseSchema, getEntityFeedCount]
  );

  const activeTabHandler = useCallback(
    (activeKey: string) => {
      if (activeKey !== activeTab) {
        history.push({
          pathname: getDatabaseSchemaDetailsPath(
            getDecodedFqn(databaseSchemaFQN),
            activeKey
          ),
        });
      }
    },
    [activeTab, databaseSchemaFQN]
  );

  const handleUpdateOwner = useCallback(
    (owner: DatabaseSchema['owner']) => {
      const updatedData = {
        ...databaseSchema,
        owner: owner ? { ...databaseSchema?.owner, ...owner } : undefined,
      };

      return new Promise<void>((_, reject) => {
        saveUpdatedDatabaseSchemaData(updatedData as DatabaseSchema)
          .then((res) => {
            if (res) {
              setDatabaseSchema(res);
              reject();
            } else {
              reject();

              throw t('server.unexpected-response');
            }
          })
          .catch((err: AxiosError) => {
            showErrorToast(
              err,
              t('server.entity-updating-error', {
                entity: t('label.database-schema'),
              })
            );
            reject();
          });
      });
    },
    [databaseSchema, databaseSchema?.owner]
  );

  const handleTagsUpdate = async (selectedTags?: Array<EntityTags>) => {
    if (selectedTags) {
      const updatedTags = [...(tier ? [tier] : []), ...selectedTags];
      const updatedData = { ...databaseSchema, tags: updatedTags };

      try {
        const res = await saveUpdatedDatabaseSchemaData(
          updatedData as DatabaseSchema
        );
        setDatabaseSchema(res);
        getEntityFeedCount();
      } catch (error) {
        showErrorToast(error as AxiosError, t('server.api-error'));
      }
    }
  };

  const handleTagSelection = async (selectedTags: EntityTags[]) => {
    const updatedTags: TagLabel[] | undefined = selectedTags?.map((tag) => {
      return {
        source: tag.source,
        tagFQN: tag.tagFQN,
        labelType: LabelType.Manual,
        state: State.Confirmed,
      };
    });
    await handleTagsUpdate(updatedTags);
  };

  const handleUpdateTier = useCallback(
    async (newTier?: string) => {
      const tierTag = newTier
        ? [
            ...getTagsWithoutTier(databaseSchema?.tags ?? []),
            {
              tagFQN: newTier,
              labelType: LabelType.Manual,
              state: State.Confirmed,
            },
          ]
        : getTagsWithoutTier(databaseSchema?.tags ?? []);
      const updatedSchemaDetails = {
        ...databaseSchema,
        tags: tierTag,
      };

      const res = await saveUpdatedDatabaseSchemaData(
        updatedSchemaDetails as DatabaseSchema
      );
      setDatabaseSchema(res);
      getEntityFeedCount();
    },
    [saveUpdatedDatabaseSchemaData, databaseSchema]
  );

  const handleUpdateDisplayName = useCallback(
    async (data: EntityName) => {
      if (isUndefined(databaseSchema)) {
        return;
      }
      const updatedData = { ...databaseSchema, displayName: data.displayName };

      try {
        const res = await saveUpdatedDatabaseSchemaData(updatedData);
        setDatabaseSchema(res);
        getEntityFeedCount();
      } catch (error) {
        showErrorToast(error as AxiosError, t('server.api-error'));
      }
    },
    [databaseSchema, saveUpdatedDatabaseSchemaData, getEntityFeedCount]
  );

  const createThread = useCallback(
    async (data: CreateThread) => {
      try {
        await postThread(data);
        getEntityFeedCount();
      } catch (error) {
        showErrorToast(
          error as AxiosError,
          t('server.create-entity-error', {
            entity: t('label.conversation'),
          })
        );
      }
    },
    [getEntityFeedCount]
  );

  const handleToggleDelete = () => {
    setDatabaseSchema((prev) => {
      if (!prev) {
        return prev;
      }

      return { ...prev, deleted: !prev?.deleted };
    });
  };

  const handleRestoreDatabaseSchema = useCallback(async () => {
    try {
      await restoreDatabaseSchema(databaseSchemaId);
      showSuccessToast(
        t('message.restore-entities-success', {
          entity: t('label.database-schema'),
        }),
        2000
      );
      handleToggleDelete();
    } catch (error) {
      showErrorToast(
        error as AxiosError,
        t('message.restore-entities-error', {
          entity: t('label.database-schema'),
        })
      );
    }
  }, [databaseSchemaId]);

  const tablePaginationHandler = useCallback(
    (cursorValue: string | number, activePage?: number) => {
      if (isString(cursorValue)) {
        getSchemaTables({ [cursorValue]: tableData.paging[cursorValue] });
      }
      setCurrentTablesPage(activePage ?? INITIAL_PAGING_VALUE);
    },
    [tableData, getSchemaTables]
  );

  const versionHandler = useCallback(() => {
    currentVersion &&
      history.push(
        getDatabaseSchemaVersionPath(
          databaseSchemaFQN,
          toString(currentVersion)
        )
      );
  }, [currentVersion, databaseSchemaFQN]);

  const afterDeleteAction = useCallback(
    (isSoftDelete?: boolean) =>
      isSoftDelete ? handleToggleDelete() : history.push('/'),
    []
  );

  const storedProcedurePagingHandler = useCallback(
    async (cursorType: string | number, activePage?: number) => {
      const pagingString = {
        [cursorType]:
          storedProcedure.paging[
            cursorType as keyof typeof storedProcedure.paging
          ],
      };

      await fetchStoreProcedureDetails(pagingString);

      setStoredProcedure((prev) => ({
        ...prev,
        currentPage: activePage ?? INITIAL_PAGING_VALUE,
      }));
    },
    [storedProcedure.paging]
  );

  useEffect(() => {
    fetchDatabaseSchemaPermission();
  }, [databaseSchemaFQN]);

  useEffect(() => {
    if (viewDatabaseSchemaPermission) {
      fetchDatabaseSchemaDetails();
      fetchStoreProcedureDetails({ limit: 0 });
      getEntityFeedCount();
    }
  }, [viewDatabaseSchemaPermission, databaseSchemaFQN]);

  useEffect(() => {
    if (viewDatabaseSchemaPermission && databaseSchemaFQN) {
      getSchemaTables();
    }
  }, [showDeletedTables, databaseSchemaFQN, viewDatabaseSchemaPermission]);

  // always Keep this useEffect at the end...
  useEffect(() => {
    isMounting.current = false;
    appState.inPageSearchText = '';
  }, []);

  const editTagsPermission = useMemo(
    () =>
      (databaseSchemaPermission.EditTags || databaseSchemaPermission.EditAll) &&
      !databaseSchema?.deleted,
    [databaseSchemaPermission, databaseSchema]
  );

  const editDescriptionPermission = useMemo(
    () =>
      (databaseSchemaPermission.EditDescription ||
        databaseSchemaPermission.EditAll) &&
      !databaseSchema.deleted,
    [databaseSchemaPermission, databaseSchema]
  );

  const tabs: TabsProps['items'] = [
    {
      label: (
        <TabsLabel
          count={tableData.paging.total}
          id={EntityTabs.TABLE}
          isActive={activeTab === EntityTabs.TABLE}
          name={t('label.table-plural')}
        />
      ),
      key: EntityTabs.TABLE,
      children: (
        <Row gutter={[0, 16]} wrap={false}>
          <Col className="p-t-sm m-x-lg" flex="auto">
            <SchemaTablesTab
              currentTablesPage={currentTablesPage}
              databaseSchemaDetails={databaseSchema}
              description={description}
              editDescriptionPermission={editDescriptionPermission}
              isEdit={isEdit}
              showDeletedTables={showDeletedTables}
              tableData={tableData}
              tableDataLoading={tableDataLoading}
              tablePaginationHandler={tablePaginationHandler}
              onCancel={onEditCancel}
              onDescriptionEdit={onDescriptionEdit}
              onDescriptionUpdate={onDescriptionUpdate}
              onShowDeletedTablesChange={handleShowDeletedTables}
              onThreadLinkSelect={onThreadLinkSelect}
            />
          </Col>
          <Col
            className="entity-tag-right-panel-container"
            data-testid="entity-right-panel"
            flex="320px">
            <Space className="w-full" direction="vertical" size="large">
              <TagsContainerV2
                displayType={DisplayType.READ_MORE}
                entityFqn={databaseSchemaFQN}
                entityType={EntityType.DATABASE_SCHEMA}
                permission={editTagsPermission}
                selectedTags={tags}
                tagType={TagSource.Classification}
                onSelectionChange={handleTagSelection}
                onThreadLinkSelect={onThreadLinkSelect}
              />
              <TagsContainerV2
                displayType={DisplayType.READ_MORE}
                entityFqn={databaseSchemaFQN}
                entityType={EntityType.DATABASE_SCHEMA}
                permission={editTagsPermission}
                selectedTags={tags}
                tagType={TagSource.Glossary}
                onSelectionChange={handleTagSelection}
                onThreadLinkSelect={onThreadLinkSelect}
              />
            </Space>
          </Col>
        </Row>
      ),
    },
    {
      label: (
        <TabsLabel
          count={storedProcedure.paging.total}
          id={EntityTabs.STORED_PROCEDURE}
          isActive={activeTab === EntityTabs.STORED_PROCEDURE}
          name={t('label.stored-procedure-plural')}
        />
      ),
      key: EntityTabs.STORED_PROCEDURE,
      children: (
        <StoredProcedureTab
          fetchStoredProcedure={fetchStoreProcedureDetails}
          pagingHandler={storedProcedurePagingHandler}
          storedProcedure={storedProcedure}
          onShowDeletedStoreProcedureChange={handleShowDeletedStoredProcedure}
        />
      ),
    },
    {
      label: (
        <TabsLabel
          count={feedCount}
          id={EntityTabs.ACTIVITY_FEED}
          isActive={activeTab === EntityTabs.ACTIVITY_FEED}
          name={t('label.activity-feed-plural')}
        />
      ),
      key: EntityTabs.ACTIVITY_FEED,
      children: (
        <ActivityFeedProvider>
          <ActivityFeedTab
            entityType={EntityType.DATABASE_SCHEMA}
            fqn={databaseSchema.fullyQualifiedName ?? ''}
            onFeedUpdate={getEntityFeedCount}
            onUpdateEntityDetails={fetchDatabaseSchemaDetails}
          />
        </ActivityFeedProvider>
      ),
    },
  ];

  const updateVote = async (data: QueryVote, id: string) => {
    try {
      await updateDatabaseSchemaVotes(id, data);
      const response = await getDatabaseSchemaDetailsByFQN(
        databaseSchemaFQN,
        ['owner', 'usageSummary', 'tags', 'votes'],
        'include=all'
      );
      setDatabaseSchema(response);
    } catch (error) {
      showErrorToast(error as AxiosError);
    }
  };

  if (isPermissionsLoading) {
    return <Loader />;
  }

  if (!viewDatabaseSchemaPermission) {
    return <ErrorPlaceHolder type={ERROR_PLACEHOLDER_TYPE.PERMISSION} />;
  }

  return (
    <PageLayoutV1
      className="bg-white"
      pageTitle={t('label.entity-detail-plural', {
        entity: getEntityName(databaseSchema),
      })}>
      {isEmpty(databaseSchema) && !isSchemaDetailsLoading ? (
        <ErrorPlaceHolder className="m-0">
          {getEntityMissingError(EntityType.DATABASE_SCHEMA, databaseSchemaFQN)}
        </ErrorPlaceHolder>
      ) : (
        <Row gutter={[0, 12]}>
          <Col className="p-x-lg" span={24}>
            {isSchemaDetailsLoading ? (
              <Skeleton
                active
                paragraph={{
                  rows: 3,
                  width: ['20%', '80%', '60%'],
                }}
              />
            ) : (
              <DataAssetsHeader
                isRecursiveDelete
                afterDeleteAction={afterDeleteAction}
                dataAsset={databaseSchema}
                entityType={EntityType.DATABASE_SCHEMA}
                permissions={databaseSchemaPermission}
                onDisplayNameUpdate={handleUpdateDisplayName}
                onOwnerUpdate={handleUpdateOwner}
                onRestoreDataAsset={handleRestoreDatabaseSchema}
                onTierUpdate={handleUpdateTier}
                onUpdateVote={updateVote}
                onVersionClick={versionHandler}
              />
            )}
          </Col>
          <Col span={24}>
            <Tabs
              activeKey={activeTab}
              className="entity-details-page-tabs"
              data-testid="tabs"
              items={tabs}
              onChange={activeTabHandler}
            />
          </Col>
          <Col span={24}>
            {threadLink ? (
              <ActivityThreadPanel
                createThread={createThread}
                deletePostHandler={deleteFeed}
                open={Boolean(threadLink)}
                postFeedHandler={postFeed}
                threadLink={threadLink}
                threadType={threadType}
                updateThreadHandler={updateFeed}
                onCancel={onThreadPanelClose}
              />
            ) : null}
          </Col>
        </Row>
      )}
    </PageLayoutV1>
  );
};

export default observer(withActivityFeed(DatabaseSchemaPage));<|MERGE_RESOLUTION|>--- conflicted
+++ resolved
@@ -205,11 +205,7 @@
       setIsSchemaDetailsLoading(true);
       const response = await getDatabaseSchemaDetailsByFQN(
         databaseSchemaFQN,
-<<<<<<< HEAD
-        ['owner', 'usageSummary', 'tags', 'votes'],
-=======
-        ['owner', 'usageSummary', 'tags', 'domain'],
->>>>>>> 6fcc0993
+        ['owner', 'usageSummary', 'tags', 'domain', 'votes'],
         'include=all'
       );
       const { description: schemaDescription = '' } = response;
