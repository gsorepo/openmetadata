/*
 *  Copyright 2022 Collate.
 *  Licensed under the Apache License, Version 2.0 (the "License");
 *  you may not use this file except in compliance with the License.
 *  You may obtain a copy of the License at
 *  http://www.apache.org/licenses/LICENSE-2.0
 *  Unless required by applicable law or agreed to in writing, software
 *  distributed under the License is distributed on an "AS IS" BASIS,
 *  WITHOUT WARRANTIES OR CONDITIONS OF ANY KIND, either express or implied.
 *  See the License for the specific language governing permissions and
 *  limitations under the License.
 */

import { Col, Row, Skeleton, Tabs, TabsProps } from 'antd';
import { AxiosError } from 'axios';
import { compare, Operation } from 'fast-json-patch';
import { isEmpty, isUndefined } from 'lodash';
import {
  FunctionComponent,
  useCallback,
  useEffect,
  useMemo,
  useState,
} from 'react';
import { useTranslation } from 'react-i18next';
import { useNavigate } from 'react-router-dom';
import { withActivityFeed } from '../../components/AppRouter/withActivityFeed';
import ErrorPlaceHolder from '../../components/common/ErrorWithPlaceholder/ErrorPlaceHolder';
import { AlignRightIconButton } from '../../components/common/IconButtons/EditIconButton';
import Loader from '../../components/common/Loader/Loader';
import { GenericProvider } from '../../components/Customization/GenericProvider/GenericProvider';
import { DataAssetsHeader } from '../../components/DataAssets/DataAssetsHeader/DataAssetsHeader.component';
import { DataAssetWithDomains } from '../../components/DataAssets/DataAssetsHeader/DataAssetsHeader.interface';
import ProfilerSettings from '../../components/Database/Profiler/ProfilerSettings/ProfilerSettings';
import { QueryVote } from '../../components/Database/TableQueries/TableQueries.interface';
import { EntityName } from '../../components/Modals/EntityNameModal/EntityNameModal.interface';
import PageLayoutV1 from '../../components/PageLayoutV1/PageLayoutV1';
import {
  INITIAL_PAGING_VALUE,
  INITIAL_TABLE_FILTERS,
  ROUTES,
} from '../../constants/constants';
import { FEED_COUNT_INITIAL_DATA } from '../../constants/entity.constants';
import { usePermissionProvider } from '../../context/PermissionProvider/PermissionProvider';
import {
  OperationPermission,
  ResourceEntity,
} from '../../context/PermissionProvider/PermissionProvider.interface';
import { ClientErrors } from '../../enums/Axios.enum';
import { ERROR_PLACEHOLDER_TYPE } from '../../enums/common.enum';
import {
  EntityTabs,
  EntityType,
  TabSpecificField,
} from '../../enums/entity.enum';
import { Tag } from '../../generated/entity/classification/tag';
import { DatabaseSchema } from '../../generated/entity/data/databaseSchema';
import { PageType } from '../../generated/system/ui/page';
import { Include } from '../../generated/type/include';
import { useCustomPages } from '../../hooks/useCustomPages';
import { useFqn } from '../../hooks/useFqn';
import { useTableFilters } from '../../hooks/useTableFilters';
import { FeedCounts } from '../../interface/feed.interface';
import {
  getDatabaseSchemaDetailsByFQN,
  patchDatabaseSchemaDetails,
  restoreDatabaseSchema,
  updateDatabaseSchemaVotes,
} from '../../rest/databaseAPI';
import { getStoredProceduresList } from '../../rest/storedProceduresAPI';
import { getTableList } from '../../rest/tableAPI';
import { getEntityMissingError, getFeedCounts } from '../../utils/CommonUtils';
import {
  checkIfExpandViewSupported,
  getDetailsTabWithNewLabel,
  getTabLabelMapFromTabs,
} from '../../utils/CustomizePage/CustomizePageUtils';
import databaseSchemaClassBase from '../../utils/DatabaseSchemaClassBase';
import entityUtilClassBase from '../../utils/EntityUtilClassBase';
import { getEntityName } from '../../utils/EntityUtils';
import { DEFAULT_ENTITY_PERMISSION } from '../../utils/PermissionsUtils';
import { getEntityDetailsPath, getVersionPath } from '../../utils/RouterUtils';
import { updateTierTag } from '../../utils/TagsUtils';
import { showErrorToast, showSuccessToast } from '../../utils/ToastUtils';
import { useRequiredParams } from '../../utils/useRequiredParams';

const DatabaseSchemaPage: FunctionComponent = () => {
  const { t } = useTranslation();
  const { getEntityPermissionByFqn } = usePermissionProvider();

  const { setFilters, filters } = useTableFilters(INITIAL_TABLE_FILTERS);
  const { tab: activeTab = EntityTabs.TABLE } =
    useRequiredParams<{ tab: EntityTabs }>();
  const { fqn: decodedDatabaseSchemaFQN } = useFqn();
  const navigate = useNavigate();

  const [isPermissionsLoading, setIsPermissionsLoading] = useState(true);
  const [databaseSchema, setDatabaseSchema] = useState<DatabaseSchema>(
    {} as DatabaseSchema
  );
  const [isSchemaDetailsLoading, setIsSchemaDetailsLoading] =
    useState<boolean>(true);
  const [feedCount, setFeedCount] = useState<FeedCounts>(
    FEED_COUNT_INITIAL_DATA
  );
  const [isTabExpanded, setIsTabExpanded] = useState(false);
  const { customizedPage } = useCustomPages(PageType.DatabaseSchema);
  const [databaseSchemaPermission, setDatabaseSchemaPermission] =
    useState<OperationPermission>(DEFAULT_ENTITY_PERMISSION);
  const [storedProcedureCount, setStoredProcedureCount] = useState(0);
  const [tableCount, setTableCount] = useState(0);

  const [updateProfilerSetting, setUpdateProfilerSetting] =
    useState<boolean>(false);

  const extraDropdownContent = useMemo(
    () =>
      entityUtilClassBase.getManageExtraOptions(
        EntityType.DATABASE_SCHEMA,
        decodedDatabaseSchemaFQN,
        databaseSchemaPermission,
        databaseSchema
      ),
    [
      databaseSchemaPermission,
      decodedDatabaseSchemaFQN,
      databaseSchema?.deleted,
    ]
  );

  const { version: currentVersion, id: databaseSchemaId = '' } = useMemo(
    () => databaseSchema,
    [databaseSchema]
  );

  const fetchDatabaseSchemaPermission = useCallback(async () => {
    setIsPermissionsLoading(true);
    try {
      const response = await getEntityPermissionByFqn(
        ResourceEntity.DATABASE_SCHEMA,
        decodedDatabaseSchemaFQN
      );
      setDatabaseSchemaPermission(response);
    } catch (error) {
      showErrorToast(error as AxiosError);
    } finally {
      setIsPermissionsLoading(false);
    }
  }, [decodedDatabaseSchemaFQN]);

  const viewDatabaseSchemaPermission = useMemo(
    () =>
      databaseSchemaPermission.ViewAll || databaseSchemaPermission.ViewBasic,
    [databaseSchemaPermission?.ViewAll, databaseSchemaPermission?.ViewBasic]
  );

  const handleFeedCount = useCallback((data: FeedCounts) => {
    setFeedCount(data);
  }, []);

  const getEntityFeedCount = () => {
    getFeedCounts(
      EntityType.DATABASE_SCHEMA,
      decodedDatabaseSchemaFQN,
      handleFeedCount
    );
  };

  const fetchDatabaseSchemaDetails = useCallback(async () => {
    try {
      setIsSchemaDetailsLoading(true);
      const response = await getDatabaseSchemaDetailsByFQN(
        decodedDatabaseSchemaFQN,
        {
          // eslint-disable-next-line max-len
          fields: `${TabSpecificField.OWNERS},${TabSpecificField.USAGE_SUMMARY},${TabSpecificField.TAGS},${TabSpecificField.DOMAIN},${TabSpecificField.VOTES},${TabSpecificField.EXTENSION},${TabSpecificField.DATA_PRODUCTS}`,
          include: Include.All,
        }
      );
      setDatabaseSchema(response);
      if (response.deleted) {
        setFilters({
          showDeletedTables: response.deleted,
        });
      }
    } catch (err) {
      // Error
      if ((err as AxiosError)?.response?.status === ClientErrors.FORBIDDEN) {
        navigate(ROUTES.FORBIDDEN);
      }
    } finally {
      setIsSchemaDetailsLoading(false);
    }
  }, [decodedDatabaseSchemaFQN]);

  const saveUpdatedDatabaseSchemaData = useCallback(
    (updatedData: DatabaseSchema) => {
      let jsonPatch: Operation[] = [];
      if (databaseSchema) {
        jsonPatch = compare(databaseSchema, updatedData);
      }

      return patchDatabaseSchemaDetails(databaseSchemaId, jsonPatch);
    },
    [databaseSchemaId, databaseSchema]
  );

  const activeTabHandler = useCallback(
    (activeKey: string) => {
      if (activeKey !== activeTab) {
<<<<<<< HEAD
        navigate({
=======
        history.replace({
>>>>>>> 50a798dd
          pathname: getEntityDetailsPath(
            EntityType.DATABASE_SCHEMA,
            decodedDatabaseSchemaFQN,
            activeKey
          ),
        });
      }
    },
    [activeTab, decodedDatabaseSchemaFQN]
  );

  const handleUpdateOwner = useCallback(
    async (owners: DatabaseSchema['owners']) => {
      try {
        const updatedData = {
          ...databaseSchema,
          owners,
        };

        const response = await saveUpdatedDatabaseSchemaData(
          updatedData as DatabaseSchema
        );

        setDatabaseSchema(response);
      } catch (error) {
        showErrorToast(
          error as AxiosError,
          t('server.entity-updating-error', {
            entity: t('label.database-schema'),
          })
        );
      }
    },
    [databaseSchema, databaseSchema?.owners]
  );

  const handleUpdateTier = useCallback(
    async (newTier?: Tag) => {
      const tierTag = updateTierTag(databaseSchema?.tags ?? [], newTier);
      const updatedSchemaDetails = {
        ...databaseSchema,
        tags: tierTag,
      };

      const res = await saveUpdatedDatabaseSchemaData(
        updatedSchemaDetails as DatabaseSchema
      );
      setDatabaseSchema(res);
    },
    [saveUpdatedDatabaseSchemaData, databaseSchema]
  );

  const handleUpdateDisplayName = useCallback(
    async (data: EntityName) => {
      if (isUndefined(databaseSchema)) {
        return;
      }
      const updatedData = { ...databaseSchema, displayName: data.displayName };

      try {
        const res = await saveUpdatedDatabaseSchemaData(updatedData);
        setDatabaseSchema(res);
      } catch (error) {
        showErrorToast(error as AxiosError, t('server.api-error'));
      }
    },
    [databaseSchema, saveUpdatedDatabaseSchemaData]
  );

  const handleToggleDelete = (version?: number) => {
    navigate('', {
      state: {
        cursorData: null,
        pageSize: null,
        currentPage: INITIAL_PAGING_VALUE,
      },
    });
    setDatabaseSchema((prev) => {
      if (!prev) {
        return prev;
      }

      return {
        ...prev,
        deleted: !prev?.deleted,
        ...(version ? { version } : {}),
      };
    });
  };

  const handleRestoreDatabaseSchema = useCallback(async () => {
    try {
      const { version: newVersion } = await restoreDatabaseSchema(
        databaseSchemaId
      );
      showSuccessToast(
        t('message.restore-entities-success', {
          entity: t('label.database-schema'),
        }),
        2000
      );
      handleToggleDelete(newVersion);
    } catch (error) {
      showErrorToast(
        error as AxiosError,
        t('message.restore-entities-error', {
          entity: t('label.database-schema'),
        })
      );
    }
  }, [databaseSchemaId]);

  const versionHandler = useCallback(() => {
    currentVersion &&
      navigate(
        getVersionPath(
          EntityType.DATABASE_SCHEMA,
          decodedDatabaseSchemaFQN,
          String(currentVersion),
          EntityTabs.TABLE
        )
      );
  }, [currentVersion, decodedDatabaseSchemaFQN]);

  const afterDeleteAction = useCallback(
    (isSoftDelete?: boolean) => !isSoftDelete && navigate('/'),
    []
  );

  const afterDomainUpdateAction = useCallback((data: DataAssetWithDomains) => {
    const updatedData = data as DatabaseSchema;

    setDatabaseSchema((data) => ({
      ...(updatedData ?? data),
      version: updatedData.version,
    }));
  }, []);

  // Fetch stored procedure count to show it in Tab label
  const fetchStoreProcedureCount = useCallback(async () => {
    try {
      const { paging } = await getStoredProceduresList({
        databaseSchema: decodedDatabaseSchemaFQN,
        limit: 0,
      });
      setStoredProcedureCount(paging.total);
    } catch (error) {
      showErrorToast(error as AxiosError);
    }
  }, [decodedDatabaseSchemaFQN]);

  const fetchTableCount = useCallback(async () => {
    try {
      const { paging } = await getTableList({
        databaseSchema: decodedDatabaseSchemaFQN,
        limit: 0,
        include: filters.showDeletedTables
          ? Include.Deleted
          : Include.NonDeleted,
      });
      setTableCount(paging.total);
    } catch (error) {
      showErrorToast(error as AxiosError);
    }
  }, [decodedDatabaseSchemaFQN, filters.showDeletedTables]);

  useEffect(() => {
    fetchDatabaseSchemaPermission();
  }, [decodedDatabaseSchemaFQN]);

  useEffect(() => {
    if (viewDatabaseSchemaPermission) {
      fetchDatabaseSchemaDetails();
      fetchStoreProcedureCount();

      getEntityFeedCount();
    }
  }, [viewDatabaseSchemaPermission]);

  useEffect(() => {
    fetchTableCount();
  }, [filters.showDeletedTables]);

  const { editCustomAttributePermission, viewAllPermission } = useMemo(
    () => ({
      editCustomAttributePermission:
        (databaseSchemaPermission.EditAll ||
          databaseSchemaPermission.EditCustomFields) &&
        !databaseSchema.deleted,
      viewAllPermission: databaseSchemaPermission.ViewAll,
    }),

    [databaseSchemaPermission, databaseSchema]
  );

  const handleExtensionUpdate = async (schema: DatabaseSchema) => {
    const response = await saveUpdatedDatabaseSchemaData({
      ...databaseSchema,
      extension: schema.extension,
    });
    setDatabaseSchema((prev) => {
      if (!prev) {
        return prev;
      }

      return {
        ...prev,
        extension: response.extension,
      };
    });
  };

  const handleUpdateDatabaseSchema = async (data: DatabaseSchema) => {
    try {
      const response = await saveUpdatedDatabaseSchemaData(data);
      setDatabaseSchema(response);
    } catch (error) {
      showErrorToast(
        error as AxiosError,
        t('server.entity-updating-error', {
          entity: t('label.database-schema'),
        })
      );
    }
  };

  const tabs: TabsProps['items'] = useMemo(() => {
    const tabLabelMap = getTabLabelMapFromTabs(customizedPage?.tabs);

    const tabs = databaseSchemaClassBase.getDatabaseSchemaPageTabs({
      feedCount,
      activeTab,
      editCustomAttributePermission,
      viewAllPermission,
      databaseSchemaPermission,
      storedProcedureCount,
      getEntityFeedCount,
      fetchDatabaseSchemaDetails,
      handleFeedCount,
      tableCount,
      labelMap: tabLabelMap,
    });

    return getDetailsTabWithNewLabel(
      tabs,
      customizedPage?.tabs,
      EntityTabs.TABLE
    );
  }, [
    feedCount,
    activeTab,
    databaseSchema,
    editCustomAttributePermission,
    tableCount,
    viewAllPermission,
    storedProcedureCount,
    databaseSchemaPermission,
    handleExtensionUpdate,
    getEntityFeedCount,
    fetchDatabaseSchemaDetails,
    handleFeedCount,
  ]);

  const updateVote = async (data: QueryVote, id: string) => {
    try {
      await updateDatabaseSchemaVotes(id, data);
      const response = await getDatabaseSchemaDetailsByFQN(
        decodedDatabaseSchemaFQN,
        {
          fields: [
            TabSpecificField.OWNERS,
            TabSpecificField.USAGE_SUMMARY,
            TabSpecificField.TAGS,
            TabSpecificField.VOTES,
          ],
          include: Include.All,
        }
      );
      setDatabaseSchema(response);
    } catch (error) {
      showErrorToast(error as AxiosError);
    }
  };

  const toggleTabExpanded = () => {
    setIsTabExpanded(!isTabExpanded);
  };

  const isExpandViewSupported = useMemo(
    () =>
      checkIfExpandViewSupported(tabs[0], activeTab, PageType.DatabaseSchema),
    [tabs[0], activeTab]
  );
  if (isPermissionsLoading) {
    return <Loader />;
  }

  if (!viewDatabaseSchemaPermission) {
    return <ErrorPlaceHolder type={ERROR_PLACEHOLDER_TYPE.PERMISSION} />;
  }

  return (
    <PageLayoutV1
      pageTitle={t('label.entity-detail-plural', {
        entity: getEntityName(databaseSchema),
      })}>
      {isEmpty(databaseSchema) && !isSchemaDetailsLoading ? (
        <ErrorPlaceHolder className="m-0">
          {getEntityMissingError(
            EntityType.DATABASE_SCHEMA,
            decodedDatabaseSchemaFQN
          )}
        </ErrorPlaceHolder>
      ) : (
        <Row gutter={[0, 12]}>
          <Col span={24}>
            {isSchemaDetailsLoading ? (
              <Skeleton
                active
                className="m-b-md"
                paragraph={{
                  rows: 2,
                  width: ['20%', '80%'],
                }}
              />
            ) : (
              <DataAssetsHeader
                isRecursiveDelete
                afterDeleteAction={afterDeleteAction}
                afterDomainUpdateAction={afterDomainUpdateAction}
                dataAsset={databaseSchema}
                entityType={EntityType.DATABASE_SCHEMA}
                extraDropdownContent={extraDropdownContent}
                permissions={databaseSchemaPermission}
                onDisplayNameUpdate={handleUpdateDisplayName}
                onOwnerUpdate={handleUpdateOwner}
                onProfilerSettingUpdate={() => setUpdateProfilerSetting(true)}
                onRestoreDataAsset={handleRestoreDatabaseSchema}
                onTierUpdate={handleUpdateTier}
                onUpdateVote={updateVote}
                onVersionClick={versionHandler}
              />
            )}
          </Col>
          <GenericProvider<DatabaseSchema>
            customizedPage={customizedPage}
            data={databaseSchema}
            isTabExpanded={isTabExpanded}
            permissions={databaseSchemaPermission}
            type={EntityType.DATABASE_SCHEMA}
            onUpdate={handleUpdateDatabaseSchema}>
            <Col className="entity-details-page-tabs" span={24}>
              <Tabs
                activeKey={activeTab}
                className="tabs-new"
                data-testid="tabs"
                items={tabs}
                tabBarExtraContent={
                  isExpandViewSupported && (
                    <AlignRightIconButton
                      className={isTabExpanded ? 'rotate-180' : ''}
                      title={
                        isTabExpanded ? t('label.collapse') : t('label.expand')
                      }
                      onClick={toggleTabExpanded}
                    />
                  )
                }
                onChange={activeTabHandler}
              />
            </Col>
          </GenericProvider>
          {updateProfilerSetting && (
            <ProfilerSettings
              entityId={databaseSchemaId}
              entityType={EntityType.DATABASE_SCHEMA}
              visible={updateProfilerSetting}
              onVisibilityChange={(value) => setUpdateProfilerSetting(value)}
            />
          )}
        </Row>
      )}
    </PageLayoutV1>
  );
};

export default withActivityFeed(DatabaseSchemaPage);<|MERGE_RESOLUTION|>--- conflicted
+++ resolved
@@ -208,17 +208,16 @@
   const activeTabHandler = useCallback(
     (activeKey: string) => {
       if (activeKey !== activeTab) {
-<<<<<<< HEAD
-        navigate({
-=======
-        history.replace({
->>>>>>> 50a798dd
-          pathname: getEntityDetailsPath(
-            EntityType.DATABASE_SCHEMA,
-            decodedDatabaseSchemaFQN,
-            activeKey
-          ),
-        });
+        navigate(
+          {
+            pathname: getEntityDetailsPath(
+              EntityType.DATABASE_SCHEMA,
+              decodedDatabaseSchemaFQN,
+              activeKey
+            ),
+          },
+          { replace: true }
+        );
       }
     },
     [activeTab, decodedDatabaseSchemaFQN]
