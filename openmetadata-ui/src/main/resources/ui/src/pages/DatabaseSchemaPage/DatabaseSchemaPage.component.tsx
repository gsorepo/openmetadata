/*
 *  Copyright 2022 Collate.
 *  Licensed under the Apache License, Version 2.0 (the "License");
 *  you may not use this file except in compliance with the License.
 *  You may obtain a copy of the License at
 *  http://www.apache.org/licenses/LICENSE-2.0
 *  Unless required by applicable law or agreed to in writing, software
 *  distributed under the License is distributed on an "AS IS" BASIS,
 *  WITHOUT WARRANTIES OR CONDITIONS OF ANY KIND, either express or implied.
 *  See the License for the specific language governing permissions and
 *  limitations under the License.
 */

import {
  Card,
  Col,
  Row,
  Skeleton,
  Switch,
  Table as TableAntd,
  Tabs,
  Typography,
} from 'antd';
import { ItemType } from 'antd/lib/menu/hooks/useItems';
import { ColumnsType } from 'antd/lib/table';
import { AxiosError } from 'axios';
import ActivityFeedList from 'components/ActivityFeed/ActivityFeedList/ActivityFeedList';
import ActivityThreadPanel from 'components/ActivityFeed/ActivityThreadPanel/ActivityThreadPanel';
import Description from 'components/common/description/Description';
import EntityPageInfo from 'components/common/entityPageInfo/EntityPageInfo';
import ErrorPlaceHolder from 'components/common/error-with-placeholder/ErrorPlaceHolder';
import FilterTablePlaceHolder from 'components/common/error-with-placeholder/FilterTablePlaceHolder';
import NextPrevious from 'components/common/next-previous/NextPrevious';
import RichTextEditorPreviewer from 'components/common/rich-text-editor/RichTextEditorPreviewer';
import { TitleBreadcrumbProps } from 'components/common/title-breadcrumb/title-breadcrumb.interface';
import PageLayoutV1 from 'components/containers/PageLayoutV1';
import Loader from 'components/Loader/Loader';
import { EntityName } from 'components/Modals/EntityNameModal/EntityNameModal.interface';
import { usePermissionProvider } from 'components/PermissionProvider/PermissionProvider';
import {
  OperationPermission,
  ResourceEntity,
} from 'components/PermissionProvider/PermissionProvider.interface';
import TabsLabel from 'components/TabsLabel/TabsLabel.component';
import { DROPDOWN_ICON_SIZE_PROPS } from 'constants/ManageButton.constants';
import { ERROR_PLACEHOLDER_TYPE } from 'enums/common.enum';
import { compare, Operation } from 'fast-json-patch';
import { TagLabel } from 'generated/type/tagLabel';
import { isEmpty, isUndefined, startCase, toNumber } from 'lodash';
import { observer } from 'mobx-react';
import { EntityTags, ExtraInfo } from 'Models';
import React, {
  FunctionComponent,
  RefObject,
  useCallback,
  useEffect,
  useMemo,
  useRef,
  useState,
} from 'react';
import { useTranslation } from 'react-i18next';
import { Link, useHistory, useParams } from 'react-router-dom';
import {
  getDatabaseSchemaDetailsByFQN,
  patchDatabaseSchemaDetails,
  restoreDatabaseSchema,
} from 'rest/databaseAPI';
import {
  getAllFeeds,
  getFeedCount,
  postFeedById,
  postThread,
} from 'rest/feedsAPI';
import { searchQuery } from 'rest/searchAPI';
import { default as AppState, default as appState } from '../../AppState';
import { ReactComponent as IconShowPassword } from '../../assets/svg/show-password.svg';
import { FQN_SEPARATOR_CHAR } from '../../constants/char.constants';
import {
  getDatabaseDetailsPath,
  getDatabaseSchemaDetailsPath,
  getServiceDetailsPath,
  getTeamAndUserDetailsPath,
  INITIAL_PAGING_VALUE,
  PAGE_SIZE,
} from '../../constants/constants';
import { EntityField } from '../../constants/Feeds.constants';
import { GlobalSettingsMenuCategory } from '../../constants/GlobalSettings.constants';
import { observerOptions } from '../../constants/Mydata.constants';
import { EntityTabs, EntityType } from '../../enums/entity.enum';
import { SearchIndex } from '../../enums/search.enum';
import { ServiceCategory } from '../../enums/service.enum';
import { OwnerType } from '../../enums/user.enum';
import { CreateThread } from '../../generated/api/feed/createThread';
import { DatabaseSchema } from '../../generated/entity/data/databaseSchema';
import { Table } from '../../generated/entity/data/table';
import { Post, Thread } from '../../generated/entity/feed/thread';
import { Paging } from '../../generated/type/paging';
import { useElementInView } from '../../hooks/useElementInView';
import { EntityFieldThreadCount } from '../../interface/feed.interface';
import {
  getQueryStringForSchemaTables,
  getTablesFromSearchResponse,
} from '../../utils/DatabaseSchemaDetailsUtils';
import { getEntityFeedLink, getEntityName } from '../../utils/EntityUtils';
import {
  deletePost,
  getEntityFieldThreadCounts,
  updateThreadData,
} from '../../utils/FeedUtils';
import { DEFAULT_ENTITY_PERMISSION } from '../../utils/PermissionsUtils';
import { getSettingPath } from '../../utils/RouterUtils';
import { getServiceRouteFromServiceType } from '../../utils/ServiceUtils';
import { getErrorText } from '../../utils/StringsUtils';
import {
  getEntityLink,
  getTagsWithoutTier,
  getTierTags,
} from '../../utils/TableUtils';
import { showErrorToast, showSuccessToast } from '../../utils/ToastUtils';

const DatabaseSchemaPage: FunctionComponent = () => {
  const [slashedTableName, setSlashedTableName] = useState<
    TitleBreadcrumbProps['titleLinks']
  >([]);
  const { t } = useTranslation();
  const { getEntityPermissionByFqn } = usePermissionProvider();

  const { databaseSchemaFQN, tab: activeTab = EntityTabs.TABLE } =
    useParams<{ databaseSchemaFQN: string; tab: EntityTabs }>();
  const [isLoading, setIsLoading] = useState(true);
  const [databaseSchema, setDatabaseSchema] = useState<DatabaseSchema>();
  const [tableData, setTableData] = useState<Array<Table>>([]);
  const [tableDataLoading, setTableDataLoading] = useState<boolean>(true);

  const [databaseSchemaName, setDatabaseSchemaName] = useState<string>(
    databaseSchemaFQN.split(FQN_SEPARATOR_CHAR).slice(-1).pop() || ''
  );
  const [isSchemaDetailsLoading, setIsSchemaDetailsLoading] =
    useState<boolean>(true);
  const [isEdit, setIsEdit] = useState(false);
  const [description, setDescription] = useState('');

  const [tableInstanceCount, setTableInstanceCount] = useState<number>(0);

  const [error, setError] = useState('');

  const [entityThread, setEntityThread] = useState<Thread[]>([]);
  const [isentityThreadLoading, setIsentityThreadLoading] =
    useState<boolean>(false);
  const [feedCount, setFeedCount] = useState<number>(0);
  const [entityFieldThreadCount, setEntityFieldThreadCount] = useState<
    EntityFieldThreadCount[]
  >([]);

  const [threadLink, setThreadLink] = useState<string>('');
  const [paging, setPaging] = useState<Paging>({} as Paging);
  const [currentTablesPage, setCurrentTablesPage] =
    useState<number>(INITIAL_PAGING_VALUE);
  const [elementRef, isInView] = useElementInView(observerOptions);

  const history = useHistory();
  const isMounting = useRef(true);

  const [databaseSchemaPermission, setDatabaseSchemaPermission] =
    useState<OperationPermission>(DEFAULT_ENTITY_PERMISSION);

  const [tags, setTags] = useState<Array<EntityTags>>([]);
  const [tier, setTier] = useState<TagLabel>();

  const [showDeletedTables, setShowDeletedTables] = useState<boolean>(false);

  const databaseSchemaId = useMemo(
    () => databaseSchema?.id ?? '',
    [databaseSchema]
  );

  const fetchDatabaseSchemaPermission = async () => {
    setIsLoading(true);
    try {
      const response = await getEntityPermissionByFqn(
        ResourceEntity.DATABASE_SCHEMA,
        databaseSchemaFQN
      );
      setDatabaseSchemaPermission(response);
    } catch (error) {
      showErrorToast(error as AxiosError);
    } finally {
      setIsLoading(false);
    }
  };

  const tabs = [
    {
      label: (
        <TabsLabel
          count={tableInstanceCount}
          id={EntityTabs.TABLE}
          isActive={activeTab === EntityTabs.TABLE}
          name={t('label.table-plural')}
        />
      ),
      key: EntityTabs.TABLE,
    },
    {
      label: (
        <TabsLabel
          count={feedCount}
          id={EntityTabs.ACTIVITY_FEED}
          isActive={activeTab === EntityTabs.ACTIVITY_FEED}
          name={t('label.activity-feed-plural')}
        />
      ),
      key: EntityTabs.ACTIVITY_FEED,
    },
  ];

  const extraInfo: Array<ExtraInfo> = [
    {
      key: 'Owner',
      value:
        databaseSchema?.owner?.type === 'team'
          ? getTeamAndUserDetailsPath(
              databaseSchema?.owner?.displayName ||
                databaseSchema?.owner?.name ||
                ''
            )
          : databaseSchema?.owner?.displayName ||
            databaseSchema?.owner?.name ||
            '',
      placeholderText:
        databaseSchema?.owner?.displayName || databaseSchema?.owner?.name || '',
      isLink: databaseSchema?.owner?.type === 'team',
      openInNewTab: false,
      profileName:
        databaseSchema?.owner?.type === OwnerType.USER
          ? databaseSchema?.owner?.name
          : undefined,
    },
  ];

  const onThreadLinkSelect = (link: string) => {
    setThreadLink(link);
  };

  const onThreadPanelClose = () => {
    setThreadLink('');
  };

  const getEntityFeedCount = () => {
    getFeedCount(
      getEntityFeedLink(EntityType.DATABASE_SCHEMA, databaseSchemaFQN)
    )
      .then((res) => {
        if (res) {
          setFeedCount(res.totalCount);
          setEntityFieldThreadCount(res.counts);
        } else {
          throw t('server.unexpected-response');
        }
      })
      .catch((err: AxiosError) => {
        showErrorToast(err, t('server.entity-feed-fetch-error'));
      });
  };

  const getDetailsByFQN = () => {
    setIsSchemaDetailsLoading(true);
    getDatabaseSchemaDetailsByFQN(
      databaseSchemaFQN,
      ['owner', 'usageSummary', 'tags'],
      'include=all'
    )
      .then((res) => {
        if (res) {
          const {
            description: schemaDescription = '',
            name,
            service,
            database,
            tags,
          } = res;
          setDatabaseSchema(res);
          setDescription(schemaDescription);

          setDatabaseSchemaName(name);
          setTags(getTagsWithoutTier(tags || []));
          setTier(getTierTags(tags ?? []));
          setShowDeletedTables(res.deleted ?? false);
          setSlashedTableName([
            {
              name: startCase(ServiceCategory.DATABASE_SERVICES),
              url: getSettingPath(
                GlobalSettingsMenuCategory.SERVICES,
                getServiceRouteFromServiceType(
                  ServiceCategory.DATABASE_SERVICES
                )
              ),
            },
            {
              name: getEntityName(service),
              url: service.name
                ? getServiceDetailsPath(
                    service.name,
                    ServiceCategory.DATABASE_SERVICES
                  )
                : '',
            },
            {
              name: getEntityName(database),
              url: getDatabaseDetailsPath(database.fullyQualifiedName ?? ''),
            },
          ]);
        } else {
          throw t('server.unexpected-response');
        }
      })
      .catch((err: AxiosError) => {
        const errMsg = getErrorText(
          err,
          t('server.entity-fetch-error', {
            entity: t('label.database-schema'),
          })
        );

        setError(errMsg);
        showErrorToast(errMsg);
      })
      .finally(() => {
        setIsLoading(false);
        setIsSchemaDetailsLoading(false);
      });
  };

  const getSchemaTables = async (
    pageNumber: number,
    databaseSchema: DatabaseSchema
  ) => {
    setTableDataLoading(true);
    try {
      setCurrentTablesPage(pageNumber);
      const res = await searchQuery({
        query: getQueryStringForSchemaTables(
          databaseSchema.service,
          databaseSchema.database,
          databaseSchema
        ),
        pageNumber,
        sortField: 'name.keyword',
        sortOrder: 'asc',
        pageSize: PAGE_SIZE,
        searchIndex: SearchIndex.TABLE,
        includeDeleted: showDeletedTables,
      });
      setTableData(getTablesFromSearchResponse(res));
      setTableInstanceCount(res.hits.total.value);
    } catch (err) {
      showErrorToast(err as AxiosError);
    } finally {
      setTableDataLoading(false);
    }
  };

  const tablePaginationHandler = (pageNumber: string | number) => {
    if (!isUndefined(databaseSchema)) {
      getSchemaTables(toNumber(pageNumber), databaseSchema);
    }
  };

  const onCancel = () => {
    setIsEdit(false);
  };

  const saveUpdatedDatabaseSchemaData = useCallback(
    async (updatedData: DatabaseSchema): Promise<DatabaseSchema> => {
      let jsonPatch: Operation[] = [];
      if (databaseSchema) {
        jsonPatch = compare(databaseSchema, updatedData);
      }

      return patchDatabaseSchemaDetails(databaseSchemaId, jsonPatch);
    },
    [databaseSchemaId, databaseSchema]
  );

  const onDescriptionUpdate = async (updatedHTML: string) => {
    if (description !== updatedHTML && databaseSchema) {
      const updatedDatabaseSchemaDetails = {
        ...databaseSchema,
        description: updatedHTML,
      };

      try {
        const response = await saveUpdatedDatabaseSchemaData(
          updatedDatabaseSchemaDetails
        );
        if (response) {
          setDatabaseSchema(updatedDatabaseSchemaDetails);
          setDescription(updatedHTML);
          getEntityFeedCount();
        } else {
          throw t('server.unexpected-response');
        }
      } catch (error) {
        showErrorToast(error as AxiosError);
      } finally {
        setIsEdit(false);
      }
    } else {
      setIsEdit(false);
    }
  };

  const onDescriptionEdit = (): void => {
    setIsEdit(true);
  };

  const activeTabHandler = (activeKey: string) => {
    if (activeKey !== activeTab) {
      history.push({
        pathname: getDatabaseSchemaDetailsPath(databaseSchemaFQN, activeKey),
      });
    }
  };

  const handleUpdateOwner = useCallback(
    (owner: DatabaseSchema['owner']) => {
      const updatedData = {
        ...databaseSchema,
        owner: owner ? { ...databaseSchema?.owner, ...owner } : undefined,
      };

      return new Promise<void>((_, reject) => {
        saveUpdatedDatabaseSchemaData(updatedData as DatabaseSchema)
          .then((res) => {
            if (res) {
              setDatabaseSchema(res);
              reject();
            } else {
              reject();

              throw t('server.unexpected-response');
            }
          })
          .catch((err: AxiosError) => {
            showErrorToast(
              err,
              t('server.entity-updating-error', {
                entity: t('label.database-schema'),
              })
            );
            reject();
          });
      });
    },
    [databaseSchema, databaseSchema?.owner]
  );

  const onTagUpdate = async (selectedTags?: Array<EntityTags>) => {
    if (selectedTags) {
      const updatedTags = [...(tier ? [tier] : []), ...selectedTags];
      const updatedData = { ...databaseSchema, tags: updatedTags };

      try {
        const res = await saveUpdatedDatabaseSchemaData(
          updatedData as DatabaseSchema
        );
        setDatabaseSchema(res);
        setTags(getTagsWithoutTier(res.tags || []));
        setTier(getTierTags(res.tags ?? []));
        getEntityFeedCount();
      } catch (error) {
        showErrorToast(error as AxiosError, t('server.api-error'));
      }
    }
  };

  const handleUpdateDisplayName = async (data: EntityName) => {
    if (isUndefined(databaseSchema)) {
      return;
    }
    const updatedData = { ...databaseSchema, displayName: data.displayName };

    try {
      const res = await saveUpdatedDatabaseSchemaData(updatedData);
      setDatabaseSchema(res);
      getEntityFeedCount();
    } catch (error) {
      showErrorToast(error as AxiosError, t('server.api-error'));
    }
  };

  const fetchActivityFeed = (after?: string) => {
    setIsentityThreadLoading(true);
    getAllFeeds(
      getEntityFeedLink(EntityType.DATABASE_SCHEMA, databaseSchemaFQN),
      after
    )
      .then((res) => {
        const { data, paging: pagingObj } = res;
        if (data) {
          setPaging(pagingObj);
          setEntityThread((prevData) => [...prevData, ...data]);
        } else {
          throw t('server.unexpected-response');
        }
      })
      .catch((err: AxiosError) => {
        showErrorToast(
          err,
          t('server.entity-fetch-error', {
            entity: t('label.feed-plural'),
          })
        );
      })
      .finally(() => setIsentityThreadLoading(false));
  };

  const postFeedHandler = (value: string, id: string) => {
    const currentUser = AppState.userDetails?.name ?? AppState.users[0]?.name;

    const data = {
      message: value,
      from: currentUser,
    } as Post;
    postFeedById(id, data)
      .then((res) => {
        if (res) {
          const { id: threadId, posts } = res;
          setEntityThread((pre) => {
            return pre.map((thread) => {
              if (thread.id === threadId) {
                return { ...res, posts: posts?.slice(-3) };
              } else {
                return thread;
              }
            });
          });
          getEntityFeedCount();
        } else {
          throw t('server.unexpected-response');
        }
      })
      .catch((err: AxiosError) => {
        showErrorToast(
          err,
          t('server.add-entity-error', {
            entity: t('label.feed'),
          })
        );
      });
  };

  const createThread = (data: CreateThread) => {
    postThread(data)
      .then((res) => {
        if (res) {
          setEntityThread((pre) => [...pre, res]);
          getEntityFeedCount();
        } else {
          showErrorToast(t('server.unexpected-response'));
        }
      })
      .catch((err: AxiosError) => {
        showErrorToast(
          err,
          t('server.create-entity-error', {
            entity: t('label.conversation-lowercase'),
          })
        );
      });
  };

  const deletePostHandler = (
    threadId: string,
    postId: string,
    isThread: boolean
  ) => {
    deletePost(threadId, postId, isThread, setEntityThread);
  };

  const updateThreadHandler = (
    threadId: string,
    postId: string,
    isThread: boolean,
    data: Operation[]
  ) => {
    updateThreadData(threadId, postId, isThread, data, setEntityThread);
  };

  const getLoader = () => {
    return isentityThreadLoading ? <Loader /> : null;
  };

  const fetchMoreFeed = (
    isElementInView: boolean,
    pagingObj: Paging,
    isFeedLoading: boolean
  ) => {
    if (isElementInView && pagingObj?.after && !isFeedLoading) {
      fetchActivityFeed(pagingObj.after);
    }
  };

  const tableColumn: ColumnsType<Table> = useMemo(
    () => [
      {
        title: t('label.table-entity-text', {
          entityText: t('label.name'),
        }),
        dataIndex: 'name',
        key: 'name',
        render: (_, record: Table) => {
          return (
            <Link
              to={getEntityLink(
                EntityType.TABLE,
                record.fullyQualifiedName as string
              )}>
              {getEntityName(record)}
            </Link>
          );
        },
      },
      {
        title: t('label.description'),
        dataIndex: 'description',
        key: 'description',
        render: (text: string) =>
          text?.trim() ? (
            <RichTextEditorPreviewer markdown={text} />
          ) : (
            <span className="text-grey-muted">{t('label.no-description')}</span>
          ),
      },
    ],
    []
  );

  const getSchemaTableList = () => {
    return (
      <Col span={24}>
        {isEmpty(tableData) && !showDeletedTables && !tableDataLoading ? (
          <ErrorPlaceHolder
            className="mt-0-important"
            type={ERROR_PLACEHOLDER_TYPE.NO_DATA}
          />
        ) : (
          <TableAntd
            bordered
            className="table-shadow"
            columns={tableColumn}
            data-testid="databaseSchema-tables"
            dataSource={tableData}
            locale={{
              emptyText: <FilterTablePlaceHolder />,
            }}
            pagination={false}
            rowKey="id"
            size="small"
          />
        )}

        {tableInstanceCount > PAGE_SIZE && tableData.length > 0 && (
          <NextPrevious
            isNumberBased
            currentPage={currentTablesPage}
            pageSize={PAGE_SIZE}
            paging={paging}
            pagingHandler={tablePaginationHandler}
            totalCount={tableInstanceCount}
          />
        )}
      </Col>
    );
  };

  const extraDropdownContent: ItemType[] = useMemo(
    () => [
      {
        label: (
          <Row className="cursor-pointer" data-testid="deleted-table-menu-item">
            <Col span={3}>
              <IconShowPassword {...DROPDOWN_ICON_SIZE_PROPS} />
            </Col>
            <Col span={21}>
              <Row>
                <Col span={21}>
                  <Typography.Text
                    className="font-medium"
                    data-testid="deleted-table-menu-item-label">
                    {t('label.show-deleted-entity', {
                      entity: t('label.table'),
                    })}
                  </Typography.Text>
                </Col>

                <Col span={3}>
                  <Switch
                    checked={showDeletedTables}
                    data-testid="deleted-table-menu-item-switch"
                    size="small"
                    onChange={setShowDeletedTables}
                  />
                </Col>

                <Col className="p-t-xss">
                  <Typography.Paragraph className="text-grey-muted text-xs m-b-0 line-height-16">
                    {t('message.view-deleted-entity', {
                      entity: t('label.table-plural'),
                      parent: t('label.schema'),
                    })}
                  </Typography.Paragraph>
                </Col>
              </Row>
            </Col>
          </Row>
        ),
        key: 'deleted-team-dropdown',
      },
    ],
    [showDeletedTables]
  );

  const handleRestoreDatabaseSchema = useCallback(async () => {
    try {
      await restoreDatabaseSchema(databaseSchemaId);
      showSuccessToast(
        t('message.restore-entities-success', {
          entity: t('label.database-schema'),
        }),
        2000
      );
      getDetailsByFQN();
    } catch (error) {
      showErrorToast(
        error as AxiosError,
        t('message.restore-entities-error', {
          entity: t('label.database-schema'),
        })
      );
    }
  }, [databaseSchemaId]);

  useEffect(() => {
    if (EntityTabs.ACTIVITY_FEED === activeTab) {
      fetchActivityFeed();
    } else {
      setEntityThread([]);
    }
  }, [activeTab]);

  useEffect(() => {
    fetchMoreFeed(isInView, paging, isentityThreadLoading);
  }, [isInView, paging, isentityThreadLoading]);

  useEffect(() => {
    if (
      databaseSchemaPermission.ViewAll ||
      databaseSchemaPermission.ViewBasic
    ) {
      getDetailsByFQN();
      getEntityFeedCount();
    }
  }, [databaseSchemaPermission, databaseSchemaFQN]);

  useEffect(() => {
    tablePaginationHandler(INITIAL_PAGING_VALUE);
  }, [showDeletedTables, databaseSchema]);

  useEffect(() => {
    fetchDatabaseSchemaPermission();
  }, [databaseSchemaFQN]);

  // always Keep this useEffect at the end...
  useEffect(() => {
    isMounting.current = false;
    appState.inPageSearchText = '';
  }, []);

  if (isLoading) {
    return <Loader />;
  }

  if (error) {
    return (
      <ErrorPlaceHolder>
        <p data-testid="error-message">{error}</p>
      </ErrorPlaceHolder>
    );
  }

  if (
    !databaseSchemaPermission.ViewAll &&
    !databaseSchemaPermission.ViewBasic
  ) {
    return (
      <ErrorPlaceHolder
        className="mt-24"
        type={ERROR_PLACEHOLDER_TYPE.PERMISSION}
      />
    );
  }

  return (
<<<<<<< HEAD
    <PageContainerV1>
      <PageLayoutV1
        pageTitle={t('label.entity-detail-plural', {
          entity: getEntityName(databaseSchema),
        })}>
        {isSchemaDetailsLoading ? (
          <Skeleton
            active
            paragraph={{
              rows: 3,
              width: ['20%', '80%', '60%'],
            }}
          />
        ) : (
          <Row>
            <Col span={24}>
              <EntityPageInfo
                isRecursiveDelete
                canDelete={databaseSchemaPermission.Delete}
                currentOwner={databaseSchema?.owner}
                deleted={databaseSchema?.deleted}
                displayName={databaseSchema?.displayName}
                entityFieldThreads={getEntityFieldThreadCounts(
                  EntityField.TAGS,
                  entityFieldThreadCount
                )}
                entityFqn={databaseSchemaFQN}
                entityId={databaseSchemaId}
                entityName={databaseSchemaName}
                entityType={EntityType.DATABASE_SCHEMA}
                extraDropdownContent={extraDropdownContent}
                extraInfo={extraInfo}
                followersList={[]}
                permission={databaseSchemaPermission}
                serviceType={databaseSchema?.serviceType ?? ''}
                tags={tags}
                tagsHandler={onTagUpdate}
                tier={tier}
                titleLinks={slashedTableName}
                updateOwner={
                  databaseSchemaPermission.EditOwner ||
                  databaseSchemaPermission.EditAll
                    ? handleUpdateOwner
                    : undefined
                }
                onRestoreEntity={handleRestoreDatabaseSchema}
                onThreadLinkSelect={onThreadLinkSelect}
                onUpdateDisplayName={handleUpdateDisplayName}
              />
            </Col>
          </Row>
        )}
        <Col span={24}>
          <Row className="m-t-xss">
            <Col span={24}>
              <Tabs
                activeKey={activeTab}
                data-testid="tabs"
                items={tabs}
                onChange={activeTabHandler}
              />
            </Col>
            <Col className="p-y-md" span={24}>
              {activeTab === EntityTabs.TABLE && (
                <Card className="h-full">
                  {tableDataLoading ? (
                    <Loader />
                  ) : (
                    <Row gutter={[16, 16]}>
                      <Col data-testid="description-container" span={24}>
                        <Description
                          description={description}
                          entityFieldThreads={getEntityFieldThreadCounts(
                            EntityField.DESCRIPTION,
                            entityFieldThreadCount
                          )}
                          entityFqn={databaseSchemaFQN}
                          entityName={databaseSchemaName}
                          entityType={EntityType.DATABASE_SCHEMA}
                          hasEditAccess={
                            databaseSchemaPermission.EditDescription ||
                            databaseSchemaPermission.EditAll
                          }
                          isEdit={isEdit}
                          onCancel={onCancel}
                          onDescriptionEdit={onDescriptionEdit}
                          onDescriptionUpdate={onDescriptionUpdate}
                          onThreadLinkSelect={onThreadLinkSelect}
                        />
                      </Col>
                      {getSchemaTableList()}
                    </Row>
                  )}
                </Card>
              )}
              {activeTab === EntityTabs.ACTIVITY_FEED && (
                <Card className="p-t-xss p-b-md">
                  <Row className="entity-feed-list" id="activityfeed">
                    <Col offset={4} span={16}>
                      <ActivityFeedList
                        hideFeedFilter
                        hideThreadFilter
                        isEntityFeed
                        withSidePanel
                        deletePostHandler={deletePostHandler}
                        entityName={databaseSchemaName}
                        feedList={entityThread}
                        postFeedHandler={postFeedHandler}
                        updateThreadHandler={updateThreadHandler}
                      />
                    </Col>
                  </Row>
                </Card>
              )}
              <Col
                data-testid="observer-element"
                id="observer-element"
                ref={elementRef as RefObject<HTMLDivElement>}
                span={24}>
                {getLoader()}
              </Col>
            </Col>
          </Row>
        </Col>
        <Col span={24}>
          {threadLink ? (
            <ActivityThreadPanel
              createThread={createThread}
              deletePostHandler={deletePostHandler}
              open={Boolean(threadLink)}
              postFeedHandler={postFeedHandler}
              threadLink={threadLink}
              updateThreadHandler={updateThreadHandler}
              onCancel={onThreadPanelClose}
            />
          ) : null}
        </Col>
      </PageLayoutV1>
    </PageContainerV1>
=======
    <Fragment>
      {databaseSchemaPermission.ViewAll ||
      databaseSchemaPermission.ViewBasic ? (
        <PageLayoutV1
          pageTitle={t('label.entity-detail-plural', {
            entity: getEntityName(databaseSchema),
          })}>
          {IsSchemaDetailsLoading ? (
            <Skeleton
              active
              paragraph={{
                rows: 3,
                width: ['20%', '80%', '60%'],
              }}
            />
          ) : (
            <>
              <Col span={24}>
                <EntityPageInfo
                  isRecursiveDelete
                  canDelete={databaseSchemaPermission.Delete}
                  currentOwner={databaseSchema?.owner}
                  deleted={databaseSchema?.deleted}
                  displayName={databaseSchema?.displayName}
                  entityFieldThreads={getEntityFieldThreadCounts(
                    EntityField.TAGS,
                    entityFieldThreadCount
                  )}
                  entityFqn={databaseSchemaFQN}
                  entityId={databaseSchemaId}
                  entityName={databaseSchemaName}
                  entityType={EntityType.DATABASE_SCHEMA}
                  extraDropdownContent={extraDropdownContent}
                  extraInfo={extraInfo}
                  followersList={[]}
                  permission={databaseSchemaPermission}
                  serviceType={databaseSchema?.serviceType ?? ''}
                  tags={tags}
                  tagsHandler={onTagUpdate}
                  tier={tier}
                  titleLinks={slashedTableName}
                  updateOwner={
                    databaseSchemaPermission.EditOwner ||
                    databaseSchemaPermission.EditAll
                      ? handleUpdateOwner
                      : undefined
                  }
                  onRestoreEntity={handleRestoreDatabaseSchema}
                  onThreadLinkSelect={onThreadLinkSelect}
                  onUpdateDisplayName={handleUpdateDisplayName}
                />
              </Col>
            </>
          )}
          <Col span={24}>
            <Row className="m-t-xss">
              <Col span={24}>
                <TabsPane
                  activeTab={activeTab}
                  className="flex-initial"
                  setActiveTab={activeTabHandler}
                  tabs={tabs}
                />
              </Col>
              <Col className="p-y-md" span={24}>
                {activeTab === 1 && (
                  <Card className="h-full">
                    {tableDataLoading ? (
                      <Loader />
                    ) : (
                      <Row gutter={[16, 16]}>
                        <Col data-testid="description-container" span={24}>
                          <Description
                            description={description}
                            entityFieldThreads={getEntityFieldThreadCounts(
                              EntityField.DESCRIPTION,
                              entityFieldThreadCount
                            )}
                            entityFqn={databaseSchemaFQN}
                            entityName={databaseSchemaName}
                            entityType={EntityType.DATABASE_SCHEMA}
                            hasEditAccess={
                              databaseSchemaPermission.EditDescription ||
                              databaseSchemaPermission.EditAll
                            }
                            isEdit={isEdit}
                            onCancel={onCancel}
                            onDescriptionEdit={onDescriptionEdit}
                            onDescriptionUpdate={onDescriptionUpdate}
                            onThreadLinkSelect={onThreadLinkSelect}
                          />
                        </Col>
                        {getSchemaTableList()}
                      </Row>
                    )}
                  </Card>
                )}
                {activeTab === 2 && (
                  <Card className="p-t-xss p-b-md">
                    <Row className="entity-feed-list" id="activityfeed">
                      <Col offset={4} span={16}>
                        <ActivityFeedList
                          hideFeedFilter
                          hideThreadFilter
                          isEntityFeed
                          withSidePanel
                          className=""
                          deletePostHandler={deletePostHandler}
                          entityName={databaseSchemaName}
                          feedList={entityThread}
                          postFeedHandler={postFeedHandler}
                          updateThreadHandler={updateThreadHandler}
                        />
                      </Col>
                    </Row>
                  </Card>
                )}
                <Col
                  data-testid="observer-element"
                  id="observer-element"
                  ref={elementRef as RefObject<HTMLDivElement>}
                  span={24}>
                  {getLoader()}
                </Col>
              </Col>
            </Row>
          </Col>
          <Col span={24}>
            {threadLink ? (
              <ActivityThreadPanel
                createThread={createThread}
                deletePostHandler={deletePostHandler}
                open={Boolean(threadLink)}
                postFeedHandler={postFeedHandler}
                threadLink={threadLink}
                updateThreadHandler={updateThreadHandler}
                onCancel={onThreadPanelClose}
              />
            ) : null}
          </Col>
        </PageLayoutV1>
      ) : (
        <ErrorPlaceHolder
          className="mt-24"
          type={ERROR_PLACEHOLDER_TYPE.PERMISSION}
        />
      )}
    </Fragment>
>>>>>>> 6b61d364
  );
};

export default observer(DatabaseSchemaPage);<|MERGE_RESOLUTION|>--- conflicted
+++ resolved
@@ -802,296 +802,143 @@
   }
 
   return (
-<<<<<<< HEAD
-    <PageContainerV1>
-      <PageLayoutV1
-        pageTitle={t('label.entity-detail-plural', {
-          entity: getEntityName(databaseSchema),
-        })}>
-        {isSchemaDetailsLoading ? (
-          <Skeleton
-            active
-            paragraph={{
-              rows: 3,
-              width: ['20%', '80%', '60%'],
-            }}
-          />
-        ) : (
-          <Row>
-            <Col span={24}>
-              <EntityPageInfo
-                isRecursiveDelete
-                canDelete={databaseSchemaPermission.Delete}
-                currentOwner={databaseSchema?.owner}
-                deleted={databaseSchema?.deleted}
-                displayName={databaseSchema?.displayName}
-                entityFieldThreads={getEntityFieldThreadCounts(
-                  EntityField.TAGS,
-                  entityFieldThreadCount
-                )}
-                entityFqn={databaseSchemaFQN}
-                entityId={databaseSchemaId}
-                entityName={databaseSchemaName}
-                entityType={EntityType.DATABASE_SCHEMA}
-                extraDropdownContent={extraDropdownContent}
-                extraInfo={extraInfo}
-                followersList={[]}
-                permission={databaseSchemaPermission}
-                serviceType={databaseSchema?.serviceType ?? ''}
-                tags={tags}
-                tagsHandler={onTagUpdate}
-                tier={tier}
-                titleLinks={slashedTableName}
-                updateOwner={
-                  databaseSchemaPermission.EditOwner ||
-                  databaseSchemaPermission.EditAll
-                    ? handleUpdateOwner
-                    : undefined
-                }
-                onRestoreEntity={handleRestoreDatabaseSchema}
-                onThreadLinkSelect={onThreadLinkSelect}
-                onUpdateDisplayName={handleUpdateDisplayName}
-              />
-            </Col>
-          </Row>
-        )}
-        <Col span={24}>
-          <Row className="m-t-xss">
-            <Col span={24}>
-              <Tabs
-                activeKey={activeTab}
-                data-testid="tabs"
-                items={tabs}
-                onChange={activeTabHandler}
-              />
-            </Col>
-            <Col className="p-y-md" span={24}>
-              {activeTab === EntityTabs.TABLE && (
-                <Card className="h-full">
-                  {tableDataLoading ? (
-                    <Loader />
-                  ) : (
-                    <Row gutter={[16, 16]}>
-                      <Col data-testid="description-container" span={24}>
-                        <Description
-                          description={description}
-                          entityFieldThreads={getEntityFieldThreadCounts(
-                            EntityField.DESCRIPTION,
-                            entityFieldThreadCount
-                          )}
-                          entityFqn={databaseSchemaFQN}
-                          entityName={databaseSchemaName}
-                          entityType={EntityType.DATABASE_SCHEMA}
-                          hasEditAccess={
-                            databaseSchemaPermission.EditDescription ||
-                            databaseSchemaPermission.EditAll
-                          }
-                          isEdit={isEdit}
-                          onCancel={onCancel}
-                          onDescriptionEdit={onDescriptionEdit}
-                          onDescriptionUpdate={onDescriptionUpdate}
-                          onThreadLinkSelect={onThreadLinkSelect}
-                        />
-                      </Col>
-                      {getSchemaTableList()}
-                    </Row>
-                  )}
-                </Card>
+    <PageLayoutV1
+      pageTitle={t('label.entity-detail-plural', {
+        entity: getEntityName(databaseSchema),
+      })}>
+      {isSchemaDetailsLoading ? (
+        <Skeleton
+          active
+          paragraph={{
+            rows: 3,
+            width: ['20%', '80%', '60%'],
+          }}
+        />
+      ) : (
+        <Row>
+          <Col span={24}>
+            <EntityPageInfo
+              isRecursiveDelete
+              canDelete={databaseSchemaPermission.Delete}
+              currentOwner={databaseSchema?.owner}
+              deleted={databaseSchema?.deleted}
+              displayName={databaseSchema?.displayName}
+              entityFieldThreads={getEntityFieldThreadCounts(
+                EntityField.TAGS,
+                entityFieldThreadCount
               )}
-              {activeTab === EntityTabs.ACTIVITY_FEED && (
-                <Card className="p-t-xss p-b-md">
-                  <Row className="entity-feed-list" id="activityfeed">
-                    <Col offset={4} span={16}>
-                      <ActivityFeedList
-                        hideFeedFilter
-                        hideThreadFilter
-                        isEntityFeed
-                        withSidePanel
-                        deletePostHandler={deletePostHandler}
+              entityFqn={databaseSchemaFQN}
+              entityId={databaseSchemaId}
+              entityName={databaseSchemaName}
+              entityType={EntityType.DATABASE_SCHEMA}
+              extraDropdownContent={extraDropdownContent}
+              extraInfo={extraInfo}
+              followersList={[]}
+              permission={databaseSchemaPermission}
+              serviceType={databaseSchema?.serviceType ?? ''}
+              tags={tags}
+              tagsHandler={onTagUpdate}
+              tier={tier}
+              titleLinks={slashedTableName}
+              updateOwner={
+                databaseSchemaPermission.EditOwner ||
+                databaseSchemaPermission.EditAll
+                  ? handleUpdateOwner
+                  : undefined
+              }
+              onRestoreEntity={handleRestoreDatabaseSchema}
+              onThreadLinkSelect={onThreadLinkSelect}
+              onUpdateDisplayName={handleUpdateDisplayName}
+            />
+          </Col>
+        </Row>
+      )}
+      <Col span={24}>
+        <Row className="m-t-xss">
+          <Col span={24}>
+            <Tabs
+              activeKey={activeTab}
+              data-testid="tabs"
+              items={tabs}
+              onChange={activeTabHandler}
+            />
+          </Col>
+          <Col className="p-y-md" span={24}>
+            {activeTab === EntityTabs.TABLE && (
+              <Card className="h-full">
+                {tableDataLoading ? (
+                  <Loader />
+                ) : (
+                  <Row gutter={[16, 16]}>
+                    <Col data-testid="description-container" span={24}>
+                      <Description
+                        description={description}
+                        entityFieldThreads={getEntityFieldThreadCounts(
+                          EntityField.DESCRIPTION,
+                          entityFieldThreadCount
+                        )}
+                        entityFqn={databaseSchemaFQN}
                         entityName={databaseSchemaName}
-                        feedList={entityThread}
-                        postFeedHandler={postFeedHandler}
-                        updateThreadHandler={updateThreadHandler}
+                        entityType={EntityType.DATABASE_SCHEMA}
+                        hasEditAccess={
+                          databaseSchemaPermission.EditDescription ||
+                          databaseSchemaPermission.EditAll
+                        }
+                        isEdit={isEdit}
+                        onCancel={onCancel}
+                        onDescriptionEdit={onDescriptionEdit}
+                        onDescriptionUpdate={onDescriptionUpdate}
+                        onThreadLinkSelect={onThreadLinkSelect}
                       />
                     </Col>
+                    {getSchemaTableList()}
                   </Row>
-                </Card>
-              )}
-              <Col
-                data-testid="observer-element"
-                id="observer-element"
-                ref={elementRef as RefObject<HTMLDivElement>}
-                span={24}>
-                {getLoader()}
-              </Col>
+                )}
+              </Card>
+            )}
+            {activeTab === EntityTabs.ACTIVITY_FEED && (
+              <Card className="p-t-xss p-b-md">
+                <Row className="entity-feed-list" id="activityfeed">
+                  <Col offset={4} span={16}>
+                    <ActivityFeedList
+                      hideFeedFilter
+                      hideThreadFilter
+                      isEntityFeed
+                      withSidePanel
+                      deletePostHandler={deletePostHandler}
+                      entityName={databaseSchemaName}
+                      feedList={entityThread}
+                      postFeedHandler={postFeedHandler}
+                      updateThreadHandler={updateThreadHandler}
+                    />
+                  </Col>
+                </Row>
+              </Card>
+            )}
+            <Col
+              data-testid="observer-element"
+              id="observer-element"
+              ref={elementRef as RefObject<HTMLDivElement>}
+              span={24}>
+              {getLoader()}
             </Col>
-          </Row>
-        </Col>
-        <Col span={24}>
-          {threadLink ? (
-            <ActivityThreadPanel
-              createThread={createThread}
-              deletePostHandler={deletePostHandler}
-              open={Boolean(threadLink)}
-              postFeedHandler={postFeedHandler}
-              threadLink={threadLink}
-              updateThreadHandler={updateThreadHandler}
-              onCancel={onThreadPanelClose}
-            />
-          ) : null}
-        </Col>
-      </PageLayoutV1>
-    </PageContainerV1>
-=======
-    <Fragment>
-      {databaseSchemaPermission.ViewAll ||
-      databaseSchemaPermission.ViewBasic ? (
-        <PageLayoutV1
-          pageTitle={t('label.entity-detail-plural', {
-            entity: getEntityName(databaseSchema),
-          })}>
-          {IsSchemaDetailsLoading ? (
-            <Skeleton
-              active
-              paragraph={{
-                rows: 3,
-                width: ['20%', '80%', '60%'],
-              }}
-            />
-          ) : (
-            <>
-              <Col span={24}>
-                <EntityPageInfo
-                  isRecursiveDelete
-                  canDelete={databaseSchemaPermission.Delete}
-                  currentOwner={databaseSchema?.owner}
-                  deleted={databaseSchema?.deleted}
-                  displayName={databaseSchema?.displayName}
-                  entityFieldThreads={getEntityFieldThreadCounts(
-                    EntityField.TAGS,
-                    entityFieldThreadCount
-                  )}
-                  entityFqn={databaseSchemaFQN}
-                  entityId={databaseSchemaId}
-                  entityName={databaseSchemaName}
-                  entityType={EntityType.DATABASE_SCHEMA}
-                  extraDropdownContent={extraDropdownContent}
-                  extraInfo={extraInfo}
-                  followersList={[]}
-                  permission={databaseSchemaPermission}
-                  serviceType={databaseSchema?.serviceType ?? ''}
-                  tags={tags}
-                  tagsHandler={onTagUpdate}
-                  tier={tier}
-                  titleLinks={slashedTableName}
-                  updateOwner={
-                    databaseSchemaPermission.EditOwner ||
-                    databaseSchemaPermission.EditAll
-                      ? handleUpdateOwner
-                      : undefined
-                  }
-                  onRestoreEntity={handleRestoreDatabaseSchema}
-                  onThreadLinkSelect={onThreadLinkSelect}
-                  onUpdateDisplayName={handleUpdateDisplayName}
-                />
-              </Col>
-            </>
-          )}
-          <Col span={24}>
-            <Row className="m-t-xss">
-              <Col span={24}>
-                <TabsPane
-                  activeTab={activeTab}
-                  className="flex-initial"
-                  setActiveTab={activeTabHandler}
-                  tabs={tabs}
-                />
-              </Col>
-              <Col className="p-y-md" span={24}>
-                {activeTab === 1 && (
-                  <Card className="h-full">
-                    {tableDataLoading ? (
-                      <Loader />
-                    ) : (
-                      <Row gutter={[16, 16]}>
-                        <Col data-testid="description-container" span={24}>
-                          <Description
-                            description={description}
-                            entityFieldThreads={getEntityFieldThreadCounts(
-                              EntityField.DESCRIPTION,
-                              entityFieldThreadCount
-                            )}
-                            entityFqn={databaseSchemaFQN}
-                            entityName={databaseSchemaName}
-                            entityType={EntityType.DATABASE_SCHEMA}
-                            hasEditAccess={
-                              databaseSchemaPermission.EditDescription ||
-                              databaseSchemaPermission.EditAll
-                            }
-                            isEdit={isEdit}
-                            onCancel={onCancel}
-                            onDescriptionEdit={onDescriptionEdit}
-                            onDescriptionUpdate={onDescriptionUpdate}
-                            onThreadLinkSelect={onThreadLinkSelect}
-                          />
-                        </Col>
-                        {getSchemaTableList()}
-                      </Row>
-                    )}
-                  </Card>
-                )}
-                {activeTab === 2 && (
-                  <Card className="p-t-xss p-b-md">
-                    <Row className="entity-feed-list" id="activityfeed">
-                      <Col offset={4} span={16}>
-                        <ActivityFeedList
-                          hideFeedFilter
-                          hideThreadFilter
-                          isEntityFeed
-                          withSidePanel
-                          className=""
-                          deletePostHandler={deletePostHandler}
-                          entityName={databaseSchemaName}
-                          feedList={entityThread}
-                          postFeedHandler={postFeedHandler}
-                          updateThreadHandler={updateThreadHandler}
-                        />
-                      </Col>
-                    </Row>
-                  </Card>
-                )}
-                <Col
-                  data-testid="observer-element"
-                  id="observer-element"
-                  ref={elementRef as RefObject<HTMLDivElement>}
-                  span={24}>
-                  {getLoader()}
-                </Col>
-              </Col>
-            </Row>
           </Col>
-          <Col span={24}>
-            {threadLink ? (
-              <ActivityThreadPanel
-                createThread={createThread}
-                deletePostHandler={deletePostHandler}
-                open={Boolean(threadLink)}
-                postFeedHandler={postFeedHandler}
-                threadLink={threadLink}
-                updateThreadHandler={updateThreadHandler}
-                onCancel={onThreadPanelClose}
-              />
-            ) : null}
-          </Col>
-        </PageLayoutV1>
-      ) : (
-        <ErrorPlaceHolder
-          className="mt-24"
-          type={ERROR_PLACEHOLDER_TYPE.PERMISSION}
-        />
-      )}
-    </Fragment>
->>>>>>> 6b61d364
+        </Row>
+      </Col>
+      <Col span={24}>
+        {threadLink ? (
+          <ActivityThreadPanel
+            createThread={createThread}
+            deletePostHandler={deletePostHandler}
+            open={Boolean(threadLink)}
+            postFeedHandler={postFeedHandler}
+            threadLink={threadLink}
+            updateThreadHandler={updateThreadHandler}
+            onCancel={onThreadPanelClose}
+          />
+        ) : null}
+      </Col>
+    </PageLayoutV1>
   );
 };
 
