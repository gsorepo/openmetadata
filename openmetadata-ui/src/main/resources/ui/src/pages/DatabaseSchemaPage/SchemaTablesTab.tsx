/*
 *  Copyright 2023 Collate.
 *  Licensed under the Apache License, Version 2.0 (the "License");
 *  you may not use this file except in compliance with the License.
 *  You may obtain a copy of the License at
 *  http://www.apache.org/licenses/LICENSE-2.0
 *  Unless required by applicable law or agreed to in writing, software
 *  distributed under the License is distributed on an "AS IS" BASIS,
 *  WITHOUT WARRANTIES OR CONDITIONS OF ANY KIND, either express or implied.
 *  See the License for the specific language governing permissions and
 *  limitations under the License.
 */

<<<<<<< HEAD
import { Col, Row, Switch, Typography } from 'antd';
=======
import { Col, Row, Space, Switch, Table as TableAntd, Typography } from 'antd';
>>>>>>> 44f7dd35
import { ColumnsType } from 'antd/lib/table';
import DescriptionV1 from 'components/common/description/DescriptionV1';
import ErrorPlaceHolder from 'components/common/error-with-placeholder/ErrorPlaceHolder';
import NextPrevious from 'components/common/next-previous/NextPrevious';
import RichTextEditorPreviewer from 'components/common/rich-text-editor/RichTextEditorPreviewer';
import TableAntd from 'components/common/Table/Table';
import { PAGE_SIZE } from 'constants/constants';
import { EntityType } from 'enums/entity.enum';
import { DatabaseSchema } from 'generated/entity/data/databaseSchema';
import { Table } from 'generated/entity/data/table';
import { PagingResponse } from 'Models';
import React, { useMemo } from 'react';
import { useTranslation } from 'react-i18next';
import { Link } from 'react-router-dom';
import { getEntityName } from 'utils/EntityUtils';
import { getEntityLink } from 'utils/TableUtils';

interface SchemaTablesTabProps {
  databaseSchemaDetails: DatabaseSchema;
  tableDataLoading: boolean;
  description: string;
  editDescriptionPermission?: boolean;
  isEdit?: boolean;
  showDeletedTables?: boolean;
  tableData: PagingResponse<Table[]>;
  currentTablesPage: number;
  tablePaginationHandler: (
    cursorValue: string | number,
    activePage?: number
  ) => void;
  onCancel?: () => void;
  onDescriptionEdit?: () => void;
  onDescriptionUpdate?: (updatedHTML: string) => Promise<void>;
  onThreadLinkSelect?: (link: string) => void;
  onShowDeletedTablesChange?: (value: boolean) => void;
  isVersionView?: boolean;
}

function SchemaTablesTab({
  databaseSchemaDetails,
  tableDataLoading,
  description,
  editDescriptionPermission = false,
  isEdit = false,
  tableData,
  currentTablesPage,
  tablePaginationHandler,
  onCancel,
  onDescriptionEdit,
  onDescriptionUpdate,
  onThreadLinkSelect,
  showDeletedTables = false,
  onShowDeletedTablesChange,
  isVersionView = false,
}: SchemaTablesTabProps) {
  const { t } = useTranslation();

  const tableColumn: ColumnsType<Table> = useMemo(
    () => [
      {
        title: t('label.name'),
        dataIndex: 'name',
        key: 'name',
        render: (_, record: Table) => {
          return (
            <Link
              to={getEntityLink(
                EntityType.TABLE,
                record.fullyQualifiedName as string
              )}>
              {getEntityName(record)}
            </Link>
          );
        },
        className: 'truncate w-max-500',
      },
      {
        title: t('label.description'),
        dataIndex: 'description',
        key: 'description',
        render: (text: string) =>
          text?.trim() ? (
            <RichTextEditorPreviewer markdown={text} />
          ) : (
            <span className="text-grey-muted">{t('label.no-description')}</span>
          ),
      },
    ],
    []
  );

  return (
    <Row gutter={[16, 16]}>
      <Col data-testid="description-container" span={24}>
<<<<<<< HEAD
        <DescriptionV1
          description={description}
          entityFqn={databaseSchemaDetails.fullyQualifiedName}
          entityName={getEntityName(databaseSchemaDetails)}
          entityType={EntityType.DATABASE_SCHEMA}
          hasEditAccess={editDescriptionPermission}
          isEdit={isEdit}
          isReadOnly={databaseSchemaDetails.deleted}
          onCancel={onCancel}
          onDescriptionEdit={onDescriptionEdit}
          onDescriptionUpdate={onDescriptionUpdate}
          onThreadLinkSelect={onThreadLinkSelect}
        />
      </Col>
      <Col span={24}>
        <Row justify="end">
          <Col>
            <Switch
              checked={showDeletedTables}
              data-testid="show-deleted"
              onClick={onShowDeletedTablesChange}
            />
            <Typography.Text className="m-l-xs">
              {t('label.deleted')}
            </Typography.Text>{' '}
          </Col>
        </Row>
      </Col>
      <Col span={24}>
        <TableAntd
          bordered
          columns={tableColumn}
          data-testid="databaseSchema-tables"
          dataSource={tableData.data}
          loading={tableDataLoading}
          locale={{
            emptyText: (
              <ErrorPlaceHolder
                className="mt-0-important"
                type={ERROR_PLACEHOLDER_TYPE.NO_DATA}
              />
            ),
          }}
          pagination={false}
          rowKey="id"
          size="small"
        />
      </Col>
      {tableData.paging.total > PAGE_SIZE && tableData.data.length > 0 && (
        <Col span={24}>
          <NextPrevious
            currentPage={currentTablesPage}
            pageSize={PAGE_SIZE}
            paging={tableData.paging}
            pagingHandler={tablePaginationHandler}
            totalCount={tableData.paging.total}
          />
        </Col>
      )}
=======
        {isVersionView ? (
          <DescriptionV1
            isVersionView
            description={description}
            entityFqn={databaseSchemaDetails.fullyQualifiedName}
            entityType={EntityType.DATABASE_SCHEMA}
          />
        ) : (
          <DescriptionV1
            description={description}
            entityFqn={databaseSchemaDetails.fullyQualifiedName}
            entityName={getEntityName(databaseSchemaDetails)}
            entityType={EntityType.DATABASE_SCHEMA}
            hasEditAccess={editDescriptionPermission}
            isEdit={isEdit}
            isReadOnly={databaseSchemaDetails.deleted}
            onCancel={onCancel}
            onDescriptionEdit={onDescriptionEdit}
            onDescriptionUpdate={onDescriptionUpdate}
            onThreadLinkSelect={onThreadLinkSelect}
          />
        )}
      </Col>
      {!isVersionView && (
        <Col span={24}>
          <Row justify="end">
            <Col>
              <Switch
                checked={showDeletedTables}
                data-testid="show-deleted"
                onClick={onShowDeletedTablesChange}
              />
              <Typography.Text className="m-l-xs">
                {t('label.deleted')}
              </Typography.Text>{' '}
            </Col>
          </Row>
        </Col>
      )}

      <Col span={24}>
        <Space className="w-full m-b-md" direction="vertical" size="middle">
          <TableAntd
            bordered
            columns={tableColumn}
            data-testid="databaseSchema-tables"
            dataSource={tableData.data}
            loading={{
              spinning: tableDataLoading,
              indicator: <Loader size="small" />,
            }}
            locale={{
              emptyText: <ErrorPlaceHolder className="m-y-md" />,
            }}
            pagination={false}
            rowKey="id"
            size="small"
          />
          {tableData.paging.total > PAGE_SIZE && tableData.data.length > 0 && (
            <NextPrevious
              currentPage={currentTablesPage}
              pageSize={PAGE_SIZE}
              paging={tableData.paging}
              pagingHandler={tablePaginationHandler}
              totalCount={tableData.paging.total}
            />
          )}
        </Space>
      </Col>
>>>>>>> 44f7dd35
    </Row>
  );
}

export default SchemaTablesTab;<|MERGE_RESOLUTION|>--- conflicted
+++ resolved
@@ -11,11 +11,7 @@
  *  limitations under the License.
  */
 
-<<<<<<< HEAD
 import { Col, Row, Switch, Typography } from 'antd';
-=======
-import { Col, Row, Space, Switch, Table as TableAntd, Typography } from 'antd';
->>>>>>> 44f7dd35
 import { ColumnsType } from 'antd/lib/table';
 import DescriptionV1 from 'components/common/description/DescriptionV1';
 import ErrorPlaceHolder from 'components/common/error-with-placeholder/ErrorPlaceHolder';
@@ -23,6 +19,7 @@
 import RichTextEditorPreviewer from 'components/common/rich-text-editor/RichTextEditorPreviewer';
 import TableAntd from 'components/common/Table/Table';
 import { PAGE_SIZE } from 'constants/constants';
+import { ERROR_PLACEHOLDER_TYPE } from 'enums/common.enum';
 import { EntityType } from 'enums/entity.enum';
 import { DatabaseSchema } from 'generated/entity/data/databaseSchema';
 import { Table } from 'generated/entity/data/table';
@@ -110,67 +107,6 @@
   return (
     <Row gutter={[16, 16]}>
       <Col data-testid="description-container" span={24}>
-<<<<<<< HEAD
-        <DescriptionV1
-          description={description}
-          entityFqn={databaseSchemaDetails.fullyQualifiedName}
-          entityName={getEntityName(databaseSchemaDetails)}
-          entityType={EntityType.DATABASE_SCHEMA}
-          hasEditAccess={editDescriptionPermission}
-          isEdit={isEdit}
-          isReadOnly={databaseSchemaDetails.deleted}
-          onCancel={onCancel}
-          onDescriptionEdit={onDescriptionEdit}
-          onDescriptionUpdate={onDescriptionUpdate}
-          onThreadLinkSelect={onThreadLinkSelect}
-        />
-      </Col>
-      <Col span={24}>
-        <Row justify="end">
-          <Col>
-            <Switch
-              checked={showDeletedTables}
-              data-testid="show-deleted"
-              onClick={onShowDeletedTablesChange}
-            />
-            <Typography.Text className="m-l-xs">
-              {t('label.deleted')}
-            </Typography.Text>{' '}
-          </Col>
-        </Row>
-      </Col>
-      <Col span={24}>
-        <TableAntd
-          bordered
-          columns={tableColumn}
-          data-testid="databaseSchema-tables"
-          dataSource={tableData.data}
-          loading={tableDataLoading}
-          locale={{
-            emptyText: (
-              <ErrorPlaceHolder
-                className="mt-0-important"
-                type={ERROR_PLACEHOLDER_TYPE.NO_DATA}
-              />
-            ),
-          }}
-          pagination={false}
-          rowKey="id"
-          size="small"
-        />
-      </Col>
-      {tableData.paging.total > PAGE_SIZE && tableData.data.length > 0 && (
-        <Col span={24}>
-          <NextPrevious
-            currentPage={currentTablesPage}
-            pageSize={PAGE_SIZE}
-            paging={tableData.paging}
-            pagingHandler={tablePaginationHandler}
-            totalCount={tableData.paging.total}
-          />
-        </Col>
-      )}
-=======
         {isVersionView ? (
           <DescriptionV1
             isVersionView
@@ -212,35 +148,36 @@
       )}
 
       <Col span={24}>
-        <Space className="w-full m-b-md" direction="vertical" size="middle">
-          <TableAntd
-            bordered
-            columns={tableColumn}
-            data-testid="databaseSchema-tables"
-            dataSource={tableData.data}
-            loading={{
-              spinning: tableDataLoading,
-              indicator: <Loader size="small" />,
-            }}
-            locale={{
-              emptyText: <ErrorPlaceHolder className="m-y-md" />,
-            }}
-            pagination={false}
-            rowKey="id"
-            size="small"
+        <TableAntd
+          bordered
+          columns={tableColumn}
+          data-testid="databaseSchema-tables"
+          dataSource={tableData.data}
+          loading={tableDataLoading}
+          locale={{
+            emptyText: (
+              <ErrorPlaceHolder
+                className="mt-0-important"
+                type={ERROR_PLACEHOLDER_TYPE.NO_DATA}
+              />
+            ),
+          }}
+          pagination={false}
+          rowKey="id"
+          size="small"
+        />
+      </Col>
+      {tableData.paging.total > PAGE_SIZE && tableData.data.length > 0 && (
+        <Col span={24}>
+          <NextPrevious
+            currentPage={currentTablesPage}
+            pageSize={PAGE_SIZE}
+            paging={tableData.paging}
+            pagingHandler={tablePaginationHandler}
+            totalCount={tableData.paging.total}
           />
-          {tableData.paging.total > PAGE_SIZE && tableData.data.length > 0 && (
-            <NextPrevious
-              currentPage={currentTablesPage}
-              pageSize={PAGE_SIZE}
-              paging={tableData.paging}
-              pagingHandler={tablePaginationHandler}
-              totalCount={tableData.paging.total}
-            />
-          )}
-        </Space>
-      </Col>
->>>>>>> 44f7dd35
+        </Col>
+      )}
     </Row>
   );
 }
