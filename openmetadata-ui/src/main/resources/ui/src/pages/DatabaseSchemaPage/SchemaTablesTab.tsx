--- conflicted
+++ resolved
@@ -148,34 +148,6 @@
       )}
 
       <Col span={24}>
-<<<<<<< HEAD
-        <Space className="w-full m-b-md" direction="vertical" size="middle">
-          <TableAntd
-            bordered
-            columns={tableColumn}
-            data-testid="databaseSchema-tables"
-            dataSource={tableData.data}
-            loading={{
-              spinning: tableDataLoading,
-              indicator: <Loader size="small" />,
-            }}
-            locale={{
-              emptyText: <ErrorPlaceHolder className="m-y-md" />,
-            }}
-            pagination={false}
-            rowKey="id"
-            size="small"
-          />
-          {tableData.paging.total > PAGE_SIZE && tableData.data.length > 0 && (
-            <NextPrevious
-              currentPage={currentTablesPage}
-              pageSize={PAGE_SIZE}
-              paging={tableData.paging}
-              pagingHandler={tablePaginationHandler}
-            />
-          )}
-        </Space>
-=======
         <TableAntd
           bordered
           columns={tableColumn}
@@ -194,7 +166,6 @@
           rowKey="id"
           size="small"
         />
->>>>>>> 67c2e3d4
       </Col>
       {tableData.paging.total > PAGE_SIZE && tableData.data.length > 0 && (
         <Col span={24}>
@@ -203,7 +174,6 @@
             pageSize={PAGE_SIZE}
             paging={tableData.paging}
             pagingHandler={tablePaginationHandler}
-            totalCount={tableData.paging.total}
           />
         </Col>
       )}
