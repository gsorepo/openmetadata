--- conflicted
+++ resolved
@@ -40,6 +40,7 @@
   patchTableDetails,
   removeFollower,
 } from 'rest/tableAPI';
+import { serviceTypeLogo } from 'utils/ServiceUtils';
 import AppState from '../../AppState';
 import { FQN_SEPARATOR_CHAR } from '../../constants/char.constants';
 import {
@@ -200,7 +201,6 @@
 
   const fetchTableDetail = async () => {
     setIsLoading(true);
-<<<<<<< HEAD
 
     try {
       const res = await getTableDetailsByFQN(
@@ -258,81 +258,6 @@
         serviceType: serviceType,
         timestamp: 0,
         id: id,
-=======
-    getTableDetailsByFQN(
-      tableFQN,
-      getFields(defaultFields, datasetTableTabs[activeTab - 1].field ?? '')
-    )
-      .then((res) => {
-        if (res) {
-          const {
-            id,
-            database,
-            fullyQualifiedName,
-            service,
-            serviceType,
-            databaseSchema,
-          } = res;
-          const serviceName = service?.name ?? '';
-          const databaseFullyQualifiedName = database?.fullyQualifiedName ?? '';
-          const databaseSchemaFullyQualifiedName =
-            databaseSchema?.fullyQualifiedName ?? '';
-          setTableDetails(res);
-          setSlashedTableName([
-            {
-              name: serviceName,
-              url: serviceName
-                ? getServiceDetailsPath(
-                    serviceName,
-                    ServiceCategory.DATABASE_SERVICES
-                  )
-                : '',
-            },
-            {
-              name: getPartialNameFromTableFQN(databaseFullyQualifiedName, [
-                FqnPart.Database,
-              ]),
-              url: getDatabaseDetailsPath(databaseFullyQualifiedName),
-            },
-            {
-              name: getPartialNameFromTableFQN(
-                databaseSchemaFullyQualifiedName,
-                [FqnPart.Schema]
-              ),
-              url: getDatabaseSchemaDetailsPath(
-                databaseSchemaFullyQualifiedName
-              ),
-            },
-          ]);
-
-          addToRecentViewed({
-            displayName: getEntityName(res),
-            entityType: EntityType.TABLE,
-            fqn: fullyQualifiedName ?? '',
-            serviceType: serviceType,
-            timestamp: 0,
-            id: id,
-          });
-        } else {
-          showErrorToast(
-            jsonData['api-error-messages']['fetch-table-details-error']
-          );
-          setIsError(true);
-        }
-      })
-      .catch((err: AxiosError) => {
-        if (err.response?.status === 404) {
-          setIsError(true);
-        } else {
-          showErrorToast(
-            err,
-            jsonData['api-error-messages']['fetch-table-details-error']
-          );
-        }
-      })
-      .finally(() => {
-        setIsLoading(false);
->>>>>>> b57c680a
       });
     } catch (error) {
       if ((error as AxiosError).response?.status === 404) {
