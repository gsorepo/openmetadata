--- conflicted
+++ resolved
@@ -35,13 +35,8 @@
 import Loader from '../../components/Loader/Loader';
 import {
   getDatabaseDetailsPath,
-<<<<<<< HEAD
-  getDatasetTabPath,
-  getServiceDetailsPath,
-=======
   getServiceDetailsPath,
   getTableTabPath,
->>>>>>> 9cb6f3c2
   getVersionPath,
 } from '../../constants/constants';
 import { EntityType } from '../../enums/entity.enum';
