/*
 *  Copyright 2022 Collate.
 *  Licensed under the Apache License, Version 2.0 (the "License");
 *  you may not use this file except in compliance with the License.
 *  You may obtain a copy of the License at
 *  http://www.apache.org/licenses/LICENSE-2.0
 *  Unless required by applicable law or agreed to in writing, software
 *  distributed under the License is distributed on an "AS IS" BASIS,
 *  WITHOUT WARRANTIES OR CONDITIONS OF ANY KIND, either express or implied.
 *  See the License for the specific language governing permissions and
 *  limitations under the License.
 */

import { AxiosError } from 'axios';
import ErrorPlaceHolder from 'components/common/error-with-placeholder/ErrorPlaceHolder';
import { TitleBreadcrumbProps } from 'components/common/title-breadcrumb/title-breadcrumb.interface';
import DatasetDetails from 'components/DatasetDetails/DatasetDetails.component';
import Loader from 'components/Loader/Loader';
import { usePermissionProvider } from 'components/PermissionProvider/PermissionProvider';
import {
  OperationPermission,
  ResourceEntity,
} from 'components/PermissionProvider/PermissionProvider.interface';
import { compare, Operation } from 'fast-json-patch';
import { isEmpty, isUndefined } from 'lodash';
import { observer } from 'mobx-react';
import React, {
  FunctionComponent,
  useCallback,
  useEffect,
  useState,
} from 'react';
import { useTranslation } from 'react-i18next';
import { useHistory, useParams } from 'react-router-dom';
import { getAllFeeds, postFeedById, postThread } from 'rest/feedsAPI';
import {
  addFollower,
  getLatestTableProfileByFqn,
  getTableDetailsByFQN,
  patchTableDetails,
  removeFollower,
} from 'rest/tableAPI';
import AppState from '../../AppState';
import { FQN_SEPARATOR_CHAR } from '../../constants/char.constants';
import {
  getDatabaseDetailsPath,
  getDatabaseSchemaDetailsPath,
  getServiceDetailsPath,
  getTableTabPath,
  getVersionPath,
  pagingObject,
} from '../../constants/constants';
import { NO_PERMISSION_TO_VIEW } from '../../constants/HelperTextUtil';
import { EntityType, FqnPart, TabSpecificField } from '../../enums/entity.enum';
import { FeedFilter } from '../../enums/mydata.enum';
import { ServiceCategory } from '../../enums/service.enum';
import { CreateThread } from '../../generated/api/feed/createThread';
import { Table, TableData } from '../../generated/entity/data/table';
import { Post, Thread, ThreadType } from '../../generated/entity/feed/thread';
import { Paging } from '../../generated/type/paging';
import { EntityFieldThreadCount } from '../../interface/feed.interface';
import jsonData from '../../jsons/en';
import {
  addToRecentViewed,
  getCurrentUserId,
  getEntityMissingError,
  getFeedCounts,
  getFields,
  getPartialNameFromTableFQN,
  sortTagsCaseInsensitive,
} from '../../utils/CommonUtils';
import {
  datasetTableTabs,
  defaultFields,
  getCurrentDatasetTab,
} from '../../utils/DatasetDetailsUtils';
import { getEntityFeedLink, getEntityName } from '../../utils/EntityUtils';
import { deletePost, updateThreadData } from '../../utils/FeedUtils';
import { DEFAULT_ENTITY_PERMISSION } from '../../utils/PermissionsUtils';
import { serviceTypeLogo } from '../../utils/ServiceUtils';
import { showErrorToast } from '../../utils/ToastUtils';

const DatasetDetailsPage: FunctionComponent = () => {
  const history = useHistory();
  const { t } = useTranslation();
  const { getEntityPermissionByFqn } = usePermissionProvider();
  const [isLoading, setIsLoading] = useState<boolean>(true);
  const [isSampleDataLoading, setIsSampleDataLoading] =
    useState<boolean>(false);
  const [isentityThreadLoading, setIsentityThreadLoading] =
    useState<boolean>(false);
  const [isTableProfileLoading, setIsTableProfileLoading] =
    useState<boolean>(false);
  const USERId = getCurrentUserId();
  const [slashedTableName, setSlashedTableName] = useState<
    TitleBreadcrumbProps['titleLinks']
  >([]);
  const [sampleData, setSampleData] = useState<TableData>({
    columns: [],
    rows: [],
  });
  const [tableProfile, setTableProfile] = useState<Table['profile']>();
  const [tableDetails, setTableDetails] = useState<Table>({} as Table);
  const { datasetFQN, tab } = useParams() as Record<string, string>;
  const [activeTab, setActiveTab] = useState<number>(getCurrentDatasetTab(tab));
  const [tableFQN, setTableFQN] = useState<string>(
    getPartialNameFromTableFQN(
      datasetFQN,
      [FqnPart.Service, FqnPart.Database, FqnPart.Schema, FqnPart.Table],
      FQN_SEPARATOR_CHAR
    )
  );
  const [isError, setIsError] = useState(false);
  const [entityThread, setEntityThread] = useState<Thread[]>([]);

  const [feedCount, setFeedCount] = useState<number>(0);
  const [entityFieldThreadCount, setEntityFieldThreadCount] = useState<
    EntityFieldThreadCount[]
  >([]);
  const [entityFieldTaskCount, setEntityFieldTaskCount] = useState<
    EntityFieldThreadCount[]
  >([]);

  const [tablePermissions, setTablePermissions] = useState<OperationPermission>(
    DEFAULT_ENTITY_PERMISSION
  );

  const [paging, setPaging] = useState<Paging>(pagingObject);

  const { id: tableId, followers, version: currentVersion = '' } = tableDetails;

  const activeTabHandler = (tabValue: number) => {
    const currentTabIndex = tabValue - 1;
    if (datasetTableTabs[currentTabIndex].path !== tab) {
      setActiveTab(
        getCurrentDatasetTab(datasetTableTabs[currentTabIndex].path)
      );
      history.push({
        pathname: getTableTabPath(
          tableFQN,
          datasetTableTabs[currentTabIndex].path
        ),
      });
    }
  };

  const getFeedData = (
    after?: string,
    feedType?: FeedFilter,
    threadType?: ThreadType
  ) => {
    setIsentityThreadLoading(true);
    getAllFeeds(
      getEntityFeedLink(EntityType.TABLE, tableFQN),
      after,
      threadType,
      feedType,
      undefined,
      USERId
    )
      .then((res) => {
        const { data, paging: pagingObj } = res;
        if (data) {
          setPaging(pagingObj);
          setEntityThread((prevData) => [...prevData, ...data]);
        } else {
          showErrorToast(
            jsonData['api-error-messages']['fetch-entity-feed-error']
          );
        }
      })
      .catch((err: AxiosError) => {
        showErrorToast(
          err,
          jsonData['api-error-messages']['fetch-entity-feed-error']
        );
      })
      .finally(() => setIsentityThreadLoading(false));
  };

  const handleFeedFetchFromFeedList = (
    after?: string,
    feedType?: FeedFilter,
    threadType?: ThreadType
  ) => {
    !after && setEntityThread([]);
    getFeedData(after, feedType, threadType);
  };

  const fetchResourcePermission = async (entityFqn: string) => {
    setIsLoading(true);
    try {
      const tablePermission = await getEntityPermissionByFqn(
        ResourceEntity.TABLE,
        entityFqn
      );

      setTablePermissions(tablePermission);
    } catch (error) {
      showErrorToast(
        jsonData['api-error-messages']['fetch-entity-permissions-error']
      );
    } finally {
      setIsLoading(false);
    }
  };

  const fetchTableDetail = () => {
    setIsLoading(true);
    getTableDetailsByFQN(
      tableFQN,
      getFields(defaultFields, datasetTableTabs[activeTab - 1].field ?? '')
    )
      .then((res) => {
        if (res) {
          const {
            id,
            database,
            fullyQualifiedName,
            service,
            serviceType,
            databaseSchema,
          } = { ...res, tags: sortTagsCaseInsensitive(res.tags || []) };
          const serviceName = service?.name ?? '';
          const databaseFullyQualifiedName = database?.fullyQualifiedName ?? '';
          const databaseSchemaFullyQualifiedName =
            databaseSchema?.fullyQualifiedName ?? '';
          setTableDetails(res);
          setSlashedTableName([
            {
              name: serviceName,
              url: serviceName
                ? getServiceDetailsPath(
                    serviceName,
                    ServiceCategory.DATABASE_SERVICES
                  )
                : '',
              imgSrc: serviceType ? serviceTypeLogo(serviceType) : undefined,
            },
            {
              name: getPartialNameFromTableFQN(databaseFullyQualifiedName, [
                FqnPart.Database,
              ]),
              url: getDatabaseDetailsPath(databaseFullyQualifiedName),
            },
            {
              name: getPartialNameFromTableFQN(
                databaseSchemaFullyQualifiedName,
                [FqnPart.Schema]
              ),
              url: getDatabaseSchemaDetailsPath(
                databaseSchemaFullyQualifiedName
              ),
            },
            {
              name: getEntityName(res),
              url: '',
              activeTitle: true,
            },
          ]);

          addToRecentViewed({
            displayName: getEntityName(res),
            entityType: EntityType.TABLE,
            fqn: fullyQualifiedName ?? '',
            serviceType: serviceType,
            timestamp: 0,
            id: id,
          });
        } else {
          showErrorToast(
            jsonData['api-error-messages']['fetch-table-details-error']
          );
          setIsError(true);
        }
      })
      .catch((err: AxiosError) => {
        if (err.response?.status === 404) {
          setIsError(true);
        } else {
          showErrorToast(
            err,
            jsonData['api-error-messages']['fetch-table-details-error']
          );
        }
      })
      .finally(() => {
        setIsLoading(false);
      });
  };

  const fetchTableProfileDetails = async () => {
    if (!isEmpty(tableDetails)) {
      setIsTableProfileLoading(true);
      try {
        console.log('count');

        const { profile } = await getLatestTableProfileByFqn(
          tableDetails.fullyQualifiedName ?? ''
        );

        setTableProfile(profile);
      } catch (err) {
        showErrorToast(
          err as AxiosError,
          t('server.entity-details-fetch-error', {
            entityType: t('label.table'),
            entityName: tableDetails.displayName ?? tableDetails.name,
          })
        );
      } finally {
        setIsTableProfileLoading(false);
      }
    }
  };

  const fetchTabSpecificData = (tabField = '') => {
    switch (tabField) {
      case TabSpecificField.SAMPLE_DATA: {
        if (!isUndefined(sampleData)) {
          break;
        } else {
          setIsSampleDataLoading(true);
          getTableDetailsByFQN(tableFQN, tabField)
            .then((res) => {
              if (res) {
                const { sampleData } = res;
                setSampleData(sampleData as TableData);
              } else {
                showErrorToast(
                  jsonData['api-error-messages']['fetch-sample-data-error']
                );
              }
            })
            .catch((err: AxiosError) => {
              showErrorToast(
                err,
                jsonData['api-error-messages']['fetch-sample-data-error']
              );
            })
            .finally(() => setIsSampleDataLoading(false));

          break;
        }
      }

      case TabSpecificField.LINEAGE: {
        break;
      }

      case TabSpecificField.ACTIVITY_FEED: {
        getFeedData();

        break;
      }

      default:
        break;
    }
  };

  useEffect(() => {
    if (datasetTableTabs[activeTab - 1].path !== tab) {
      setActiveTab(getCurrentDatasetTab(tab));
    }
    setEntityThread([]);
  }, [tab]);

  useEffect(() => {
    fetchTabSpecificData(datasetTableTabs[activeTab - 1].field);
  }, [activeTab]);

  const getEntityFeedCount = () => {
    getFeedCounts(
      EntityType.TABLE,
      tableFQN,
      setEntityFieldThreadCount,
      setEntityFieldTaskCount,
      setFeedCount
    );
  };

  const saveUpdatedTableData = useCallback(
    (updatedData: Table) => {
      const jsonPatch = compare(tableDetails, updatedData);

      return patchTableDetails(tableId, jsonPatch);
    },
    [tableDetails, tableId]
  );

  const descriptionUpdateHandler = async (updatedTable: Table) => {
    try {
      const response = await saveUpdatedTableData(updatedTable);
      if (response) {
        const { description, version } = response;
        setTableDetails((previous) => ({ ...previous, description, version }));
        getEntityFeedCount();
      } else {
        throw jsonData['api-error-messages']['update-description-error'];
      }
    } catch (error) {
      showErrorToast(error as AxiosError);
    }
  };

  const columnsUpdateHandler = async (updatedTable: Table) => {
    try {
      const response = await saveUpdatedTableData(updatedTable);
      if (response) {
        setTableDetails(response);
        getEntityFeedCount();
      } else {
        showErrorToast(
          t('server.entity-updating-error', {
            entity: getEntityName(updatedTable),
          })
        );
      }
    } catch (error) {
      showErrorToast(error as AxiosError);
    }
  };

<<<<<<< HEAD
  const onTagUpdate = async (updatedTable: Table) => {
    try {
      const res = await saveUpdatedTableData(updatedTable);
      const sortedData = {
        ...res,
        tags: sortTagsCaseInsensitive(res.tags || []),
      };
      setTableDetails((previous) => ({ ...previous, tags: sortedData.tags }));
      setTier(getTierTags(sortedData.tags ?? []));
      setCurrentVersion(sortedData.version + '');
      setTableTags(getTagsWithoutTier(sortedData.tags ?? []));
      getEntityFeedCount();
    } catch (err) {
      showErrorToast(
        err as AxiosError,
        jsonData['api-error-messages']['update-tags-error']
      );
    }
=======
  const onTagUpdate = (updatedTable: Table) => {
    saveUpdatedTableData(updatedTable)
      .then((res) => {
        if (res) {
          setTableDetails((previous) => ({ ...previous, tags: res.tags }));
          getEntityFeedCount();
        } else {
          showErrorToast(jsonData['api-error-messages']['update-tags-error']);
        }
      })
      .catch((err: AxiosError) => {
        showErrorToast(
          err,
          jsonData['api-error-messages']['update-tags-error']
        );
      });
>>>>>>> 09b28381
  };

  const settingsUpdateHandler = async (updatedTable: Table): Promise<void> => {
    try {
      const tableData = await saveUpdatedTableData(updatedTable);
      setTableDetails(tableData);

      getEntityFeedCount();
    } catch (error) {
      showErrorToast(
        t('server.entity-updating-error', {
          entity: getEntityName(updatedTable),
        })
      );
    }
  };

  const followTable = () => {
    addFollower(tableId, USERId)
      .then((res) => {
        if (res) {
          const { newValue } = res.changeDescription.fieldsAdded[0];
          const newFollowers = [...(followers ?? []), ...newValue];
          setTableDetails((prev) => ({ ...prev, followers: newFollowers }));
        } else {
          showErrorToast(
            jsonData['api-error-messages']['update-entity-follow-error']
          );
        }
      })
      .catch((err: AxiosError) => {
        showErrorToast(
          err,
          jsonData['api-error-messages']['update-entity-follow-error']
        );
      });
  };

  const unfollowTable = () => {
    removeFollower(tableId, USERId)
      .then((res) => {
        const { oldValue } = res.changeDescription.fieldsDeleted[0];

        setTableDetails((pre) => ({
          ...pre,
          followers: pre.followers?.filter(
            (follower) => follower.id !== oldValue[0].id
          ),
        }));
      })
      .catch((err: AxiosError) => {
        showErrorToast(
          err,
          t('server.entity-unfollow-error', {
            entity: getEntityName(tableDetails),
          })
        );
      });
  };

  const versionHandler = () => {
    history.push(
      getVersionPath(EntityType.TABLE, tableFQN, currentVersion as string)
    );
  };

  const postFeedHandler = (value: string, id: string) => {
    const currentUser = AppState.userDetails?.name ?? AppState.users[0]?.name;

    const data = {
      message: value,
      from: currentUser,
    } as Post;
    postFeedById(id, data)
      .then((res) => {
        if (res) {
          const { id, posts } = res;
          setEntityThread((pre) => {
            return pre.map((thread) => {
              if (thread.id === id) {
                return { ...res, posts: posts?.slice(-3) };
              } else {
                return thread;
              }
            });
          });
          getEntityFeedCount();
        } else {
          showErrorToast(jsonData['api-error-messages']['add-feed-error']);
        }
      })
      .catch((err: AxiosError) => {
        showErrorToast(err, jsonData['api-error-messages']['add-feed-error']);
      });
  };

  const createThread = (data: CreateThread) => {
    postThread(data)
      .then((res) => {
        if (res) {
          setEntityThread((pre) => [...pre, res]);
          getEntityFeedCount();
        } else {
          showErrorToast(
            jsonData['api-error-messages']['create-conversation-error']
          );
        }
      })
      .catch((err: AxiosError) => {
        showErrorToast(
          err,
          jsonData['api-error-messages']['create-conversation-error']
        );
      });
  };

  const deletePostHandler = (
    threadId: string,
    postId: string,
    isThread: boolean
  ) => {
    deletePost(threadId, postId, isThread, setEntityThread);
  };

  const updateThreadHandler = (
    threadId: string,
    postId: string,
    isThread: boolean,
    data: Operation[]
  ) => {
    updateThreadData(threadId, postId, isThread, data, setEntityThread);
  };

  const handleExtentionUpdate = async (updatedTable: Table) => {
    try {
      const response = await saveUpdatedTableData(updatedTable);
      if (response) {
        const { version, owner: ownerValue, tags, extension } = response;
        setTableDetails((previous) => ({
          ...previous,
          version,
          owner: ownerValue,
          tags,
          extension,
        }));
      } else {
        throw jsonData['api-error-messages']['update-entity-error'];
      }
    } catch (error) {
      showErrorToast(error as AxiosError);
    }
  };

  useEffect(() => {
    if (tablePermissions.ViewAll || tablePermissions.ViewBasic) {
      fetchTableDetail();
      setActiveTab(getCurrentDatasetTab(tab));
      getEntityFeedCount();
    }
  }, [tablePermissions]);

  useEffect(() => {
    !tableDetails.deleted && fetchTableProfileDetails();
  }, [tableDetails]);

  useEffect(() => {
    fetchResourcePermission(tableFQN);
  }, [tableFQN]);

  useEffect(() => {
    setTableFQN(
      getPartialNameFromTableFQN(
        datasetFQN,
        [FqnPart.Service, FqnPart.Database, FqnPart.Schema, FqnPart.Table],
        FQN_SEPARATOR_CHAR
      )
    );
  }, [datasetFQN]);

  return (
    <>
      {isLoading ? (
        <Loader />
      ) : isError ? (
        <ErrorPlaceHolder>
          {getEntityMissingError('table', tableFQN)}
        </ErrorPlaceHolder>
      ) : (
        <>
          {tablePermissions.ViewAll || tablePermissions.ViewBasic ? (
            <DatasetDetails
              activeTab={activeTab}
              columnsUpdateHandler={columnsUpdateHandler}
              createThread={createThread}
              dataModel={tableDetails.dataModel}
              datasetFQN={tableFQN}
              deletePostHandler={deletePostHandler}
              descriptionUpdateHandler={descriptionUpdateHandler}
              entityFieldTaskCount={entityFieldTaskCount}
              entityFieldThreadCount={entityFieldThreadCount}
              entityThread={entityThread}
              feedCount={feedCount}
              fetchFeedHandler={handleFeedFetchFromFeedList}
              followTableHandler={followTable}
              handleExtensionUpdate={handleExtentionUpdate}
              isSampleDataLoading={isSampleDataLoading}
              isTableProfileLoading={isTableProfileLoading}
              isentityThreadLoading={isentityThreadLoading}
              paging={paging}
              postFeedHandler={postFeedHandler}
              sampleData={sampleData}
              setActiveTabHandler={activeTabHandler}
              settingsUpdateHandler={settingsUpdateHandler}
              slashedTableName={slashedTableName}
              tableDetails={tableDetails}
              tableProfile={tableProfile}
              tagUpdateHandler={onTagUpdate}
              unfollowTableHandler={unfollowTable}
              updateThreadHandler={updateThreadHandler}
              versionHandler={versionHandler}
            />
          ) : (
            <ErrorPlaceHolder>{NO_PERMISSION_TO_VIEW}</ErrorPlaceHolder>
          )}
        </>
      )}
    </>
  );
};

export default observer(DatasetDetailsPage);<|MERGE_RESOLUTION|>--- conflicted
+++ resolved
@@ -67,7 +67,6 @@
   getFeedCounts,
   getFields,
   getPartialNameFromTableFQN,
-  sortTagsCaseInsensitive,
 } from '../../utils/CommonUtils';
 import {
   datasetTableTabs,
@@ -220,7 +219,7 @@
             service,
             serviceType,
             databaseSchema,
-          } = { ...res, tags: sortTagsCaseInsensitive(res.tags || []) };
+          } = res;
           const serviceName = service?.name ?? '';
           const databaseFullyQualifiedName = database?.fullyQualifiedName ?? '';
           const databaseSchemaFullyQualifiedName =
@@ -422,18 +421,10 @@
     }
   };
 
-<<<<<<< HEAD
   const onTagUpdate = async (updatedTable: Table) => {
     try {
       const res = await saveUpdatedTableData(updatedTable);
-      const sortedData = {
-        ...res,
-        tags: sortTagsCaseInsensitive(res.tags || []),
-      };
-      setTableDetails((previous) => ({ ...previous, tags: sortedData.tags }));
-      setTier(getTierTags(sortedData.tags ?? []));
-      setCurrentVersion(sortedData.version + '');
-      setTableTags(getTagsWithoutTier(sortedData.tags ?? []));
+      setTableDetails((previous) => ({ ...previous, tags: res.tags }));
       getEntityFeedCount();
     } catch (err) {
       showErrorToast(
@@ -441,24 +432,6 @@
         jsonData['api-error-messages']['update-tags-error']
       );
     }
-=======
-  const onTagUpdate = (updatedTable: Table) => {
-    saveUpdatedTableData(updatedTable)
-      .then((res) => {
-        if (res) {
-          setTableDetails((previous) => ({ ...previous, tags: res.tags }));
-          getEntityFeedCount();
-        } else {
-          showErrorToast(jsonData['api-error-messages']['update-tags-error']);
-        }
-      })
-      .catch((err: AxiosError) => {
-        showErrorToast(
-          err,
-          jsonData['api-error-messages']['update-tags-error']
-        );
-      });
->>>>>>> 09b28381
   };
 
   const settingsUpdateHandler = async (updatedTable: Table): Promise<void> => {
