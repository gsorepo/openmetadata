--- conflicted
+++ resolved
@@ -1080,14 +1080,7 @@
     const rowCount = screen.queryByTestId('rowCount');
     const columnCount = screen.queryByTestId('columnCount');
 
-<<<<<<< HEAD
     expect(rowCount).toBeNull();
     expect(columnCount).toBeNull();
-    expect(mockShowErrorToast).toHaveBeenCalledTimes(1);
-=======
-      expect(rowCount).toBeNull();
-      expect(columnCount).toBeNull();
-    });
->>>>>>> c596ad20
   });
 });