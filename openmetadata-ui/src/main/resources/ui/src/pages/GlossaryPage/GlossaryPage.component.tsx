--- conflicted
+++ resolved
@@ -6,13 +6,9 @@
 import Loader from '../../components/Loader/Loader';
 import { pagingObject } from '../../constants/constants';
 import { Glossary } from '../../generated/entity/data/glossary';
-<<<<<<< HEAD
 import { Paging } from '../../generated/type/paging';
-import useToastContext from '../../hooks/useToastContext';
-=======
 import jsonData from '../../jsons/en';
 import { showErrorToast } from '../../utils/ToastUtils';
->>>>>>> d77c60b8
 
 const GlossaryPage = () => {
   const [isLoading, setIsLoading] = useState<boolean>(true);
