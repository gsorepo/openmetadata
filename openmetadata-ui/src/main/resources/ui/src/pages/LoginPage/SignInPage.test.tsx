--- conflicted
+++ resolved
@@ -38,11 +38,6 @@
     getOidcToken: jest.fn(),
   })),
 }));
-<<<<<<< HEAD
-
-jest.mock('../../assets/img/login-bg.png', () => 'login-bg.png');
-=======
->>>>>>> 146ccc5a
 
 jest.mock('./LoginCarousel', () =>
   jest.fn().mockReturnValue(<p>LoginCarousel</p>)
@@ -128,13 +123,8 @@
     expect(signinButton).toBeInTheDocument();
   });
 
-<<<<<<< HEAD
   it('Page should render the correct logo image', async () => {
     mockuseApplicationStore.mockReturnValue({
-=======
-  it('Page should render the brand logo', async () => {
-    mockUseAuthContext.mockReturnValue({
->>>>>>> 146ccc5a
       isAuthDisabled: false,
       authConfig: { provider: 'custom-oidc', providerName: 'Custom OIDC' },
       onLoginHandler: jest.fn(),
@@ -152,10 +142,5 @@
     const brandLogoImage = await screen.findByText('testBrandLogo');
 
     expect(brandLogoImage).toBeInTheDocument();
-<<<<<<< HEAD
-
-    expect(brandLogoImage).toHaveAttribute('src', 'https://custom-logo.png');
-=======
->>>>>>> 146ccc5a
   });
 });