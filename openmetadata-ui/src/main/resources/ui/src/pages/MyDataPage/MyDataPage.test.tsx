--- conflicted
+++ resolved
@@ -24,9 +24,6 @@
   sandboxMode: 'SandboxModeError',
 };
 
-<<<<<<< HEAD
-jest.mock('components/MyData/MyData.component', () => {
-=======
 jest.mock('react', () => {
   const originalReact = jest.requireActual('react');
 
@@ -38,8 +35,7 @@
   };
 });
 
-jest.mock('@components/MyData/MyData.component', () => {
->>>>>>> 8ada2c8e
+jest.mock('components/MyData/MyData.component', () => {
   return jest
     .fn()
     .mockReturnValue(<p data-testid="my-data-component">Mydata component</p>);
