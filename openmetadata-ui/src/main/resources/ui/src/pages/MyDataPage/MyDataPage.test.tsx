/*
 *  Copyright 2023 Collate.
 *  Licensed under the Apache License, Version 2.0 (the "License");
 *  you may not use this file except in compliance with the License.
 *  You may obtain a copy of the License at
 *  http://www.apache.org/licenses/LICENSE-2.0
 *  Unless required by applicable law or agreed to in writing, software
 *  distributed under the License is distributed on an "AS IS" BASIS,
 *  WITHOUT WARRANTIES OR CONDITIONS OF ANY KIND, either express or implied.
 *  See the License for the specific language governing permissions and
 *  limitations under the License.
 */

import { act, render, screen } from '@testing-library/react';
import userEvent from '@testing-library/user-event';
import React from 'react';
<<<<<<< HEAD
import { useApplicationStore } from '../../hooks/useApplicationStore';
=======
import { useApplicationConfigContext } from '../../context/ApplicationConfigProvider/ApplicationConfigProvider';
>>>>>>> 146ccc5a
import {
  mockActiveAnnouncementData,
  mockCustomizePageClassBase,
  mockDocumentData,
  mockPersonaName,
  mockUserData,
} from '../../mocks/MyDataPage.mock';
import { getDocumentByFQN } from '../../rest/DocStoreAPI';
import { getActiveAnnouncement } from '../../rest/feedsAPI';
import MyDataPage from './MyDataPage.component';

const mockLocalStorage = (() => {
  let store: Record<string, string> = {};

  return {
    getItem(key: string) {
      return store[key] || '';
    },
    setItem(key: string, value: string) {
      store[key] = value.toString();
    },
    clear() {
      store = {};
    },
  };
})();

Object.defineProperty(window, 'localStorage', {
  value: mockLocalStorage,
});

jest.mock(
  '../../components/ActivityFeed/ActivityFeedProvider/ActivityFeedProvider',
  () => {
    return jest
      .fn()
      .mockImplementation(({ children }) => (
        <div data-testid="activity-feed-provider">{children}</div>
      ));
  }
);

jest.mock('../../components/common/Loader/Loader', () => {
  return jest.fn().mockImplementation(() => <div>Loader</div>);
});

jest.mock('../../utils/CustomizePageClassBase', () => {
  return mockCustomizePageClassBase;
});

jest.mock('../../components/PageLayoutV1/PageLayoutV1', () => {
  return jest
    .fn()
    .mockImplementation(({ children }) => (
      <div data-testid="page-layout-v1">{children}</div>
    ));
});

jest.mock(
  '../../components/MyData/WelcomeScreen/WelcomeScreen.component',
  () => {
    return jest
      .fn()
      .mockImplementation(({ onClose }) => (
        <div onClick={onClose}>WelcomeScreen</div>
      ));
  }
);

<<<<<<< HEAD
jest.mock('../../hooks/useApplicationStore', () => ({
  useApplicationStore: jest.fn().mockImplementation(() => ({
    currentUser: mockUserData,
    selectedPersona: { fullyQualifiedName: mockPersonaName },
  })),
=======
jest.mock(
  '../../context/ApplicationConfigProvider/ApplicationConfigProvider',
  () => ({
    useApplicationConfigContext: jest
      .fn()
      .mockImplementation(() => ({ selectedPersona: mockPersonaName })),
  })
);

jest.mock('../../components/Auth/AuthProviders/AuthProvider', () => ({
  useAuthContext: jest
    .fn()
    .mockImplementation(() => ({ currentUser: mockUserData })),
>>>>>>> 146ccc5a
}));

jest.mock('../../rest/DocStoreAPI', () => ({
  getDocumentByFQN: jest
    .fn()
    .mockImplementation(() => Promise.resolve(mockDocumentData)),
}));

jest.mock('../../rest/feedsAPI', () => ({
  getActiveAnnouncement: jest
    .fn()
    .mockImplementation(() => mockActiveAnnouncementData),
}));

jest.mock('../../rest/userAPI', () => ({
  getUserById: jest.fn().mockImplementation(() => mockUserData),
}));

jest.mock('react-grid-layout', () => ({
  WidthProvider: jest
    .fn()
    .mockImplementation(() =>
      jest
        .fn()
        .mockImplementation(({ children }) => (
          <div data-testid="react-grid-layout">{children}</div>
        ))
    ),
  __esModule: true,
  default: '',
}));

describe('MyDataPage component', () => {
  beforeEach(() => {
    localStorage.setItem('loggedInUsers', mockUserData.name);
  });

  it('MyDataPage should only display WelcomeScreen when user logs in for the first time', async () => {
    // Simulate no user is logged in condition
    localStorage.clear();

    await act(async () => {
      render(<MyDataPage />);
    });

    expect(screen.getByText('WelcomeScreen')).toBeInTheDocument();
    expect(screen.queryByTestId('activity-feed-provider')).toBeNull();
  });

  it('MyDataPage should display the main content after the WelcomeScreen is closed', async () => {
    // Simulate no user is logged in condition
    localStorage.clear();

    await act(async () => {
      render(<MyDataPage />);
    });
    const welcomeScreen = screen.getByText('WelcomeScreen');

    expect(welcomeScreen).toBeInTheDocument();
    expect(screen.queryByTestId('activity-feed-provider')).toBeNull();

    await act(async () => userEvent.click(welcomeScreen));

    expect(screen.queryByText('WelcomeScreen')).toBeNull();
    expect(screen.getByTestId('activity-feed-provider')).toBeInTheDocument();
    expect(screen.getByTestId('react-grid-layout')).toBeInTheDocument();
  });

  it('MyDataPage should display loader initially while loading data', async () => {
    await act(async () => {
      render(<MyDataPage />);

      expect(screen.queryByText('WelcomeScreen')).toBeNull();
      expect(screen.queryByTestId('react-grid-layout')).toBeNull();
      expect(screen.getByTestId('activity-feed-provider')).toBeInTheDocument();
      expect(screen.getByText('Loader')).toBeInTheDocument();
    });
  });

  it('MyDataPage should display all the widgets in the config and the announcements widget if there are announcements', async () => {
    await act(async () => {
      render(<MyDataPage />);
    });

    expect(screen.getByText('KnowledgePanel.ActivityFeed')).toBeInTheDocument();
    expect(screen.getByText('KnowledgePanel.Following')).toBeInTheDocument();
    expect(
      screen.getByText('KnowledgePanel.RecentlyViewed')
    ).toBeInTheDocument();
    expect(
      screen.getByText('KnowledgePanel.Announcements')
    ).toBeInTheDocument();
    expect(screen.queryByText('KnowledgePanel.KPI')).toBeNull();
    expect(screen.queryByText('KnowledgePanel.TotalAssets')).toBeNull();
    expect(screen.queryByText('KnowledgePanel.MyData')).toBeNull();
  });

  it('MyDataPage should not render announcement widget if there are no announcements', async () => {
    (getActiveAnnouncement as jest.Mock).mockImplementationOnce(() =>
      Promise.resolve({
        response: { ...mockActiveAnnouncementData, data: [] },
      })
    );

    await act(async () => {
      render(<MyDataPage />);
    });

    expect(screen.getByText('KnowledgePanel.ActivityFeed')).toBeInTheDocument();
    expect(screen.getByText('KnowledgePanel.Following')).toBeInTheDocument();
    expect(
      screen.getByText('KnowledgePanel.RecentlyViewed')
    ).toBeInTheDocument();
    expect(screen.queryByText('KnowledgePanel.Announcements')).toBeNull();
    expect(screen.queryByText('KnowledgePanel.KPI')).toBeNull();
    expect(screen.queryByText('KnowledgePanel.TotalAssets')).toBeNull();
    expect(screen.queryByText('KnowledgePanel.MyData')).toBeNull();
  });

  it('MyDataPage should render default widgets when getDocumentByFQN API fails', async () => {
    (getDocumentByFQN as jest.Mock).mockImplementationOnce(() =>
      Promise.reject(new Error('API failure'))
    );

    await act(async () => {
      render(<MyDataPage />);
    });

    expect(screen.getByText('KnowledgePanel.ActivityFeed')).toBeInTheDocument();
    expect(
      screen.getByText('KnowledgePanel.RecentlyViewed')
    ).toBeInTheDocument();
    expect(screen.getByText('KnowledgePanel.Following')).toBeInTheDocument();
    expect(
      screen.getByText('KnowledgePanel.Announcements')
    ).toBeInTheDocument();
    expect(screen.getByText('KnowledgePanel.KPI')).toBeInTheDocument();
    expect(screen.getByText('KnowledgePanel.TotalAssets')).toBeInTheDocument();
    expect(screen.getByText('KnowledgePanel.MyData')).toBeInTheDocument();
  });

  it('MyDataPage should render default widgets when there is no selected persona', async () => {
    (useApplicationStore as unknown as jest.Mock).mockImplementation(() => ({
      selectedPersona: {},
    }));

    await act(async () => {
      render(<MyDataPage />);
    });

    expect(
      await screen.findByText('KnowledgePanel.ActivityFeed')
    ).toBeInTheDocument();
    expect(
      await screen.findByText('KnowledgePanel.RecentlyViewed')
    ).toBeInTheDocument();
    expect(
      await screen.findByText('KnowledgePanel.Following')
    ).toBeInTheDocument();
    expect(
      await screen.findByText('KnowledgePanel.Announcements')
    ).toBeInTheDocument();
    expect(await screen.findByText('KnowledgePanel.KPI')).toBeInTheDocument();
    expect(
      await screen.findByText('KnowledgePanel.TotalAssets')
    ).toBeInTheDocument();
    expect(
      await screen.findByText('KnowledgePanel.MyData')
    ).toBeInTheDocument();
  });
});<|MERGE_RESOLUTION|>--- conflicted
+++ resolved
@@ -14,11 +14,7 @@
 import { act, render, screen } from '@testing-library/react';
 import userEvent from '@testing-library/user-event';
 import React from 'react';
-<<<<<<< HEAD
 import { useApplicationStore } from '../../hooks/useApplicationStore';
-=======
-import { useApplicationConfigContext } from '../../context/ApplicationConfigProvider/ApplicationConfigProvider';
->>>>>>> 146ccc5a
 import {
   mockActiveAnnouncementData,
   mockCustomizePageClassBase,
@@ -88,27 +84,11 @@
   }
 );
 
-<<<<<<< HEAD
 jest.mock('../../hooks/useApplicationStore', () => ({
   useApplicationStore: jest.fn().mockImplementation(() => ({
     currentUser: mockUserData,
     selectedPersona: { fullyQualifiedName: mockPersonaName },
   })),
-=======
-jest.mock(
-  '../../context/ApplicationConfigProvider/ApplicationConfigProvider',
-  () => ({
-    useApplicationConfigContext: jest
-      .fn()
-      .mockImplementation(() => ({ selectedPersona: mockPersonaName })),
-  })
-);
-
-jest.mock('../../components/Auth/AuthProviders/AuthProvider', () => ({
-  useAuthContext: jest
-    .fn()
-    .mockImplementation(() => ({ currentUser: mockUserData })),
->>>>>>> 146ccc5a
 }));
 
 jest.mock('../../rest/DocStoreAPI', () => ({
