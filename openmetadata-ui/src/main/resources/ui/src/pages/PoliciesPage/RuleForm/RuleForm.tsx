--- conflicted
+++ resolved
@@ -342,11 +342,7 @@
               className="m-t-xss"
               data-testid="condition-success"
               role="alert">
-<<<<<<< HEAD
-              {t('label.valid-condition')}
-=======
               {`✅ ${t('label.valid-condition')}`}
->>>>>>> fb15c896
             </div>
           )}
         </>
