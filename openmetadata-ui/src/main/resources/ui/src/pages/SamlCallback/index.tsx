--- conflicted
+++ resolved
@@ -25,22 +25,13 @@
 
 import React, { useEffect } from 'react';
 import { useTranslation } from 'react-i18next';
-<<<<<<< HEAD
 import { useLocation } from 'react-router-dom';
-import { useAuthContext } from '../../components/Auth/AuthProviders/AuthProvider';
 import { OidcUser } from '../../components/Auth/AuthProviders/AuthProvider.interface';
 import Loader from '../../components/common/Loader/Loader';
-import localState from '../../utils/LocalStorageUtils';
-=======
-import { Redirect, useLocation } from 'react-router-dom';
-
-import { OidcUser } from '../../components/Auth/AuthProviders/AuthProvider.interface';
-import { oidcTokenKey, ROUTES } from '../../constants/constants';
 import { useApplicationStore } from '../../hooks/useApplicationStore';
->>>>>>> 7036a7bb
 
 const SamlCallback = () => {
-  const { handleSuccessfulLogin } = useApplicationStore();
+  const { handleSuccessfulLogin, setOidcToken } = useApplicationStore();
   const location = useLocation();
   const { t } = useTranslation();
 
@@ -51,7 +42,7 @@
     const name = params.get('name');
     const email = params.get('email');
     if (idToken) {
-      localState.setOidcToken(idToken);
+      setOidcToken(idToken);
       const oidcUser: OidcUser = {
         id_token: idToken,
         scope: '',
