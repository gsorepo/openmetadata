/*
 *  Copyright 2023 Collate.
 *  Licensed under the Apache License, Version 2.0 (the "License");
 *  you may not use this file except in compliance with the License.
 *  You may obtain a copy of the License at
 *  http://www.apache.org/licenses/LICENSE-2.0
 *  Unless required by applicable law or agreed to in writing, software
 *  distributed under the License is distributed on an "AS IS" BASIS,
 *  WITHOUT WARRANTIES OR CONDITIONS OF ANY KIND, either express or implied.
 *  See the License for the specific language governing permissions and
 *  limitations under the License.
 */

import { act, render, screen } from '@testing-library/react';
import { usePermissionProvider } from 'components/PermissionProvider/PermissionProvider';
import React from 'react';
import { getSearchIndexDetailsByFQN } from 'rest/SearchIndexAPI';
import { DEFAULT_ENTITY_PERMISSION } from 'utils/PermissionsUtils';
import SearchIndexDetailsPage from './SearchIndexDetailsPage';

const mockEntityPermissionByFqn = jest
  .fn()
  .mockImplementation(() => DEFAULT_ENTITY_PERMISSION);

jest.mock('components/PermissionProvider/PermissionProvider', () => ({
  usePermissionProvider: jest.fn().mockImplementation(() => ({
    getEntityPermissionByFqn: mockEntityPermissionByFqn,
  })),
}));

jest.mock('rest/SearchIndexAPI', () => ({
  getSearchIndexDetailsByFQN: jest.fn().mockImplementation(() =>
    Promise.resolve({
      name: 'test',
      id: '123',
    })
  ),
  addFollower: jest.fn(),
  patchSearchIndexDetails: jest.fn(),
  removeFollower: jest.fn(),
  restoreSearchIndex: jest.fn(),
}));

jest.mock(
  'components/ActivityFeed/ActivityFeedTab/ActivityFeedTab.component',
  () => ({
    ActivityFeedTab: jest
      .fn()
      .mockImplementation(() => <p>testActivityFeedTab</p>),
  })
);

jest.mock(
  'components/ActivityFeed/ActivityThreadPanel/ActivityThreadPanel',
  () => {
    return jest.fn().mockImplementation(() => <p>testActivityThreadPanel</p>);
  }
);

jest.mock('components/common/description/DescriptionV1', () => {
  return jest.fn().mockImplementation(() => <p>testDescriptionV1</p>);
});
jest.mock('components/common/error-with-placeholder/ErrorPlaceHolder', () => {
  return jest.fn().mockImplementation(() => <p>testErrorPlaceHolder</p>);
});

jest.mock('components/common/QueryViewer/QueryViewer.component', () => {
  return jest.fn().mockImplementation(() => <p>testQueryViewer</p>);
});

jest.mock('components/containers/PageLayoutV1', () => {
  return jest.fn().mockImplementation(({ children }) => <p>{children}</p>);
});

jest.mock(
  'components/DataAssets/DataAssetsHeader/DataAssetsHeader.component',
  () => ({
    DataAssetsHeader: jest
      .fn()
      .mockImplementation(() => <p>testDataAssetsHeader</p>),
  })
);

jest.mock('components/TabsLabel/TabsLabel.component', () => {
  return jest.fn().mockImplementation(({ name }) => <p>{name}</p>);
});

jest.mock('components/Tag/TagsContainerV2/TagsContainerV2', () => {
  return jest.fn().mockImplementation(() => <p>testTagsContainerV2</p>);
});

jest.mock(
  'components/ActivityFeed/ActivityFeedProvider/ActivityFeedProvider',
  () => ({
    useActivityFeedProvider: jest.fn().mockImplementation(() => ({
      postFeed: jest.fn(),
      deleteFeed: jest.fn(),
      updateFeed: jest.fn(),
    })),
    __esModule: true,
    default: 'ActivityFeedProvider',
  })
);

jest.mock('react-router-dom', () => ({
  useParams: jest
    .fn()
    .mockImplementation(() => ({ fqn: 'fqn', tab: 'fields' })),
  useHistory: jest.fn().mockImplementation(() => ({})),
}));

jest.mock('components/Loader/Loader', () => {
  return jest.fn().mockImplementation(() => <>testLoader</>);
});

jest.mock('./SearchIndexFieldsTab/SearchIndexFieldsTab', () => {
  return jest.fn().mockImplementation(() => <p>testSearchIndexFieldsTab</p>);
});

describe('SearchIndexDetailsPage component', () => {
  it('SearchIndexDetailsPage should fetch permissions', () => {
    render(<SearchIndexDetailsPage />);

    expect(mockEntityPermissionByFqn).toHaveBeenCalledWith(
      'searchIndex',
      'fqn'
    );
  });

  it('SearchIndexDetailsPage should not fetch search index details if permission is there', () => {
    render(<SearchIndexDetailsPage />);

    expect(getSearchIndexDetailsByFQN).not.toHaveBeenCalled();
  });

  it('SearchIndexDetailsPage should fetch search index details with basic fields', async () => {
    (usePermissionProvider as jest.Mock).mockImplementationOnce(() => ({
      getEntityPermissionByFqn: jest.fn().mockImplementationOnce(() => ({
        ViewBasic: true,
      })),
    }));

    await act(async () => {
      render(<SearchIndexDetailsPage />);
    });

    expect(getSearchIndexDetailsByFQN).toHaveBeenCalledWith(
      'fqn',
<<<<<<< HEAD
      'fields,followers,tags,owner'
=======
      'fields,extension,followers,tags,owner,domain'
>>>>>>> 10d174e0
    );
  });

  it('SearchIndexDetailsPage should render page for ViewBasic permissions', async () => {
    (usePermissionProvider as jest.Mock).mockImplementationOnce(() => ({
      getEntityPermissionByFqn: jest.fn().mockImplementationOnce(() => ({
        ViewBasic: true,
      })),
    }));

    await act(async () => {
      render(<SearchIndexDetailsPage />);
    });

    expect(getSearchIndexDetailsByFQN).toHaveBeenCalledWith(
      'fqn',
<<<<<<< HEAD
      'fields,followers,tags,owner'
=======
      'fields,extension,followers,tags,owner,domain'
>>>>>>> 10d174e0
    );

    expect(await screen.findByText('testDataAssetsHeader')).toBeInTheDocument();
    expect(await screen.findByText('label.field-plural')).toBeInTheDocument();
    expect(
      await screen.findByText('label.activity-feed-and-task-plural')
    ).toBeInTheDocument();
    expect(await screen.findByText('label.sample-data')).toBeInTheDocument();
    expect(
      await screen.findByText('label.search-index-setting-plural')
    ).toBeInTheDocument();

    expect(
      await screen.findByText('label.custom-property-plural')
    ).toBeInTheDocument();
  });

  it('SearchIndexDetailsPage should render SearchIndexFieldsTab by default', async () => {
    (usePermissionProvider as jest.Mock).mockImplementationOnce(() => ({
      getEntityPermissionByFqn: jest.fn().mockImplementationOnce(() => ({
        ViewBasic: true,
      })),
    }));

    await act(async () => {
      render(<SearchIndexDetailsPage />);
    });

    expect(getSearchIndexDetailsByFQN).toHaveBeenCalledWith(
      'fqn',
<<<<<<< HEAD
      'fields,followers,tags,owner'
=======
      'fields,extension,followers,tags,owner,domain'
>>>>>>> 10d174e0
    );

    expect(
      await screen.findByText('testSearchIndexFieldsTab')
    ).toBeInTheDocument();
  });
});<|MERGE_RESOLUTION|>--- conflicted
+++ resolved
@@ -146,11 +146,7 @@
 
     expect(getSearchIndexDetailsByFQN).toHaveBeenCalledWith(
       'fqn',
-<<<<<<< HEAD
-      'fields,followers,tags,owner'
-=======
-      'fields,extension,followers,tags,owner,domain'
->>>>>>> 10d174e0
+      'fields,followers,tags,owner,domain'
     );
   });
 
@@ -167,11 +163,7 @@
 
     expect(getSearchIndexDetailsByFQN).toHaveBeenCalledWith(
       'fqn',
-<<<<<<< HEAD
-      'fields,followers,tags,owner'
-=======
-      'fields,extension,followers,tags,owner,domain'
->>>>>>> 10d174e0
+      'fields,followers,tags,owner,domain'
     );
 
     expect(await screen.findByText('testDataAssetsHeader')).toBeInTheDocument();
@@ -202,11 +194,7 @@
 
     expect(getSearchIndexDetailsByFQN).toHaveBeenCalledWith(
       'fqn',
-<<<<<<< HEAD
-      'fields,followers,tags,owner'
-=======
-      'fields,extension,followers,tags,owner,domain'
->>>>>>> 10d174e0
+      'fields,followers,tags,owner,domain'
     );
 
     expect(
