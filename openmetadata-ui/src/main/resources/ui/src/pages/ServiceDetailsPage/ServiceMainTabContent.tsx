--- conflicted
+++ resolved
@@ -52,12 +52,8 @@
 import { getTagsWithoutTier, getTierTags } from '../../utils/TableUtils';
 import { createTagObject } from '../../utils/TagsUtils';
 import { showErrorToast } from '../../utils/ToastUtils';
-<<<<<<< HEAD
-import { ServicePageData } from './ServiceDetailsPage';
-=======
 import { ServicePageData } from './ServiceDetailsPage.interface';
 
->>>>>>> 09269041
 interface ServiceMainTabContentProps {
   serviceName: string;
   servicePermission: OperationPermission;
