--- conflicted
+++ resolved
@@ -73,36 +73,6 @@
   };
 
   return (
-<<<<<<< HEAD
-    <Row className="h-full" data-testid="signin-page">
-      <Col className="bg-white" span={10}>
-        <div className="mt-4 text-center flex-center flex-col">
-          <BrandImage height="auto" width={200} />
-          <Typography.Text className="mt-8 w-80 text-xl font-medium text-grey-muted">
-            {t('message.om-description')}
-          </Typography.Text>
-
-          {alert && <AlertUnauthenticated />}
-
-          {isAuthProviderBasic ? (
-            <div className="m-t-lg" style={{ width: '334px' }}>
-              <Form
-                autoComplete="off"
-                form={form}
-                layout="vertical"
-                validateMessages={VALIDATION_MESSAGES}
-                onFinish={handleSubmit}>
-                <Form.Item
-                  label={t('label.entity-name', {
-                    entity: t('label.first'),
-                  })}
-                  name="firstName"
-                  rules={[{ whitespace: true, required: true }]}>
-                  <Input
-                    autoFocus
-                    placeholder={t('label.enter-entity-name', {
-                      entity: t('label.first-lowercase'),
-=======
     <>
       <DocumentTitle title={t('label.sign-up')} />
       <Row className="h-full" data-testid="signin-page">
@@ -113,6 +83,8 @@
               {t('message.om-description')}
             </Typography.Text>
 
+            {alert && <AlertUnauthenticated />}
+
             {isAuthProviderBasic ? (
               <div className="m-t-lg" style={{ width: '334px' }}>
                 <Form
@@ -124,7 +96,6 @@
                   <Form.Item
                     label={t('label.entity-name', {
                       entity: t('label.first'),
->>>>>>> 8d46bca9
                     })}
                     name="firstName"
                     rules={[{ whitespace: true, required: true }]}>
