/*
 *  Copyright 2023 Collate.
 *  Licensed under the Apache License, Version 2.0 (the "License");
 *  you may not use this file except in compliance with the License.
 *  You may obtain a copy of the License at
 *  http://www.apache.org/licenses/LICENSE-2.0
 *  Unless required by applicable law or agreed to in writing, software
 *  distributed under the License is distributed on an "AS IS" BASIS,
 *  WITHOUT WARRANTIES OR CONDITIONS OF ANY KIND, either express or implied.
 *  See the License for the specific language governing permissions and
 *  limitations under the License.
 */
import { Col, Row, Space, Tabs, Typography } from 'antd';
import { AxiosError } from 'axios';
import classNames from 'classnames';
import { compare } from 'fast-json-patch';
import { isEmpty, isEqual, isUndefined } from 'lodash';
import { EntityTags } from 'Models';
import React, { useCallback, useEffect, useMemo, useState } from 'react';
import { useTranslation } from 'react-i18next';
import { useHistory, useParams } from 'react-router-dom';
import { useActivityFeedProvider } from '../../components/ActivityFeed/ActivityFeedProvider/ActivityFeedProvider';
import { ActivityFeedTab } from '../../components/ActivityFeed/ActivityFeedTab/ActivityFeedTab.component';
import ActivityThreadPanel from '../../components/ActivityFeed/ActivityThreadPanel/ActivityThreadPanel';
import { useAuthContext } from '../../components/authentication/auth-provider/AuthProvider';
import { CustomPropertyTable } from '../../components/common/CustomPropertyTable/CustomPropertyTable';
import DescriptionV1 from '../../components/common/description/DescriptionV1';
import ErrorPlaceHolder from '../../components/common/error-with-placeholder/ErrorPlaceHolder';
import QueryViewer from '../../components/common/QueryViewer/QueryViewer.component';
import PageLayoutV1 from '../../components/containers/PageLayoutV1';
import { DataAssetsHeader } from '../../components/DataAssets/DataAssetsHeader/DataAssetsHeader.component';
import DataProductsContainer from '../../components/DataProductsContainer/DataProductsContainer.component';
import EntityLineageComponent from '../../components/Entity/EntityLineage/EntityLineage.component';
import Loader from '../../components/Loader/Loader';
import { EntityName } from '../../components/Modals/EntityNameModal/EntityNameModal.interface';
import { usePermissionProvider } from '../../components/PermissionProvider/PermissionProvider';
import {
  OperationPermission,
  ResourceEntity,
} from '../../components/PermissionProvider/PermissionProvider.interface';
import { withActivityFeed } from '../../components/router/withActivityFeed';
import SampleDataTableComponent from '../../components/SampleDataTable/SampleDataTable.component';
import SchemaTab from '../../components/SchemaTab/SchemaTab.component';
import { SourceType } from '../../components/searched-data/SearchedData.interface';
import TableProfilerV1 from '../../components/TableProfiler/TableProfilerV1';
import TableQueries from '../../components/TableQueries/TableQueries';
import { QueryVote } from '../../components/TableQueries/TableQueries.interface';
import TabsLabel from '../../components/TabsLabel/TabsLabel.component';
import TagsContainerV2 from '../../components/Tag/TagsContainerV2/TagsContainerV2';
import { DisplayType } from '../../components/Tag/TagsViewer/TagsViewer.interface';
import { useTourProvider } from '../../components/TourProvider/TourProvider';
import { FQN_SEPARATOR_CHAR } from '../../constants/char.constants';
import { getTableTabPath, getVersionPath } from '../../constants/constants';
import { mockDatasetData } from '../../constants/mockTourData.constants';
import { ERROR_PLACEHOLDER_TYPE } from '../../enums/common.enum';
import {
  EntityTabs,
  EntityType,
  FqnPart,
  TabSpecificField,
} from '../../enums/entity.enum';
import { CreateThread } from '../../generated/api/feed/createThread';
import { Tag } from '../../generated/entity/classification/tag';
import { JoinedWith, Table } from '../../generated/entity/data/table';
import { ThreadType } from '../../generated/entity/feed/thread';
import { TagLabel, TagSource } from '../../generated/type/tagLabel';
import { postThread } from '../../rest/feedsAPI';
import { getQueriesList } from '../../rest/queryAPI';
import {
  addFollower,
  getTableDetailsByFQN,
  patchTableDetails,
  removeFollower,
  restoreTable,
  updateTablesVotes,
} from '../../rest/tableAPI';
import {
  addToRecentViewed,
  getFeedCounts,
  getPartialNameFromTableFQN,
  getTableFQNFromColumnFQN,
  sortTagsCaseInsensitive,
} from '../../utils/CommonUtils';
import { defaultFields } from '../../utils/DatasetDetailsUtils';
import { getEntityName } from '../../utils/EntityUtils';
import { DEFAULT_ENTITY_PERMISSION } from '../../utils/PermissionsUtils';
import { getDecodedFqn } from '../../utils/StringsUtils';
import { getTagsWithoutTier, getTierTags } from '../../utils/TableUtils';
import { createTagObject, updateTierTag } from '../../utils/TagsUtils';
import { showErrorToast, showSuccessToast } from '../../utils/ToastUtils';
import { FrequentlyJoinedTables } from './FrequentlyJoinedTables/FrequentlyJoinedTables.component';
import { PartitionedKeys } from './PartitionedKeys/PartitionedKeys.component';
import './table-details-page-v1.less';
import TableConstraints from './TableConstraints/TableConstraints';

const TableDetailsPageV1 = () => {
  const { isTourOpen, activeTabForTourDatasetPage, isTourPage } =
    useTourProvider();
  const { currentUser } = useAuthContext();
  const [tableDetails, setTableDetails] = useState<Table>();
  const { fqn: datasetFQN, tab: activeTab = EntityTabs.SCHEMA } =
    useParams<{ fqn: string; tab: EntityTabs }>();
  const { t } = useTranslation();
  const history = useHistory();
  const USERId = currentUser?.id ?? '';
  const [feedCount, setFeedCount] = useState<number>(0);
  const [isEdit, setIsEdit] = useState(false);
  const [threadLink, setThreadLink] = useState<string>('');
  const [threadType, setThreadType] = useState<ThreadType>(
    ThreadType.Conversation
  );
  const [queryCount, setQueryCount] = useState(0);

  const [loading, setLoading] = useState(!isTourOpen);
  const [tablePermissions, setTablePermissions] = useState<OperationPermission>(
    DEFAULT_ENTITY_PERMISSION
  );

  const viewUsagePermission = useMemo(
    () => tablePermissions.ViewAll || tablePermissions.ViewUsage,
    [tablePermissions]
  );

  const tableFqn = useMemo(
    () =>
      encodeURIComponent(
        getPartialNameFromTableFQN(
          decodeURIComponent(datasetFQN),
          [FqnPart.Service, FqnPart.Database, FqnPart.Schema, FqnPart.Table],
          FQN_SEPARATOR_CHAR
        )
      ),
    [datasetFQN]
  );

  const decodedTableFQN = useMemo(
    () => getDecodedFqn(datasetFQN),
    [datasetFQN]
  );

  const fetchTableDetails = async () => {
    setLoading(true);
    try {
      let fields = defaultFields;
      if (viewUsagePermission) {
        fields += `,${TabSpecificField.USAGE_SUMMARY}`;
      }

      const details = await getTableDetailsByFQN(tableFqn, fields);

      setTableDetails(details);
      addToRecentViewed({
        displayName: getEntityName(details),
        entityType: EntityType.TABLE,
        fqn: details.fullyQualifiedName ?? '',
        serviceType: details.serviceType,
        timestamp: 0,
        id: details.id,
      });
    } catch (error) {
      // Error here
    } finally {
      setLoading(false);
    }
  };

  const fetchQueryCount = async () => {
    if (!tableDetails?.id) {
      return;
    }
    try {
      const response = await getQueriesList({
        limit: 0,
        entityId: tableDetails.id,
      });
      setQueryCount(response.paging.total);
    } catch (error) {
      setQueryCount(0);
    }
  };

  const onDescriptionEdit = (): void => {
    setIsEdit(true);
  };
  const onCancel = () => {
    setIsEdit(false);
  };

  const { postFeed, deleteFeed, updateFeed } = useActivityFeedProvider();
  const {
    tier,
    tableTags,
    owner,
    deleted,
    version,
    followers = [],
    description,
    entityName,
    joinedTables = [],
    id: tableId = '',
  } = useMemo(() => {
    if (tableDetails) {
      const { tags } = tableDetails;

      const { joins } = tableDetails ?? {};
      const tableFQNGrouping = [
        ...(joins?.columnJoins?.flatMap(
          (cjs) =>
            cjs.joinedWith?.map<JoinedWith>((jw) => ({
              fullyQualifiedName: getTableFQNFromColumnFQN(
                jw.fullyQualifiedName
              ),
              joinCount: jw.joinCount,
            })) ?? []
        ) ?? []),
        ...(joins?.directTableJoins ?? []),
      ].reduce(
        (result, jw) => ({
          ...result,
          [jw.fullyQualifiedName]:
            (result[jw.fullyQualifiedName] ?? 0) + jw.joinCount,
        }),
        {} as Record<string, number>
      );

      return {
        ...tableDetails,
        tier: getTierTags(tags ?? []),
        tableTags: getTagsWithoutTier(tags ?? []),
        entityName: getEntityName(tableDetails),
        joinedTables: Object.entries(tableFQNGrouping)
          .map<JoinedWith & { name: string }>(
            ([fullyQualifiedName, joinCount]) => ({
              fullyQualifiedName,
              joinCount,
              name: getPartialNameFromTableFQN(
                fullyQualifiedName,
                [FqnPart.Database, FqnPart.Table],
                FQN_SEPARATOR_CHAR
              ),
            })
          )
          .sort((a, b) => b.joinCount - a.joinCount),
      };
    }

    return {} as Table & {
      tier: TagLabel;
      tableTags: EntityTags[];
      entityName: string;
      joinedTables: Array<{
        fullyQualifiedName: string;
        joinCount: number;
        name: string;
      }>;
    };
  }, [tableDetails, tableDetails?.tags]);

  const { getEntityPermissionByFqn } = usePermissionProvider();

  const fetchResourcePermission = useCallback(
    async (tableFqn) => {
      try {
        const tablePermission = await getEntityPermissionByFqn(
          ResourceEntity.TABLE,
          tableFqn
        );

        setTablePermissions(tablePermission);
      } catch (error) {
        showErrorToast(
          t('server.fetch-entity-permissions-error', {
            entity: t('label.resource-permission-lowercase'),
          })
        );
      } finally {
        setLoading(false);
      }
    },
    [getEntityPermissionByFqn, setTablePermissions]
  );

  useEffect(() => {
    if (tableFqn) {
      fetchResourcePermission(tableFqn);
    }
  }, [tableFqn]);

  const getEntityFeedCount = () => {
    getFeedCounts(EntityType.TABLE, decodedTableFQN, setFeedCount);
  };

  const handleTabChange = (activeKey: string) => {
    if (activeKey !== activeTab) {
      if (!isTourOpen) {
        history.push(getTableTabPath(tableFqn, activeKey));
      }
    }
  };

  const saveUpdatedTableData = useCallback(
    (updatedData: Table) => {
      if (!tableDetails) {
        return updatedData;
      }
      const jsonPatch = compare(tableDetails, updatedData);

      return patchTableDetails(tableId, jsonPatch);
    },
    [tableDetails, tableId]
  );

  const onTableUpdate = async (updatedTable: Table, key: keyof Table) => {
    try {
      const res = await saveUpdatedTableData(updatedTable);

      setTableDetails((previous) => {
        if (!previous) {
          return;
        }
        if (key === 'tags') {
          return {
            ...previous,
            version: res.version,
            [key]: sortTagsCaseInsensitive(res.tags ?? []),
          };
        }

        return {
          ...previous,
          version: res.version,
          [key]: res[key],
        };
      });
      getEntityFeedCount();
    } catch (error) {
      showErrorToast(error as AxiosError);
    }
  };

  const handleUpdateOwner = useCallback(
    async (newOwner?: Table['owner']) => {
      if (!tableDetails) {
        return;
      }
      const updatedTableDetails = {
        ...tableDetails,
        owner: newOwner
          ? {
              ...owner,
              ...newOwner,
            }
          : undefined,
      };
      await onTableUpdate(updatedTableDetails, 'owner');
    },
    [owner, tableDetails]
  );

  const onDescriptionUpdate = async (updatedHTML: string) => {
    if (!tableDetails) {
      return;
    }
    if (description !== updatedHTML) {
      const updatedTableDetails = {
        ...tableDetails,
        description: updatedHTML,
      };
      await onTableUpdate(updatedTableDetails, 'description');
      setIsEdit(false);
    } else {
      setIsEdit(false);
    }
  };

  const onColumnsUpdate = async (updateColumns: Table['columns']) => {
    if (tableDetails && !isEqual(tableDetails.columns, updateColumns)) {
      const updatedTableDetails = {
        ...tableDetails,
        columns: updateColumns,
      };
      await onTableUpdate(updatedTableDetails, 'columns');
    }
  };

  const onThreadLinkSelect = (link: string, threadType?: ThreadType) => {
    setThreadLink(link);
    if (threadType) {
      setThreadType(threadType);
    }
  };

  const handleDisplayNameUpdate = async (data: EntityName) => {
    if (!tableDetails) {
      return;
    }
    const updatedTable = { ...tableDetails, displayName: data.displayName };
    await onTableUpdate(updatedTable, 'displayName');
  };

  /**
   * Formulates updated tags and updates table entity data for API call
   * @param selectedTags
   */
  const handleTagsUpdate = async (selectedTags?: Array<TagLabel>) => {
    if (selectedTags && tableDetails) {
      const updatedTags = [...(tier ? [tier] : []), ...selectedTags];
      const updatedTable = { ...tableDetails, tags: updatedTags };
      await onTableUpdate(updatedTable, 'tags');
    }
  };

  const handleTagSelection = async (selectedTags: EntityTags[]) => {
    const updatedTags: TagLabel[] | undefined = createTagObject(selectedTags);
    await handleTagsUpdate(updatedTags);
  };

  const onExtensionUpdate = async (updatedData: Table) => {
    tableDetails &&
      (await saveUpdatedTableData({
        ...tableDetails,
        extension: updatedData.extension,
      }));
  };

<<<<<<< HEAD
  const onDataProductsUpdate = async (updatedData: DataProduct[]) => {
    const dataProductsEntity = updatedData?.map((item) => {
      return getEntityReferenceFromEntity(item, EntityType.DATA_PRODUCT);
    });

    const updatedTableDetails = {
      ...tableDetails,
      dataProducts: dataProductsEntity,
    };

    await onTableUpdate(updatedTableDetails as Table, 'dataProducts');
  };

  const {
    editTagsPermission,
    editDescriptionPermission,
    editCustomAttributePermission,
    editAllPermission,
    editLineagePermission,
    viewSampleDataPermission,
    viewQueriesPermission,
    viewProfilerPermission,
    viewAllPermission,
    viewBasicPermission,
  } = useMemo(
    () => ({
      editTagsPermission:
        (tablePermissions.EditTags || tablePermissions.EditAll) && !deleted,
      editDescriptionPermission:
        (tablePermissions.EditDescription || tablePermissions.EditAll) &&
        !deleted,
      editCustomAttributePermission:
        (tablePermissions.EditAll || tablePermissions.EditCustomFields) &&
        !deleted,
      editAllPermission: tablePermissions.EditAll && !deleted,
      editLineagePermission:
        (tablePermissions.EditAll || tablePermissions.EditLineage) && !deleted,
      viewSampleDataPermission:
        tablePermissions.ViewAll || tablePermissions.ViewSampleData,
      viewQueriesPermission:
        tablePermissions.ViewAll || tablePermissions.ViewQueries,
      viewProfilerPermission:
        tablePermissions.ViewAll ||
        tablePermissions.ViewDataProfile ||
        tablePermissions.ViewTests,
      viewAllPermission: tablePermissions.ViewAll,
      viewBasicPermission:
        tablePermissions.ViewAll || tablePermissions.ViewBasic,
    }),
    [tablePermissions, deleted]
  );

=======
>>>>>>> f6cd27e4
  const schemaTab = useMemo(
    () => (
      <Row
        className={classNames({
          'h-70vh overflow-hidden': isTourPage,
        })}
        gutter={[0, 16]}
        id="schemaDetails"
        wrap={false}>
        <Col className="p-t-sm m-l-lg tab-content-height p-r-lg" flex="auto">
          <div className="d-flex flex-col gap-4">
            <DescriptionV1
              description={tableDetails?.description}
              entityFqn={decodedTableFQN}
              entityName={entityName}
              entityType={EntityType.TABLE}
              hasEditAccess={editDescriptionPermission}
              isEdit={isEdit}
              owner={tableDetails?.owner}
              showActions={!deleted}
              onCancel={onCancel}
              onDescriptionEdit={onDescriptionEdit}
              onDescriptionUpdate={onDescriptionUpdate}
              onThreadLinkSelect={onThreadLinkSelect}
            />
            <SchemaTab
              columnName={getPartialNameFromTableFQN(
                tableFqn,
                [FqnPart['Column']],
                FQN_SEPARATOR_CHAR
              )}
              columns={tableDetails?.columns ?? []}
              entityFqn={decodedTableFQN}
              hasDescriptionEditAccess={editDescriptionPermission}
              hasTagEditAccess={editTagsPermission}
              isReadOnly={deleted}
              joins={tableDetails?.joins?.columnJoins ?? []}
              tableConstraints={tableDetails?.tableConstraints}
              tablePartitioned={tableDetails?.tablePartition}
              onThreadLinkSelect={onThreadLinkSelect}
              onUpdate={onColumnsUpdate}
            />
          </div>
        </Col>
        <Col
          className="entity-tag-right-panel-container"
          data-testid="entity-right-panel"
          flex="320px">
          {!isEmpty(joinedTables) ? (
            <FrequentlyJoinedTables joinedTables={joinedTables} />
          ) : null}

          <Space className="w-full" direction="vertical" size="large">
            <DataProductsContainer
              activeDomain={tableDetails?.domain}
              dataProducts={tableDetails?.dataProducts ?? []}
<<<<<<< HEAD
              hasPermission={editAllPermission}
              onSave={onDataProductsUpdate}
=======
              hasPermission={false}
>>>>>>> f6cd27e4
            />

            <TagsContainerV2
              displayType={DisplayType.READ_MORE}
              entityFqn={decodedTableFQN}
              entityType={EntityType.TABLE}
              permission={editTagsPermission}
              selectedTags={tableTags}
              tagType={TagSource.Classification}
              onSelectionChange={handleTagSelection}
              onThreadLinkSelect={onThreadLinkSelect}
            />

            <TagsContainerV2
              displayType={DisplayType.READ_MORE}
              entityFqn={decodedTableFQN}
              entityType={EntityType.TABLE}
              permission={editTagsPermission}
              selectedTags={tableTags}
              tagType={TagSource.Glossary}
              onSelectionChange={handleTagSelection}
              onThreadLinkSelect={onThreadLinkSelect}
            />
            <TableConstraints constraints={tableDetails?.tableConstraints} />
            {tableDetails?.tablePartition ? (
              <PartitionedKeys tablePartition={tableDetails.tablePartition} />
            ) : null}
          </Space>
        </Col>
      </Row>
    ),
    [
      isEdit,
      tableDetails,
      onDescriptionEdit,
      onDescriptionUpdate,
      editTagsPermission,
      editDescriptionPermission,
      editAllPermission,
    ]
  );

  const tabs = useMemo(() => {
    const allTabs = [
      {
        label: <TabsLabel id={EntityTabs.SCHEMA} name={t('label.schema')} />,
        key: EntityTabs.SCHEMA,
        children: schemaTab,
      },
      {
        label: (
          <TabsLabel
            count={feedCount}
            id={EntityTabs.ACTIVITY_FEED}
            isActive={activeTab === EntityTabs.ACTIVITY_FEED}
            name={t('label.activity-feed-and-task-plural')}
          />
        ),
        key: EntityTabs.ACTIVITY_FEED,
        children: (
          <ActivityFeedTab
            columns={tableDetails?.columns}
            entityType={EntityType.TABLE}
            fqn={tableDetails?.fullyQualifiedName ?? ''}
            owner={tableDetails?.owner}
            onFeedUpdate={getEntityFeedCount}
            onUpdateEntityDetails={fetchTableDetails}
          />
        ),
      },
      {
        label: (
          <TabsLabel
            id={EntityTabs.SAMPLE_DATA}
            name={t('label.sample-data')}
          />
        ),

        key: EntityTabs.SAMPLE_DATA,
        children:
          !isTourOpen && !viewSampleDataPermission ? (
            <ErrorPlaceHolder type={ERROR_PLACEHOLDER_TYPE.PERMISSION} />
          ) : (
            <SampleDataTableComponent
              isTableDeleted={deleted}
              ownerId={tableDetails?.owner?.id ?? ''}
              permissions={tablePermissions}
              tableId={tableDetails?.id ?? ''}
            />
          ),
      },
      {
        label: (
          <TabsLabel
            count={queryCount}
            id={EntityTabs.TABLE_QUERIES}
            isActive={activeTab === EntityTabs.TABLE_QUERIES}
            name={t('label.query-plural')}
          />
        ),
        key: EntityTabs.TABLE_QUERIES,
        children: !viewQueriesPermission ? (
          <ErrorPlaceHolder type={ERROR_PLACEHOLDER_TYPE.PERMISSION} />
        ) : (
          <TableQueries
            isTableDeleted={deleted}
            tableId={tableDetails?.id ?? ''}
          />
        ),
      },
      {
        label: (
          <TabsLabel
            id={EntityTabs.PROFILER}
            name={t('label.profiler-amp-data-quality')}
          />
        ),
        key: EntityTabs.PROFILER,
        children:
          !isTourOpen && !viewProfilerPermission ? (
            <ErrorPlaceHolder type={ERROR_PLACEHOLDER_TYPE.PERMISSION} />
          ) : (
            <TableProfilerV1
              isTableDeleted={deleted}
              permissions={tablePermissions}
            />
          ),
      },
      {
        label: <TabsLabel id={EntityTabs.LINEAGE} name={t('label.lineage')} />,
        key: EntityTabs.LINEAGE,
        children: (
          <EntityLineageComponent
            deleted={deleted}
            entity={tableDetails as SourceType}
            entityType={EntityType.TABLE}
            hasEditAccess={editLineagePermission}
          />
        ),
      },

      {
        label: (
          <TabsLabel id={EntityTabs.DBT} name={t('label.dbt-lowercase')} />
        ),
        isHidden: !(
          tableDetails?.dataModel?.sql ?? tableDetails?.dataModel?.rawSql
        ),
        key: EntityTabs.DBT,
        children: (
          <QueryViewer
            sqlQuery={
              tableDetails?.dataModel?.sql ??
              tableDetails?.dataModel?.rawSql ??
              ''
            }
            title={
              <Space className="p-y-xss">
                <Typography.Text className="text-grey-muted">
                  {`${t('label.path')}:`}
                </Typography.Text>
                <Typography.Text>
                  {tableDetails?.dataModel?.path}
                </Typography.Text>
              </Space>
            }
          />
        ),
      },
      {
        label: (
          <TabsLabel
            id={EntityTabs.VIEW_DEFINITION}
            name={t('label.view-definition')}
          />
        ),
        isHidden: isUndefined(tableDetails?.viewDefinition),
        key: EntityTabs.VIEW_DEFINITION,
        children: <QueryViewer sqlQuery={tableDetails?.viewDefinition ?? ''} />,
      },
      {
        label: (
          <TabsLabel
            id={EntityTabs.CUSTOM_PROPERTIES}
            name={t('label.custom-property-plural')}
          />
        ),
        key: EntityTabs.CUSTOM_PROPERTIES,
        children: (
          <CustomPropertyTable
            entityType={EntityType.TABLE}
            handleExtensionUpdate={onExtensionUpdate}
            hasEditAccess={editCustomAttributePermission}
            hasPermission={viewAllPermission}
          />
        ),
      },
    ];

    return allTabs.filter((data) => !data.isHidden);
  }, [
    schemaTab,
    tablePermissions,
    activeTab,
    schemaTab,
    deleted,
    tableDetails,
    feedCount,
    entityName,
    onExtensionUpdate,
    getEntityFeedCount,
    tableDetails?.dataModel,
    viewAllPermission,
    editCustomAttributePermission,
    viewSampleDataPermission,
    viewQueriesPermission,
    viewProfilerPermission,
    editLineagePermission,
  ]);

  const onTierUpdate = useCallback(
    async (newTier?: Tag) => {
      if (tableDetails) {
        const tierTag: Table['tags'] = updateTierTag(tableTags, newTier);
        const updatedTableDetails = {
          ...tableDetails,
          tags: tierTag,
        };

        await onTableUpdate(updatedTableDetails, 'tags');
      }
    },
    [tableDetails, onTableUpdate, tableTags]
  );

  const handleToggleDelete = () => {
    setTableDetails((prev) => {
      if (!prev) {
        return prev;
      }

      return { ...prev, deleted: !prev?.deleted };
    });
  };

  const handleRestoreTable = async () => {
    try {
      await restoreTable(tableDetails?.id ?? '');
      showSuccessToast(
        t('message.restore-entities-success', {
          entity: t('label.table'),
        }),
        2000
      );
      handleToggleDelete();
    } catch (error) {
      showErrorToast(
        error as AxiosError,
        t('message.restore-entities-error', {
          entity: t('label.table'),
        })
      );
    }
  };

  const followTable = useCallback(async () => {
    try {
      const res = await addFollower(tableId, USERId);
      const { newValue } = res.changeDescription.fieldsAdded[0];
      const newFollowers = [...(followers ?? []), ...newValue];
      setTableDetails((prev) => {
        if (!prev) {
          return prev;
        }

        return { ...prev, followers: newFollowers };
      });
      getEntityFeedCount();
    } catch (error) {
      showErrorToast(
        error as AxiosError,
        t('server.entity-follow-error', {
          entity: getEntityName(tableDetails),
        })
      );
    }
  }, [USERId, tableId, setTableDetails, getEntityFeedCount]);

  const unFollowTable = useCallback(async () => {
    try {
      const res = await removeFollower(tableId, USERId);
      const { oldValue } = res.changeDescription.fieldsDeleted[0];
      setTableDetails((pre) => {
        if (!pre) {
          return pre;
        }

        return {
          ...pre,
          followers: pre.followers?.filter(
            (follower) => follower.id !== oldValue[0].id
          ),
        };
      });
      getEntityFeedCount();
    } catch (error) {
      showErrorToast(
        error as AxiosError,
        t('server.entity-unfollow-error', {
          entity: getEntityName(tableDetails),
        })
      );
    }
  }, [USERId, tableId, getEntityFeedCount, setTableDetails]);

  const { isFollowing } = useMemo(() => {
    return {
      isFollowing: followers?.some(({ id }) => id === USERId),
    };
  }, [followers, USERId]);

  const handleFollowTable = useCallback(async () => {
    isFollowing ? await unFollowTable() : await followTable();
  }, [isFollowing, unFollowTable, followTable]);

  const versionHandler = useCallback(() => {
    version &&
      history.push(getVersionPath(EntityType.TABLE, tableFqn, version + ''));
  }, [version]);

  const afterDeleteAction = useCallback(
    (isSoftDelete?: boolean) =>
      isSoftDelete ? handleToggleDelete() : history.push('/'),
    []
  );

  const updateTableDetailsState = useCallback((data) => {
    const updatedData = data as Table;

    setTableDetails((data) => ({
      ...(data ?? updatedData),
      version: updatedData.version,
    }));
  }, []);

  useEffect(() => {
    if (isTourOpen || isTourPage) {
      setTableDetails(mockDatasetData.tableDetails as unknown as Table);
    } else if (viewBasicPermission) {
      fetchTableDetails();
      getEntityFeedCount();
    }
  }, [tableFqn, isTourOpen, isTourPage, tablePermissions]);

  useEffect(() => {
    if (tableDetails) {
      fetchQueryCount();
    }
  }, [tableDetails?.fullyQualifiedName]);

  const onThreadPanelClose = () => {
    setThreadLink('');
  };

  const createThread = async (data: CreateThread) => {
    try {
      await postThread(data);
      getEntityFeedCount();
    } catch (error) {
      showErrorToast(
        error as AxiosError,
        t('server.create-entity-error', {
          entity: t('label.conversation'),
        })
      );
    }
  };

  const updateVote = async (data: QueryVote, id: string) => {
    try {
      await updateTablesVotes(id, data);
      const details = await getTableDetailsByFQN(tableFqn, defaultFields);
      setTableDetails(details);
    } catch (error) {
      showErrorToast(error as AxiosError);
    }
  };

  if (loading) {
    return <Loader />;
  }

  if (!(isTourOpen || isTourPage) && !viewBasicPermission) {
    return <ErrorPlaceHolder type={ERROR_PLACEHOLDER_TYPE.PERMISSION} />;
  }

  if (!tableDetails) {
    return <ErrorPlaceHolder className="m-0" />;
  }

  return (
    <PageLayoutV1
      className="bg-white"
      pageTitle={t('label.entity-detail-plural', {
        entity: t('label.table'),
      })}
      title="Table details">
      <Row gutter={[0, 12]}>
        {/* Entity Heading */}
        <Col className="p-x-lg" data-testid="entity-page-header" span={24}>
          <DataAssetsHeader
            afterDeleteAction={afterDeleteAction}
            afterDomainUpdateAction={updateTableDetailsState}
            dataAsset={tableDetails}
            entityType={EntityType.TABLE}
            permissions={tablePermissions}
            onDisplayNameUpdate={handleDisplayNameUpdate}
            onFollowClick={handleFollowTable}
            onOwnerUpdate={handleUpdateOwner}
            onRestoreDataAsset={handleRestoreTable}
            onTierUpdate={onTierUpdate}
            onUpdateVote={updateVote}
            onVersionClick={versionHandler}
          />
        </Col>

        {/* Entity Tabs */}
        <Col span={24}>
          <Tabs
            destroyInactiveTabPane
            activeKey={
              isTourOpen
                ? activeTabForTourDatasetPage
                : activeTab ?? EntityTabs.SCHEMA
            }
            className="table-details-page-tabs"
            data-testid="tabs"
            items={tabs}
            onChange={handleTabChange}
          />
        </Col>

        {threadLink ? (
          <ActivityThreadPanel
            createThread={createThread}
            deletePostHandler={deleteFeed}
            open={Boolean(threadLink)}
            postFeedHandler={postFeed}
            threadLink={threadLink}
            threadType={threadType}
            updateThreadHandler={updateFeed}
            onCancel={onThreadPanelClose}
          />
        ) : null}
      </Row>
    </PageLayoutV1>
  );
};

export default withActivityFeed(TableDetailsPageV1);<|MERGE_RESOLUTION|>--- conflicted
+++ resolved
@@ -423,20 +423,6 @@
       }));
   };
 
-<<<<<<< HEAD
-  const onDataProductsUpdate = async (updatedData: DataProduct[]) => {
-    const dataProductsEntity = updatedData?.map((item) => {
-      return getEntityReferenceFromEntity(item, EntityType.DATA_PRODUCT);
-    });
-
-    const updatedTableDetails = {
-      ...tableDetails,
-      dataProducts: dataProductsEntity,
-    };
-
-    await onTableUpdate(updatedTableDetails as Table, 'dataProducts');
-  };
-
   const {
     editTagsPermission,
     editDescriptionPermission,
@@ -476,8 +462,6 @@
     [tablePermissions, deleted]
   );
 
-=======
->>>>>>> f6cd27e4
   const schemaTab = useMemo(
     () => (
       <Row
@@ -534,12 +518,7 @@
             <DataProductsContainer
               activeDomain={tableDetails?.domain}
               dataProducts={tableDetails?.dataProducts ?? []}
-<<<<<<< HEAD
-              hasPermission={editAllPermission}
-              onSave={onDataProductsUpdate}
-=======
               hasPermission={false}
->>>>>>> f6cd27e4
             />
 
             <TagsContainerV2
