--- conflicted
+++ resolved
@@ -74,7 +74,6 @@
 } from 'rest/tableAPI';
 import { handleDataAssetAfterDeleteAction } from 'utils/Assets/AssetsUtils';
 import {
-  addToRecentViewed,
   getCurrentUserId,
   getFeedCounts,
   getPartialNameFromTableFQN,
@@ -128,60 +127,6 @@
     [tablePermissions]
   );
 
-<<<<<<< HEAD
-=======
-  const fetchTableDetails = async () => {
-    setLoading(true);
-    try {
-      let fields = defaultFields;
-      if (viewUsagePermission) {
-        fields += `,${TabSpecificField.USAGE_SUMMARY}`;
-      }
-      if (viewTestSuitePermission) {
-        fields += `,${TabSpecificField.TESTSUITE}`;
-      }
-      const details = await getTableDetailsByFQN(datasetFQN, fields);
-
-      setTableDetails(details);
-      addToRecentViewed({
-        displayName: getEntityName(details),
-        entityType: EntityType.TABLE,
-        fqn: details.fullyQualifiedName ?? '',
-        serviceType: details.serviceType,
-        timestamp: 0,
-        id: details.id,
-      });
-    } catch (error) {
-      // Error here
-    } finally {
-      setLoading(false);
-    }
-  };
-
-  const fetchQueryCount = async () => {
-    if (!tableDetails?.id) {
-      return;
-    }
-    try {
-      const response = await getQueriesList({
-        limit: 0,
-        entityId: tableDetails.id,
-      });
-      setQueryCount(response.paging.total);
-    } catch (error) {
-      setQueryCount(0);
-    }
-  };
-
-  const onDescriptionEdit = (): void => {
-    setIsEdit(true);
-  };
-  const onCancel = () => {
-    setIsEdit(false);
-  };
-
-  const { postFeed, deleteFeed, updateFeed } = useActivityFeedProvider();
->>>>>>> de06d50e
   const {
     tier,
     tableTags,
