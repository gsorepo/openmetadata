/* eslint-disable i18next/no-literal-string */
/*
 *  Copyright 2023 Collate.
 *  Licensed under the Apache License, Version 2.0 (the "License");
 *  you may not use this file except in compliance with the License.
 *  You may obtain a copy of the License at
 *  http://www.apache.org/licenses/LICENSE-2.0
 *  Unless required by applicable law or agreed to in writing, software
 *  distributed under the License is distributed on an "AS IS" BASIS,
 *  WITHOUT WARRANTIES OR CONDITIONS OF ANY KIND, either express or implied.
 *  See the License for the specific language governing permissions and
 *  limitations under the License.
 */

import { Col, Row, Tabs, Tooltip } from 'antd';
import { AxiosError } from 'axios';
import { compare } from 'fast-json-patch';
import { isUndefined } from 'lodash';
import { EntityTags } from 'Models';
import React, { useCallback, useEffect, useMemo, useState } from 'react';
import { useTranslation } from 'react-i18next';
import { Link, useHistory, useParams } from 'react-router-dom';
import { ReactComponent as RedAlertIcon } from '../../assets/svg/ic-alert-red.svg';
import { withActivityFeed } from '../../components/AppRouter/withActivityFeed';
import { withSuggestions } from '../../components/AppRouter/withSuggestions';
import ErrorPlaceHolder from '../../components/common/ErrorWithPlaceholder/ErrorPlaceHolder';
import Loader from '../../components/common/Loader/Loader';
import { DataAssetsHeader } from '../../components/DataAssets/DataAssetsHeader/DataAssetsHeader.component';
import { QueryVote } from '../../components/Database/TableQueries/TableQueries.interface';
import { TableSchemaTab } from '../../components/Database/TableSchemaTab/TableSchemaTab';
import { GenericProvider } from '../../components/GenericProvider/GenericProvider';
import { EntityName } from '../../components/Modals/EntityNameModal/EntityNameModal.interface';
import PageLayoutV1 from '../../components/PageLayoutV1/PageLayoutV1';
import { FQN_SEPARATOR_CHAR } from '../../constants/char.constants';
import {
  getEntityDetailsPath,
  getVersionPath,
  ROUTES,
} from '../../constants/constants';
import { FEED_COUNT_INITIAL_DATA } from '../../constants/entity.constants';
import { mockDatasetData } from '../../constants/mockTourData.constants';
import { usePermissionProvider } from '../../context/PermissionProvider/PermissionProvider';
import {
  OperationPermission,
  ResourceEntity,
} from '../../context/PermissionProvider/PermissionProvider.interface';
import { useTourProvider } from '../../context/TourProvider/TourProvider';
import { ClientErrors } from '../../enums/Axios.enum';
import { ERROR_PLACEHOLDER_TYPE } from '../../enums/common.enum';
import {
  EntityTabs,
  EntityType,
  FqnPart,
  TabSpecificField,
} from '../../enums/entity.enum';
import { Tag } from '../../generated/entity/classification/tag';
import { Table, TableType } from '../../generated/entity/data/table';
import { Suggestion } from '../../generated/entity/feed/suggestion';
import { Page, PageType } from '../../generated/system/ui/page';
import { TestSummary } from '../../generated/tests/testCase';
import { TagLabel } from '../../generated/type/tagLabel';
import LimitWrapper from '../../hoc/LimitWrapper';
import { useApplicationStore } from '../../hooks/useApplicationStore';
import { useFqn } from '../../hooks/useFqn';
import { useSub } from '../../hooks/usePubSub';
import { FeedCounts } from '../../interface/feed.interface';
import { getDocumentByFQN } from '../../rest/DocStoreAPI';
import { getDataQualityLineage } from '../../rest/lineageAPI';
import { getQueriesList } from '../../rest/queryAPI';
import {
  addFollower,
  getTableDetailsByFQN,
  patchTableDetails,
  removeFollower,
  restoreTable,
  updateTablesVotes,
} from '../../rest/tableAPI';
import { getTestCaseExecutionSummary } from '../../rest/testAPI';
import {
  addToRecentViewed,
  getFeedCounts,
  getPartialNameFromTableFQN,
  sortTagsCaseInsensitive,
} from '../../utils/CommonUtils';
import { defaultFields } from '../../utils/DatasetDetailsUtils';
import EntityLink from '../../utils/EntityLink';
import entityUtilClassBase from '../../utils/EntityUtilClassBase';
import { getEntityName } from '../../utils/EntityUtils';
import {
  getGlossaryTermDetailTabs,
  getTabLabelMap,
} from '../../utils/GlossaryTerm/GlossaryTermUtil';
import { DEFAULT_ENTITY_PERMISSION } from '../../utils/PermissionsUtils';
import tableClassBase from '../../utils/TableClassBase';
import {
  getJoinsFromTableJoins,
  getTagsWithoutTier,
  getTierTags,
} from '../../utils/TableUtils';
import { updateTierTag } from '../../utils/TagsUtils';
import { showErrorToast, showSuccessToast } from '../../utils/ToastUtils';
<<<<<<< HEAD
=======
import { useTestCaseStore } from '../IncidentManager/IncidentManagerDetailPage/useTestCase.store';
import { FrequentlyJoinedTables } from './FrequentlyJoinedTables/FrequentlyJoinedTables.component';
>>>>>>> 5118bd60
import './table-details-page-v1.less';

const TableDetailsPageV1: React.FC = () => {
  const { isTourOpen, activeTabForTourDatasetPage, isTourPage } =
    useTourProvider();
<<<<<<< HEAD
  const { currentUser, selectedPersona } = useApplicationStore();
=======
  const { currentUser } = useApplicationStore();
  const { setDqLineageData } = useTestCaseStore();
>>>>>>> 5118bd60
  const [tableDetails, setTableDetails] = useState<Table>();
  const { tab: activeTab = EntityTabs.SCHEMA } =
    useParams<{ tab: EntityTabs }>();
  const { fqn: datasetFQN } = useFqn();
  const { t } = useTranslation();
  const history = useHistory();
  const USERId = currentUser?.id ?? '';
  const [feedCount, setFeedCount] = useState<FeedCounts>(
    FEED_COUNT_INITIAL_DATA
  );

  const [queryCount, setQueryCount] = useState(0);

  const [loading, setLoading] = useState(!isTourOpen);
  const [tablePermissions, setTablePermissions] = useState<OperationPermission>(
    DEFAULT_ENTITY_PERMISSION
  );
  const [testCaseSummary, setTestCaseSummary] = useState<TestSummary>();
  const [dqFailureCount, setDqFailureCount] = useState(0);
  const [customizedPage, setCustomizedPage] = useState<Page | null>(null);

  const tableFqn = useMemo(
    () =>
      getPartialNameFromTableFQN(
        datasetFQN,
        [FqnPart.Service, FqnPart.Database, FqnPart.Schema, FqnPart.Table],
        FQN_SEPARATOR_CHAR
      ),
    [datasetFQN]
  );

  const alertBadge = useMemo(() => {
    return tableClassBase.getAlertEnableStatus() && dqFailureCount > 0 ? (
      <Tooltip
        placement="right"
        title={t('label.check-active-data-quality-incident-plural')}>
        <Link
          to={getEntityDetailsPath(
            EntityType.TABLE,
            tableFqn,
            EntityTabs.PROFILER
          )}>
          <RedAlertIcon className="text-red-3" height={24} width={24} />
        </Link>
      </Tooltip>
    ) : undefined;
  }, [dqFailureCount, tableFqn]);

  const extraDropdownContent = useMemo(
    () =>
      entityUtilClassBase.getManageExtraOptions(
        EntityType.TABLE,
        tableFqn,
        tablePermissions
      ),
    [tablePermissions, tableFqn]
  );

  const { viewUsagePermission, viewTestCasePermission } = useMemo(
    () => ({
      viewUsagePermission:
        tablePermissions.ViewAll || tablePermissions.ViewUsage,
      viewTestCasePermission:
        tablePermissions.ViewAll || tablePermissions.ViewTests,
    }),
    [tablePermissions]
  );

  const isViewTableType = useMemo(
    () => tableDetails?.tableType === TableType.View,
    [tableDetails?.tableType]
  );

  const fetchTableDetails = useCallback(async () => {
    setLoading(true);
    try {
      let fields = defaultFields;
      if (viewUsagePermission) {
        fields += `,${TabSpecificField.USAGE_SUMMARY}`;
      }
      if (viewTestCasePermission) {
        fields += `,${TabSpecificField.TESTSUITE}`;
      }

      const details = await getTableDetailsByFQN(tableFqn, { fields });

      setTableDetails(details);
      addToRecentViewed({
        displayName: getEntityName(details),
        entityType: EntityType.TABLE,
        fqn: details.fullyQualifiedName ?? '',
        serviceType: details.serviceType,
        timestamp: 0,
        id: details.id,
      });
    } catch (error) {
      if ((error as AxiosError)?.response?.status === ClientErrors.FORBIDDEN) {
        history.replace(ROUTES.FORBIDDEN);
      }
    } finally {
      setLoading(false);
    }
  }, [tableFqn, viewUsagePermission]);

  const fetchDQFailureCount = async () => {
    if (!tableClassBase.getAlertEnableStatus()) {
      setDqFailureCount(0);
    }

    // Todo: Remove this once we have support for count in API
    try {
      const data = await getDataQualityLineage(tableFqn, {
        upstreamDepth: 1,
      });
      setDqLineageData(data);
      const updatedNodes =
        data.nodes?.filter((node) => node?.fullyQualifiedName !== tableFqn) ??
        [];
      setDqFailureCount(updatedNodes.length);
    } catch (error) {
      setDqFailureCount(0);
    }
  };

  const fetchTestCaseSummary = async () => {
    try {
      if (isUndefined(tableDetails?.testSuite?.id)) {
        setTestCaseSummary(undefined);
        await fetchDQFailureCount();

        return;
      }

      const response = await getTestCaseExecutionSummary(
        tableDetails?.testSuite?.id
      );
      setTestCaseSummary(response);

      const failureCount =
        response.columnTestSummary?.reduce((acc, curr) => {
          return acc + (curr.failed ?? 0);
        }, response.failed ?? 0) ??
        response.failed ??
        0;

      if (failureCount === 0) {
        await fetchDQFailureCount();
      } else {
        setDqFailureCount(failureCount);
      }
    } catch (error) {
      setTestCaseSummary(undefined);
    }
  };

  const fetchQueryCount = async () => {
    if (!tableDetails?.id) {
      return;
    }
    try {
      const response = await getQueriesList({
        limit: 0,
        entityId: tableDetails.id,
      });
      setQueryCount(response.paging.total);
    } catch (error) {
      setQueryCount(0);
    }
  };

  const {
    tableTags,
    deleted,
    version,
    followers = [],
    entityName,
    id: tableId = '',
  } = useMemo(() => {
    if (tableDetails) {
      const { tags } = tableDetails;

      const { joins } = tableDetails ?? {};

      return {
        ...tableDetails,
        tier: getTierTags(tags ?? []),
        tableTags: getTagsWithoutTier(tags ?? []),
        entityName: getEntityName(tableDetails),
        joinedTables: getJoinsFromTableJoins(joins),
      };
    }

    return {} as Table & {
      tier: TagLabel;
      tableTags: EntityTags[];
      entityName: string;
      joinedTables: Array<{
        fullyQualifiedName: string;
        joinCount: number;
        name: string;
      }>;
    };
  }, [tableDetails, tableDetails?.tags]);

  const { getEntityPermissionByFqn } = usePermissionProvider();

  const fetchResourcePermission = useCallback(
    async (tableFqn) => {
      try {
        const tablePermission = await getEntityPermissionByFqn(
          ResourceEntity.TABLE,
          tableFqn
        );

        setTablePermissions(tablePermission);
      } catch (error) {
        showErrorToast(
          t('server.fetch-entity-permissions-error', {
            entity: t('label.resource-permission-lowercase'),
          })
        );
      } finally {
        setLoading(false);
      }
    },
    [getEntityPermissionByFqn, setTablePermissions]
  );

  useEffect(() => {
    if (tableFqn) {
      fetchResourcePermission(tableFqn);
    }

    return () => {
      setDqLineageData(undefined);
    };
  }, [tableFqn]);

  const handleFeedCount = useCallback((data: FeedCounts) => {
    setFeedCount(data);
  }, []);

  const getEntityFeedCount = () => {
    getFeedCounts(EntityType.TABLE, tableFqn, handleFeedCount);
  };

  const handleTabChange = (activeKey: string) => {
    if (activeKey !== activeTab) {
      if (!isTourOpen) {
        history.push(
          getEntityDetailsPath(EntityType.TABLE, tableFqn, activeKey)
        );
      }
    }
  };

  const saveUpdatedTableData = useCallback(
    (updatedData: Table) => {
      if (!tableDetails) {
        return updatedData;
      }
      const jsonPatch = compare(tableDetails, updatedData);

      return patchTableDetails(tableId, jsonPatch);
    },
    [tableDetails, tableId]
  );

  const onTableUpdate = async (updatedTable: Table, key: keyof Table) => {
    try {
      const res = await saveUpdatedTableData(updatedTable);

      setTableDetails((previous) => {
        if (!previous) {
          return;
        }
        if (key === 'tags') {
          return {
            ...previous,
            version: res.version,
            [key]: sortTagsCaseInsensitive(res.tags ?? []),
          };
        }

        const updatedObj = {
          ...previous,
          version: res.version,
          [key]: res[key],
        };

        // If operation was to remove let's remove the key itself
        if (res[key] === undefined) {
          delete updatedObj[key];
        }

        return updatedObj;
      });
    } catch (error) {
      showErrorToast(error as AxiosError);
    }
  };

  const handleUpdateOwner = useCallback(
    async (newOwners?: Table['owners']) => {
      if (!tableDetails) {
        return;
      }
      const updatedTableDetails = {
        ...tableDetails,
        owners: newOwners,
      };
      await onTableUpdate(updatedTableDetails, 'owners');
    },
    [tableDetails]
  );

  const handleUpdateRetentionPeriod = useCallback(
    async (newRetentionPeriod: Table['retentionPeriod']) => {
      if (!tableDetails) {
        return;
      }
      const updatedTableDetails = {
        ...tableDetails,
        retentionPeriod: newRetentionPeriod,
      };
      await onTableUpdate(updatedTableDetails, 'retentionPeriod');
    },
    [tableDetails]
  );

  const handleDisplayNameUpdate = async (data: EntityName) => {
    if (!tableDetails) {
      return;
    }
    const updatedTable = { ...tableDetails, displayName: data.displayName };
    await onTableUpdate(updatedTable, 'displayName');
  };

  const onExtensionUpdate = async (updatedData: Table) => {
    tableDetails &&
      (await onTableUpdate(
        {
          ...tableDetails,
          extension: updatedData.extension,
        },
        'extension'
      ));
  };

  const {
<<<<<<< HEAD
=======
    editTagsPermission,
    editGlossaryTermsPermission,
    editDescriptionPermission,
>>>>>>> 5118bd60
    editCustomAttributePermission,
    editLineagePermission,
    viewSampleDataPermission,
    viewQueriesPermission,
    viewProfilerPermission,
    viewAllPermission,
    viewBasicPermission,
  } = useMemo(
    () => ({
      editTagsPermission:
        (tablePermissions.EditTags || tablePermissions.EditAll) && !deleted,
      editGlossaryTermsPermission:
        (tablePermissions.EditGlossaryTerms || tablePermissions.EditAll) &&
        !deleted,
      editDescriptionPermission:
        (tablePermissions.EditDescription || tablePermissions.EditAll) &&
        !deleted,
      editCustomAttributePermission:
        (tablePermissions.EditAll || tablePermissions.EditCustomFields) &&
        !deleted,
      editAllPermission: tablePermissions.EditAll && !deleted,
      editLineagePermission:
        (tablePermissions.EditAll || tablePermissions.EditLineage) && !deleted,
      viewSampleDataPermission:
        tablePermissions.ViewAll || tablePermissions.ViewSampleData,
      viewQueriesPermission:
        tablePermissions.ViewAll || tablePermissions.ViewQueries,
      viewProfilerPermission:
        tablePermissions.ViewAll ||
        tablePermissions.ViewDataProfile ||
        tablePermissions.ViewTests,
      viewAllPermission: tablePermissions.ViewAll,
      viewBasicPermission:
        tablePermissions.ViewAll || tablePermissions.ViewBasic,
    }),
    [tablePermissions, deleted]
  );

<<<<<<< HEAD
  const schemaTab = useMemo(() => <TableSchemaTab />, []);

  const tabs = useMemo(() => {
    const tabLabelMap = getTabLabelMap(customizedPage?.tabs);

    const tabs = tableClassBase.getTableDetailPageTabs({
      schemaTab,
      queryCount,
      isTourOpen,
      tablePermissions,
      activeTab,
      deleted,
      tableDetails,
      totalFeedCount: feedCount.totalCount,
      onExtensionUpdate,
      getEntityFeedCount,
      handleFeedCount,
=======
  const schemaTab = useMemo(
    () => (
      <Row
        className={classNames({
          'h-70vh overflow-hidden': isTourPage,
        })}
        gutter={[0, 16]}
        id="schemaDetails"
        wrap={false}>
        <Col className="tab-content-height-with-resizable-panel" span={24}>
          <ResizablePanels
            firstPanel={{
              className: 'entity-resizable-panel-container',
              children: (
                <div className="d-flex flex-col gap-4 p-t-sm m-l-lg p-r-lg">
                  <DescriptionV1
                    showSuggestions
                    description={tableDetails?.description}
                    entityFqn={tableFqn}
                    entityName={entityName}
                    entityType={EntityType.TABLE}
                    hasEditAccess={editDescriptionPermission}
                    isDescriptionExpanded={isEmpty(tableDetails?.columns)}
                    isEdit={isEdit}
                    owner={tableDetails?.owners}
                    showActions={!deleted}
                    onCancel={onCancel}
                    onDescriptionEdit={onDescriptionEdit}
                    onDescriptionUpdate={onDescriptionUpdate}
                    onThreadLinkSelect={onThreadLinkSelect}
                  />
                  <SchemaTab
                    hasDescriptionEditAccess={editDescriptionPermission}
                    hasGlossaryTermEditAccess={editGlossaryTermsPermission}
                    hasTagEditAccess={editTagsPermission}
                    isReadOnly={deleted}
                    table={tableDetails}
                    testCaseSummary={testCaseSummary}
                    onThreadLinkSelect={onThreadLinkSelect}
                    onUpdate={onColumnsUpdate}
                  />
                </div>
              ),
              ...COMMON_RESIZABLE_PANEL_CONFIG.LEFT_PANEL,
            }}
            secondPanel={{
              children: (
                <div data-testid="entity-right-panel">
                  <EntityRightPanel<EntityType.TABLE>
                    afterSlot={
                      <Space
                        className="w-full m-t-lg"
                        direction="vertical"
                        size="large">
                        <TableConstraints
                          hasPermission={editAllPermission && !deleted}
                          tableDetails={tableDetails}
                          onUpdate={onTableConstraintsUpdate}
                        />
                      </Space>
                    }
                    beforeSlot={
                      !isEmpty(joinedTables) ? (
                        <FrequentlyJoinedTables joinedTables={joinedTables} />
                      ) : null
                    }
                    customProperties={tableDetails}
                    dataProducts={tableDetails?.dataProducts ?? []}
                    domain={tableDetails?.domain}
                    editCustomAttributePermission={
                      editCustomAttributePermission
                    }
                    editGlossaryTermsPermission={editGlossaryTermsPermission}
                    editTagPermission={editTagsPermission}
                    entityFQN={tableFqn}
                    entityId={tableDetails?.id ?? ''}
                    entityType={EntityType.TABLE}
                    selectedTags={tableTags}
                    tablePartition={tableDetails?.tablePartition}
                    viewAllPermission={viewAllPermission}
                    onExtensionUpdate={onExtensionUpdate}
                    onTagSelectionChange={handleTagSelection}
                    onThreadLinkSelect={onThreadLinkSelect}
                  />
                </div>
              ),
              ...COMMON_RESIZABLE_PANEL_CONFIG.RIGHT_PANEL,
              className:
                'entity-resizable-panel-container entity-resizable-right-panel-container ',
            }}
          />
        </Col>
      </Row>
    ),
    [
      isTourPage,
      tableTags,
      joinedTables,
      tableFqn,
      isEdit,
      deleted,
      tableDetails,
      entityName,
      onDescriptionEdit,
      onDescriptionUpdate,
      testCaseSummary,
      editTagsPermission,
      editGlossaryTermsPermission,
      editDescriptionPermission,
      editAllPermission,
>>>>>>> 5118bd60
      viewAllPermission,
      editCustomAttributePermission,
      viewSampleDataPermission,
      viewQueriesPermission,
      viewProfilerPermission,
      editLineagePermission,
      fetchTableDetails,
      testCaseSummary,
      isViewTableType,
      labelMap: tabLabelMap,
    });

    return getGlossaryTermDetailTabs(
      tabs,
      customizedPage?.tabs,
      EntityTabs.SCHEMA
    );
  }, [
    schemaTab,
    queryCount,
    isTourOpen,
    tablePermissions,
    activeTab,
    deleted,
    tableDetails,
    feedCount.totalCount,
    onExtensionUpdate,
    getEntityFeedCount,
    handleFeedCount,
    viewAllPermission,
    editCustomAttributePermission,
    viewSampleDataPermission,
    viewQueriesPermission,
    viewProfilerPermission,
    editLineagePermission,
    fetchTableDetails,
    testCaseSummary,
    isViewTableType,
  ]);

  const onTierUpdate = useCallback(
    async (newTier?: Tag) => {
      if (tableDetails) {
        const tierTag: Table['tags'] = updateTierTag(tableTags, newTier);
        const updatedTableDetails = {
          ...tableDetails,
          tags: tierTag,
        };

        await onTableUpdate(updatedTableDetails, 'tags');
      }
    },
    [tableDetails, onTableUpdate, tableTags]
  );

  const handleToggleDelete = (version?: number) => {
    setTableDetails((prev) => {
      if (!prev) {
        return prev;
      }

      return {
        ...prev,
        deleted: !prev?.deleted,
        ...(version ? { version } : {}),
      };
    });
  };

  const handleRestoreTable = async () => {
    try {
      const { version: newVersion } = await restoreTable(
        tableDetails?.id ?? ''
      );
      showSuccessToast(
        t('message.restore-entities-success', {
          entity: t('label.table'),
        }),
        2000
      );
      handleToggleDelete(newVersion);
    } catch (error) {
      showErrorToast(
        error as AxiosError,
        t('message.restore-entities-error', {
          entity: t('label.table'),
        })
      );
    }
  };

  const followTable = useCallback(async () => {
    try {
      const res = await addFollower(tableId, USERId);
      const { newValue } = res.changeDescription.fieldsAdded[0];
      const newFollowers = [...(followers ?? []), ...newValue];
      setTableDetails((prev) => {
        if (!prev) {
          return prev;
        }

        return { ...prev, followers: newFollowers };
      });
    } catch (error) {
      showErrorToast(
        error as AxiosError,
        t('server.entity-follow-error', {
          entity: entityName,
        })
      );
    }
  }, [USERId, tableId, entityName, setTableDetails]);

  const unFollowTable = useCallback(async () => {
    try {
      const res = await removeFollower(tableId, USERId);
      const { oldValue } = res.changeDescription.fieldsDeleted[0];
      setTableDetails((pre) => {
        if (!pre) {
          return pre;
        }

        return {
          ...pre,
          followers: pre.followers?.filter(
            (follower) => follower.id !== oldValue[0].id
          ),
        };
      });
    } catch (error) {
      showErrorToast(
        error as AxiosError,
        t('server.entity-unfollow-error', {
          entity: entityName,
        })
      );
    }
  }, [USERId, tableId, entityName, setTableDetails]);

  const { isFollowing } = useMemo(() => {
    return {
      isFollowing: followers?.some(({ id }) => id === USERId),
    };
  }, [followers, USERId]);

  const handleFollowTable = useCallback(async () => {
    isFollowing ? await unFollowTable() : await followTable();
  }, [isFollowing, unFollowTable, followTable]);

  const versionHandler = useCallback(() => {
    version &&
      history.push(getVersionPath(EntityType.TABLE, tableFqn, version + ''));
  }, [version, tableFqn]);

  const afterDeleteAction = useCallback(
    (isSoftDelete?: boolean, version?: number) =>
      isSoftDelete ? handleToggleDelete(version) : history.push('/'),
    []
  );

  const updateTableDetailsState = useCallback((data) => {
    const updatedData = data as Table;

    setTableDetails((data) => ({
      ...(data ?? updatedData),
      version: updatedData.version,
    }));
  }, []);

  const updateDescriptionFromSuggestions = useCallback(
    (suggestion: Suggestion) => {
      setTableDetails((prev) => {
        if (!prev) {
          return;
        }

        const activeCol = prev?.columns.find((column) => {
          return (
            EntityLink.getTableEntityLink(
              prev.fullyQualifiedName ?? '',
              column.name ?? ''
            ) === suggestion.entityLink
          );
        });

        if (!activeCol) {
          return {
            ...prev,
            description: suggestion.description,
          };
        } else {
          const updatedColumns = prev.columns.map((column) => {
            if (column.fullyQualifiedName === activeCol.fullyQualifiedName) {
              return {
                ...column,
                description: suggestion.description,
              };
            } else {
              return column;
            }
          });

          return {
            ...prev,
            columns: updatedColumns,
          };
        }
      });
    },
    []
  );

  useEffect(() => {
    if (isTourOpen || isTourPage) {
      setTableDetails(mockDatasetData.tableDetails as unknown as Table);
    } else if (viewBasicPermission) {
      fetchTableDetails();
      getEntityFeedCount();
    }
  }, [tableFqn, isTourOpen, isTourPage, tablePermissions]);

  useEffect(() => {
    if (tableDetails) {
      fetchQueryCount();
      fetchTestCaseSummary();
    }
  }, [tableDetails?.fullyQualifiedName]);

  useSub(
    'updateDetails',
    (suggestion: Suggestion) => {
      updateDescriptionFromSuggestions(suggestion);
    },
    [tableDetails]
  );

  const updateVote = async (data: QueryVote, id: string) => {
    try {
      await updateTablesVotes(id, data);
      const details = await getTableDetailsByFQN(tableFqn, {
        fields: defaultFields,
      });
      setTableDetails(details);
    } catch (error) {
      showErrorToast(error as AxiosError);
    }
  };

  const fetchDocument = useCallback(async () => {
    const pageFQN = `${EntityType.PERSONA}${FQN_SEPARATOR_CHAR}${selectedPersona.fullyQualifiedName}`;
    try {
      const doc = await getDocumentByFQN(pageFQN);
      setCustomizedPage(
        doc.data?.pages?.find((p: Page) => p.pageType === PageType.Table)
      );
    } catch (error) {
      // fail silent
    }
  }, [selectedPersona.fullyQualifiedName]);

  useEffect(() => {
    if (selectedPersona?.fullyQualifiedName) {
      fetchDocument();
    }
  }, [selectedPersona]);

  if (loading) {
    return <Loader />;
  }

  if (!(isTourOpen || isTourPage) && !viewBasicPermission) {
    return <ErrorPlaceHolder type={ERROR_PLACEHOLDER_TYPE.PERMISSION} />;
  }

  if (!tableDetails) {
    return <ErrorPlaceHolder className="m-0" />;
  }

  return (
    <PageLayoutV1
      className="bg-white"
      pageTitle={t('label.entity-detail-plural', {
        entity: t('label.table'),
      })}
      title="Table details">
      <GenericProvider
        data={tableDetails}
        isVersionView={false}
        permissions={tablePermissions}
        type={EntityType.TABLE}
        onUpdate={async (data) => {
          await saveUpdatedTableData(data);
        }}>
        <Row gutter={[0, 12]}>
          {/* Entity Heading */}
          <Col className="p-x-lg" data-testid="entity-page-header" span={24}>
            <DataAssetsHeader
              isRecursiveDelete
              afterDeleteAction={afterDeleteAction}
              afterDomainUpdateAction={updateTableDetailsState}
              badge={alertBadge}
              dataAsset={tableDetails}
              entityType={EntityType.TABLE}
              extraDropdownContent={extraDropdownContent}
              openTaskCount={feedCount.openTaskCount}
              permissions={tablePermissions}
              onDisplayNameUpdate={handleDisplayNameUpdate}
              onFollowClick={handleFollowTable}
              onOwnerUpdate={handleUpdateOwner}
              onRestoreDataAsset={handleRestoreTable}
              onTierUpdate={onTierUpdate}
              onUpdateRetentionPeriod={handleUpdateRetentionPeriod}
              onUpdateVote={updateVote}
              onVersionClick={versionHandler}
            />
          </Col>
          {/* Entity Tabs */}
          <Col span={24}>
            <Tabs
              activeKey={
                isTourOpen
                  ? activeTabForTourDatasetPage
                  : activeTab ?? EntityTabs.SCHEMA
              }
              className="table-details-page-tabs entity-details-page-tabs"
              data-testid="tabs"
              items={tabs}
              onChange={handleTabChange}
            />
          </Col>
          <LimitWrapper resource="table">
            <></>
          </LimitWrapper>
        </Row>
      </GenericProvider>
    </PageLayoutV1>
  );
};

export default withSuggestions(withActivityFeed(TableDetailsPageV1));<|MERGE_RESOLUTION|>--- conflicted
+++ resolved
@@ -99,22 +99,14 @@
 } from '../../utils/TableUtils';
 import { updateTierTag } from '../../utils/TagsUtils';
 import { showErrorToast, showSuccessToast } from '../../utils/ToastUtils';
-<<<<<<< HEAD
-=======
 import { useTestCaseStore } from '../IncidentManager/IncidentManagerDetailPage/useTestCase.store';
-import { FrequentlyJoinedTables } from './FrequentlyJoinedTables/FrequentlyJoinedTables.component';
->>>>>>> 5118bd60
 import './table-details-page-v1.less';
 
 const TableDetailsPageV1: React.FC = () => {
   const { isTourOpen, activeTabForTourDatasetPage, isTourPage } =
     useTourProvider();
-<<<<<<< HEAD
   const { currentUser, selectedPersona } = useApplicationStore();
-=======
-  const { currentUser } = useApplicationStore();
   const { setDqLineageData } = useTestCaseStore();
->>>>>>> 5118bd60
   const [tableDetails, setTableDetails] = useState<Table>();
   const { tab: activeTab = EntityTabs.SCHEMA } =
     useParams<{ tab: EntityTabs }>();
@@ -465,12 +457,6 @@
   };
 
   const {
-<<<<<<< HEAD
-=======
-    editTagsPermission,
-    editGlossaryTermsPermission,
-    editDescriptionPermission,
->>>>>>> 5118bd60
     editCustomAttributePermission,
     editLineagePermission,
     viewSampleDataPermission,
@@ -509,7 +495,6 @@
     [tablePermissions, deleted]
   );
 
-<<<<<<< HEAD
   const schemaTab = useMemo(() => <TableSchemaTab />, []);
 
   const tabs = useMemo(() => {
@@ -527,118 +512,6 @@
       onExtensionUpdate,
       getEntityFeedCount,
       handleFeedCount,
-=======
-  const schemaTab = useMemo(
-    () => (
-      <Row
-        className={classNames({
-          'h-70vh overflow-hidden': isTourPage,
-        })}
-        gutter={[0, 16]}
-        id="schemaDetails"
-        wrap={false}>
-        <Col className="tab-content-height-with-resizable-panel" span={24}>
-          <ResizablePanels
-            firstPanel={{
-              className: 'entity-resizable-panel-container',
-              children: (
-                <div className="d-flex flex-col gap-4 p-t-sm m-l-lg p-r-lg">
-                  <DescriptionV1
-                    showSuggestions
-                    description={tableDetails?.description}
-                    entityFqn={tableFqn}
-                    entityName={entityName}
-                    entityType={EntityType.TABLE}
-                    hasEditAccess={editDescriptionPermission}
-                    isDescriptionExpanded={isEmpty(tableDetails?.columns)}
-                    isEdit={isEdit}
-                    owner={tableDetails?.owners}
-                    showActions={!deleted}
-                    onCancel={onCancel}
-                    onDescriptionEdit={onDescriptionEdit}
-                    onDescriptionUpdate={onDescriptionUpdate}
-                    onThreadLinkSelect={onThreadLinkSelect}
-                  />
-                  <SchemaTab
-                    hasDescriptionEditAccess={editDescriptionPermission}
-                    hasGlossaryTermEditAccess={editGlossaryTermsPermission}
-                    hasTagEditAccess={editTagsPermission}
-                    isReadOnly={deleted}
-                    table={tableDetails}
-                    testCaseSummary={testCaseSummary}
-                    onThreadLinkSelect={onThreadLinkSelect}
-                    onUpdate={onColumnsUpdate}
-                  />
-                </div>
-              ),
-              ...COMMON_RESIZABLE_PANEL_CONFIG.LEFT_PANEL,
-            }}
-            secondPanel={{
-              children: (
-                <div data-testid="entity-right-panel">
-                  <EntityRightPanel<EntityType.TABLE>
-                    afterSlot={
-                      <Space
-                        className="w-full m-t-lg"
-                        direction="vertical"
-                        size="large">
-                        <TableConstraints
-                          hasPermission={editAllPermission && !deleted}
-                          tableDetails={tableDetails}
-                          onUpdate={onTableConstraintsUpdate}
-                        />
-                      </Space>
-                    }
-                    beforeSlot={
-                      !isEmpty(joinedTables) ? (
-                        <FrequentlyJoinedTables joinedTables={joinedTables} />
-                      ) : null
-                    }
-                    customProperties={tableDetails}
-                    dataProducts={tableDetails?.dataProducts ?? []}
-                    domain={tableDetails?.domain}
-                    editCustomAttributePermission={
-                      editCustomAttributePermission
-                    }
-                    editGlossaryTermsPermission={editGlossaryTermsPermission}
-                    editTagPermission={editTagsPermission}
-                    entityFQN={tableFqn}
-                    entityId={tableDetails?.id ?? ''}
-                    entityType={EntityType.TABLE}
-                    selectedTags={tableTags}
-                    tablePartition={tableDetails?.tablePartition}
-                    viewAllPermission={viewAllPermission}
-                    onExtensionUpdate={onExtensionUpdate}
-                    onTagSelectionChange={handleTagSelection}
-                    onThreadLinkSelect={onThreadLinkSelect}
-                  />
-                </div>
-              ),
-              ...COMMON_RESIZABLE_PANEL_CONFIG.RIGHT_PANEL,
-              className:
-                'entity-resizable-panel-container entity-resizable-right-panel-container ',
-            }}
-          />
-        </Col>
-      </Row>
-    ),
-    [
-      isTourPage,
-      tableTags,
-      joinedTables,
-      tableFqn,
-      isEdit,
-      deleted,
-      tableDetails,
-      entityName,
-      onDescriptionEdit,
-      onDescriptionUpdate,
-      testCaseSummary,
-      editTagsPermission,
-      editGlossaryTermsPermission,
-      editDescriptionPermission,
-      editAllPermission,
->>>>>>> 5118bd60
       viewAllPermission,
       editCustomAttributePermission,
       viewSampleDataPermission,
