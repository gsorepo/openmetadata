--- conflicted
+++ resolved
@@ -11,14 +11,9 @@
  *  limitations under the License.
  */
 
-<<<<<<< HEAD
-import { Form, Modal, Typography } from 'antd';
-import { useEffect, useMemo, useState } from 'react';
-=======
 import { PlusOutlined } from '@ant-design/icons';
 import { Button, Form, Modal, Typography } from 'antd';
-import React, { useEffect, useMemo, useState } from 'react';
->>>>>>> 873df0d4
+import { useEffect, useMemo, useState } from 'react';
 import { useTranslation } from 'react-i18next';
 import { DomainLabel } from '../../components/common/DomainLabel/DomainLabel.component';
 import { EntityAttachmentProvider } from '../../components/common/EntityDescription/EntityAttachmentProvider/EntityAttachmentProvider';
