/*
 *  Copyright 2022 Collate.
 *  Licensed under the Apache License, Version 2.0 (the "License");
 *  you may not use this file except in compliance with the License.
 *  You may obtain a copy of the License at
 *  http://www.apache.org/licenses/LICENSE-2.0
 *  Unless required by applicable law or agreed to in writing, software
 *  distributed under the License is distributed on an "AS IS" BASIS,
 *  WITHOUT WARRANTIES OR CONDITIONS OF ANY KIND, either express or implied.
 *  See the License for the specific language governing permissions and
 *  limitations under the License.
 */

import {
  Badge,
  Button,
  Col,
  Row,
  Space,
  Spin,
  Table,
  Tooltip,
  Typography,
} from 'antd';
import { ColumnsType } from 'antd/lib/table';
import { ReactComponent as LockIcon } from 'assets/svg/closed-lock.svg';
import { ReactComponent as IconDisableTag } from 'assets/svg/disable-tag.svg';
import { ReactComponent as EditIcon } from 'assets/svg/edit-new.svg';
import { ReactComponent as IconTag } from 'assets/svg/tag-grey.svg';
import { AxiosError } from 'axios';
import AppBadge from 'components/common/Badge/Badge.component';
import Description from 'components/common/description/Description';
import ManageButton from 'components/common/entityPageInfo/ManageButton/ManageButton';
import ErrorPlaceHolder from 'components/common/error-with-placeholder/ErrorPlaceHolder';
import LeftPanelCard from 'components/common/LeftPanelCard/LeftPanelCard';
import NextPrevious from 'components/common/next-previous/NextPrevious';
import RichTextEditorPreviewer from 'components/common/rich-text-editor/RichTextEditorPreviewer';
import PageLayoutV1 from 'components/containers/PageLayoutV1';
import EntityHeaderTitle from 'components/Entity/EntityHeaderTitle/EntityHeaderTitle.component';
import Loader from 'components/Loader/Loader';
import EntityDeleteModal from 'components/Modals/EntityDeleteModal/EntityDeleteModal';
import { usePermissionProvider } from 'components/PermissionProvider/PermissionProvider';
import {
  OperationPermission,
  ResourceEntity,
} from 'components/PermissionProvider/PermissionProvider.interface';
import TagsLeftPanelSkeleton from 'components/Skeleton/Tags/TagsLeftPanelSkeleton.component';
import { HTTP_STATUS_CODE } from 'constants/auth.constants';
import { LOADING_STATE } from 'enums/common.enum';
import { EntityType } from 'enums/entity.enum';
import { compare } from 'fast-json-patch';
import { CreateTag } from 'generated/api/classification/createTag';
import { capitalize, isUndefined } from 'lodash';
import React, { useCallback, useEffect, useMemo, useState } from 'react';
import { useTranslation } from 'react-i18next';
import { Link, useHistory, useParams } from 'react-router-dom';
import {
  createClassification,
  createTag,
  deleteTag,
  getAllClassifications,
  getClassificationByName,
  getTags,
  patchClassification,
  patchTag,
} from 'rest/tagAPI';
import { getEntityName } from 'utils/EntityUtils';
import { getDeleteIcon, getUsageCountLink } from 'utils/TagsUtils';
import { ReactComponent as PlusIcon } from '../../assets/svg/plus-primary.svg';
import {
  DE_ACTIVE_COLOR,
  INITIAL_PAGING_VALUE,
  NO_DATA_PLACEHOLDER,
  PAGE_SIZE,
  TIER_CATEGORY,
} from '../../constants/constants';
import { CreateClassification } from '../../generated/api/classification/createClassification';
import { ProviderType } from '../../generated/entity/bot';
import { Classification } from '../../generated/entity/classification/classification';
import { Tag } from '../../generated/entity/classification/tag';
import { Operation } from '../../generated/entity/policies/accessControl/rule';
import { Paging } from '../../generated/type/paging';
import {
  getActiveCatClass,
  getCountBadge,
  getEntityDeleteMessage,
} from '../../utils/CommonUtils';
import {
  checkPermission,
  DEFAULT_ENTITY_PERMISSION,
} from '../../utils/PermissionsUtils';
import { getTagPath } from '../../utils/RouterUtils';
import { getErrorText } from '../../utils/StringsUtils';
import { showErrorToast } from '../../utils/ToastUtils';
import TagsForm from './TagsForm';
import { DeleteTagsType } from './TagsPage.interface';

const TagsPage = () => {
  const { getEntityPermission, permissions } = usePermissionProvider();
  const history = useHistory();
  const { tagCategoryName } = useParams<Record<string, string>>();
  const [classifications, setClassifications] = useState<Array<Classification>>(
    []
  );
  const [currentClassification, setCurrentClassification] =
    useState<Classification>();
  const [isEditClassification, setIsEditClassification] =
    useState<boolean>(false);
  const [isAddingClassification, setIsAddingClassification] =
    useState<boolean>(false);
  const [isAddingTag, setIsAddingTag] = useState<boolean>(false);
  const [editTag, setEditTag] = useState<Tag>();
  const [error, setError] = useState<string>('');
  const [isLoading, setIsLoading] = useState<boolean>(false);

  const [deleteTags, setDeleteTags] = useState<DeleteTagsType>({
    data: undefined,
    state: false,
  });
  const [classificationPermissions, setClassificationPermissions] =
    useState<OperationPermission>(DEFAULT_ENTITY_PERMISSION);
  const [currentClassificationName, setCurrentClassificationName] =
    useState<string>('');
  const [tags, setTags] = useState<Tag[]>();
  const [paging, setPaging] = useState<Paging>({} as Paging);
  const [currentPage, setCurrentPage] = useState<number>(INITIAL_PAGING_VALUE);
  const [isTagsLoading, setIsTagsLoading] = useState(false);
  const [isButtonLoading, setIsButtonLoading] = useState<boolean>(false);

  const { t } = useTranslation();
  const createClassificationPermission = useMemo(
    () =>
      checkPermission(
        Operation.Create,
        ResourceEntity.CLASSIFICATION,
        permissions
      ),
    [permissions]
  );
  const [deleteStatus, setDeleteStatus] = useState<LOADING_STATE>(
    LOADING_STATE.INITIAL
  );

  const isTier = useMemo(
    () => currentClassification?.name === 'Tier',
    [currentClassification]
  );

  const createTagPermission = useMemo(
    () =>
      checkPermission(Operation.Create, ResourceEntity.TAG, permissions) ||
      classificationPermissions.EditAll,
    [permissions, classificationPermissions]
  );

  const editTagsDescriptionPermission = useMemo(
    () =>
      checkPermission(
        Operation.EditDescription,
        ResourceEntity.TAG,
        permissions
      ) || classificationPermissions.EditAll,
    [permissions, classificationPermissions]
  );

  const editTagsDisplayNamePermission = useMemo(
    () =>
      checkPermission(
        Operation.EditDisplayName,
        ResourceEntity.TAG,
        permissions
      ) || classificationPermissions.EditAll,
    [permissions, classificationPermissions]
  );

  const editTagsPermission = useMemo(
    () =>
      checkPermission(Operation.EditAll, ResourceEntity.TAG, permissions) ||
      classificationPermissions.EditAll,
    [permissions, classificationPermissions]
  );

  const createTagsPermission = useMemo(
    () =>
      checkPermission(Operation.Create, ResourceEntity.TAG, permissions) ||
      classificationPermissions.EditAll,
    [permissions, classificationPermissions]
  );

  const editClassificationPermission = useMemo(
    () => classificationPermissions.EditAll,
    [classificationPermissions]
  );

  const isClassificationDisabled = useMemo(
    () => currentClassification?.disabled ?? false,
    [currentClassification]
  );

  const fetchCurrentClassificationPermission = async () => {
    try {
      const response = await getEntityPermission(
        ResourceEntity.CLASSIFICATION,
        currentClassification?.id as string
      );
      setClassificationPermissions(response);
    } catch (error) {
      showErrorToast(error as AxiosError);
    }
  };

  const fetchClassificationChildren = async (
    currentClassificationName: string,
    paging?: Paging
  ) => {
    setIsTagsLoading(true);

    try {
      const tagsResponse = await getTags({
        arrQueryFields: ['usageCount', 'disabled'],
        parent: currentClassificationName,
        after: paging?.after,
        before: paging?.before,
        limit: PAGE_SIZE,
      });
      setTags(tagsResponse.data);
      setPaging(tagsResponse.paging);
    } catch (error) {
      const errMsg = getErrorText(
        error as AxiosError,
        t('server.entity-fetch-error', { entity: t('label.tag-plural') })
      );
      showErrorToast(errMsg);
      setError(errMsg);
      setTags([]);
    } finally {
      setIsTagsLoading(false);
    }
  };

  const fetchClassifications = async (setCurrent?: boolean) => {
    setIsLoading(true);

    try {
      const response = await getAllClassifications(
        ['termCount', 'disabled'],
        1000
      );
      setClassifications(response.data);
      if (setCurrent && response.data.length) {
        setCurrentClassification(response.data[0]);
        setCurrentClassificationName(response.data[0].name);

        history.push(getTagPath(response.data[0].name));
      }
    } catch (error) {
      const errMsg = getErrorText(
        error as AxiosError,
        t('server.entity-fetch-error', {
          entity: t('label.tag-category-lowercase'),
        })
      );
      showErrorToast(errMsg);
      setError(errMsg);
    } finally {
      setIsLoading(false);
    }
  };

  const fetchCurrentClassification = async (name: string, update?: boolean) => {
    if (currentClassification?.name !== name || update) {
      setIsLoading(true);
      try {
        const currentClassification = await getClassificationByName(name, [
          'usageCount',
          'termCount',
        ]);
        if (currentClassification) {
          setClassifications((prevClassifications) =>
            prevClassifications.map((data) => {
              if (data.name === name) {
                return {
                  ...data,
                  termCount: currentClassification.termCount,
                };
              }

              return data;
            })
          );
          setCurrentClassification(currentClassification);
          setCurrentClassificationName(currentClassification.name);
          setIsLoading(false);
        } else {
          showErrorToast(t('server.unexpected-response'));
        }
      } catch (err) {
        const errMsg = getErrorText(
          err as AxiosError,
          t('server.entity-fetch-error', {
            entity: t('label.tag-category-lowercase'),
          })
        );
        showErrorToast(errMsg);
        setError(errMsg);
        setCurrentClassification({ name, description: '' });
        setIsLoading(false);
      }
    }
  };

  const handleCreateClassification = async (data: CreateClassification) => {
    setIsButtonLoading(true);
    try {
      const res = await createClassification(data);
      await fetchClassifications();
      history.push(getTagPath(res.name));
    } catch (error) {
      if (
        (error as AxiosError).response?.status === HTTP_STATUS_CODE.CONFLICT
      ) {
        showErrorToast(
          t('server.entity-already-exist', {
            entity: t('label.classification'),
            entityPlural: t('label.classification-lowercase-plural'),
            name: data.name,
          })
        );
      } else {
        showErrorToast(
          error as AxiosError,
          t('server.create-entity-error', {
            entity: t('label.classification-lowercase'),
          })
        );
      }
    } finally {
      setIsAddingClassification(false);
      setIsButtonLoading(false);
    }
  };

  const handleCancel = () => {
    setEditTag(undefined);
    setIsAddingTag(false);
    setIsAddingClassification(false);
  };

  const handleAfterDeleteAction = useCallback(() => {
    if (!isUndefined(currentClassification)) {
      const renamingClassification = [...classifications].filter(
        (data) => data.id !== currentClassification.id
      );
      const updatedCurrentClassification = renamingClassification[0];
      setClassifications(renamingClassification);
      history.push(
        getTagPath(
          updatedCurrentClassification?.fullyQualifiedName ??
            updatedCurrentClassification?.name
        )
      );
    }
  }, [currentClassification, classifications, setClassifications]);

  /**
   * Takes category name and tag id and delete the tag
   * @param categoryName - tag category name
   * @param tagId -  tag id
   */
  const handleDeleteTag = (tagId: string) => {
    deleteTag(tagId)
      .then((res) => {
        if (res) {
          if (currentClassification) {
            setDeleteStatus(LOADING_STATE.SUCCESS);
            setCurrentClassification({
              ...currentClassification,
            });
          }
        } else {
          showErrorToast(
            t('server.delete-entity-error', {
              entity: t('label.tag-lowercase'),
            })
          );
        }
      })
      .catch((err: AxiosError) => {
        showErrorToast(
          err,
          t('server.delete-entity-error', { entity: t('label.tag-lowercase') })
        );
      })
      .finally(() => {
        setDeleteTags({ data: undefined, state: false });
        setDeleteStatus(LOADING_STATE.INITIAL);
      });
  };

  /**
   * It redirects to respective function call based on tag/Classification
   */
  const handleConfirmClick = () => {
    if (deleteTags.data?.id) {
      setDeleteStatus(LOADING_STATE.WAITING);
      handleDeleteTag(deleteTags.data.id);
    }
  };

  const handleUpdateClassification = async (
    updatedClassification: Classification
  ) => {
    if (!isUndefined(currentClassification)) {
      const patchData = compare(currentClassification, updatedClassification);
      try {
        const response = await patchClassification(
          currentClassification?.id ?? '',
          patchData
        );
        if (response) {
          fetchClassifications();
          if (currentClassification?.name !== updatedClassification.name) {
            history.push(getTagPath(response.name));
          } else {
            await fetchCurrentClassification(currentClassification?.name, true);
          }
        } else {
          throw t('server.unexpected-response');
        }
      } catch (error) {
        if (
          (error as AxiosError).response?.status === HTTP_STATUS_CODE.CONFLICT
        ) {
          showErrorToast(
            t('server.entity-already-exist', {
              entity: t('label.classification'),
              entityPlural: t('label.classification-lowercase-plural'),
              name: updatedClassification.name,
            })
          );
        } else {
          showErrorToast(
            error as AxiosError,
            t('server.entity-updating-error', {
              entity: t('label.classification-lowercase'),
            })
          );
        }
      } finally {
        setIsEditClassification(false);
      }
    }
  };

  const handleUpdateDisplayName = (data: {
    name: string;
    displayName: string;
  }) => {
    if (!isUndefined(currentClassification)) {
      return handleUpdateClassification({
        ...currentClassification,
        ...data,
      });
    }

    return new Promise<void>((resolve) => resolve());
  };

  const handleUpdateDescription = async (updatedHTML: string) => {
    if (!isUndefined(currentClassification)) {
      handleUpdateClassification({
        ...currentClassification,
        description: updatedHTML,
      });
    }
  };

  const handleEnableDisableClassificationClick = useCallback(() => {
    if (!isUndefined(currentClassification)) {
      handleUpdateClassification({
        ...currentClassification,
        disabled: !isClassificationDisabled,
      });
    }
  }, [
    currentClassification,
    handleUpdateClassification,
    isClassificationDisabled,
  ]);

  const handleCreatePrimaryTag = async (data: CreateTag) => {
    try {
      await createTag({
        ...data,
        classification: currentClassification?.name ?? '',
      });

      fetchCurrentClassification(currentClassification?.name as string, true);
    } catch (error) {
      if (
        (error as AxiosError).response?.status === HTTP_STATUS_CODE.CONFLICT
      ) {
        showErrorToast(
          t('server.entity-already-exist', {
            entity: t('label.tag'),
            entityPlural: t('label.tag-lowercase-plural'),
            name: data.name,
          })
        );
      } else {
        showErrorToast(
          error as AxiosError,
          t('server.create-entity-error', {
            entity: t('label.tag-lowercase'),
          })
        );
      }
    } finally {
      setIsAddingTag(false);
    }
  };

  const handleUpdatePrimaryTag = async (updatedData: Tag) => {
    if (!isUndefined(editTag)) {
      setIsButtonLoading(true);
      const patchData = compare(editTag, updatedData);
      try {
        const response = await patchTag(editTag.id ?? '', patchData);
        if (response) {
          fetchCurrentClassification(
            currentClassification?.name as string,
            true
          );
        } else {
          throw t('server.unexpected-response');
        }
      } catch (error) {
        if (
          (error as AxiosError).response?.status === HTTP_STATUS_CODE.CONFLICT
        ) {
          showErrorToast(
            t('server.entity-already-exist', {
              entity: t('label.tag'),
              entityPlural: t('label.tag-lowercase-plural'),
              name: updatedData.name,
            })
          );
        } else {
          showErrorToast(
            error as AxiosError,
            t('server.entity-updating-error', {
              entity: t('label.tag-lowercase'),
            })
          );
        }
      } finally {
        setIsButtonLoading(false);
        handleCancel();
      }
    }
  };

  const handleActionDeleteTag = (record: Tag) => {
    if (currentClassification) {
      setDeleteTags({
        data: {
          id: record.id as string,
          name: record.name,
          categoryName: currentClassification?.name,
          isCategory: false,
          status: 'waiting',
        },
        state: true,
      });
    }
  };

  useEffect(() => {
    if (currentClassification) {
      fetchCurrentClassificationPermission();
    }
  }, [currentClassification]);

  useEffect(() => {
    /**
     * If ClassificationName is present then fetch that category
     */
    if (tagCategoryName) {
      const isTier = tagCategoryName.startsWith(TIER_CATEGORY);
      fetchCurrentClassification(isTier ? TIER_CATEGORY : tagCategoryName);
    }
  }, [tagCategoryName]);

  useEffect(() => {
    /**
     * Fetch all classifications initially
     * Do not set current if we already have currentClassification set
     */
    fetchClassifications(!tagCategoryName);
  }, []);

  useEffect(() => {
    currentClassification &&
      fetchClassificationChildren(currentClassification?.name);
  }, [currentClassification]);

  const onClickClassifications = (category: Classification) => {
    setCurrentClassification(category);
    setCurrentClassificationName(category.name);
    history.push(getTagPath(category.name));
  };

  const handlePageChange = useCallback(
    (cursorType: string | number, activePage?: number) => {
      if (cursorType) {
        const pagination = {
          [cursorType]: paging[cursorType as keyof Paging] as string,
          total: paging.total,
        } as Paging;

        setCurrentPage(activePage ?? INITIAL_PAGING_VALUE);
        fetchClassificationChildren(currentClassificationName, pagination);
      }
    },
    [fetchClassificationChildren, paging, currentClassificationName]
  );

  // Use the component in the render method

  const fetchLeftPanel = () => {
    return (
      <LeftPanelCard id="tags">
        <TagsLeftPanelSkeleton loading={isLoading}>
          <div className="tw-py-2" data-testid="data-summary-container">
            <div className="tw-px-3">
              <h6 className="tw-heading tw-text-sm tw-font-semibold">
                {t('label.classification-plural')}
              </h6>
              <div className="tw-mb-3">
                <Tooltip
                  title={
                    !createClassificationPermission &&
                    t('message.no-permission-for-action')
                  }>
                  <Button
                    block
                    className=" text-primary"
                    data-testid="add-classification"
                    disabled={!createClassificationPermission}
                    icon={<PlusIcon className="anticon" />}
                    onClick={() => {
                      setIsAddingClassification((prevState) => !prevState);
                    }}>
                    <span>
                      {t('label.add-entity', {
                        entity: t('label.classification'),
                      })}
                    </span>
                  </Button>
                </Tooltip>
              </div>
            </div>

            {classifications.map((category: Classification) => (
              <div
                className={`tw-group align-center content-box cursor-pointer tw-text-grey-body tw-text-body d-flex p-y-xss p-x-sm m-y-xss ${getActiveCatClass(
                  category.name,
                  currentClassification?.name
                )}`}
                data-testid="side-panel-classification"
                key={category.name}
                onClick={() => onClickClassifications(category)}>
                <Typography.Paragraph
                  className="ant-typography-ellipsis-custom tag-category label-category self-center"
                  data-testid="tag-name"
                  ellipsis={{ rows: 1, tooltip: true }}>
                  {getEntityName(category)}
                  {category.disabled && (
                    <Badge
                      className="m-l-xs badge-grey"
                      count={t('label.disabled')}
                      data-testid="disabled"
                      size="small"
                    />
                  )}
                </Typography.Paragraph>

                {getCountBadge(
                  category.termCount,
                  'self-center m-l-auto',
                  currentClassification?.name === category.name
                )}
              </div>
            ))}
          </div>
        </TagsLeftPanelSkeleton>
      </LeftPanelCard>
    );
  };

  const disableEditButton = useMemo(
    () =>
      !(
        editTagsDescriptionPermission ||
        editTagsDisplayNamePermission ||
        editTagsPermission
      ) || isClassificationDisabled,
    [
      editTagsDescriptionPermission,
      editTagsDisplayNamePermission,
      editTagsPermission,
      isClassificationDisabled,
    ]
  );

  const shouldDisableDeleteButton = useCallback(
    (record: Tag) =>
      record.provider === ProviderType.System ||
      !classificationPermissions.EditAll ||
      isClassificationDisabled,
    [classificationPermissions, isClassificationDisabled]
  );

  const tagsFormPermissions = useMemo(
    () => ({
      createTags: createTagsPermission,
      editAll: editTagsPermission,
      editDescription: editTagsDescriptionPermission,
      editDisplayName: editTagsDisplayNamePermission,
    }),
    [
      createTagsPermission,
      editTagsPermission,
      editTagsDescriptionPermission,
      editTagsDisplayNamePermission,
    ]
  );

  const tableColumn = useMemo(
    () =>
      [
        {
          title: t('label.tag'),
          dataIndex: 'name',
          key: 'name',
          width: 200,
          render: (_, record) => (
            <Space>
              <Typography.Text>{record.name}</Typography.Text>
              {record.disabled ? (
                <Badge
                  className="m-l-xs badge-grey"
                  count={t('label.disabled')}
                  data-testid="disabled"
                />
              ) : null}
            </Space>
          ),
        },
        {
          title: t('label.display-name'),
          dataIndex: 'displayName',
          key: 'displayName',
          width: 200,
          render: (text) => (
            <Typography.Text>{text || NO_DATA_PLACEHOLDER}</Typography.Text>
          ),
        },
        {
          title: t('label.description'),
          dataIndex: 'description',
          key: 'description',
          render: (text: string, record: Tag) => (
            <>
              <div className="cursor-pointer d-flex">
                <div>
                  {text ? (
                    <RichTextEditorPreviewer markdown={text} />
                  ) : (
                    <span className="text-grey-muted">
                      {t('label.no-entity', {
                        entity: t('label.description'),
                      })}
                    </span>
                  )}
                </div>
              </div>
              <div className="tw-mt-1" data-testid="usage">
                <span className="text-grey-muted tw-mr-1">
                  {`${t('label.usage')}:`}
                </span>
                {record.usageCount ? (
                  <Link
                    className="link-text tw-align-middle"
                    data-testid="usage-count"
                    to={getUsageCountLink(record.fullyQualifiedName ?? '')}>
                    {record.usageCount}
                  </Link>
                ) : (
                  <span className="text-grey-muted">{t('label.not-used')}</span>
                )}
              </div>
            </>
          ),
        },
        {
          title: t('label.action-plural'),
          dataIndex: 'actions',
          key: 'actions',
          width: 120,
          align: 'center',
          render: (_, record: Tag) => {
            const disableDeleteButton = shouldDisableDeleteButton(record);
            let disabledDeleteMessage: string = t(
              'message.no-permission-for-action'
            );

            if (isClassificationDisabled) {
              disabledDeleteMessage = t(
                'message.disabled-classification-actions-message'
              );
            } else if (record.provider === ProviderType.System) {
              disabledDeleteMessage = t(
                'message.system-tag-delete-disable-message'
              );
            }

            return (
              <Space align="center" size={8}>
                <Tooltip
                  placement="topRight"
                  title={
                    disableEditButton &&
                    (isClassificationDisabled
                      ? t('message.disabled-classification-actions-message')
                      : t('message.no-permission-for-action'))
                  }>
                  <Button
                    className="p-0 flex-center"
                    data-testid="edit-button"
                    disabled={disableEditButton}
                    icon={
                      <EditIcon
                        data-testid="editTagDescription"
                        height={16}
                        name="edit"
                        width={16}
                      />
                    }
                    size="small"
                    type="text"
                    onClick={() => {
                      setIsAddingTag(true);
                      setEditTag(record);
                    }}
                  />
                </Tooltip>

                <Tooltip
                  placement="topRight"
                  title={disableDeleteButton && disabledDeleteMessage}>
                  <Button
                    className="p-0 flex-center"
                    data-testid="delete-tag"
                    disabled={disableDeleteButton}
                    icon={getDeleteIcon({
                      deleteTagId: deleteTags.data?.id,
                      status: deleteTags.data?.status,
                      id: record.id ?? '',
                    })}
                    size="small"
                    type="text"
                    onClick={() => handleActionDeleteTag(record)}
                  />
                </Tooltip>
              </Space>
            );
          },
        },
      ] as ColumnsType<Tag>,
    [
      currentClassification,
      classificationPermissions,
      deleteTags,
      tags,
      deleteTags,
    ]
  );

  const isSystemClassification = useMemo(
    () => currentClassification?.provider === ProviderType.System,
    [currentClassification]
  );

  const createPermission = useMemo(
    () => createTagPermission || classificationPermissions.EditAll,
    [classificationPermissions, createTagPermission]
  );

  const deletePermission = useMemo(
    () => classificationPermissions.Delete && !isSystemClassification,
    [classificationPermissions, isSystemClassification]
  );

  const editDisplayNamePermission = useMemo(
    () =>
      classificationPermissions.EditAll ||
      classificationPermissions.EditDisplayName,
    [classificationPermissions]
  );

  const editDescriptionPermission = useMemo(
    () =>
      classificationPermissions.EditAll ||
      classificationPermissions.EditDescription,
    [classificationPermissions]
  );

  const headerBadge = useMemo(
    () =>
      isSystemClassification ? (
        <AppBadge
          icon={<LockIcon height={12} />}
          label={capitalize(currentClassification?.provider)}
        />
      ) : null,
    [isSystemClassification, currentClassification]
  );

  const tagsFormHeader = useMemo(
    () =>
      editTag
        ? t('label.edit-entity', {
            entity: t('label.tag'),
          })
        : t('message.adding-new-tag', {
            categoryName:
              currentClassification?.displayName ?? currentClassification?.name,
          }),
    [editTag, currentClassification]
  );

  const showDisableOption = useMemo(
    () => !isTier && isSystemClassification && editClassificationPermission,
    [isTier, isSystemClassification, editClassificationPermission]
  );

  const showManageButton = useMemo(
    () => editDisplayNamePermission || deletePermission || showDisableOption,
    [editDisplayNamePermission, deletePermission, showDisableOption]
  );

  const addTagButtonToolTip = useMemo(() => {
    if (isClassificationDisabled) {
      return t('message.disabled-classification-actions-message');
    }
    if (!createPermission) {
      return t('message.no-permission-for-action');
    }

    return null;
  }, [createPermission, isClassificationDisabled]);

  const extraDropdownContent = useMemo(
    () => [
      ...(showDisableOption
        ? [
            {
              label: (
                <Row
                  className="cursor-pointer"
                  onClick={handleEnableDisableClassificationClick}>
                  <Col className="self-center" span={3}>
                    <IconDisableTag color={DE_ACTIVE_COLOR} width="18px" />
                  </Col>
                  <Col
                    className="text-left"
                    data-testid="disable-button"
                    span={21}>
                    <p
                      className="font-medium"
                      data-testid="disable-button-title">
                      {isClassificationDisabled
                        ? t('label.enable')
                        : t('label.disable')}
                    </p>
                    <p className="text-grey-muted text-xs">
                      {isClassificationDisabled
                        ? t('message.enable-classification-description')
                        : t('message.disable-classification-description')}
                    </p>
                  </Col>
                </Row>
              ),
              key: 'disable-button',
            },
          ]
        : []),
    ],
    [
      isClassificationDisabled,
      showDisableOption,
      handleEnableDisableClassificationClick,
      currentClassification,
    ]
  );

  if (isLoading) {
    return <Loader />;
  }

  if (error) {
    return (
      <ErrorPlaceHolder>
        <Typography.Paragraph className="tw-text-center tw-m-auto">
          {error}
        </Typography.Paragraph>
      </ErrorPlaceHolder>
    );
  }

  return (
    <PageLayoutV1
      leftPanel={fetchLeftPanel()}
      pageTitle={t('label.tag-plural')}>
      <div className="full-height page-container" data-testid="tags-container">
        {currentClassification && (
          <Row data-testid="header" wrap={false}>
            <Col flex="auto">
              <EntityHeaderTitle
                badge={headerBadge}
                className={isClassificationDisabled ? 'opacity-60' : ''}
                displayName={currentClassification.displayName}
                icon={
                  <IconTag className="h-9" style={{ color: DE_ACTIVE_COLOR }} />
                }
                isDisabled={isClassificationDisabled}
                name={currentClassification.name}
                serviceName="classification"
              />
            </Col>

<<<<<<< HEAD
            <Col className="d-flex justify-end items-start" flex="270px">
              <Tooltip
                title={
                  !createPermission && t('message.no-permission-for-action')
                }>
                <Button
                  data-testid="add-new-tag-button"
                  disabled={!createPermission}
                  type="primary"
                  onClick={() => {
                    setIsAddingTag((prevState) => !prevState);
                  }}>
                  {t('label.add-entity', {
                    entity: t('label.tag'),
                  })}
                </Button>
              </Tooltip>
              <Tooltip
                title={
                  (!deletePermission || isSystemTag) &&
                  t('message.no-permission-for-action')
                }>
                <Button
                  className="tw-ml-2"
                  data-testid="delete-classification-or-tag"
                  disabled={!deletePermission || isSystemTag}
                  onClick={() => deleteTagHandler()}>
                  {t('label.delete-entity', {
                    entity: t('label.classification'),
                  })}
                </Button>
              </Tooltip>
              {!isSystemTag && editDisplayNamePermission && (
                <Dropdown
                  align={{ targetOffset: [-12, 0] }}
                  className="m-l-xs"
                  menu={{
                    items: manageButtonContent,
                  }}
                  open={showActions}
                  overlayStyle={{ width: '350px' }}
                  placement="bottomRight"
                  trigger={['click']}
                  onOpenChange={setShowActions}>
                  <Tooltip placement="right">
=======
            <Col className="d-flex justify-end item-start" flex="270px">
              <Space>
                {createPermission && (
                  <Tooltip title={addTagButtonToolTip}>
>>>>>>> ef578ecb
                    <Button
                      data-testid="add-new-tag-button"
                      disabled={isClassificationDisabled}
                      type="primary"
                      onClick={() => {
                        setIsAddingTag((prevState) => !prevState);
                      }}>
                      {t('label.add-entity', {
                        entity: t('label.tag'),
                      })}
                    </Button>
                  </Tooltip>
                )}

                {showManageButton && (
                  <ManageButton
                    isRecursiveDelete
                    afterDeleteAction={handleAfterDeleteAction}
                    allowRename={!isSystemClassification}
                    allowSoftDelete={false}
                    canDelete={deletePermission && !isClassificationDisabled}
                    displayName={
                      currentClassification.displayName ??
                      currentClassification.name
                    }
                    editDisplayNamePermission={
                      editDisplayNamePermission && !isClassificationDisabled
                    }
                    entityFQN={currentClassification.fullyQualifiedName}
                    entityId={currentClassification.id}
                    entityName={currentClassification.name}
                    entityType={EntityType.CLASSIFICATION}
                    extraDropdownContent={extraDropdownContent}
                    onEditDisplayName={handleUpdateDisplayName}
                  />
                )}
              </Space>
            </Col>
          </Row>
        )}
        <div className="m-b-sm m-t-xs" data-testid="description-container">
          <Description
            className={isClassificationDisabled ? 'opacity-60' : ''}
            description={currentClassification?.description ?? ''}
            entityName={
              currentClassification?.displayName ?? currentClassification?.name
            }
            hasEditAccess={
              editDescriptionPermission && !isClassificationDisabled
            }
            isEdit={isEditClassification}
            onCancel={() => setIsEditClassification(false)}
            onDescriptionEdit={() => setIsEditClassification(true)}
            onDescriptionUpdate={handleUpdateDescription}
          />
        </div>
        <Table
          bordered
          className={isClassificationDisabled ? 'opacity-60' : ''}
          columns={tableColumn}
          data-testid="table"
          dataSource={tags}
          loading={{
            indicator: (
              <Spin indicator={<Loader size="small" />} size="small" />
            ),
            spinning: isTagsLoading,
          }}
          pagination={false}
          rowClassName={(record) => (record.disabled ? 'opacity-60' : '')}
          rowKey="id"
          size="small"
        />
        {paging.total > PAGE_SIZE && (
          <NextPrevious
            currentPage={currentPage}
            pageSize={PAGE_SIZE}
            paging={paging}
            pagingHandler={handlePageChange}
            totalCount={paging.total}
          />
        )}

        {/* Classification Form */}
        {isAddingClassification && (
          <TagsForm
            isClassification
            showMutuallyExclusive
            data={classifications}
            header={t('label.adding-new-classification')}
            isEditing={false}
            isLoading={isButtonLoading}
            isTier={isTier}
            visible={isAddingClassification}
            onCancel={handleCancel}
            onSubmit={handleCreateClassification}
          />
        )}

        {/* Tags Form */}
        {isAddingTag && (
          <TagsForm
            header={tagsFormHeader}
            initialValues={editTag}
            isEditing={!isUndefined(editTag)}
            isLoading={isButtonLoading}
            isSystemTag={editTag?.provider === ProviderType.System}
            isTier={isTier}
            permissions={tagsFormPermissions}
            visible={isAddingTag}
            onCancel={handleCancel}
            onSubmit={(data) => {
              if (editTag) {
                handleUpdatePrimaryTag({ ...editTag, ...data });
              } else {
                handleCreatePrimaryTag(data);
              }
            }}
          />
        )}

        <EntityDeleteModal
          bodyText={getEntityDeleteMessage(deleteTags.data?.name ?? '', '')}
          entityName={deleteTags.data?.name ?? ''}
          entityType={t('label.classification')}
          loadingState={deleteStatus}
          visible={deleteTags.state}
          onCancel={() => setDeleteTags({ data: undefined, state: false })}
          onConfirm={handleConfirmClick}
        />
      </div>
    </PageLayoutV1>
  );
};

export default TagsPage;<|MERGE_RESOLUTION|>--- conflicted
+++ resolved
@@ -1040,58 +1040,10 @@
               />
             </Col>
 
-<<<<<<< HEAD
             <Col className="d-flex justify-end items-start" flex="270px">
-              <Tooltip
-                title={
-                  !createPermission && t('message.no-permission-for-action')
-                }>
-                <Button
-                  data-testid="add-new-tag-button"
-                  disabled={!createPermission}
-                  type="primary"
-                  onClick={() => {
-                    setIsAddingTag((prevState) => !prevState);
-                  }}>
-                  {t('label.add-entity', {
-                    entity: t('label.tag'),
-                  })}
-                </Button>
-              </Tooltip>
-              <Tooltip
-                title={
-                  (!deletePermission || isSystemTag) &&
-                  t('message.no-permission-for-action')
-                }>
-                <Button
-                  className="tw-ml-2"
-                  data-testid="delete-classification-or-tag"
-                  disabled={!deletePermission || isSystemTag}
-                  onClick={() => deleteTagHandler()}>
-                  {t('label.delete-entity', {
-                    entity: t('label.classification'),
-                  })}
-                </Button>
-              </Tooltip>
-              {!isSystemTag && editDisplayNamePermission && (
-                <Dropdown
-                  align={{ targetOffset: [-12, 0] }}
-                  className="m-l-xs"
-                  menu={{
-                    items: manageButtonContent,
-                  }}
-                  open={showActions}
-                  overlayStyle={{ width: '350px' }}
-                  placement="bottomRight"
-                  trigger={['click']}
-                  onOpenChange={setShowActions}>
-                  <Tooltip placement="right">
-=======
-            <Col className="d-flex justify-end item-start" flex="270px">
               <Space>
                 {createPermission && (
                   <Tooltip title={addTagButtonToolTip}>
->>>>>>> ef578ecb
                     <Button
                       data-testid="add-new-tag-button"
                       disabled={isClassificationDisabled}
