--- conflicted
+++ resolved
@@ -15,15 +15,7 @@
 import { AxiosError } from 'axios';
 import classNames from 'classnames';
 import { compare } from 'fast-json-patch';
-<<<<<<< HEAD
-import {
-  CreateTag,
-  ProviderType,
-} from 'generated/api/classification/createTag';
 import { isUndefined, omit } from 'lodash';
-=======
-import { isUndefined } from 'lodash';
->>>>>>> 0ecc3fc1
 import React, { useCallback, useEffect, useMemo, useState } from 'react';
 import { useTranslation } from 'react-i18next';
 import { useHistory, useParams } from 'react-router-dom';
