--- conflicted
+++ resolved
@@ -41,11 +41,7 @@
           </span>{' '}
         </span>
       </UserPopOverCard>
-<<<<<<< HEAD
-      <span className="tw-ml-1"> {t('message.closed-this-task')} </span>
-=======
       <span className="tw-ml-1"> {t('label.closed-this-task-lowercase')} </span>
->>>>>>> fb15c896
       <span className="tw-ml-1" data-testid="task-closedAt">
         {toLower(getDayTimeByTimeStamp(task?.closedAt as number))}
       </span>
