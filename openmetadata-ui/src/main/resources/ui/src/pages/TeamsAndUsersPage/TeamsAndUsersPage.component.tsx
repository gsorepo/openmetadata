/*
 *  Copyright 2021 Collate
 *  Licensed under the Apache License, Version 2.0 (the "License");
 *  you may not use this file except in compliance with the License.
 *  You may obtain a copy of the License at
 *  http://www.apache.org/licenses/LICENSE-2.0
 *  Unless required by applicable law or agreed to in writing, software
 *  distributed under the License is distributed on an "AS IS" BASIS,
 *  WITHOUT WARRANTIES OR CONDITIONS OF ANY KIND, either express or implied.
 *  See the License for the specific language governing permissions and
 *  limitations under the License.
 */

import { AxiosError, AxiosResponse } from 'axios';
import { compare, Operation } from 'fast-json-patch';
import { isUndefined, toLower } from 'lodash';
import { observer } from 'mobx-react';
import { FormattedUsersData, FormErrorData, SearchResponse } from 'Models';
import React, { useEffect, useState } from 'react';
import { useHistory, useParams } from 'react-router-dom';
import AppState from '../../AppState';
import { useAuthContext } from '../../authentication/auth-provider/AuthProvider';
import { searchData } from '../../axiosAPIs/miscAPI';
import {
  createTeam,
  getTeamByName,
  getTeams,
  patchTeamDetail,
} from '../../axiosAPIs/teamsAPI';
import {
  deleteUser,
  getUsers,
  updateUserDetail,
} from '../../axiosAPIs/userAPI';
import PageContainerV1 from '../../components/containers/PageContainerV1';
import Loader from '../../components/Loader/Loader';
import TeamsAndUsers from '../../components/TeamsAndUsers/TeamsAndUsers.component';
import { WILD_CARD_CHAR } from '../../constants/char.constants';
import {
  API_RES_MAX_SIZE,
  getTeamAndUserDetailsPath,
  INITIAL_PAGIN_VALUE,
  PAGE_SIZE_BASE,
  PAGE_SIZE_MEDIUM,
  ROUTES,
} from '../../constants/constants';
import { SearchIndex } from '../../enums/search.enum';
import { UserType } from '../../enums/user.enum';
import { Team } from '../../generated/entity/teams/team';
import {
  EntityReference as UserTeams,
  User,
} from '../../generated/entity/teams/user';
import { Paging } from '../../generated/type/paging';
import { useAuth } from '../../hooks/authHooks';
import jsonData from '../../jsons/en';
import { formatUsersResponse } from '../../utils/APIUtils';
import { isUrlFriendlyName } from '../../utils/CommonUtils';
import { getErrorText } from '../../utils/StringsUtils';
import { showErrorToast, showSuccessToast } from '../../utils/ToastUtils';
import { getAllUsersList } from '../../utils/UserDataUtils';

const TeamsAndUsersPage = () => {
  const { teamAndUser } = useParams<Record<string, string>>();
  const { isAdminUser } = useAuth();
  const { isAuthDisabled } = useAuthContext();
  const history = useHistory();
  const [isLoading, setIsLoading] = useState<boolean>(true);
  const [isDataLoading, setIsDataLoading] = useState<boolean>(true);
  const [isRightPannelLoading, setIsRightPannelLoading] =
    useState<boolean>(true);
  const [isTeamMemberLoading, setIsTeamMemberLoading] = useState<boolean>(true);
  const [isTeamVisible, setIsTeamVisible] = useState<boolean>(true);
  const [isUsersLoading, setIsUsersLoading] = useState<boolean>(true);
  const [teams, setTeams] = useState<Team[]>([]);
  const [currentTeam, setCurrentTeam] = useState<Team>();
  const [currentTeamUsers, setCurrentTeamUsers] = useState<User[]>([]);
  const [teamUserPagin, setTeamUserPagin] = useState<Paging>({} as Paging);
  const [userPaging, setUserPaging] = useState<Paging>({} as Paging);
  const [currentTeamUserPage, setCurrentTeamUserPage] =
    useState(INITIAL_PAGIN_VALUE);
  const [currentUserPage, setCurrentUserPage] = useState(INITIAL_PAGIN_VALUE);
  const [teamUsersSearchText, setTeamUsersSearchText] = useState<string>('');
  const [isDescriptionEditable, setIsDescriptionEditable] =
    useState<boolean>(false);
  const [isAddingTeam, setIsAddingTeam] = useState<boolean>(false);
  const [isAddingUsers, setIsAddingUsers] = useState<boolean>(false);
  const [errorNewTeamData, setErrorNewTeamData] = useState<FormErrorData>();
  const [activeUserTab, setactiveUserTab] = useState<UserType>();
  const [userList, setUserList] = useState<Array<User>>([]);
  const [usersCount, setUsersCount] = useState<number>(0);
  const [adminsCount, setAdminsCount] = useState<number>(0);
  const [userSearchTerm, setUserSearchTerm] = useState<string>('');
  const [selectedUserList, setSelectedUserList] = useState<Array<User>>([]);

  const descriptionHandler = (value: boolean) => {
    setIsDescriptionEditable(value);
  };

  const handleAddTeam = (value: boolean) => {
    setIsAddingTeam(value);
  };

  const handleAddUser = (data: boolean) => {
    setIsAddingUsers(data);
  };

  const activeUserTabHandler = (data: UserType | undefined) => {
    setactiveUserTab(data);
  };

  const isIncludes = (name: string, term: string) => {
    return toLower(name).includes(toLower(term));
  };

  /**
   * Make API call to fetch all the users
   */
  const fetchUsers = (
    limit = API_RES_MAX_SIZE,
    paging = {} as Record<string, string>
  ) => {
    return new Promise<Array<User>>((resolve) => {
      getUsers('profile,teams,roles', limit, paging)
        .then((res: AxiosResponse) => {
          if (res.data) {
            const resUsers = res.data.data;
            if (limit !== API_RES_MAX_SIZE) {
              setUserPaging(res.data.paging);
            }
            resolve(resUsers);
          } else {
            throw jsonData['api-error-messages']['unexpected-server-response'];
          }
        })
        .catch((err: AxiosError) => {
          const errMsg = getErrorText(
            err,
            jsonData['api-error-messages']['fetch-teams-error']
          );
          showErrorToast(errMsg);
          resolve([]);
        });
    });
  };

  const userQuerySearch = (text = WILD_CARD_CHAR, currentPage = 1) => {
    return new Promise<Array<FormattedUsersData>>((resolve) => {
      searchData(
        text,
        currentPage,
        PAGE_SIZE_BASE,
        '',
        '',
        '',
        SearchIndex.USER
      )
        .then((res: SearchResponse) => {
          const data = formatUsersResponse(res.data.hits.hits);
          setUserPaging({
            total: res.data.hits.total.value,
          });
          resolve(data);
        })
        .catch((err: AxiosError) => {
          showErrorToast(
            err,
            jsonData['api-error-messages']['fetch-users-error']
          );
          resolve([]);
        });
    });
  };

  const getAdmins = (text?: string) => {
    let admins = userList.filter((user) => user.isAdmin);
    if (text) {
      admins = admins.filter((user) =>
        isIncludes(user.displayName || user.name, text)
      );
    }

    return admins;
  };

  const setAllTabList = (type: string, cursorValue?: string | number) => {
    setIsUsersLoading(true);

    if (type) {
      if (type === UserType.ADMINS) {
        const dAdmins = getAdmins();
        setSelectedUserList(dAdmins);
        setIsUsersLoading(false);
      } else {
        const paging = cursorValue
          ? { [cursorValue]: userPaging[cursorValue as keyof Paging] as string }
          : {};
        fetchUsers(PAGE_SIZE_BASE, paging).then((res) => {
          setSelectedUserList(res);
          setIsUsersLoading(false);
        });
      }
    }
    setIsRightPannelLoading(false);
  };

  const getSearchedUsers = (value: string, pageNumber: number) => {
    setIsUsersLoading(true);
    if (activeUserTab === UserType.ADMINS) {
      const updatedList = getAdmins(value);
      setSelectedUserList(updatedList);
      setIsUsersLoading(false);
    } else {
      userQuerySearch(value, pageNumber).then((resUsers) => {
        setSelectedUserList(resUsers as unknown as User[]);
        setIsUsersLoading(false);
      });
    }
  };

  const handleUserSearchTerm = (value: string) => {
    setUserSearchTerm(value);
    setCurrentUserPage(INITIAL_PAGIN_VALUE);
    if (value) {
      getSearchedUsers(value, INITIAL_PAGIN_VALUE);
    } else {
      setAllTabList(activeUserTab || '');
    }
  };

  const userPagingHandler = (
    cursorValue: string | number,
    activePage?: number
  ) => {
    if (userSearchTerm) {
      setCurrentUserPage(cursorValue as number);
      getSearchedUsers(userSearchTerm, cursorValue as number);
    } else {
      setCurrentUserPage(activePage as number);
      setAllTabList(activeUserTab || '', cursorValue);
    }
  };

  const handleAddNewUser = () => {
    history.push(ROUTES.CREATE_USER);
  };

  const handleDeleteUser = (id: string) => {
    setIsUsersLoading(true);
    deleteUser(id)
      .then(() => {
        getAllUsersList();
      })
      .catch((err: AxiosError) => {
        showErrorToast(
          err,
          jsonData['api-error-messages']['delete-user-error']
        );
      })
      .finally(() => {
        setIsLoading(false);
        setIsUsersLoading(false);
      });
  };

  /**
   * Make API call to fetch current team user data
   */
  const getCurrentTeamUsers = (
    team: string,
    pagin = {} as { [key: string]: string }
  ) => {
    setIsTeamMemberLoading(true);
    getUsers('', PAGE_SIZE_MEDIUM, { team, ...pagin })
      .then((res: AxiosResponse) => {
        setCurrentTeamUsers(res.data.data);
        setTeamUserPagin(res.data.paging);
      })
      .catch(() => {
        setCurrentTeamUsers([]);
        setTeamUserPagin({ total: 0 });
      })
      .finally(() => setIsTeamMemberLoading(false));
  };

  /**
   * Make API call to fetch all the teams
   */
  const fetchTeams = () => {
    getTeams(['users', 'owns', 'defaultRoles', 'owner'])
      .then((res: AxiosResponse) => {
        if (!teamAndUser && res.data.data.length > 0) {
          getCurrentTeamUsers(res.data.data[0].name);
          setCurrentTeam(res.data.data[0]);
          setIsRightPannelLoading(false);
        }
        setTeams(res.data.data);
        AppState.updateUserTeam(res.data.data);
      })
      .catch((err: AxiosError) => {
        const errMsg = getErrorText(
          err,
          jsonData['api-error-messages']['fetch-teams-error']
        );
        showErrorToast(errMsg);
        if (!teamAndUser) {
          setCurrentTeam({} as Team);
        }
      })
      .finally(() => {
        setIsLoading(false);
        setIsDataLoading(false);
      });
  };

  /**
<<<<<<< HEAD
=======
   * Make API call to fetch all the teams
   */
  const fetchUsers = () => {
    return new Promise<void>((resolve, reject) => {
      getUsers('profile,teams,roles', API_RES_MAX_SIZE)
        .then((res: AxiosResponse) => {
          const resUsers = res.data.data;
          setUserList(resUsers);
          resolve();
        })
        .catch((err: AxiosError) => {
          const errMsg = getErrorText(
            err,
            jsonData['api-error-messages']['fetch-teams-error']
          );
          showErrorToast(errMsg);
          reject();
        });
    });
  };

  /**
>>>>>>> 474ef082
   * Make API call to fetch current team data
   */
  const fetchCurrentTeam = (name: string, update = false) => {
    if (currentTeam?.name !== name || update) {
      getTeamByName(name, ['users', 'owns', 'defaultRoles', 'owner'])
        .then((res: AxiosResponse) => {
          if (res.data) {
            setCurrentTeam(res.data);
            getCurrentTeamUsers(res.data.name);
            if (teams.length <= 0) {
              fetchTeams();
            } else {
              const updatedTeams = teams.map((team) => {
                if (team.id === res.data.id) {
                  return res.data;
                }

                return team;
              });
              setTeams(updatedTeams);
            }
          } else {
            throw jsonData['api-error-messages']['unexpected-server-response'];
          }
        })
        .catch((err: AxiosError) => {
          const errMsg = getErrorText(
            err,
            jsonData['api-error-messages']['fetch-teams-error']
          );
          showErrorToast(errMsg);
          setCurrentTeam({} as Team);
        })
        .finally(() => {
          setIsRightPannelLoading(false);
        });
    } else {
      setIsRightPannelLoading(false);
    }
  };

  const searchUsers = (text: string, currentPage: number) => {
    setIsTeamMemberLoading(true);
    searchData(
      text,
      currentPage,
      PAGE_SIZE_MEDIUM,
      `(teams:${currentTeam?.id})`,
      '',
      '',
      SearchIndex.USER
    )
      .then((res: SearchResponse) => {
        const data = formatUsersResponse(res.data.hits.hits);
        setCurrentTeamUsers(data);
        setTeamUserPagin({
          total: res.data.hits.total.value,
        });
      })
      .catch(() => {
        setCurrentTeamUsers([]);
      })
      .finally(() => setIsTeamMemberLoading(false));
  };

  const teamUserPaginHandler = (
    cursorValue: string | number,
    activePage?: number
  ) => {
    if (teamUsersSearchText) {
      setCurrentTeamUserPage(cursorValue as number);
      searchUsers(teamUsersSearchText, cursorValue as number);
    } else {
      setCurrentTeamUserPage(activePage as number);
      getCurrentTeamUsers(currentTeam?.name || '', {
        [cursorValue]: teamUserPagin[cursorValue as keyof Paging] as string,
      });
    }
  };

  const handleTeamUsersSearchAction = (text: string) => {
    setTeamUsersSearchText(text);
    setCurrentTeamUserPage(INITIAL_PAGIN_VALUE);
    if (text) {
      searchUsers(text, INITIAL_PAGIN_VALUE);
    } else {
      getCurrentTeamUsers(currentTeam?.name as string);
    }
  };

  /**
   * Filter out the already added user and return unique user list
   * @returns - unique user list
   */
  const getUniqueUserList = () => {
    const uniqueList = userList
      .filter((user) => {
        const teamUser = currentTeam?.users?.some(
          (teamUser) => user.id === teamUser.id
        );

        return !teamUser && user;
      })
      .map((user) => {
        return {
          description: user.displayName || '',
          id: user.id,
          href: user.href,
          name: user.name || '',
          type: 'user',
        };
      });

    return uniqueList;
  };

  /**
   * Take users data as input and add users to team
   * @param data
   */
  const addUsersToTeam = (data: Array<UserTeams>) => {
    if (!isUndefined(currentTeam) && !isUndefined(currentTeam.users)) {
      const updatedTeam = {
        ...currentTeam,
        users: [...(currentTeam.users as Array<UserTeams>), ...data],
      };
      const jsonPatch = compare(currentTeam, updatedTeam);
      patchTeamDetail(currentTeam.id, jsonPatch)
        .then((res: AxiosResponse) => {
          if (res.data) {
            fetchCurrentTeam(res.data.name, true);
          } else {
            throw jsonData['api-error-messages']['unexpected-server-response'];
          }
        })
        .catch((error: AxiosError) => {
          showErrorToast(
            error,
            jsonData['api-error-messages']['update-team-error']
          );
        })
        .finally(() => {
          setIsAddingUsers(false);
        });
    }
  };

  const handleJoinTeamClick = (id: string, data: Operation[]) => {
    setIsRightPannelLoading(true);
    updateUserDetail(id, data)
      .then((res: AxiosResponse) => {
        if (res.data) {
          AppState.updateUserDetails(res.data);
          fetchCurrentTeam(currentTeam?.name || '', true);
          showSuccessToast(
            jsonData['api-success-messages']['join-team-success'],
            2000
          );
        } else {
          throw jsonData['api-error-messages']['join-team-error'];
        }
      })
      .catch((err: AxiosError) => {
        showErrorToast(err, jsonData['api-error-messages']['join-team-error']);
      });
  };

  const handleLeaveTeamClick = (id: string, data: Operation[]) => {
    setIsRightPannelLoading(true);

    return new Promise<void>((resolve) => {
      updateUserDetail(id, data)
        .then((res: AxiosResponse) => {
          if (res.data) {
            AppState.updateUserDetails(res.data);
            fetchCurrentTeam(currentTeam?.name || '', true);
            showSuccessToast(
              jsonData['api-success-messages']['leave-team-success'],
              2000
            );
            resolve();
          } else {
            throw jsonData['api-error-messages']['leave-team-error'];
          }
        })
        .catch((err: AxiosError) => {
          showErrorToast(
            err,
            jsonData['api-error-messages']['leave-team-error']
          );
        });
    });
  };

  /**
   * Handle current team route
   * @param name - team name
   */
  const changeCurrentTeam = (name: string, isUsersCategory: boolean) => {
    if (name !== teamAndUser) {
      setIsRightPannelLoading(true);
      history.push(getTeamAndUserDetailsPath(name));
      if (isUsersCategory) {
        setIsTeamVisible(false);
        setCurrentTeam({} as Team);
      } else {
        setIsTeamVisible(true);
        setactiveUserTab(undefined);
      }
    }
  };

  const updateTeamHandler = (updatedData: Team) => {
    const jsonPatch = compare(currentTeam as Team, updatedData);

    return new Promise<void>((resolve, reject) => {
      patchTeamDetail(currentTeam?.id, jsonPatch)
        .then((res: AxiosResponse) => {
          if (res.data) {
            fetchCurrentTeam(res.data.name, true);
            resolve();
          } else {
            throw jsonData['api-error-messages']['unexpected-server-response'];
          }
        })
        .catch((error: AxiosError) => {
          showErrorToast(
            error,
            jsonData['api-error-messages']['update-team-error']
          );
          reject();
        });
    });
  };

  /**
   * Handle new data change
   * @param data - team data
   * @param forceSet - boolean value
   * @returns - errorData
   */
  const onNewTeamDataChange = (data: Team, forceSet = false) => {
    if (errorNewTeamData || forceSet) {
      const errData: { [key: string]: string } = {};
      if (!data.name.trim()) {
        errData['name'] = 'Name is required';
      } else if (
        !isUndefined(
          teams.find((item) => toLower(item.name) === toLower(data.name))
        )
      ) {
        errData['name'] = 'Name already exists';
      } else if (data.name.length < 1 || data.name.length > 128) {
        errData['name'] = 'Name size must be between 1 and 128';
      } else if (!isUrlFriendlyName(data.name.trim())) {
        errData['name'] = 'Special characters are not allowed';
      }
      if (!data.displayName?.trim()) {
        errData['displayName'] = 'Display name is required';
      } else if (data.displayName.length < 1 || data.displayName.length > 128) {
        errData['displayName'] = 'Display name size must be between 1 and 128';
      }
      setErrorNewTeamData(errData);

      return errData;
    }

    return {};
  };

  /**
   * Take Team data as input and create the team
   * @param data - Team Data
   */
  const createNewTeam = (data: Team) => {
    const errData = onNewTeamDataChange(data, true);
    if (!Object.values(errData).length) {
      const teamData = {
        name: data.name,
        displayName: data.displayName,
        description: data.description,
      };
      createTeam(teamData)
        .then((res: AxiosResponse) => {
          if (res.data) {
            fetchTeams();
          } else {
            throw jsonData['api-error-messages']['unexpected-server-response'];
          }
        })
        .catch((error: AxiosError) => {
          showErrorToast(
            error,
            jsonData['api-error-messages']['create-team-error']
          );
        })
        .finally(() => {
          setIsAddingTeam(false);
        });
    }
  };

  /**
   * Take user id and remove that user from the team
   * @param id - user id
   */
  const removeUserFromTeam = (id: string) => {
    const newUsers = currentTeam?.users?.filter((user) => {
      return user.id !== id;
    });
    const updatedTeam = {
      ...currentTeam,
      users: newUsers,
    };

    const jsonPatch = compare(currentTeam as Team, updatedTeam);

    return new Promise<void>((resolve) => {
      patchTeamDetail(currentTeam?.id, jsonPatch)
        .then((res: AxiosResponse) => {
          if (res.data) {
            fetchCurrentTeam(res.data.name, true);
          } else {
            throw jsonData['api-error-messages']['unexpected-server-response'];
          }
        })
        .catch((error: AxiosError) => {
          showErrorToast(
            error,
            jsonData['api-error-messages']['update-team-error']
          );
        })
        .finally(() => {
          resolve();
        });
    });
  };

  /**
   * Update team description
   * @param updatedHTML - updated description
   */
  const onDescriptionUpdate = (updatedHTML: string) => {
    if (currentTeam && currentTeam.description !== updatedHTML) {
      const updatedTeam = { ...currentTeam, description: updatedHTML };
      const jsonPatch = compare(currentTeam as Team, updatedTeam);
      patchTeamDetail(currentTeam.id, jsonPatch)
        .then((res: AxiosResponse) => {
          if (res.data) {
            fetchCurrentTeam(res.data.name, true);
          } else {
            throw jsonData['api-error-messages']['unexpected-server-response'];
          }
        })
        .catch((error: AxiosError) => {
          showErrorToast(
            error,
            jsonData['api-error-messages']['update-team-error']
          );
        })
        .finally(() => {
          descriptionHandler(false);
        });
    } else {
      descriptionHandler(false);
    }
  };

  const afterDeleteAction = () => {
    setIsLoading(true);
    history.push(getTeamAndUserDetailsPath());
    fetchTeams();
  };

  useEffect(() => {
    if (!isDataLoading) {
      if (teamAndUser) {
        if (Object.values(UserType).includes(teamAndUser as UserType)) {
          setIsTeamVisible(false);
          setactiveUserTab(teamAndUser as UserType);
          setCurrentTeam({} as Team);
          setCurrentUserPage(INITIAL_PAGIN_VALUE);
          setAllTabList(teamAndUser as UserType);
          setUserPaging({} as Paging);
        } else {
          fetchCurrentTeam(teamAndUser);
        }
      } else {
        setactiveUserTab('' as UserType);
        setIsTeamVisible(true);
      }
      setUserSearchTerm('');
      setTeamUsersSearchText('');
    }
  }, [teamAndUser, isDataLoading]);

  useEffect(() => {
    fetchUsers()
      .then((resUsers) => {
        setUsersCount(resUsers.filter((user) => !user.isBot).length);
        setAdminsCount(resUsers.filter((user) => user.isAdmin).length);
        setUserList(resUsers);
        if (teams.length <= 0) {
          fetchTeams();
        }
      })
      .catch(() => {
        // ignore exception handling, as its handled in previous promises.
      });
  }, []);

  const isLoaded = () => {
    return (
      !isLoading && !isDataLoading && Boolean(activeUserTab || currentTeam)
    );
  };

  const render = () => {
    return (
      <TeamsAndUsers
        activeUserTab={activeUserTab}
        activeUserTabHandler={activeUserTabHandler}
        addUsersToTeam={addUsersToTeam}
        adminsCount={adminsCount}
        afterDeleteAction={afterDeleteAction}
        changeCurrentTeam={changeCurrentTeam}
        createNewTeam={createNewTeam}
        currentTeam={currentTeam || ({} as Team)}
        currentTeamUserPage={currentTeamUserPage}
        currentTeamUsers={currentTeamUsers}
        currentUserPage={currentUserPage}
        descriptionHandler={descriptionHandler}
        errorNewTeamData={errorNewTeamData}
        getUniqueUserList={getUniqueUserList}
        handleAddNewUser={handleAddNewUser}
        handleAddTeam={handleAddTeam}
        handleAddUser={handleAddUser}
        handleDeleteUser={handleDeleteUser}
        handleJoinTeamClick={handleJoinTeamClick}
        handleLeaveTeamClick={handleLeaveTeamClick}
        handleTeamUsersSearchAction={handleTeamUsersSearchAction}
        handleUserSearchTerm={handleUserSearchTerm}
        hasAccess={isAuthDisabled || isAdminUser}
        isAddingTeam={isAddingTeam}
        isAddingUsers={isAddingUsers}
        isDescriptionEditable={isDescriptionEditable}
        isRightPannelLoading={isRightPannelLoading}
        isTeamMemberLoading={isTeamMemberLoading}
        isTeamVisible={isTeamVisible}
        isUsersLoading={isUsersLoading}
        removeUserFromTeam={removeUserFromTeam}
        selectedUserList={selectedUserList}
        teamUserPagin={teamUserPagin}
        teamUserPaginHandler={teamUserPaginHandler}
        teamUsersSearchText={teamUsersSearchText}
        teams={teams}
        updateTeamHandler={updateTeamHandler}
        userPaging={userPaging}
        userPagingHandler={userPagingHandler}
        userSearchTerm={userSearchTerm}
        usersCount={usersCount}
        onDescriptionUpdate={onDescriptionUpdate}
        onNewTeamDataChange={onNewTeamDataChange}
      />
    );
  };

  return (
    <PageContainerV1>{isLoaded() ? render() : <Loader />}</PageContainerV1>
  );
};

export default observer(TeamsAndUsersPage);<|MERGE_RESOLUTION|>--- conflicted
+++ resolved
@@ -123,15 +123,11 @@
     return new Promise<Array<User>>((resolve) => {
       getUsers('profile,teams,roles', limit, paging)
         .then((res: AxiosResponse) => {
-          if (res.data) {
-            const resUsers = res.data.data;
-            if (limit !== API_RES_MAX_SIZE) {
-              setUserPaging(res.data.paging);
-            }
-            resolve(resUsers);
-          } else {
-            throw jsonData['api-error-messages']['unexpected-server-response'];
+          const resUsers = res.data.data;
+          if (limit !== API_RES_MAX_SIZE) {
+            setUserPaging(res.data.paging);
           }
+          resolve(resUsers);
         })
         .catch((err: AxiosError) => {
           const errMsg = getErrorText(
@@ -314,31 +310,6 @@
   };
 
   /**
-<<<<<<< HEAD
-=======
-   * Make API call to fetch all the teams
-   */
-  const fetchUsers = () => {
-    return new Promise<void>((resolve, reject) => {
-      getUsers('profile,teams,roles', API_RES_MAX_SIZE)
-        .then((res: AxiosResponse) => {
-          const resUsers = res.data.data;
-          setUserList(resUsers);
-          resolve();
-        })
-        .catch((err: AxiosError) => {
-          const errMsg = getErrorText(
-            err,
-            jsonData['api-error-messages']['fetch-teams-error']
-          );
-          showErrorToast(errMsg);
-          reject();
-        });
-    });
-  };
-
-  /**
->>>>>>> 474ef082
    * Make API call to fetch current team data
    */
   const fetchCurrentTeam = (name: string, update = false) => {
