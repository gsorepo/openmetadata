--- conflicted
+++ resolved
@@ -15,11 +15,7 @@
 import { AxiosError } from 'axios';
 import ErrorPlaceHolder from 'components/common/error-with-placeholder/ErrorPlaceHolder';
 import { TitleBreadcrumbProps } from 'components/common/title-breadcrumb/title-breadcrumb.interface';
-<<<<<<< HEAD
-import PageContainerV1 from 'components/containers/PageContainerV1';
 import PageLayoutV1 from 'components/containers/PageLayoutV1';
-=======
->>>>>>> 6b61d364
 import Loader from 'components/Loader/Loader';
 import { usePermissionProvider } from 'components/PermissionProvider/PermissionProvider';
 import {
@@ -338,70 +334,34 @@
   }
 
   return (
-<<<<<<< HEAD
-    <PageContainerV1>
-      <PageLayoutV1
-        pageTitle={t('label.entity-detail-plural', {
-          entity: getEntityName(testSuite),
-        })}>
-        <Row gutter={16}>
-=======
-    <>
-      {testSuitePermissions.ViewAll || testSuitePermissions.ViewBasic ? (
-        <Row className="tw-pt-4 tw-px-6 tw-w-full">
->>>>>>> 6b61d364
-          <Col span={24}>
-            <TestSuiteDetails
-              descriptionHandler={descriptionHandler}
-              extraInfo={extraInfo}
-              handleDescriptionUpdate={onDescriptionUpdate}
-              handleRestoreTestSuite={onRestoreTestSuite}
-              handleUpdateOwner={onUpdateOwner}
-              isDescriptionEditable={isDescriptionEditable}
-              permissions={testSuitePermissions}
-              slashedBreadCrumb={slashedBreadCrumb}
-              testSuite={testSuite}
-              testSuiteDescription={testSuiteDescription}
-            />
-          </Col>
-<<<<<<< HEAD
-          <Col className="mt-8" span={24}>
-            <Tabs
-              activeKey={activeTab}
-              items={tabs}
-              onChange={onSetActiveValue}
-            />
-          </Col>
-        </Row>
-      </PageLayoutV1>
-    </PageContainerV1>
-=======
-          <Col className="tw-mt-8" span={24}>
-            <TabsPane
-              activeTab={activeTab}
-              setActiveTab={onSetActiveValue}
-              tabs={tabs}
-            />
-            <div className="tw-mb-4">
-              {activeTab === 1 && (
-                <TestCasesTab
-                  currentPage={currentPage}
-                  isDataLoading={isTestCaseLoading}
-                  testCasePageHandler={handleTestCasePaging}
-                  testCases={testCaseResult}
-                  testCasesPaging={testCasesPaging}
-                  onTestUpdate={afterSubmitAction}
-                />
-              )}
-              {activeTab === 2 && <TestSuitePipelineTab />}
-            </div>
-          </Col>
-        </Row>
-      ) : (
-        <ErrorPlaceHolder type={ERROR_PLACEHOLDER_TYPE.PERMISSION} />
-      )}
-    </>
->>>>>>> 6b61d364
+    <PageLayoutV1
+      pageTitle={t('label.entity-detail-plural', {
+        entity: getEntityName(testSuite),
+      })}>
+      <Row gutter={16}>
+        <Col span={24}>
+          <TestSuiteDetails
+            descriptionHandler={descriptionHandler}
+            extraInfo={extraInfo}
+            handleDescriptionUpdate={onDescriptionUpdate}
+            handleRestoreTestSuite={onRestoreTestSuite}
+            handleUpdateOwner={onUpdateOwner}
+            isDescriptionEditable={isDescriptionEditable}
+            permissions={testSuitePermissions}
+            slashedBreadCrumb={slashedBreadCrumb}
+            testSuite={testSuite}
+            testSuiteDescription={testSuiteDescription}
+          />
+        </Col>
+        <Col className="mt-8" span={24}>
+          <Tabs
+            activeKey={activeTab}
+            items={tabs}
+            onChange={onSetActiveValue}
+          />
+        </Col>
+      </Row>
+    </PageLayoutV1>
   );
 };
 
