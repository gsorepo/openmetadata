--- conflicted
+++ resolved
@@ -115,25 +115,15 @@
 
   it('should render loading state', async () => {
     (getTestSuiteByName as jest.Mock).mockResolvedValueOnce(mockTestSuite);
+    render(
+      <TestSuiteIngestionPage
+        pageTitle={i18n.t('label.add-entity', {
+          entity: i18n.t('label.test-suite'),
+        })}
+      />
+    );
 
-    await act(async () => {
-<<<<<<< HEAD
-      render(
-        <TestSuiteIngestionPage
-          pageTitle={i18n.t('label.add-entity', {
-            entity: i18n.t('label.test-suite'),
-          })}
-        />
-      );
-    });
-=======
-      render(<TestSuiteIngestionPage />);
->>>>>>> c00ed228
-
-      expect(screen.getByText('Loader.component')).toBeInTheDocument();
-    });
-
-    expect(screen.queryByText('Loader.component')).not.toBeInTheDocument();
+    expect(screen.getByText('Loader.component')).toBeInTheDocument();
   });
 
   it('should render error placeholder', async () => {
