--- conflicted
+++ resolved
@@ -34,6 +34,7 @@
   patchTopicDetails,
   removeFollower,
 } from 'rest/topicsAPI';
+import { serviceTypeLogo } from 'utils/ServiceUtils';
 import AppState from '../../AppState';
 import {
   getServiceDetailsPath,
@@ -188,7 +189,6 @@
 
   const fetchTopicDetail = async (topicFQN: string) => {
     setLoading(true);
-<<<<<<< HEAD
     try {
       const res = await getTopicByFqn(topicFQN, [
         TabSpecificField.OWNER,
@@ -224,59 +224,6 @@
         serviceType: serviceType,
         timestamp: 0,
         id: id,
-=======
-    getTopicByFqn(topicFQN, [
-      TabSpecificField.OWNER,
-      TabSpecificField.FOLLOWERS,
-      TabSpecificField.TAGS,
-      TabSpecificField.EXTENSION,
-    ])
-      .then((res) => {
-        if (res) {
-          const { id, fullyQualifiedName, service, serviceType } = res;
-
-          setTopicDetails(res);
-
-          setSlashedTopicName([
-            {
-              name: service.name ?? '',
-              url: service.name
-                ? getServiceDetailsPath(
-                    service.name,
-                    ServiceCategory.MESSAGING_SERVICES
-                  )
-                : '',
-            },
-          ]);
-
-          addToRecentViewed({
-            displayName: getEntityName(res),
-            entityType: EntityType.TOPIC,
-            fqn: fullyQualifiedName ?? '',
-            serviceType: serviceType,
-            timestamp: 0,
-            id: id,
-          });
-        } else {
-          showErrorToast(
-            jsonData['api-error-messages']['fetch-table-details-error']
-          );
-          setIsError(true);
-        }
-      })
-      .catch((err: AxiosError) => {
-        if (err.response?.status === 404) {
-          setIsError(true);
-        } else {
-          showErrorToast(
-            err,
-            jsonData['api-error-messages']['fetch-topic-details-error']
-          );
-        }
-      })
-      .finally(() => {
-        setLoading(false);
->>>>>>> b57c680a
       });
     } catch (error) {
       if ((error as AxiosError).response?.status === 404) {
