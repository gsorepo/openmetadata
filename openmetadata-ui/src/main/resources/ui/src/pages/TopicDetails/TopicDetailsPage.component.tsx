/*
 *  Copyright 2022 Collate.
 *  Licensed under the Apache License, Version 2.0 (the "License");
 *  you may not use this file except in compliance with the License.
 *  You may obtain a copy of the License at
 *  http://www.apache.org/licenses/LICENSE-2.0
 *  Unless required by applicable law or agreed to in writing, software
 *  distributed under the License is distributed on an "AS IS" BASIS,
 *  WITHOUT WARRANTIES OR CONDITIONS OF ANY KIND, either express or implied.
 *  See the License for the specific language governing permissions and
 *  limitations under the License.
 */

import { AxiosError } from 'axios';
import ErrorPlaceHolder from 'components/common/error-with-placeholder/ErrorPlaceHolder';
import { TitleBreadcrumbProps } from 'components/common/title-breadcrumb/title-breadcrumb.interface';
import Loader from 'components/Loader/Loader';
import { usePermissionProvider } from 'components/PermissionProvider/PermissionProvider';
import {
  OperationPermission,
  ResourceEntity,
} from 'components/PermissionProvider/PermissionProvider.interface';
import TopicDetails from 'components/TopicDetails/TopicDetails.component';
import { compare, Operation } from 'fast-json-patch';
import { isUndefined, omitBy, toString } from 'lodash';
import { observer } from 'mobx-react';
import React, { FunctionComponent, useEffect, useState } from 'react';
import { useHistory, useParams } from 'react-router-dom';
import { getAllFeeds, postFeedById, postThread } from 'rest/feedsAPI';
import {
  addFollower,
  getTopicByFqn,
  patchTopicDetails,
  removeFollower,
} from 'rest/topicsAPI';
import AppState from '../../AppState';
import {
  getServiceDetailsPath,
  getTopicDetailsPath,
  getVersionPath,
} from '../../constants/constants';
import { NO_PERMISSION_TO_VIEW } from '../../constants/HelperTextUtil';
import { EntityType, TabSpecificField } from '../../enums/entity.enum';
import { FeedFilter } from '../../enums/mydata.enum';
import { ServiceCategory } from '../../enums/service.enum';
import { CreateThread } from '../../generated/api/feed/createThread';
import { Topic } from '../../generated/entity/data/topic';
import { Post, Thread, ThreadType } from '../../generated/entity/feed/thread';
import { Paging } from '../../generated/type/paging';
import { EntityFieldThreadCount } from '../../interface/feed.interface';
import jsonData from '../../jsons/en';
import {
  addToRecentViewed,
  getCurrentUserId,
  getEntityMissingError,
  getFeedCounts,
  sortTagsCaseInsensitive,
} from '../../utils/CommonUtils';
import { getEntityFeedLink, getEntityName } from '../../utils/EntityUtils';
import { deletePost, updateThreadData } from '../../utils/FeedUtils';
import { DEFAULT_ENTITY_PERMISSION } from '../../utils/PermissionsUtils';
import { serviceTypeLogo } from '../../utils/ServiceUtils';
import { showErrorToast } from '../../utils/ToastUtils';
import {
  getCurrentTopicTab,
  getFormattedTopicDetails,
  topicDetailsTabs,
} from '../../utils/TopicDetailsUtils';

const TopicDetailsPage: FunctionComponent = () => {
  const USERId = getCurrentUserId();
  const history = useHistory();
  const { getEntityPermissionByFqn } = usePermissionProvider();

  const { topicFQN, tab } = useParams() as Record<string, string>;
  const [topicDetails, setTopicDetails] = useState<Topic>({} as Topic);
  const [isLoading, setLoading] = useState<boolean>(true);
  const [activeTab, setActiveTab] = useState<number>(getCurrentTopicTab(tab));
  const [isError, setIsError] = useState(false);
  const [slashedTopicName, setSlashedTopicName] = useState<
    TitleBreadcrumbProps['titleLinks']
  >([]);

  const [entityThread, setEntityThread] = useState<Thread[]>([]);
  const [isentityThreadLoading, setIsentityThreadLoading] =
    useState<boolean>(false);
  const [feedCount, setFeedCount] = useState<number>(0);
  const [entityFieldThreadCount, setEntityFieldThreadCount] = useState<
    EntityFieldThreadCount[]
  >([]);
  const [entityFieldTaskCount, setEntityFieldTaskCount] = useState<
    EntityFieldThreadCount[]
  >([]);
  const [paging, setPaging] = useState<Paging>({} as Paging);

  const [topicPermissions, setTopicPermissions] = useState<OperationPermission>(
    DEFAULT_ENTITY_PERMISSION
  );

  const activeTabHandler = (tabValue: number) => {
    const currentTabIndex = tabValue - 1;
    if (topicDetailsTabs[currentTabIndex].path !== tab) {
      setActiveTab(getCurrentTopicTab(topicDetailsTabs[currentTabIndex].path));
      history.push({
        pathname: getTopicDetailsPath(
          topicFQN,
          topicDetailsTabs[currentTabIndex].path
        ),
      });
    }
  };

  const getEntityFeedCount = () => {
    getFeedCounts(
      EntityType.TOPIC,
      topicFQN,
      setEntityFieldThreadCount,
      setEntityFieldTaskCount,
      setFeedCount
    );
  };

  const fetchActivityFeed = (
    after?: string,
    feedType?: FeedFilter,
    threadType?: ThreadType
  ) => {
    setIsentityThreadLoading(true);
    getAllFeeds(
      getEntityFeedLink(EntityType.TOPIC, topicFQN),
      after,
      threadType,
      feedType,
      undefined,
      USERId
    )
      .then((res) => {
        const { data, paging: pagingObj } = res;
        if (data) {
          setPaging(pagingObj);
          setEntityThread((prevData) => [...prevData, ...data]);
        } else {
          showErrorToast(
            jsonData['api-error-messages']['fetch-entity-feed-error']
          );
        }
      })
      .catch((err: AxiosError) => {
        showErrorToast(
          err,
          jsonData['api-error-messages']['fetch-entity-feed-error']
        );
      })
      .finally(() => setIsentityThreadLoading(false));
  };

  const handleFeedFetchFromFeedList = (
    after?: string,
    filterType?: FeedFilter,
    type?: ThreadType
  ) => {
    !after && setEntityThread([]);
    fetchActivityFeed(after, filterType, type);
  };

  const { id: topicId, version: currentVersion } = topicDetails;

  const saveUpdatedTopicData = (updatedData: Topic) => {
    const jsonPatch = compare(omitBy(topicDetails, isUndefined), updatedData);

    return patchTopicDetails(topicId, jsonPatch);
  };

  const fetchResourcePermission = async (entityFqn: string) => {
    setLoading(true);
    try {
      const permissions = await getEntityPermissionByFqn(
        ResourceEntity.TOPIC,
        entityFqn
      );
      setTopicPermissions(permissions);
    } catch (error) {
      showErrorToast(
        jsonData['api-error-messages']['fetch-entity-permissions-error']
      );
    } finally {
      setLoading(false);
    }
  };

  const fetchTopicDetail = (topicFQN: string) => {
    setLoading(true);
    getTopicByFqn(topicFQN, [
      TabSpecificField.OWNER,
      TabSpecificField.FOLLOWERS,
      TabSpecificField.TAGS,
      TabSpecificField.EXTENSION,
    ])
      .then((res) => {
        if (res) {
<<<<<<< HEAD
          const {
            id,
            deleted,
            description,
            followers,
            fullyQualifiedName,
            name,
            service,
            tags,
            owner,
            partitions,
            cleanupPolicies,
            maximumMessageSize,
            replicationFactor,
            retentionSize,
            serviceType,
            version,
          } = { ...res, tags: sortTagsCaseInsensitive(res.tags || []) };

          setName(name);
=======
          const { id, fullyQualifiedName, service, serviceType } = res;

>>>>>>> 09b28381
          setTopicDetails(res);

          setSlashedTopicName([
            {
              name: service.name ?? '',
              url: service.name
                ? getServiceDetailsPath(
                    service.name,
                    ServiceCategory.MESSAGING_SERVICES
                  )
                : '',
              imgSrc: serviceType ? serviceTypeLogo(serviceType) : undefined,
            },
            {
              name: getEntityName(res),
              url: '',
              activeTitle: true,
            },
          ]);

          addToRecentViewed({
            displayName: getEntityName(res),
            entityType: EntityType.TOPIC,
            fqn: fullyQualifiedName ?? '',
            serviceType: serviceType,
            timestamp: 0,
            id: id,
          });
        } else {
          showErrorToast(
            jsonData['api-error-messages']['fetch-table-details-error']
          );
          setIsError(true);
        }
      })
      .catch((err: AxiosError) => {
        if (err.response?.status === 404) {
          setIsError(true);
        } else {
          showErrorToast(
            err,
            jsonData['api-error-messages']['fetch-topic-details-error']
          );
        }
      })
      .finally(() => {
        setLoading(false);
      });
  };

  const followTopic = () => {
    addFollower(topicId, USERId)
      .then((res) => {
        if (res) {
          const { newValue } = res.changeDescription.fieldsAdded[0];
          setTopicDetails((prev) => ({
            ...prev,
            followers: [...(prev?.followers ?? []), ...newValue],
          }));
        } else {
          showErrorToast(
            jsonData['api-error-messages']['update-entity-follow-error']
          );
        }
      })
      .catch((err: AxiosError) => {
        showErrorToast(
          err,
          jsonData['api-error-messages']['update-entity-follow-error']
        );
      });
  };

  const unfollowTopic = () => {
    removeFollower(topicId, USERId)
      .then((res) => {
        if (res) {
          const { oldValue } = res.changeDescription.fieldsDeleted[0];
          setTopicDetails((prev) => ({
            ...prev,
            followers: (prev?.followers ?? []).filter(
              (follower) => follower.id !== oldValue[0].id
            ),
          }));
        } else {
          showErrorToast(
            jsonData['api-error-messages']['update-entity-unfollow-error']
          );
        }
      })
      .catch((err: AxiosError) => {
        showErrorToast(
          err,
          jsonData['api-error-messages']['update-entity-unfollow-error']
        );
      });
  };

  const descriptionUpdateHandler = async (updatedTopic: Topic) => {
    try {
      const response = await saveUpdatedTopicData(updatedTopic);
      if (response) {
        setTopicDetails(response);

        getEntityFeedCount();
      } else {
        throw jsonData['api-error-messages']['update-description-error'];
      }
    } catch (error) {
      showErrorToast(error as AxiosError);
    }
  };

  const settingsUpdateHandler = (updatedTopic: Topic): Promise<void> => {
    return new Promise<void>((resolve, reject) => {
      saveUpdatedTopicData(updatedTopic)
        .then((res) => {
          if (res) {
            const formattedTopicDetails = getFormattedTopicDetails(res);
            setTopicDetails(formattedTopicDetails);

            getEntityFeedCount();
            resolve();
          } else {
            showErrorToast(
              jsonData['api-error-messages']['update-entity-error']
            );
          }
        })
        .catch((err: AxiosError) => {
          showErrorToast(
            err,
            jsonData['api-error-messages']['update-entity-error']
          );
          reject();
        });
    });
  };

<<<<<<< HEAD
  const onTagUpdate = async (updatedTopic: Topic) => {
    try {
      const res = await saveUpdatedTopicData(updatedTopic);
      const sortedData = {
        ...res,
        tags: sortTagsCaseInsensitive(res.tags || []),
      };
      setTopicDetails(sortedData);
      setTier(getTierTags(sortedData.tags as TagLabel[]));
      setCurrentVersion(sortedData.version?.toString());
      setTags(getTagsWithoutTier(sortedData.tags as EntityTags[]));
      getEntityFeedCount();
    } catch (err) {
      showErrorToast(
        err as AxiosError,
        jsonData['api-error-messages']['update-tags-error']
      );
    }
=======
  const onTagUpdate = (updatedTopic: Topic) => {
    saveUpdatedTopicData(updatedTopic)
      .then((res) => {
        if (res) {
          setTopicDetails(res);
          getEntityFeedCount();
        } else {
          showErrorToast(jsonData['api-error-messages']['update-tags-error']);
        }
      })
      .catch((err: AxiosError) => {
        showErrorToast(
          err,
          jsonData['api-error-messages']['update-tags-error']
        );
      });
>>>>>>> 09b28381
  };

  const versionHandler = () => {
    currentVersion &&
      history.push(
        getVersionPath(EntityType.TOPIC, topicFQN, toString(currentVersion))
      );
  };

  const postFeedHandler = (value: string, id: string) => {
    const currentUser = AppState.userDetails?.name ?? AppState.users[0]?.name;

    const data = {
      message: value,
      from: currentUser,
    } as Post;
    postFeedById(id, data)
      .then((res) => {
        if (res) {
          const { id, posts } = res;
          setEntityThread((pre) => {
            return pre.map((thread) => {
              if (thread.id === id) {
                return { ...res, posts: posts?.slice(-3) };
              } else {
                return thread;
              }
            });
          });
          getEntityFeedCount();
        } else {
          showErrorToast(jsonData['api-error-messages']['add-feed-error']);
        }
      })
      .catch((err: AxiosError) => {
        showErrorToast(err, jsonData['api-error-messages']['add-feed-error']);
      });
  };

  const createThread = (data: CreateThread) => {
    postThread(data)
      .then((res) => {
        if (res) {
          setEntityThread((pre) => [...pre, res]);
          getEntityFeedCount();
        } else {
          showErrorToast(
            jsonData['api-error-messages']['create-conversation-error']
          );
        }
      })
      .catch((err: AxiosError) => {
        showErrorToast(
          err,
          jsonData['api-error-messages']['create-conversation-error']
        );
      });
  };

  const deletePostHandler = (
    threadId: string,
    postId: string,
    isThread: boolean
  ) => {
    deletePost(threadId, postId, isThread, setEntityThread);
  };

  const updateThreadHandler = (
    threadId: string,
    postId: string,
    isThread: boolean,
    data: Operation[]
  ) => {
    updateThreadData(threadId, postId, isThread, data, setEntityThread);
  };

  const handleExtentionUpdate = async (updatedTopic: Topic) => {
    try {
      const data = await saveUpdatedTopicData(updatedTopic);

      if (data) {
        setTopicDetails(data);
      } else {
        throw jsonData['api-error-messages']['update-entity-error'];
      }
    } catch (error) {
      showErrorToast(
        error as AxiosError,
        jsonData['api-error-messages']['update-entity-error']
      );
    }
  };

  useEffect(() => {
    if (topicDetailsTabs[activeTab - 1].path !== tab) {
      setActiveTab(getCurrentTopicTab(tab));
    }
    setEntityThread([]);
  }, [tab]);

  useEffect(() => {
    if (activeTab === 2) {
      fetchActivityFeed();
    }
  }, [activeTab]);

  useEffect(() => {
    fetchResourcePermission(topicFQN);
  }, [topicFQN]);

  useEffect(() => {
    if (topicPermissions.ViewAll || topicPermissions.ViewBasic) {
      fetchTopicDetail(topicFQN);
      getEntityFeedCount();
    }
  }, [topicPermissions, topicFQN]);

  return (
    <>
      {isLoading ? (
        <Loader />
      ) : isError ? (
        <ErrorPlaceHolder>
          {getEntityMissingError('topic', topicFQN)}
        </ErrorPlaceHolder>
      ) : (
        <>
          {topicPermissions.ViewAll || topicPermissions.ViewBasic ? (
            <TopicDetails
              activeTab={activeTab}
              createThread={createThread}
              deletePostHandler={deletePostHandler}
              descriptionUpdateHandler={descriptionUpdateHandler}
              entityFieldTaskCount={entityFieldTaskCount}
              entityFieldThreadCount={entityFieldThreadCount}
              entityThread={entityThread}
              feedCount={feedCount}
              fetchFeedHandler={handleFeedFetchFromFeedList}
              followTopicHandler={followTopic}
              isentityThreadLoading={isentityThreadLoading}
              paging={paging}
              postFeedHandler={postFeedHandler}
              setActiveTabHandler={activeTabHandler}
              settingsUpdateHandler={settingsUpdateHandler}
              slashedTopicName={slashedTopicName}
              tagUpdateHandler={onTagUpdate}
              topicDetails={topicDetails}
              topicFQN={topicFQN}
              unfollowTopicHandler={unfollowTopic}
              updateThreadHandler={updateThreadHandler}
              versionHandler={versionHandler}
              onExtensionUpdate={handleExtentionUpdate}
            />
          ) : (
            <ErrorPlaceHolder>{NO_PERMISSION_TO_VIEW}</ErrorPlaceHolder>
          )}
        </>
      )}
    </>
  );
};

export default observer(TopicDetailsPage);<|MERGE_RESOLUTION|>--- conflicted
+++ resolved
@@ -54,7 +54,6 @@
   getCurrentUserId,
   getEntityMissingError,
   getFeedCounts,
-  sortTagsCaseInsensitive,
 } from '../../utils/CommonUtils';
 import { getEntityFeedLink, getEntityName } from '../../utils/EntityUtils';
 import { deletePost, updateThreadData } from '../../utils/FeedUtils';
@@ -198,31 +197,8 @@
     ])
       .then((res) => {
         if (res) {
-<<<<<<< HEAD
-          const {
-            id,
-            deleted,
-            description,
-            followers,
-            fullyQualifiedName,
-            name,
-            service,
-            tags,
-            owner,
-            partitions,
-            cleanupPolicies,
-            maximumMessageSize,
-            replicationFactor,
-            retentionSize,
-            serviceType,
-            version,
-          } = { ...res, tags: sortTagsCaseInsensitive(res.tags || []) };
-
-          setName(name);
-=======
           const { id, fullyQualifiedName, service, serviceType } = res;
 
->>>>>>> 09b28381
           setTopicDetails(res);
 
           setSlashedTopicName([
@@ -362,18 +338,10 @@
     });
   };
 
-<<<<<<< HEAD
   const onTagUpdate = async (updatedTopic: Topic) => {
     try {
       const res = await saveUpdatedTopicData(updatedTopic);
-      const sortedData = {
-        ...res,
-        tags: sortTagsCaseInsensitive(res.tags || []),
-      };
-      setTopicDetails(sortedData);
-      setTier(getTierTags(sortedData.tags as TagLabel[]));
-      setCurrentVersion(sortedData.version?.toString());
-      setTags(getTagsWithoutTier(sortedData.tags as EntityTags[]));
+      setTopicDetails(res);
       getEntityFeedCount();
     } catch (err) {
       showErrorToast(
@@ -381,24 +349,6 @@
         jsonData['api-error-messages']['update-tags-error']
       );
     }
-=======
-  const onTagUpdate = (updatedTopic: Topic) => {
-    saveUpdatedTopicData(updatedTopic)
-      .then((res) => {
-        if (res) {
-          setTopicDetails(res);
-          getEntityFeedCount();
-        } else {
-          showErrorToast(jsonData['api-error-messages']['update-tags-error']);
-        }
-      })
-      .catch((err: AxiosError) => {
-        showErrorToast(
-          err,
-          jsonData['api-error-messages']['update-tags-error']
-        );
-      });
->>>>>>> 09b28381
   };
 
   const versionHandler = () => {
