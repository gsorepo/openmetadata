--- conflicted
+++ resolved
@@ -14,16 +14,12 @@
 import { AxiosError, AxiosResponse } from 'axios';
 import { compare } from 'fast-json-patch';
 import { observer } from 'mobx-react';
-<<<<<<< HEAD
 import {
   EntityFieldThreadCount,
   EntityTags,
   EntityThread,
   TableDetail,
 } from 'Models';
-=======
-import { EntityTags, EntityThread, TableDetail } from 'Models';
->>>>>>> 42de5108
 import React, { FunctionComponent, useEffect, useState } from 'react';
 import { useHistory, useParams } from 'react-router-dom';
 import AppState from '../../AppState';
@@ -31,10 +27,7 @@
   getAllFeeds,
   getFeedCount,
   postFeedById,
-<<<<<<< HEAD
   postThread,
-=======
->>>>>>> 42de5108
 } from '../../axiosAPIs/feedsAPI';
 import {
   addFollower,
@@ -105,12 +98,9 @@
   const [isentityThreadLoading, setIsentityThreadLoading] =
     useState<boolean>(false);
   const [feedCount, setFeedCount] = useState<number>(0);
-<<<<<<< HEAD
   const [entityFieldThreadCount, setEntityFieldThreadCount] = useState<
     EntityFieldThreadCount[]
   >([]);
-=======
->>>>>>> 42de5108
 
   const activeTabHandler = (tabValue: number) => {
     const currentTabIndex = tabValue - 1;
@@ -373,7 +363,6 @@
     getFeedCount(getEntityFeedLink(EntityType.TOPIC, topicFQN)).then(
       (res: AxiosResponse) => {
         setFeedCount(res.data.totalCount);
-<<<<<<< HEAD
         setEntityFieldThreadCount(res.data.counts);
       }
     );
@@ -394,11 +383,6 @@
         });
       });
   };
-=======
-      }
-    );
-  };
->>>>>>> 42de5108
 
   useEffect(() => {
     getEntityFeedCount();
