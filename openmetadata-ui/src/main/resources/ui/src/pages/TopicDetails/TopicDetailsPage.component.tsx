/*
 *  Copyright 2022 Collate.
 *  Licensed under the Apache License, Version 2.0 (the "License");
 *  you may not use this file except in compliance with the License.
 *  You may obtain a copy of the License at
 *  http://www.apache.org/licenses/LICENSE-2.0
 *  Unless required by applicable law or agreed to in writing, software
 *  distributed under the License is distributed on an "AS IS" BASIS,
 *  WITHOUT WARRANTIES OR CONDITIONS OF ANY KIND, either express or implied.
 *  See the License for the specific language governing permissions and
 *  limitations under the License.
 */

import { AxiosError } from 'axios';
import ErrorPlaceHolder from 'components/common/error-with-placeholder/ErrorPlaceHolder';
import Loader from 'components/Loader/Loader';
import { usePermissionProvider } from 'components/PermissionProvider/PermissionProvider';
import {
  OperationPermission,
  ResourceEntity,
} from 'components/PermissionProvider/PermissionProvider.interface';
import { QueryVote } from 'components/TableQueries/TableQueries.interface';
import TopicDetails from 'components/TopicDetails/TopicDetails.component';
import { ERROR_PLACEHOLDER_TYPE } from 'enums/common.enum';
import { compare } from 'fast-json-patch';
import { isUndefined, omitBy, toString } from 'lodash';
import { observer } from 'mobx-react';
import React, { FunctionComponent, useEffect, useState } from 'react';
import { useTranslation } from 'react-i18next';
import { useHistory, useParams } from 'react-router-dom';
import { postThread } from 'rest/feedsAPI';
import {
  addFollower,
  getTopicByFqn,
  patchTopicDetails,
  removeFollower,
  updateTopicVotes,
} from 'rest/topicsAPI';
import { getVersionPath } from '../../constants/constants';
import { EntityType, TabSpecificField } from '../../enums/entity.enum';
import { CreateThread } from '../../generated/api/feed/createThread';
import { Topic } from '../../generated/entity/data/topic';
import {
  addToRecentViewed,
  getCurrentUserId,
  getEntityMissingError,
  sortTagsCaseInsensitive,
} from '../../utils/CommonUtils';
import { getEntityName } from '../../utils/EntityUtils';
import { DEFAULT_ENTITY_PERMISSION } from '../../utils/PermissionsUtils';
import { showErrorToast } from '../../utils/ToastUtils';

const TopicDetailsPage: FunctionComponent = () => {
  const { t } = useTranslation();
  const USERId = getCurrentUserId();
  const history = useHistory();
  const { getEntityPermissionByFqn } = usePermissionProvider();

  const { topicFQN } = useParams<{ topicFQN: string }>();
  const [topicDetails, setTopicDetails] = useState<Topic>({} as Topic);
  const [isLoading, setLoading] = useState<boolean>(true);
  const [isError, setIsError] = useState(false);

  const [topicPermissions, setTopicPermissions] = useState<OperationPermission>(
    DEFAULT_ENTITY_PERMISSION
  );

  const { id: topicId, version: currentVersion } = topicDetails;

  const saveUpdatedTopicData = (updatedData: Topic) => {
    const jsonPatch = compare(omitBy(topicDetails, isUndefined), updatedData);

    return patchTopicDetails(topicId, jsonPatch);
  };

  const onTopicUpdate = async (updatedData: Topic, key: keyof Topic) => {
    try {
      const res = await saveUpdatedTopicData(updatedData);

      setTopicDetails((previous) => {
        if (key === 'tags') {
          return {
            ...previous,
            version: res.version,
            [key]: sortTagsCaseInsensitive(res.tags ?? []),
          };
        }

        return {
          ...previous,
          version: res.version,
          [key]: res[key],
        };
      });
    } catch (error) {
      showErrorToast(error as AxiosError);
    }
  };

  const fetchResourcePermission = async (entityFqn: string) => {
    setLoading(true);
    try {
      const permissions = await getEntityPermissionByFqn(
        ResourceEntity.TOPIC,
        entityFqn
      );
      setTopicPermissions(permissions);
    } catch (error) {
      showErrorToast(
        t('server.fetch-entity-permissions-error', {
          entity: entityFqn,
        })
      );
    } finally {
      setLoading(false);
    }
  };

  const fetchTopicDetail = async (topicFQN: string) => {
    setLoading(true);
    try {
      const res = await getTopicByFqn(topicFQN, [
        TabSpecificField.OWNER,
        TabSpecificField.FOLLOWERS,
        TabSpecificField.TAGS,
        TabSpecificField.EXTENSION,
<<<<<<< HEAD
        TabSpecificField.VOTES,
=======
        TabSpecificField.DOMAIN,
>>>>>>> 6fcc0993
      ]);
      const { id, fullyQualifiedName, serviceType } = res;

      setTopicDetails(res);

      addToRecentViewed({
        displayName: getEntityName(res),
        entityType: EntityType.TOPIC,
        fqn: fullyQualifiedName ?? '',
        serviceType: serviceType,
        timestamp: 0,
        id: id,
      });
    } catch (error) {
      if ((error as AxiosError).response?.status === 404) {
        setIsError(true);
      } else {
        showErrorToast(
          error as AxiosError,
          t('server.entity-details-fetch-error', {
            entityType: t('label.pipeline'),
            entityName: topicFQN,
          })
        );
      }
    } finally {
      setLoading(false);
    }
  };

  const followTopic = async () => {
    try {
      const res = await addFollower(topicId, USERId);
      const { newValue } = res.changeDescription.fieldsAdded[0];
      setTopicDetails((prev) => ({
        ...prev,
        followers: [...(prev?.followers ?? []), ...newValue],
      }));
    } catch (error) {
      showErrorToast(
        error as AxiosError,
        t('server.entity-follow-error', {
          entity: getEntityName(topicDetails),
        })
      );
    }
  };

  const unFollowTopic = async () => {
    try {
      const res = await removeFollower(topicId, USERId);
      const { oldValue } = res.changeDescription.fieldsDeleted[0];
      setTopicDetails((prev) => ({
        ...prev,
        followers: (prev?.followers ?? []).filter(
          (follower) => follower.id !== oldValue[0].id
        ),
      }));
    } catch (error) {
      showErrorToast(
        error as AxiosError,
        t('server.entity-unfollow-error', {
          entity: getEntityName(topicDetails),
        })
      );
    }
  };

  const versionHandler = () => {
    currentVersion &&
      history.push(
        getVersionPath(EntityType.TOPIC, topicFQN, toString(currentVersion))
      );
  };

  const createThread = async (data: CreateThread) => {
    try {
      await postThread(data);
    } catch (error) {
      showErrorToast(
        error as AxiosError,
        t('server.create-entity-error', {
          entity: t('label.conversation'),
        })
      );
    }
  };

  const handleToggleDelete = () => {
    setTopicDetails((prev) => {
      if (!prev) {
        return prev;
      }

      return { ...prev, deleted: !prev?.deleted };
    });
  };

  const updateVote = async (data: QueryVote, id: string) => {
    try {
      await updateTopicVotes(id, data);
      const details = await getTopicByFqn(topicFQN, [
        TabSpecificField.OWNER,
        TabSpecificField.FOLLOWERS,
        TabSpecificField.TAGS,
        TabSpecificField.EXTENSION,
        TabSpecificField.VOTES,
      ]);
      setTopicDetails(details);
    } catch (error) {
      showErrorToast(error as AxiosError);
    }
  };

  useEffect(() => {
    fetchResourcePermission(topicFQN);
  }, [topicFQN]);

  useEffect(() => {
    if (topicPermissions.ViewAll || topicPermissions.ViewBasic) {
      fetchTopicDetail(topicFQN);
    }
  }, [topicPermissions, topicFQN]);

  if (isLoading) {
    return <Loader />;
  }
  if (isError) {
    return (
      <ErrorPlaceHolder>
        {getEntityMissingError('topic', topicFQN)}
      </ErrorPlaceHolder>
    );
  }
  if (!topicPermissions.ViewAll && !topicPermissions.ViewBasic) {
    return <ErrorPlaceHolder type={ERROR_PLACEHOLDER_TYPE.PERMISSION} />;
  }

  return (
    <TopicDetails
      createThread={createThread}
      fetchTopic={() => fetchTopicDetail(topicFQN)}
      followTopicHandler={followTopic}
      handleToggleDelete={handleToggleDelete}
      topicDetails={topicDetails}
      topicPermissions={topicPermissions}
      unFollowTopicHandler={unFollowTopic}
      versionHandler={versionHandler}
      onTopicUpdate={onTopicUpdate}
      onUpdateVote={updateVote}
    />
  );
};

export default observer(TopicDetailsPage);<|MERGE_RESOLUTION|>--- conflicted
+++ resolved
@@ -124,11 +124,8 @@
         TabSpecificField.FOLLOWERS,
         TabSpecificField.TAGS,
         TabSpecificField.EXTENSION,
-<<<<<<< HEAD
+        TabSpecificField.DOMAIN,
         TabSpecificField.VOTES,
-=======
-        TabSpecificField.DOMAIN,
->>>>>>> 6fcc0993
       ]);
       const { id, fullyQualifiedName, serviceType } = res;
 
