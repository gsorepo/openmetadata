--- conflicted
+++ resolved
@@ -396,7 +396,7 @@
         className="user-listing p-b-md page-container"
         data-testid="user-list-v1-component"
         gutter={[16, 16]}>
-        <Col span={24}>
+        <Col span={12}>
           <TitleBreadcrumb titleLinks={breadcrumbs} />
         </Col>
         <Col span={12}>
@@ -432,7 +432,6 @@
               type: t('label.user'),
             })}...`}
             searchValue={searchValue}
-            typingInterval={500}
             onSearch={handleSearch}
           />
         </Col>
@@ -464,37 +463,72 @@
               onShowSizeChange={handlePageSizeChange}
             />
           )}
-<<<<<<< HEAD
+        </Col>
+        <Col span={12}>
+          <Space align="center" className="w-full justify-end" size={16}>
+            <span>
+              <Switch
+                checked={showDeletedUser}
+                data-testid="show-deleted"
+                onClick={handleShowDeletedUserChange}
+              />
+              <span className="m-l-xs">{t('label.deleted')}</span>
+            </span>
+
+            {isAdminUser && (
+              <Button
+                data-testid="add-user"
+                type="primary"
+                onClick={handleAddNewUser}>
+                {t('label.add-entity', { entity: t('label.user') })}
+              </Button>
+            )}
+          </Space>
+        </Col>
+        <Col span={8}>
+          <Searchbar
+            removeMargin
+            placeholder={`${t('label.search-for-type', {
+              type: t('label.user'),
+            })}...`}
+            searchValue={searchValue}
+            typingInterval={500}
+            onSearch={handleSearch}
+          />
+        </Col>
+
+        <Col span={24}>
+          <Table
+            bordered
+            className="user-list-table"
+            columns={columns}
+            data-testid="user-list-table"
+            dataSource={userList}
+            loading={isDataLoading}
+            locale={{
+              emptyText: <FilterTablePlaceHolder />,
+            }}
+            pagination={false}
+            rowKey="id"
+            size="small"
+          />
+        </Col>
+        <Col span={24}>
+          {showPagination && (
+            <NextPrevious
+              currentPage={currentPage}
+              isNumberBased={Boolean(searchValue)}
+              pageSize={pageSize}
+              paging={paging}
+              pagingHandler={handleUserPageChange}
+              onShowSizeChange={handlePageSizeChange}
+            />
+          )}
         </Col>
 
         <Modal
           cancelButtonProps={{
             type: 'link',
-=======
-        </Space>
-      </Col>
-      <Col span={8}>
-        <Searchbar
-          removeMargin
-          placeholder={`${t('label.search-for-type', {
-            type: t('label.user'),
-          })}...`}
-          searchValue={searchValue}
-          onSearch={handleSearch}
-        />
-      </Col>
-
-      <Col span={24}>
-        <Table
-          bordered
-          className="user-list-table"
-          columns={columns}
-          data-testid="user-list-table"
-          dataSource={userList}
-          loading={isDataLoading}
-          locale={{
-            emptyText: <FilterTablePlaceHolder />,
->>>>>>> 569c6681
           }}
           className="reactive-modal"
           closable={false}
@@ -505,7 +539,6 @@
           title={t('label.restore-entity', {
             entity: t('label.user'),
           })}
-<<<<<<< HEAD
           onCancel={() => {
             setShowReactiveModal(false);
             setSelectedUser(undefined);
@@ -522,7 +555,7 @@
           afterDeleteAction={() => handleSearch('')}
           allowSoftDelete={!showDeletedUser}
           entityId={selectedUser?.id || ''}
-          entityName={selectedUser?.name || ''}
+          entityName={getEntityName(selectedUser)}
           entityType={EntityType.USER}
           visible={showDeleteModal}
           onCancel={() => {
@@ -532,24 +565,6 @@
         />
       </Row>
     </PageLayoutV1>
-=======
-        </p>
-      </Modal>
-
-      <DeleteWidgetModal
-        afterDeleteAction={() => handleSearch('')}
-        allowSoftDelete={!showDeletedUser}
-        entityId={selectedUser?.id || ''}
-        entityName={getEntityName(selectedUser)}
-        entityType={EntityType.USER}
-        visible={showDeleteModal}
-        onCancel={() => {
-          setShowDeleteModal(false);
-          setSelectedUser(undefined);
-        }}
-      />
-    </Row>
->>>>>>> 569c6681
   );
 };
 
