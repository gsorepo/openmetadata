/*
 *  Copyright 2022 Collate.
 *  Licensed under the Apache License, Version 2.0 (the "License");
 *  you may not use this file except in compliance with the License.
 *  You may obtain a copy of the License at
 *  http://www.apache.org/licenses/LICENSE-2.0
 *  Unless required by applicable law or agreed to in writing, software
 *  distributed under the License is distributed on an "AS IS" BASIS,
 *  WITHOUT WARRANTIES OR CONDITIONS OF ANY KIND, either express or implied.
 *  See the License for the specific language governing permissions and
 *  limitations under the License.
 */

import { Typography } from 'antd';
import { AxiosError } from 'axios';
import { compare } from 'fast-json-patch';
import { isEmpty, isUndefined, omitBy } from 'lodash';
import Qs from 'qs';
import {
  default as React,
  useCallback,
  useEffect,
  useMemo,
  useState,
} from 'react';
import { useTranslation } from 'react-i18next';
import { useHistory } from 'react-router-dom';
import Loader from '../../components/common/Loader/Loader';
import Users from '../../components/Settings/Users/Users.component';
import { ROUTES } from '../../constants/constants';
import { User } from '../../generated/entity/teams/user';
import { Include } from '../../generated/type/include';
import { useApplicationStore } from '../../hooks/useApplicationStore';
import { useFqn } from '../../hooks/useFqn';
import { getUserByName, updateUserDetail } from '../../rest/userAPI';
import { Transi18next } from '../../utils/CommonUtils';
import { showErrorToast } from '../../utils/ToastUtils';

const UserPage = () => {
  const history = useHistory();
  const { t } = useTranslation();
  const { fqn: username } = useFqn();
  const [isLoading, setIsLoading] = useState(true);
  const [userData, setUserData] = useState<User>({} as User);
  const [isError, setIsError] = useState(false);
  const { currentUser, updateCurrentUser } = useApplicationStore();

  const fetchUserData = async () => {
    try {
      const res = await getUserByName(username, {
<<<<<<< HEAD
        fields: 'profile,roles,teams,personas,defaultPersona,userDomains',
=======
        fields: 'profile,roles,teams,personas,defaultPersona,domain',
        include: Include.All,
>>>>>>> 49876b9c
      });
      setUserData(res);
    } catch (error) {
      showErrorToast(
        error as AxiosError,
        t('server.entity-fetch-error', {
          entity: t('label.entity-detail-plural', {
            entity: t('label.user'),
          }),
        })
      );
      setIsError(true);
    } finally {
      setIsLoading(false);
    }
  };

  const myDataQueryFilter = useMemo(() => {
    const teamsIds = (userData.teams ?? []).map((team) => team.id);
    const mergedIds = [
      ...teamsIds.map((id) => `owner.id:${id}`),
      `owner.id:${userData.id}`,
    ].join(' OR ');

    return `(${mergedIds})`;
  }, [userData]);

  const followingQueryFilter = useMemo(
    () => `followers:${userData.id}`,
    [userData.id]
  );

  const handleEntityPaginate = (page: string | number) => {
    history.push({
      search: Qs.stringify({ page }),
    });
  };

  const errorPlaceholder = useMemo(
    () => (
      <div
        className="d-flex items-center justify-center h-full"
        data-testid="error">
        <Typography.Paragraph className="text-base" data-testid="error-message">
          <Transi18next
            i18nKey="message.no-username-available"
            renderElement={<strong data-testid="username" />}
            values={{
              user: username,
            }}
          />
        </Typography.Paragraph>
      </div>
    ),
    [username]
  );

  const updateUserDetails = useCallback(
    async (data: Partial<User>, key: keyof User) => {
      const updatedDetails = { ...userData, ...data };
      const jsonPatch = compare(userData, updatedDetails);

      try {
        const response = await updateUserDetail(userData.id, jsonPatch);
        if (response) {
          let updatedKeyData;

          if (key === 'roles') {
            updatedKeyData = {
              roles: response.roles,
              isAdmin: response.isAdmin,
            };
          } else {
            updatedKeyData = { [key]: response[key] };
          }
          const newCurrentUserData = {
            ...currentUser,
            ...updatedKeyData,
          };
          const newUserData: User = { ...userData, ...updatedKeyData };

          if (key === 'defaultPersona') {
            if (isUndefined(response.defaultPersona)) {
              // remove key from object if value is undefined
              delete newCurrentUserData[key];
              delete newUserData[key];
            }
          }
          if (userData.id === currentUser?.id) {
            updateCurrentUser(newCurrentUserData as User);
          }
          // Omit the undefined values from the User object
          setUserData(omitBy(newUserData, isUndefined) as User);
        } else {
          throw t('message.unexpected-error');
        }
      } catch (error) {
        showErrorToast(error as AxiosError);
      }
    },
    [userData, currentUser, updateCurrentUser]
  );

  const handleToggleDelete = useCallback(() => {
    setUserData((prev) => ({
      ...prev,
      deleted: !prev?.deleted,
    }));
  }, [setUserData]);

  const afterDeleteAction = useCallback(
    (isSoftDelete?: boolean) =>
      isSoftDelete ? handleToggleDelete() : history.push(ROUTES.HOME),
    [handleToggleDelete]
  );

  useEffect(() => {
    fetchUserData();
  }, [username]);

  if (isLoading) {
    return <Loader />;
  }

  if (isError && isEmpty(userData)) {
    return errorPlaceholder;
  }

  return (
    <Users
      afterDeleteAction={afterDeleteAction}
      handlePaginate={handleEntityPaginate}
      queryFilters={{
        myData: myDataQueryFilter,
        following: followingQueryFilter,
      }}
      updateUserDetails={updateUserDetails}
      userData={userData}
    />
  );
};

export default UserPage;<|MERGE_RESOLUTION|>--- conflicted
+++ resolved
@@ -48,12 +48,8 @@
   const fetchUserData = async () => {
     try {
       const res = await getUserByName(username, {
-<<<<<<< HEAD
-        fields: 'profile,roles,teams,personas,defaultPersona,userDomains',
-=======
         fields: 'profile,roles,teams,personas,defaultPersona,domain',
         include: Include.All,
->>>>>>> 49876b9c
       });
       setUserData(res);
     } catch (error) {
