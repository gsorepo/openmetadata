--- conflicted
+++ resolved
@@ -24,11 +24,7 @@
   ROUTES,
 } from '../../constants/constants';
 import { Status, Webhook } from '../../generated/entity/events/webhook';
-<<<<<<< HEAD
 import { Paging } from '../../generated/type/paging';
-import useToastContext from '../../hooks/useToastContext';
-=======
->>>>>>> d77c60b8
 import jsonData from '../../jsons/en';
 import { showErrorToast } from '../../utils/ToastUtils';
 
