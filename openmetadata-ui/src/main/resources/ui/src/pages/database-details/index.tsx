/*
 *  Copyright 2022 Collate.
 *  Licensed under the Apache License, Version 2.0 (the "License");
 *  you may not use this file except in compliance with the License.
 *  You may obtain a copy of the License at
 *  http://www.apache.org/licenses/LICENSE-2.0
 *  Unless required by applicable law or agreed to in writing, software
 *  distributed under the License is distributed on an "AS IS" BASIS,
 *  WITHOUT WARRANTIES OR CONDITIONS OF ANY KIND, either express or implied.
 *  See the License for the specific language governing permissions and
 *  limitations under the License.
 */

import { Col, Row, Space, Switch, Table, Tabs, Typography } from 'antd';
import { ColumnsType } from 'antd/lib/table';
import { AxiosError } from 'axios';
import ActivityFeedProvider, {
  useActivityFeedProvider,
} from 'components/ActivityFeed/ActivityFeedProvider/ActivityFeedProvider';
import { ActivityFeedTab } from 'components/ActivityFeed/ActivityFeedTab/ActivityFeedTab.component';
import ActivityThreadPanel from 'components/ActivityFeed/ActivityThreadPanel/ActivityThreadPanel';
import DescriptionV1 from 'components/common/description/DescriptionV1';
import ErrorPlaceHolder from 'components/common/error-with-placeholder/ErrorPlaceHolder';
import NextPrevious from 'components/common/next-previous/NextPrevious';
import RichTextEditorPreviewer from 'components/common/rich-text-editor/RichTextEditorPreviewer';
import PageLayoutV1 from 'components/containers/PageLayoutV1';
import { DataAssetsHeader } from 'components/DataAssets/DataAssetsHeader/DataAssetsHeader.component';
import Loader from 'components/Loader/Loader';
import { EntityName } from 'components/Modals/EntityNameModal/EntityNameModal.interface';
import { usePermissionProvider } from 'components/PermissionProvider/PermissionProvider';
import {
  OperationPermission,
  ResourceEntity,
} from 'components/PermissionProvider/PermissionProvider.interface';
import TabsLabel from 'components/TabsLabel/TabsLabel.component';
import TagsContainerV2 from 'components/Tag/TagsContainerV2/TagsContainerV2';
import { ERROR_PLACEHOLDER_TYPE } from 'enums/common.enum';
import { compare, Operation } from 'fast-json-patch';
import { LabelType } from 'generated/entity/data/table';
import { Include } from 'generated/type/include';
import { State, TagSource } from 'generated/type/tagLabel';
import { isEmpty, isNil, isUndefined } from 'lodash';
import { observer } from 'mobx-react';
import { EntityTags } from 'Models';
import React, {
  FunctionComponent,
  useCallback,
  useEffect,
  useMemo,
  useRef,
  useState,
} from 'react';
import { useTranslation } from 'react-i18next';
import { Link, useHistory, useParams } from 'react-router-dom';
import {
  getDatabaseDetailsByFQN,
  getDatabaseSchemas,
  patchDatabaseDetails,
} from 'rest/databaseAPI';
import { getFeedCount, postThread } from 'rest/feedsAPI';
import { default as appState } from '../../AppState';
import { FQN_SEPARATOR_CHAR } from '../../constants/char.constants';
import {
  getDatabaseDetailsPath,
  getDatabaseSchemaDetailsPath,
  getExplorePath,
  PAGE_SIZE,
  pagingObject,
} from '../../constants/constants';
import { EntityField } from '../../constants/Feeds.constants';
import { EntityTabs, EntityType } from '../../enums/entity.enum';
import { CreateThread } from '../../generated/api/feed/createThread';
import { Database } from '../../generated/entity/data/database';
import { DatabaseSchema } from '../../generated/entity/data/databaseSchema';
import { EntityReference } from '../../generated/entity/teams/user';
import { UsageDetails } from '../../generated/type/entityUsage';
import { Paging } from '../../generated/type/paging';
import { EntityFieldThreadCount } from '../../interface/feed.interface';
import {
  getEntityFeedLink,
  getEntityName,
  getEntityThreadLink,
} from '../../utils/EntityUtils';
import { getEntityFieldThreadCounts } from '../../utils/FeedUtils';
import { DEFAULT_ENTITY_PERMISSION } from '../../utils/PermissionsUtils';
import { getErrorText } from '../../utils/StringsUtils';
import {
  getTagsWithoutTier,
  getTierTags,
  getUsagePercentile,
} from '../../utils/TableUtils';
import { showErrorToast } from '../../utils/ToastUtils';

const DatabaseDetails: FunctionComponent = () => {
  const { t } = useTranslation();
  const { postFeed, deleteFeed, updateFeed } = useActivityFeedProvider();
  const { getEntityPermissionByFqn } = usePermissionProvider();

  const { databaseFQN, tab: activeTab = EntityTabs.SCHEMA } =
    useParams<{ databaseFQN: string; tab: EntityTabs }>();
  const [isLoading, setIsLoading] = useState(true);
  const [showDeletedSchemas, setShowDeletedSchemas] = useState<boolean>(false);
  const [database, setDatabase] = useState<Database>({} as Database);
  const [serviceType, setServiceType] = useState<string>();
  const [schemaData, setSchemaData] = useState<DatabaseSchema[]>([]);
  const [schemaDataLoading, setSchemaDataLoading] = useState<boolean>(true);

  const [databaseName, setDatabaseName] = useState<string>(
    databaseFQN.split(FQN_SEPARATOR_CHAR).slice(-1).pop() || ''
  );
  const [isDatabaseDetailsLoading, setIsDatabaseDetailsLoading] =
    useState<boolean>(true);
  const [isEdit, setIsEdit] = useState(false);
  const [description, setDescription] = useState('');
  const [databaseId, setDatabaseId] = useState('');
  const [databaseSchemaPaging, setSchemaPaging] =
    useState<Paging>(pagingObject);
  const [databaseSchemaInstanceCount, setSchemaInstanceCount] =
    useState<number>(0);

  const [error, setError] = useState('');
  const [feedCount, setFeedCount] = useState<number>(0);
  const [entityFieldThreadCount, setEntityFieldThreadCount] = useState<
    EntityFieldThreadCount[]
  >([]);

  const [threadLink, setThreadLink] = useState<string>('');
  const [currentPage, setCurrentPage] = useState(1);

  const history = useHistory();
  const isMounting = useRef(true);

  const tier = getTierTags(database?.tags ?? []);
  const tags = getTagsWithoutTier(database?.tags ?? []);

  const [databasePermission, setDatabasePermission] =
    useState<OperationPermission>(DEFAULT_ENTITY_PERMISSION);

  const fetchDatabasePermission = async () => {
    setIsLoading(true);
    try {
      const response = await getEntityPermissionByFqn(
        ResourceEntity.DATABASE,
        databaseFQN
      );
      setDatabasePermission(response);
    } catch (error) {
      showErrorToast(error as AxiosError);
    } finally {
      setIsLoading(false);
    }
  };

  const fetchDatabaseSchemas = (pagingObj?: string) => {
    return new Promise<void>((resolve, reject) => {
      setSchemaDataLoading(true);
      getDatabaseSchemas(
        databaseFQN,
        pagingObj,
        ['owner', 'usageSummary'],
        showDeletedSchemas ? Include.Deleted : Include.NonDeleted
      )
        .then((res) => {
          if (res.data) {
            setSchemaData(res.data);
            setSchemaPaging(res.paging);
            setSchemaInstanceCount(res.paging.total);
          } else {
            setSchemaData([]);
            setSchemaPaging(pagingObject);

            throw t('server.unexpected-response');
          }
          resolve();
        })
        .catch((err: AxiosError) => {
          showErrorToast(
            err,
            t('server.entity-fetch-error', {
              entity: t('label.database schema'),
            })
          );

          reject();
        })
        .finally(() => {
          setSchemaDataLoading(false);
        });
    });
  };

  const fetchDatabaseSchemasAndDBTModels = () => {
    setIsLoading(true);
    Promise.allSettled([fetchDatabaseSchemas()]).finally(() => {
      setIsLoading(false);
    });
  };

  const onThreadLinkSelect = (link: string) => {
    setThreadLink(link);
  };

  const onThreadPanelClose = () => {
    setThreadLink('');
  };

  const getEntityFeedCount = () => {
    getFeedCount(getEntityFeedLink(EntityType.DATABASE, databaseFQN))
      .then((res) => {
        if (res) {
          setFeedCount(res.totalCount);
          setEntityFieldThreadCount(res.counts);
        } else {
          throw t('server.unexpected-response');
        }
      })
      .catch((err: AxiosError) => {
        showErrorToast(err, t('server.entity-feed-fetch-error'));
      });
  };

  const getDetailsByFQN = () => {
    setIsDatabaseDetailsLoading(true);
    getDatabaseDetailsByFQN(databaseFQN, ['owner', 'tags'])
      .then((res) => {
        if (res) {
          const { description, id, name, serviceType } = res;
          setDatabase(res);
          setDescription(description ?? '');
          setDatabaseId(id ?? '');
          setDatabaseName(name);
          setServiceType(serviceType);
          fetchDatabaseSchemasAndDBTModels();
        } else {
          throw t('server.unexpected-response');
        }
      })
      .catch((err: AxiosError) => {
        const errMsg = getErrorText(
          err,
          t('server.entity-fetch-error', {
            entity: t('label.database'),
          })
        );
        setError(errMsg);
        showErrorToast(errMsg);
      })
      .finally(() => {
        setIsLoading(false);
        setIsDatabaseDetailsLoading(false);
      });
  };

  const onCancel = () => {
    setIsEdit(false);
  };

  const saveUpdatedDatabaseData = (updatedData: Database) => {
    let jsonPatch: Operation[] = [];
    if (database) {
      jsonPatch = compare(database, updatedData);
    }

    return patchDatabaseDetails(databaseId, jsonPatch);
  };

  const onDescriptionUpdate = async (updatedHTML: string) => {
    if (description !== updatedHTML && database) {
      const updatedDatabaseDetails = {
        ...database,
        description: updatedHTML,
      };
      try {
        const response = await saveUpdatedDatabaseData(updatedDatabaseDetails);
        if (response) {
          setDatabase(updatedDatabaseDetails);
          setDescription(updatedHTML);
          getEntityFeedCount();
        } else {
          throw t('server.unexpected-response');
        }
      } catch (error) {
        showErrorToast(error as AxiosError);
      } finally {
        setIsEdit(false);
      }
    } else {
      setIsEdit(false);
    }
  };

  const onDescriptionEdit = (): void => {
    setIsEdit(true);
  };

  const activeTabHandler = (key: string) => {
    if (key !== activeTab) {
      history.push({
        pathname: getDatabaseDetailsPath(databaseFQN, key),
      });
    }
  };

  const databaseSchemaPagingHandler = (
    cursorType: string | number,
    activePage?: number
  ) => {
    const pagingString = `&${cursorType}=${
      databaseSchemaPaging[cursorType as keyof typeof databaseSchemaPaging]
    }`;
    setIsLoading(true);
    fetchDatabaseSchemas(pagingString).finally(() => {
      setIsLoading(false);
    });
    setCurrentPage(activePage ?? 1);
  };

  const settingsUpdateHandler = async (data: Database) => {
    try {
      const res = await saveUpdatedDatabaseData(data);

      setDatabase(res);
    } catch (error) {
      showErrorToast(
        error as AxiosError,
        t('server.entity-updating-error', {
          entity: t('label.database'),
        })
      );
    }
  };

  const handleUpdateOwner = useCallback(
    async (owner: Database['owner']) => {
      const updatedData = {
        ...database,
        owner: owner ? { ...database?.owner, ...owner } : undefined,
      };

      await settingsUpdateHandler(updatedData as Database);
    },
    [database, database?.owner, settingsUpdateHandler]
  );

  const createThread = (data: CreateThread) => {
    postThread(data)
      .then((res) => {
        if (res) {
          getEntityFeedCount();
        } else {
          showErrorToast(t('server.unexpected-response'));
        }
      })
      .catch((err: AxiosError) => {
        showErrorToast(
          err,
          t('server.create-entity-error', {
            entity: t('label.conversation-lowercase'),
          })
        );
      });
  };

  useEffect(() => {
    getEntityFeedCount();
  }, []);

  useEffect(() => {
    if (!isMounting.current && appState.inPageSearchText) {
      history.push(
        getExplorePath({
          search: appState.inPageSearchText,
          extraParameters: {
            facetFilter: {
              serviceType: [serviceType],
              'database.name.keyword': [databaseName],
            },
          },
        })
      );
    }
  }, [appState.inPageSearchText]);

  useEffect(() => {
    if (databasePermission.ViewAll || databasePermission.ViewBasic) {
      getDetailsByFQN();
    }
  }, [databasePermission, databaseFQN]);

  useEffect(() => {
    fetchDatabasePermission();
  }, [databaseFQN]);

  // always Keep this useEffect at the end...
  useEffect(() => {
    isMounting.current = false;
    appState.inPageSearchText = '';
  }, []);

  const tableColumn: ColumnsType<DatabaseSchema> = useMemo(
    () => [
      {
        title: t('label.schema-name'),
        dataIndex: 'name',
        key: 'name',
        render: (_, record: DatabaseSchema) => (
          <Link
            to={
              record.fullyQualifiedName
                ? getDatabaseSchemaDetailsPath(record.fullyQualifiedName)
                : ''
            }>
            {getEntityName(record)}
          </Link>
        ),
      },
      {
        title: t('label.description'),
        dataIndex: 'description',
        key: 'description',
        render: (text: string) =>
          text?.trim() ? (
            <RichTextEditorPreviewer markdown={text} />
          ) : (
            <span className="text-grey-muted">
              {t('label.no-entity', { entity: t('label.description') })}
            </span>
          ),
      },
      {
        title: t('label.owner'),
        dataIndex: 'owner',
        key: 'owner',
        render: (text: EntityReference) => getEntityName(text) || '--',
      },
      {
        title: t('label.usage'),
        dataIndex: 'usageSummary',
        key: 'usageSummary',
        render: (text: UsageDetails) =>
          getUsagePercentile(text?.weeklyStats?.percentileRank || 0),
      },
    ],
    []
  );

  const handleUpdateTier = useCallback(
    (newTier?: string) => {
      const tierTag = newTier
        ? [
            ...getTagsWithoutTier(database?.tags ?? []),
            {
              tagFQN: newTier,
              labelType: LabelType.Manual,
              state: State.Confirmed,
            },
          ]
        : getTagsWithoutTier(database?.tags ?? []);
      const updatedTableDetails = {
        ...database,
        tags: tierTag,
      };

      return settingsUpdateHandler(updatedTableDetails as Database);
    },
    [settingsUpdateHandler, database, tier]
  );

  const handleUpdateDisplayName = async (data: EntityName) => {
    if (isUndefined(database)) {
      return;
    }

    const updatedTableDetails = {
      ...database,
      displayName: data.displayName,
    };

    return settingsUpdateHandler(updatedTableDetails);
  };

  /**
   * Formulates updated tags and updates table entity data for API call
   * @param selectedTags
   */
  const onTagUpdate = async (selectedTags?: Array<EntityTags>) => {
    if (selectedTags) {
      const updatedTags = [...(tier ? [tier] : []), ...selectedTags];
      const updatedTable = { ...database, tags: updatedTags };
      await settingsUpdateHandler(updatedTable as Database);
    }
  };

  const handleTagSelection = async (selectedTags: EntityTags[]) => {
    if (selectedTags) {
      const prevTags =
        tags?.filter((tag) =>
          selectedTags
            .map((selTag) => selTag.tagFQN)
            .includes(tag?.tagFQN as string)
        ) || [];
      const newTags = selectedTags
        .filter((tag) => {
          return !prevTags
            ?.map((prevTag) => prevTag.tagFQN)
            .includes(tag.tagFQN);
        })
        .map((tag) => ({
          labelType: LabelType.Manual,
          state: State.Confirmed,
          source: tag.source,
          tagFQN: tag.tagFQN,
        }));
      await onTagUpdate([...prevTags, ...newTags]);
    }
  };

  const databaseTable = useMemo(() => {
    if (schemaDataLoading) {
      return <Loader />;
    } else if (!isEmpty(schemaData)) {
      return (
        <Col span={24}>
          <Table
            bordered
            columns={tableColumn}
            data-testid="database-databaseSchemas"
            dataSource={schemaData}
            pagination={false}
            rowKey="id"
            size="small"
          />
          {Boolean(
            !isNil(databaseSchemaPaging.after) ||
              !isNil(databaseSchemaPaging.before)
          ) && (
            <NextPrevious
              currentPage={currentPage}
              pageSize={PAGE_SIZE}
              paging={databaseSchemaPaging}
              pagingHandler={databaseSchemaPagingHandler}
              totalCount={databaseSchemaPaging.total}
            />
          )}
        </Col>
      );
    } else {
      return <ErrorPlaceHolder />;
    }
  }, [
    schemaDataLoading,
    schemaData,
    tableColumn,
    databaseSchemaPaging,
    currentPage,
    databaseSchemaPagingHandler,
  ]);

  const tabs = useMemo(
    () => [
      {
        label: (
          <TabsLabel
            count={databaseSchemaInstanceCount}
            id={EntityTabs.SCHEMA}
            isActive={activeTab === EntityTabs.SCHEMA}
            name={t('label.schema-plural')}
          />
        ),
        key: EntityTabs.SCHEMA,
        children: (
          <Row gutter={[0, 16]} wrap={false}>
            <Col className="p-t-sm m-l-lg" flex="auto">
              <div className="d-flex flex-col gap-4">
                <DescriptionV1
                  description={description}
                  entityFieldThreads={getEntityFieldThreadCounts(
                    EntityField.DESCRIPTION,
                    entityFieldThreadCount
                  )}
                  entityFqn={databaseFQN}
                  entityName={databaseName}
                  entityType={EntityType.DATABASE}
                  hasEditAccess={
                    databasePermission.EditDescription ||
                    databasePermission.EditAll
                  }
                  isEdit={isEdit}
                  onCancel={onCancel}
                  onDescriptionEdit={onDescriptionEdit}
                  onDescriptionUpdate={onDescriptionUpdate}
                  onThreadLinkSelect={onThreadLinkSelect}
                />
                <Row justify="end">
                  <Col>
                    <Switch
                      checked={showDeletedSchemas}
                      data-testid="show-deleted"
                      onClick={setShowDeletedSchemas}
                    />
                    <Typography.Text className="m-l-xs">
                      {t('label.deleted')}
                    </Typography.Text>{' '}
                  </Col>
                </Row>

                {databaseTable}
              </div>
            </Col>
            <Col
              className="entity-tag-right-panel-container"
              data-testid="entity-right-panel"
              flex="320px">
              <Space className="w-full" direction="vertical" size="large">
                <TagsContainerV2
                  entityFqn={databaseFQN}
                  entityThreadLink={getEntityThreadLink(entityFieldThreadCount)}
                  entityType={EntityType.DATABASE}
                  permission={
                    databasePermission.EditDescription ||
                    (databasePermission.EditAll && !database?.deleted)
                  }
                  selectedTags={tags}
                  tagType={TagSource.Classification}
                  onSelectionChange={handleTagSelection}
                  onThreadLinkSelect={onThreadLinkSelect}
                />
                <TagsContainerV2
                  entityFqn={databaseFQN}
                  entityThreadLink={getEntityThreadLink(entityFieldThreadCount)}
                  entityType={EntityType.DATABASE}
                  permission={
                    databasePermission.EditDescription ||
                    (databasePermission.EditAll && !database?.deleted)
                  }
                  selectedTags={tags}
                  tagType={TagSource.Glossary}
                  onSelectionChange={handleTagSelection}
                  onThreadLinkSelect={onThreadLinkSelect}
                />
              </Space>
            </Col>
          </Row>
        ),
      },
      {
        label: (
          <TabsLabel
            count={feedCount}
            id={EntityTabs.ACTIVITY_FEED}
            isActive={activeTab === EntityTabs.ACTIVITY_FEED}
            name={t('label.activity-feed-plural')}
          />
        ),
        key: EntityTabs.ACTIVITY_FEED,
        children: (
          <ActivityFeedProvider>
            <ActivityFeedTab
              entityType={EntityType.DATABASE}
              fqn={database?.fullyQualifiedName ?? ''}
              onFeedUpdate={getEntityFeedCount}
            />
          </ActivityFeedProvider>
        ),
      },
    ],
    [
      tags,
      isEdit,
      database,
      description,
      databaseName,
      entityFieldThreadCount,
      databaseFQN,
      activeTab,
      databaseTable,
      databasePermission,
      databaseSchemaInstanceCount,
      feedCount,
      showDeletedSchemas,
    ]
  );

  useEffect(() => {
    fetchDatabaseSchemas();
  }, [showDeletedSchemas]);

  if (isLoading || isDatabaseDetailsLoading) {
    return <Loader />;
  }

  if (error) {
    return (
      <ErrorPlaceHolder>
        <p data-testid="error-message">{error}</p>
      </ErrorPlaceHolder>
    );
  }

  if (!(databasePermission.ViewAll || databasePermission.ViewBasic)) {
    return <ErrorPlaceHolder type={ERROR_PLACEHOLDER_TYPE.PERMISSION} />;
  }

  return (
<<<<<<< HEAD
    <>
      {databasePermission.ViewAll || databasePermission.ViewBasic ? (
        <PageLayoutV1
          pageTitle={t('label.entity-detail-plural', {
            entity: getEntityName(database),
          })}>
          <Row className="page-container">
            {isDatabaseDetailsLoading ? (
              <Skeleton
                active
                paragraph={{
                  rows: 3,
                  width: ['20%', '80%', '60%'],
                }}
              />
            ) : (
              <Col span={24}>
                {database && (
                  <Row wrap={false}>
                    <Col flex="auto">
                      <EntityHeader
                        breadcrumb={slashedDatabaseName}
                        entityData={database}
                        entityType={EntityType.DATABASE}
                        icon={
                          <img
                            className="h-8"
                            src={serviceTypeLogo(serviceType ?? '')}
                          />
                        }
                        serviceName={database.service.name ?? ''}
                      />
                    </Col>
                    <Col flex="30px">
                      <ManageButton
                        isRecursiveDelete
                        allowSoftDelete={false}
                        canDelete={databasePermission.Delete}
                        displayName={database.displayName}
                        editDisplayNamePermission={
                          databasePermission.EditAll ||
                          databasePermission.EditDisplayName
                        }
                        entityFQN={databaseFQN}
                        entityId={databaseId}
                        entityName={databaseName}
                        entityType={EntityType.DATABASE}
                        onEditDisplayName={handleUpdateDisplayName}
                      />
                    </Col>
                  </Row>
                )}
                <Col className="m-t-xs" span={24}>
                  <Space wrap align="center" data-testid="extrainfo" size={4}>
                    {extraInfo.map((info, index) => (
                      <span
                        className="d-flex items-center"
                        data-testid={info.key || `info${index}`}
                        key={index}>
                        <EntitySummaryDetails
                          currentOwner={database?.owner}
                          data={info}
                          tier={getTierTags(database?.tags ?? [])}
                          updateOwner={
                            databasePermission.EditOwner ||
                            databasePermission.EditAll
                              ? handleUpdateOwner
                              : undefined
                          }
                          updateTier={
                            databasePermission.EditTags ||
                            databasePermission.EditAll
                              ? handleUpdateTier
                              : undefined
                          }
                        />
                        {extraInfo.length !== 1 &&
                        index < extraInfo.length - 1 ? (
                          <span className="d-inline-block">
                            {t('label.pipe-symbol')}
                          </span>
                        ) : null}
                      </span>
                    ))}
                  </Space>
                </Col>
                <Col className="m-t-xs" span={24}>
                  <Space
                    wrap
                    align="center"
                    data-testid="entity-tags"
                    size={6}
                    onClick={() => {
                      if (isTagEditable) {
                        // Fetch tags and terms only once
                        if (tagList.length === 0) {
                          fetchTags();
                        }
                        setIsEditable(true);
                      }
                    }}>
                    {!deleted && (
                      <TagsContainer
                        className="w-min-20"
                        dropDownHorzPosRight={false}
                        editable={isEditable}
                        isLoading={isTagLoading}
                        selectedTags={selectedTags}
                        showAddTagButton={
                          isTagEditable && isEmpty(selectedTags)
                        }
                        showEditTagButton={isTagEditable}
                        size="small"
                        tagList={tagList}
                        onCancel={() => {
                          handleTagSelection();
                        }}
                        onSelectionChange={(tags) => {
                          handleTagSelection(tags);
                        }}
                      />
                    )}
                  </Space>
                </Col>
              </Col>
            )}

            <Col span={24}>
              <Row className="m-t-md">
                <Col span={24}>
                  <Tabs
                    activeKey={activeTab ?? EntityTabs.SCHEMA}
                    items={tabs}
                    onChange={activeTabHandler}
                  />
                </Col>
                <Col className="p-y-md" span={24}>
                  {activeTab === EntityTabs.SCHEMA && (
                    <>
                      <Row gutter={[16, 16]}>
                        <Col data-testid="description-container" span={24}>
                          <DescriptionV1
                            description={description}
                            entityFieldThreads={getEntityFieldThreadCounts(
                              EntityField.DESCRIPTION,
                              entityFieldThreadCount
                            )}
                            entityFqn={databaseFQN}
                            entityName={databaseName}
                            entityType={EntityType.DATABASE}
                            hasEditAccess={
                              databasePermission.EditDescription ||
                              databasePermission.EditAll
                            }
                            isEdit={isEdit}
                            onCancel={onCancel}
                            onDescriptionEdit={onDescriptionEdit}
                            onDescriptionUpdate={onDescriptionUpdate}
                            onThreadLinkSelect={onThreadLinkSelect}
                          />
                        </Col>
                        <Col span={24}>
                          <Row justify="end">
                            <Col>
                              <Switch
                                checked={showDeletedSchemas}
                                data-testid="show-deleted"
                                onClick={setShowDeletedSchemas}
                              />
                              <Typography.Text className="m-l-xs">
                                {t('label.deleted')}
                              </Typography.Text>{' '}
                            </Col>
                          </Row>
                        </Col>
                        {databaseTable}
                      </Row>
                    </>
                  )}
                  {activeTab === EntityTabs.ACTIVITY_FEED && (
                    <ActivityFeedProvider>
                      <ActivityFeedTab
                        entityType={EntityType.DATABASE}
                        fqn={database?.fullyQualifiedName ?? ''}
                        onFeedUpdate={getEntityFeedCount}
                      />
                    </ActivityFeedProvider>
                  )}
                </Col>
              </Row>
            </Col>
            <Col span={24}>
              {threadLink ? (
                <ActivityThreadPanel
                  createThread={createThread}
                  deletePostHandler={deleteFeed}
                  open={Boolean(threadLink)}
                  postFeedHandler={postFeed}
                  threadLink={threadLink}
                  updateThreadHandler={updateFeed}
                  onCancel={onThreadPanelClose}
                />
              ) : null}
            </Col>
          </Row>
        </PageLayoutV1>
      ) : (
        <ErrorPlaceHolder type={ERROR_PLACEHOLDER_TYPE.PERMISSION} />
      )}
    </>
=======
    <PageLayoutV1
      className="bg-white"
      pageTitle={t('label.entity-detail-plural', {
        entity: getEntityName(database),
      })}>
      <Row gutter={[0, 12]}>
        <Col className="p-x-lg" span={24}>
          <DataAssetsHeader
            isRecursiveDelete
            allowSoftDelete={false}
            dataAsset={database}
            entityType={EntityType.DATABASE}
            permissions={databasePermission}
            onDisplayNameUpdate={handleUpdateDisplayName}
            onOwnerUpdate={handleUpdateOwner}
            onRestoreDataAsset={() => Promise.resolve()}
            onTierUpdate={handleUpdateTier}
          />
        </Col>
        <Col span={24}>
          <Tabs
            activeKey={activeTab ?? EntityTabs.SCHEMA}
            className="entity-details-page-tabs"
            data-testid="tabs"
            items={tabs}
            onChange={activeTabHandler}
          />
        </Col>

        {threadLink ? (
          <ActivityThreadPanel
            createThread={createThread}
            deletePostHandler={deleteFeed}
            open={Boolean(threadLink)}
            postFeedHandler={postFeed}
            threadLink={threadLink}
            updateThreadHandler={updateFeed}
            onCancel={onThreadPanelClose}
          />
        ) : null}
      </Row>
    </PageLayoutV1>
>>>>>>> 5ccddc32
  );
};

export default observer(DatabaseDetails);<|MERGE_RESOLUTION|>--- conflicted
+++ resolved
@@ -702,218 +702,6 @@
   }
 
   return (
-<<<<<<< HEAD
-    <>
-      {databasePermission.ViewAll || databasePermission.ViewBasic ? (
-        <PageLayoutV1
-          pageTitle={t('label.entity-detail-plural', {
-            entity: getEntityName(database),
-          })}>
-          <Row className="page-container">
-            {isDatabaseDetailsLoading ? (
-              <Skeleton
-                active
-                paragraph={{
-                  rows: 3,
-                  width: ['20%', '80%', '60%'],
-                }}
-              />
-            ) : (
-              <Col span={24}>
-                {database && (
-                  <Row wrap={false}>
-                    <Col flex="auto">
-                      <EntityHeader
-                        breadcrumb={slashedDatabaseName}
-                        entityData={database}
-                        entityType={EntityType.DATABASE}
-                        icon={
-                          <img
-                            className="h-8"
-                            src={serviceTypeLogo(serviceType ?? '')}
-                          />
-                        }
-                        serviceName={database.service.name ?? ''}
-                      />
-                    </Col>
-                    <Col flex="30px">
-                      <ManageButton
-                        isRecursiveDelete
-                        allowSoftDelete={false}
-                        canDelete={databasePermission.Delete}
-                        displayName={database.displayName}
-                        editDisplayNamePermission={
-                          databasePermission.EditAll ||
-                          databasePermission.EditDisplayName
-                        }
-                        entityFQN={databaseFQN}
-                        entityId={databaseId}
-                        entityName={databaseName}
-                        entityType={EntityType.DATABASE}
-                        onEditDisplayName={handleUpdateDisplayName}
-                      />
-                    </Col>
-                  </Row>
-                )}
-                <Col className="m-t-xs" span={24}>
-                  <Space wrap align="center" data-testid="extrainfo" size={4}>
-                    {extraInfo.map((info, index) => (
-                      <span
-                        className="d-flex items-center"
-                        data-testid={info.key || `info${index}`}
-                        key={index}>
-                        <EntitySummaryDetails
-                          currentOwner={database?.owner}
-                          data={info}
-                          tier={getTierTags(database?.tags ?? [])}
-                          updateOwner={
-                            databasePermission.EditOwner ||
-                            databasePermission.EditAll
-                              ? handleUpdateOwner
-                              : undefined
-                          }
-                          updateTier={
-                            databasePermission.EditTags ||
-                            databasePermission.EditAll
-                              ? handleUpdateTier
-                              : undefined
-                          }
-                        />
-                        {extraInfo.length !== 1 &&
-                        index < extraInfo.length - 1 ? (
-                          <span className="d-inline-block">
-                            {t('label.pipe-symbol')}
-                          </span>
-                        ) : null}
-                      </span>
-                    ))}
-                  </Space>
-                </Col>
-                <Col className="m-t-xs" span={24}>
-                  <Space
-                    wrap
-                    align="center"
-                    data-testid="entity-tags"
-                    size={6}
-                    onClick={() => {
-                      if (isTagEditable) {
-                        // Fetch tags and terms only once
-                        if (tagList.length === 0) {
-                          fetchTags();
-                        }
-                        setIsEditable(true);
-                      }
-                    }}>
-                    {!deleted && (
-                      <TagsContainer
-                        className="w-min-20"
-                        dropDownHorzPosRight={false}
-                        editable={isEditable}
-                        isLoading={isTagLoading}
-                        selectedTags={selectedTags}
-                        showAddTagButton={
-                          isTagEditable && isEmpty(selectedTags)
-                        }
-                        showEditTagButton={isTagEditable}
-                        size="small"
-                        tagList={tagList}
-                        onCancel={() => {
-                          handleTagSelection();
-                        }}
-                        onSelectionChange={(tags) => {
-                          handleTagSelection(tags);
-                        }}
-                      />
-                    )}
-                  </Space>
-                </Col>
-              </Col>
-            )}
-
-            <Col span={24}>
-              <Row className="m-t-md">
-                <Col span={24}>
-                  <Tabs
-                    activeKey={activeTab ?? EntityTabs.SCHEMA}
-                    items={tabs}
-                    onChange={activeTabHandler}
-                  />
-                </Col>
-                <Col className="p-y-md" span={24}>
-                  {activeTab === EntityTabs.SCHEMA && (
-                    <>
-                      <Row gutter={[16, 16]}>
-                        <Col data-testid="description-container" span={24}>
-                          <DescriptionV1
-                            description={description}
-                            entityFieldThreads={getEntityFieldThreadCounts(
-                              EntityField.DESCRIPTION,
-                              entityFieldThreadCount
-                            )}
-                            entityFqn={databaseFQN}
-                            entityName={databaseName}
-                            entityType={EntityType.DATABASE}
-                            hasEditAccess={
-                              databasePermission.EditDescription ||
-                              databasePermission.EditAll
-                            }
-                            isEdit={isEdit}
-                            onCancel={onCancel}
-                            onDescriptionEdit={onDescriptionEdit}
-                            onDescriptionUpdate={onDescriptionUpdate}
-                            onThreadLinkSelect={onThreadLinkSelect}
-                          />
-                        </Col>
-                        <Col span={24}>
-                          <Row justify="end">
-                            <Col>
-                              <Switch
-                                checked={showDeletedSchemas}
-                                data-testid="show-deleted"
-                                onClick={setShowDeletedSchemas}
-                              />
-                              <Typography.Text className="m-l-xs">
-                                {t('label.deleted')}
-                              </Typography.Text>{' '}
-                            </Col>
-                          </Row>
-                        </Col>
-                        {databaseTable}
-                      </Row>
-                    </>
-                  )}
-                  {activeTab === EntityTabs.ACTIVITY_FEED && (
-                    <ActivityFeedProvider>
-                      <ActivityFeedTab
-                        entityType={EntityType.DATABASE}
-                        fqn={database?.fullyQualifiedName ?? ''}
-                        onFeedUpdate={getEntityFeedCount}
-                      />
-                    </ActivityFeedProvider>
-                  )}
-                </Col>
-              </Row>
-            </Col>
-            <Col span={24}>
-              {threadLink ? (
-                <ActivityThreadPanel
-                  createThread={createThread}
-                  deletePostHandler={deleteFeed}
-                  open={Boolean(threadLink)}
-                  postFeedHandler={postFeed}
-                  threadLink={threadLink}
-                  updateThreadHandler={updateFeed}
-                  onCancel={onThreadPanelClose}
-                />
-              ) : null}
-            </Col>
-          </Row>
-        </PageLayoutV1>
-      ) : (
-        <ErrorPlaceHolder type={ERROR_PLACEHOLDER_TYPE.PERMISSION} />
-      )}
-    </>
-=======
     <PageLayoutV1
       className="bg-white"
       pageTitle={t('label.entity-detail-plural', {
@@ -956,7 +744,6 @@
         ) : null}
       </Row>
     </PageLayoutV1>
->>>>>>> 5ccddc32
   );
 };
 
