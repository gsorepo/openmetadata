--- conflicted
+++ resolved
@@ -248,12 +248,7 @@
                 onDescriptionUpdate={onDescriptionUpdate}
               />
             </div>
-<<<<<<< HEAD
             <div className="tw-mt-4 tw-flex tw-flex-col tw-flex-grow">
-=======
-
-            <div className="tw-mt-1 tw-flex tw-flex-col tw-flex-grow">
->>>>>>> 1ec0a85e
               <TabsPane
                 activeTab={activeTab}
                 className="tw-flex-initial"
