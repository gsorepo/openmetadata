--- conflicted
+++ resolved
@@ -23,11 +23,7 @@
 } from 'components/Explore/explore.interface';
 import { withAdvanceSearch } from 'components/router/withAdvanceSearch';
 import { SORT_ORDER } from 'enums/common.enum';
-<<<<<<< HEAD
-import { get, has, isEmpty, isNil, isString } from 'lodash';
-=======
-import { isNil, isString } from 'lodash';
->>>>>>> 0e9930c0
+import { has, isEmpty, isNil, isString } from 'lodash';
 import Qs from 'qs';
 import React, {
   FunctionComponent,
@@ -53,7 +49,10 @@
   isFilterObject,
 } from '../../utils/FilterUtils';
 import { showErrorToast } from '../../utils/ToastUtils';
-import { QueryFieldInterface } from './ExplorePage.interface';
+import {
+  QueryFieldInterface,
+  QueryFilterInterface,
+} from './ExplorePage.interface';
 
 const ExplorePage: FunctionComponent = () => {
   const location = useLocation();
@@ -110,24 +109,6 @@
   const handlePageChange: ExploreProps['onChangePage'] = (page) => {
     history.push({ search: Qs.stringify({ ...parsedSearch, page }) });
   };
-  const queryFilter = useMemo(() => {
-    if (!isString(parsedSearch.queryFilter)) {
-      setAdvancedSearchQueryFilter(undefined);
-
-      return undefined;
-    }
-
-    try {
-      const queryFilter = JSON.parse(parsedSearch.queryFilter);
-      setAdvancedSearchQueryFilter(queryFilter);
-
-      return queryFilter;
-    } catch {
-      setAdvancedSearchQueryFilter(undefined);
-
-      return undefined;
-    }
-  }, [location.search]);
 
   const commonQuickFilters = useMemo(() => {
     if (isEmpty(queryFilter) || !has(queryFilter, 'query.bool.must')) {
@@ -137,7 +118,9 @@
     return {
       query: {
         bool: {
-          must: queryFilter.query.bool.must.filter(
+          must: (
+            queryFilter as unknown as QueryFilterInterface
+          ).query.bool.must.filter(
             (filterCategory: QueryFieldInterface) =>
               !isEmpty(filterCategory.bool.should) &&
               COMMON_FILTERS_FOR_DIFFERENT_TABS.find(
@@ -185,13 +168,6 @@
     });
   };
 
-<<<<<<< HEAD
-  useEffect(() => {
-    handleQueryFilterChange(queryFilter);
-  }, [queryFilter]);
-
-=======
->>>>>>> 0e9930c0
   const searchIndex = useMemo(() => {
     const tabInfo = Object.entries(tabsInfo).find(
       ([, tabInfo]) => tabInfo.path === tab
@@ -226,7 +202,6 @@
     return showDeletedParam === 'true';
   }, [parsedSearch.showDeleted]);
 
-<<<<<<< HEAD
   const fetchFilterAggregations = async () => {
     try {
       const res = await searchQuery({
@@ -244,20 +219,6 @@
   useEffect(() => {
     fetchFilterAggregations();
   }, [searchIndex, showDeleted]);
-=======
-  const combinedQueryFilter = useMemo(
-    () =>
-      // Both query filter objects have type as Record<string, unknown>
-      // Here unknown will not allow us to directly access the properties
-      // That is why I first did typecast it into QueryFilterInterface type to access the properties.
-      getCombinedQueryFilterObject(
-        elasticsearchQueryFilter as unknown as QueryFilterInterface,
-        (advancesSearchQueryFilter as unknown as QueryFilterInterface) ??
-          queryFilter
-      ),
-    [elasticsearchQueryFilter, advancesSearchQueryFilter, queryFilter]
-  );
->>>>>>> 0e9930c0
 
   useDeepCompareEffect(() => {
     setIsLoading(true);
@@ -330,10 +291,9 @@
   ]);
 
   const handleAdvanceSearchQueryFilterChange = useCallback(
-    (filter?: Record<string, unknown>, updateParameters?: boolean) => {
+    (filter?: Record<string, unknown>) => {
       handlePageChange(1);
       setAdvancedSearchQueryFilter(filter);
-      updateParameters && handleQueryFilterChange(filter);
     },
     [setAdvancedSearchQueryFilter, history, parsedSearch]
   );
@@ -345,15 +305,11 @@
   return (
     <PageContainerV1>
       <Explore
-<<<<<<< HEAD
         aggregations={aggregations}
-        isElasticSearchIssue={isElasticSearchIssue}
-=======
->>>>>>> 0e9930c0
         loading={isLoading}
         page={page}
         postFilter={postFilter}
-        queryFilter={queryFilter}
+        queryFilter={queryFilter as unknown as QueryFilterInterface}
         searchIndex={searchIndex}
         searchResults={searchResults}
         showDeleted={showDeleted}
