/*
 *  Copyright 2021 Collate
 *  Licensed under the Apache License, Version 2.0 (the "License");
 *  you may not use this file except in compliance with the License.
 *  You may obtain a copy of the License at
 *  http://www.apache.org/licenses/LICENSE-2.0
 *  Unless required by applicable law or agreed to in writing, software
 *  distributed under the License is distributed on an "AS IS" BASIS,
 *  WITHOUT WARRANTIES OR CONDITIONS OF ANY KIND, either express or implied.
 *  See the License for the specific language governing permissions and
 *  limitations under the License.
 */

import {
  findAllByTestId,
  findByTestId,
  findByText,
  queryByText,
  render,
} from '@testing-library/react';
import React from 'react';
import { MemoryRouter } from 'react-router-dom';
import { act } from 'react-test-renderer';
import ServicePage from './index';

jest.mock('../../authentication/auth-provider/AuthProvider', () => {
  return {
    useAuthContext: jest.fn(() => ({
      isAuthDisabled: true,
      isAuthenticated: true,
      isProtectedRoute: jest.fn().mockReturnValue(true),
      isTourRoute: jest.fn().mockReturnValue(false),
      onLogoutHandler: jest.fn(),
    })),
  };
});

const mockData = {
  description: '',
  href: 'link',
  id: 'd3b225a2-e4a2-4f4e-834e-b1c03112f139',
  jdbc: {
    connectionUrl:
      'postgresql+psycopg2://awsuser:focguC-kaqqe5-nepsok@redshift-cluster-1.clot5cqn1cnb.us-west-2.redshift.amazonaws.com:5439/warehouse',
    driverClass: 'jdbc',
  },
  name: 'aws_redshift',
  serviceType: 'Redshift',
  connection: {
    config: {
      username: 'test_user',
      password: 'test_pass',
    },
  },
};

const mockDatabase = {
  data: [
    {
      description: ' ',
      fullyQualifiedName: 'aws_redshift.information_schema',
      href: 'http://localhost:8585/api/v1/databases/c86f4fed-f259-43d8-b031-1ce0b7dd4e41',
      id: 'c86f4fed-f259-43d8-b031-1ce0b7dd4e41',
      name: 'information_schema',
      service: {
        description: '',
        href: 'http://localhost:8585/api/v1/services/databaseServices/d3b225a2-e4a2-4f4e-834e-b1c03112f139',
        id: 'd3b225a2-e4a2-4f4e-834e-b1c03112f139',
        name: 'aws_redshift',
        type: 'databaseService',
      },
      usageSummary: {
        date: '2021-08-04',
        dailyStats: { count: 0, percentileRank: 0 },
        monthlyStats: { count: 0, percentileRank: 0 },
        weeklyStats: { count: 0, percentileRank: 0 },
      },
    },
  ],
  paging: {
    after: null,
    before: null,
  },
};

jest.mock('../../axiosAPIs/ingestionPipelineAPI', () => ({
  getIngestionPipelines: jest.fn().mockImplementation(() =>
    Promise.resolve({
      data: {
        data: [],
        paging: { total: 0 },
      },
    })
  ),
  checkAirflowStatus: jest.fn().mockImplementation(() => {
    Promise.resolve();
  }),
  deployIngestionPipelineById: jest.fn().mockImplementation(() => {
    Promise.resolve();
  }),
  deleteIngestionPipelineById: jest.fn().mockImplementation(() => {
    Promise.resolve();
  }),
  enableDisableIngestionPipelineById: jest.fn().mockImplementation(() => {
    Promise.resolve();
  }),
  triggerIngestionPipelineById: jest.fn().mockImplementation(() => {
    Promise.resolve();
  }),
}));

jest.mock('../../axiosAPIs/miscAPI', () => ({
  fetchAirflowConfig: jest.fn().mockImplementation(() => Promise.resolve()),
}));

jest.mock('../../axiosAPIs/mlModelAPI', () => ({
  getMlmodels: jest.fn().mockImplementation(() => Promise.resolve()),
}));

jest.mock('../../axiosAPIs/pipelineAPI', () => ({
  getPipelines: jest.fn().mockImplementation(() => Promise.resolve()),
}));

jest.mock('../../axiosAPIs/topicsAPI', () => ({
  getTopics: jest.fn().mockImplementation(() => Promise.resolve()),
}));

jest.mock('../../axiosAPIs/dashboardAPI', () => ({
  getDashboards: jest.fn().mockImplementation(() => Promise.resolve()),
}));

jest.mock('../../axiosAPIs/serviceAPI', () => ({
  getServiceByFQN: jest
    .fn()
<<<<<<< HEAD
    .mockImplementation(() => Promise.resolve(mockData)),
  updateService: jest.fn(),
=======
    .mockImplementation(() => Promise.resolve({ data: mockData })),
  updateService: jest.fn().mockImplementation(() => Promise.resolve()),
>>>>>>> 92ea12dd
}));

jest.mock('../../axiosAPIs/databaseAPI', () => ({
  getDatabases: jest
    .fn()
<<<<<<< HEAD
    .mockImplementation(() => Promise.resolve({ ...mockDatabase })),
  updateService: jest.fn(),
=======
    .mockImplementation(() => Promise.resolve({ data: mockDatabase })),
>>>>>>> 92ea12dd
}));

jest.mock(
  '../../components/common/rich-text-editor/RichTextEditorPreviewer',
  () => {
    return jest.fn().mockReturnValue(<p>RichTextEditorPreviewer</p>);
  }
);

jest.mock('react-router-dom', () => ({
  Link: jest
    .fn()
    .mockImplementation(({ children }: { children: React.ReactNode }) => (
      <span>{children}</span>
    )),
  useHistory: jest.fn(),
  useParams: jest.fn().mockReturnValue({
    serviceFQN: 'bigquery_gcp',
    serviceType: 'BigQuery',
    serviceCategory: 'databaseServices',
    tab: 'databases',
  }),
}));

jest.mock('../../components/containers/PageContainer', () => {
  return jest
    .fn()
    .mockImplementation(({ children }: { children: React.ReactNode }) => (
      <div data-testid="PageContainer">{children}</div>
    ));
});

jest.mock('../../utils/ServiceUtils', () => ({
  getCurrentServiceTab: jest.fn().mockReturnValue(1),
  getIsIngestionEnable: jest.fn().mockReturnValue(true),
  servicePageTabs: jest.fn().mockReturnValue([
    {
      name: 'Databases',
      path: 'databases',
      field: 'databases',
    },
  ]),
  getServiceCategoryFromType: jest.fn().mockReturnValue('databaseServices'),
  serviceTypeLogo: jest.fn().mockReturnValue('img/path'),
  isRequiredDetailsAvailableForIngestion: jest.fn().mockReturnValue(true),
  getDeleteEntityMessage: jest.fn().mockReturnValue('Delete message'),
}));

jest.mock(
  '../../components/common/title-breadcrumb/title-breadcrumb.component',
  () => {
    return jest.fn().mockReturnValue(<div>TitleBreadcrumb</div>);
  }
);

jest.mock('../../components/common/description/Description', () => {
  return jest.fn().mockReturnValue(<div>Description_component</div>);
});

jest.mock('../../components/common/TabsPane/TabsPane', () => {
  return jest.fn().mockReturnValue(<div>TabsPane_component</div>);
});

jest.mock(
  '../../components/Modals/ModalWithMarkdownEditor/ModalWithMarkdownEditor',
  () => ({
    ModalWithMarkdownEditor: jest
      .fn()
      .mockReturnValue(<p>ModalWithMarkdownEditor</p>),
  })
);

jest.mock('../../components/ServiceConfig/ServiceConfig', () => {
  return jest.fn().mockReturnValue(<p>ServiceConfig</p>);
});

jest.mock(
  '../../components/common/entityPageInfo/ManageButton/ManageButton',
  () => {
    return jest.fn().mockReturnValue(<p>ManageButton</p>);
  }
);

jest.mock('antd', () => ({
  Space: jest.fn().mockImplementation(({ children }) => <div>{children}</div>),
}));

jest.mock('../../utils/TableUtils', () => ({
  getEntityLink: jest.fn(),
  getUsagePercentile: jest.fn(),
}));

jest.mock('../../utils/ToastUtils', () => ({
  showErrorToast: jest.fn(),
}));

describe('Test ServicePage Component', () => {
  it('Component should render', async () => {
    const { container } = render(<ServicePage />, {
      wrapper: MemoryRouter,
    });

    await act(async () => {
      const servicePage = await findByTestId(container, 'service-page');
      const titleBreadcrumb = await findByText(container, /TitleBreadcrumb/i);
      const descriptionContainer = await findByTestId(
        container,
        'description-container'
      );
      const description = await findByText(container, /Description_component/i);
      const tabPane = await findByText(container, /TabsPane_component/i);

      expect(servicePage).toBeInTheDocument();
      expect(titleBreadcrumb).toBeInTheDocument();
      expect(descriptionContainer).toBeInTheDocument();
      expect(description).toBeInTheDocument();
      expect(tabPane).toBeInTheDocument();
    });
  });

  it('Table should be visible if data is available', async () => {
    const { container } = render(<ServicePage />, {
      wrapper: MemoryRouter,
    });
    const tableContainer = await findByTestId(container, 'table-container');

    expect(tableContainer).toBeInTheDocument();
    expect(
      queryByText(container, /does not have any databases/i)
    ).not.toBeInTheDocument();
  });

  it('Number of column should be same as data received', async () => {
    const { container } = render(<ServicePage />, {
      wrapper: MemoryRouter,
    });
    const column = await findAllByTestId(container, 'column');

    expect(column.length).toBe(1);
  });
});<|MERGE_RESOLUTION|>--- conflicted
+++ resolved
@@ -132,24 +132,14 @@
 jest.mock('../../axiosAPIs/serviceAPI', () => ({
   getServiceByFQN: jest
     .fn()
-<<<<<<< HEAD
     .mockImplementation(() => Promise.resolve(mockData)),
-  updateService: jest.fn(),
-=======
-    .mockImplementation(() => Promise.resolve({ data: mockData })),
   updateService: jest.fn().mockImplementation(() => Promise.resolve()),
->>>>>>> 92ea12dd
 }));
 
 jest.mock('../../axiosAPIs/databaseAPI', () => ({
   getDatabases: jest
     .fn()
-<<<<<<< HEAD
     .mockImplementation(() => Promise.resolve({ ...mockDatabase })),
-  updateService: jest.fn(),
-=======
-    .mockImplementation(() => Promise.resolve({ data: mockDatabase })),
->>>>>>> 92ea12dd
 }));
 
 jest.mock(
