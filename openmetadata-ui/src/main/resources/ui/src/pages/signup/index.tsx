/*
 *  Copyright 2022 Collate.
 *  Licensed under the Apache License, Version 2.0 (the "License");
 *  you may not use this file except in compliance with the License.
 *  You may obtain a copy of the License at
 *  http://www.apache.org/licenses/LICENSE-2.0
 *  Unless required by applicable law or agreed to in writing, software
 *  distributed under the License is distributed on an "AS IS" BASIS,
 *  WITHOUT WARRANTIES OR CONDITIONS OF ANY KIND, either express or implied.
 *  See the License for the specific language governing permissions and
 *  limitations under the License.
 */

import { Button } from 'antd';
import { AxiosError } from 'axios';
import { useAuthContext } from 'components/authentication/auth-provider/AuthProvider';
import { UserProfile } from 'components/authentication/auth-provider/AuthProvider.interface';
import PageContainerV1 from 'components/containers/PageContainerV1';
import TeamsSelectable from 'components/TeamsSelectable/TeamsSelectable';
import { CookieStorage } from 'cookie-storage';
import React, { useState } from 'react';
import { useTranslation } from 'react-i18next';
import { useHistory } from 'react-router-dom';
import { createUser } from 'rest/userAPI';
import { getNameFromUserData } from 'utils/AuthProvider.util';
import appState from '../../AppState';
import { ReactComponent as OMDLogo } from '../../assets/svg/logo-monogram.svg';
import { ELLIPSES, REDIRECT_PATHNAME, ROUTES } from '../../constants/constants';
import { CreateUser } from '../../generated/api/teams/createUser';
import { User } from '../../generated/entity/teams/user';
import { getImages, Transi18next } from '../../utils/CommonUtils';
import { showErrorToast } from '../../utils/ToastUtils';

const cookieStorage = new CookieStorage();

const SignUp = () => {
  const { t } = useTranslation();
  const history = useHistory();
  const {
    setIsSigningIn,
    jwtPrincipalClaims = [],
    authorizerConfig,
  } = useAuthContext();

  const [selectedTeams, setSelectedTeams] = useState<Array<string>>([]);
  const [loading, setLoading] = useState<boolean>(false);
  const [details, setDetails] = useState({
    displayName: appState.newUser.name || '',
    ...getNameFromUserData(
      appState.newUser as UserProfile,
      jwtPrincipalClaims,
      authorizerConfig?.principalDomain
    ),
  });

  const createNewUser = (details: User | CreateUser) => {
    setLoading(true);
    createUser(details as CreateUser)
      .then((res) => {
        if (res) {
          appState.updateUserDetails(res);
          cookieStorage.removeItem(REDIRECT_PATHNAME);
          setIsSigningIn(false);
          history.push(ROUTES.HOME);
        } else {
          setLoading(false);
        }
      })
      .catch((err: AxiosError) => {
        showErrorToast(
          err,
          t('server.create-entity-error', {
            entity: t('label.user'),
          })
        );
      })
      .finally(() => {
        setLoading(false);
      });
  };

  const onChangeHandler = (e: React.ChangeEvent<HTMLInputElement>) => {
    e.persist();
    setDetails((prevState) => {
      return {
        ...prevState,
        [e.target.name]: e.target.value,
      };
    });
  };

  const onSubmitHandler = (e: React.FormEvent<HTMLFormElement>) => {
    e.preventDefault();
    if (details.name && details.displayName) {
      createNewUser({
        ...details,
        teams: selectedTeams as Array<string>,
        profile: {
          images: getImages(appState.newUser.picture ?? ''),
        },
      });
    }
  };

  return loading ? (
    <p
      className="tw-text-center tw-text-grey-body tw-h3 d-flex tw-justify-center tw-items-center"
      data-testid="loading-content">
      {t('label.creating-account')}
      {ELLIPSES}
    </p>
  ) : (
<<<<<<< HEAD
    <PageContainerV1>
      <div className="tw-h-screen d-flex tw-justify-center">
        <div className="d-flex flex-col tw-items-center signup-box">
          <div className="d-flex tw-justify-center tw-items-center tw-my-7">
=======
    <PageContainerV1 hideSidebar>
      <div className="tw-h-screen tw-flex tw-justify-center">
        <div className="tw-flex tw-flex-col tw-items-center signup-box">
          <div className="tw-flex tw-justify-center tw-items-center tw-my-7">
>>>>>>> abf15867
            <OMDLogo
              data-testid="om-logo"
              height={50}
              name={t('label.open-metadata-logo')}
              width={50}
            />
          </div>
          <div className="tw-mb-7">
            <h4 className="tw-font-semibold" data-testid="om-heading">
              <Transi18next
                i18nKey="label.join-entity"
                renderElement={<span className="tw-text-primary" />}
                values={{
                  entity: t('label.open-metadata'),
                }}
              />
            </h4>
          </div>
          <div className="tw-px-8 tw-w-full">
            <form
              action="."
              data-testid="create-user-form"
              method="POST"
              onSubmit={onSubmitHandler}>
              <div className="tw-mb-4">
                <label
                  className="tw-block tw-text-body tw-text-grey-body tw-mb-2 required-field"
                  data-testid="full-name-label"
                  htmlFor="displayName">
                  {t('label.full-name')}
                </label>
                <input
                  required
                  autoComplete="off"
                  className="tw-appearance-none tw-border tw-border-main  
              tw-rounded tw-w-full tw-py-2 tw-px-3 tw-text-grey-body  tw-leading-tight 
              focus:tw-outline-none focus:tw-border-focus hover:tw-border-hover tw-h-10"
                  data-testid="full-name-input"
                  id="displayName"
                  name="displayName"
                  placeholder={t('label.your-entity', {
                    entity: t('label.full-name'),
                  })}
                  type="text"
                  value={details.displayName}
                  onChange={onChangeHandler}
                />
              </div>
              <div className="tw-mb-4">
                <label
                  className="tw-block tw-text-body tw-text-grey-body tw-mb-2 required-field"
                  data-testid="username-label"
                  htmlFor="name">
                  {t('label.username')}
                </label>
                <input
                  readOnly
                  required
                  autoComplete="off"
                  className="tw-cursor-not-allowed tw-appearance-none tw-border tw-border-main tw-rounded tw-bg-gray-100
                  tw-w-full tw-py-2 tw-px-3 tw-text-grey-body tw-leading-tight focus:tw-outline-none focus:tw-border-focus hover:tw-border-hover tw-h-10"
                  data-testid="username-input"
                  id="name"
                  name="name"
                  placeholder={t('label.username')}
                  type="text"
                  value={details.name}
                  onChange={onChangeHandler}
                />
              </div>
              <div className="tw-mb-4">
                <label
                  className="tw-block tw-text-body tw-text-grey-body tw-mb-2 required-field"
                  data-testid="email-label"
                  htmlFor="email">
                  {t('label.email')}
                </label>
                <input
                  readOnly
                  required
                  autoComplete="off"
                  className="tw-cursor-not-allowed tw-appearance-none tw-border tw-border-main tw-rounded tw-bg-gray-100
                  tw-w-full tw-py-2 tw-px-3 tw-text-grey-body tw-leading-tight focus:tw-outline-none focus:tw-border-focus hover:tw-border-hover tw-h-10"
                  data-testid="email-input"
                  id="email"
                  name="email"
                  placeholder={t('label.your-entity', {
                    entity: `${t('label.email')} ${t('label.address')}`,
                  })}
                  type="email"
                  value={details.email}
                  onChange={onChangeHandler}
                />
              </div>
              <div className="tw-mb-4">
                <label
                  className="tw-block tw-text-body tw-text-grey-body tw-mb-2"
                  data-testid="select-team-label">
                  {t('label.select-field', {
                    field: t('label.team-plural-lowercase'),
                  })}
                </label>
                <TeamsSelectable
                  filterJoinable
                  showTeamsAlert
                  onSelectionChange={setSelectedTeams}
                />
              </div>
              <div className="d-flex tw-my-7 tw-justify-end">
                <Button
                  className="tw-text-white 
                       tw-text-sm tw-py-2 tw-px-4 tw-font-semibold tw-rounded tw-h-10 tw-justify-self-end"
                  data-testid="create-button"
                  htmlType="submit"
                  type="primary">
                  {t('label.create')}
                </Button>
              </div>
            </form>
          </div>
        </div>
      </div>
    </PageContainerV1>
  );
};

export default SignUp;<|MERGE_RESOLUTION|>--- conflicted
+++ resolved
@@ -110,17 +110,10 @@
       {ELLIPSES}
     </p>
   ) : (
-<<<<<<< HEAD
-    <PageContainerV1>
-      <div className="tw-h-screen d-flex tw-justify-center">
-        <div className="d-flex flex-col tw-items-center signup-box">
-          <div className="d-flex tw-justify-center tw-items-center tw-my-7">
-=======
     <PageContainerV1 hideSidebar>
-      <div className="tw-h-screen tw-flex tw-justify-center">
-        <div className="tw-flex tw-flex-col tw-items-center signup-box">
-          <div className="tw-flex tw-justify-center tw-items-center tw-my-7">
->>>>>>> abf15867
+      <div className="tw-h-screen d-flex justify-center">
+        <div className="d-flex flex-col items-center signup-box">
+          <div className="d-flex justify-center items-center tw-my-7">
             <OMDLogo
               data-testid="om-logo"
               height={50}
