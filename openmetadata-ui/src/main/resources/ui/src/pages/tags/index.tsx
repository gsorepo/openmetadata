/*
 *  Copyright 2022 Collate.
 *  Licensed under the Apache License, Version 2.0 (the "License");
 *  you may not use this file except in compliance with the License.
 *  You may obtain a copy of the License at
 *  http://www.apache.org/licenses/LICENSE-2.0
 *  Unless required by applicable law or agreed to in writing, software
 *  distributed under the License is distributed on an "AS IS" BASIS,
 *  WITHOUT WARRANTIES OR CONDITIONS OF ANY KIND, either express or implied.
 *  See the License for the specific language governing permissions and
 *  limitations under the License.
 */

import { CheckOutlined, CloseOutlined } from '@ant-design/icons';
import {
  Button,
  Col,
  Input,
  Row,
  Space,
  Spin,
  Table,
  Tooltip,
  Typography,
} from 'antd';
import { ColumnsType } from 'antd/lib/table';
<<<<<<< HEAD
import { ReactComponent as IconDisabled } from 'assets/svg/icon-notnull.svg';
=======
import { ReactComponent as LockIcon } from 'assets/svg/closed-lock.svg';
>>>>>>> 9d2e1948
import { AxiosError } from 'axios';
import AppBadge from 'components/common/Badge/Badge.component';
import Description from 'components/common/description/Description';
import ManageButton, {
  ManageButtonItem,
} from 'components/common/entityPageInfo/ManageButton/ManageButton';
import ErrorPlaceHolder from 'components/common/error-with-placeholder/ErrorPlaceHolder';
import LeftPanelCard from 'components/common/LeftPanelCard/LeftPanelCard';
import NextPrevious from 'components/common/next-previous/NextPrevious';
import RichTextEditorPreviewer from 'components/common/rich-text-editor/RichTextEditorPreviewer';
import PageContainerV1 from 'components/containers/PageContainerV1';
import PageLayoutV1 from 'components/containers/PageLayoutV1';
import Loader from 'components/Loader/Loader';
import EntityDeleteModal from 'components/Modals/EntityDeleteModal/EntityDeleteModal';
import { usePermissionProvider } from 'components/PermissionProvider/PermissionProvider';
import {
  OperationPermission,
  ResourceEntity,
} from 'components/PermissionProvider/PermissionProvider.interface';
import TagsLeftPanelSkeleton from 'components/Skeleton/Tags/TagsLeftPanelSkeleton.component';
import { LOADING_STATE } from 'enums/common.enum';
import { compare } from 'fast-json-patch';
<<<<<<< HEAD
import { cloneDeep, isEmpty, isUndefined, toLower, trim } from 'lodash';
=======
import { capitalize, isUndefined, trim } from 'lodash';
>>>>>>> 9d2e1948
import { FormErrorData } from 'Models';
import React, { useCallback, useEffect, useMemo, useState } from 'react';
import { useTranslation } from 'react-i18next';
import { Link, useHistory, useParams } from 'react-router-dom';
import {
  createClassification,
  createTag,
  deleteClassification,
  deleteTag,
  getAllClassifications,
  getClassificationByName,
  getTags,
  patchClassification,
  patchTag,
} from 'rest/tagAPI';
import { getEntityName } from 'utils/EntityUtils';
import { ReactComponent as EditIcon } from '../../assets/svg/ic-edit.svg';
import { ReactComponent as PlusIcon } from '../../assets/svg/plus-primary.svg';
import {
  getExplorePath,
  INITIAL_PAGING_VALUE,
  PAGE_SIZE,
  TIER_CATEGORY,
} from '../../constants/constants';
import { CreateClassification } from '../../generated/api/classification/createClassification';
import { ProviderType } from '../../generated/entity/bot';
import { Classification } from '../../generated/entity/classification/classification';
import { Tag } from '../../generated/entity/classification/tag';
import { Operation } from '../../generated/entity/policies/accessControl/rule';
import { EntityReference } from '../../generated/type/entityReference';
import { Paging } from '../../generated/type/paging';
import {
  getActiveCatClass,
  getCountBadge,
  getEntityDeleteMessage,
} from '../../utils/CommonUtils';
import {
  checkPermission,
  DEFAULT_ENTITY_PERMISSION,
} from '../../utils/PermissionsUtils';
import { getTagPath } from '../../utils/RouterUtils';
import { getErrorText } from '../../utils/StringsUtils';
import SVGIcons, { Icons } from '../../utils/SvgUtils';
import { showErrorToast } from '../../utils/ToastUtils';
import './TagPage.style.less';
import TagsForm from './TagsForm';
import { DeleteTagsType } from './TagsPage.interface';
import { getDeleteIcon } from './TagsPageUtils';

const TagsPage = () => {
  const { getEntityPermission, permissions } = usePermissionProvider();
  const history = useHistory();
  const { tagCategoryName } = useParams<Record<string, string>>();
  const [classifications, setClassifications] = useState<Array<Classification>>(
    []
  );
  const [currentClassification, setCurrentClassification] =
    useState<Classification>();
  const [isEditClassification, setIsEditClassification] =
    useState<boolean>(false);
  const [isAddingClassification, setIsAddingClassification] =
    useState<boolean>(false);
  const [isTagModal, setIsTagModal] = useState<boolean>(false);
  const [editTag, setEditTag] = useState<Tag>();
  const [error, setError] = useState<string>('');
  const [isLoading, setIsLoading] = useState<boolean>(false);
  useState<FormErrorData>();
  const [deleteTags, setDeleteTags] = useState<DeleteTagsType>({
    data: undefined,
    state: false,
  });
  const [classificationPermissions, setClassificationPermissions] =
    useState<OperationPermission>(DEFAULT_ENTITY_PERMISSION);
  const [isNameEditing, setIsNameEditing] = useState<boolean>(false);
  const [currentClassificationName, setCurrentClassificationName] =
    useState<string>('');
  const [tags, setTags] = useState<Tag[]>();
  const [paging, setPaging] = useState<Paging>({} as Paging);
  const [currentPage, setCurrentPage] = useState<number>(INITIAL_PAGING_VALUE);
  const [isTagsLoading, setIsTagsLoading] = useState(false);
  const [isButtonLoading, setIsButtonLoading] = useState<boolean>(false);

  const { t } = useTranslation();
  const createClassificationPermission = useMemo(
    () =>
      checkPermission(
        Operation.Create,
        ResourceEntity.CLASSIFICATION,
        permissions
      ),
    [permissions]
  );
  const [deleteStatus, setDeleteStatus] = useState<LOADING_STATE>(
    LOADING_STATE.INITIAL
  );

  const createTagPermission = useMemo(
    () => checkPermission(Operation.Create, ResourceEntity.TAG, permissions),
    [permissions]
  );

  const fetchCurrentClassificationPermission = async () => {
    try {
      const response = await getEntityPermission(
        ResourceEntity.CLASSIFICATION,
        currentClassification?.id as string
      );
      setClassificationPermissions(response);
    } catch (error) {
      showErrorToast(error as AxiosError);
    }
  };

  const handleEditNameCancel = () => {
    setIsNameEditing(false);
    setCurrentClassificationName(currentClassification?.name || '');
  };

  const fetchClassificationChildren = async (
    currentClassificationName: string,
    paging?: Paging
  ) => {
    setIsTagsLoading(true);

    try {
      const tagsResponse = await getTags({
        arrQueryFields: 'usageCount',
        parent: currentClassificationName,
        after: paging && paging.after,
        before: paging && paging.before,
        limit: PAGE_SIZE,
      });
      setTags(tagsResponse.data);
      setPaging(tagsResponse.paging);
    } catch (error) {
      const errMsg = getErrorText(
        error as AxiosError,
        t('server.entity-fetch-error', { entity: t('label.tag-plural') })
      );
      showErrorToast(errMsg);
      setError(errMsg);
      setTags([]);
    } finally {
      setIsTagsLoading(false);
    }
  };

  const fetchClassifications = async (setCurrent?: boolean) => {
    setIsLoading(true);

    try {
      const response = await getAllClassifications('termCount', 1000);
      setClassifications(response.data);
      if (setCurrent && response.data.length) {
        setCurrentClassification(response.data[0]);
        setCurrentClassificationName(response.data[0].name);

        history.push(getTagPath(response.data[0].name));
      }
    } catch (error) {
      const errMsg = getErrorText(
        error as AxiosError,
        t('server.entity-fetch-error', {
          entity: t('label.tag-category-lowercase'),
        })
      );
      showErrorToast(errMsg);
      setError(errMsg);
    } finally {
      setIsLoading(false);
    }
  };

  const fetchCurrentClassification = async (name: string, update?: boolean) => {
    if (currentClassification?.name !== name || update) {
      setIsLoading(true);
      try {
        const currentClassification = await getClassificationByName(name, [
          'usageCount',
          'termCount',
        ]);
        if (currentClassification) {
          setClassifications((prevClassifications) =>
            prevClassifications.map((data) => {
              if (data.name === name) {
                return {
                  ...data,
                  termCount: currentClassification.termCount,
                };
              }

              return data;
            })
          );
          setCurrentClassification(currentClassification);
          setCurrentClassificationName(currentClassification.name);
          setIsLoading(false);
        } else {
          showErrorToast(t('server.unexpected-response'));
        }
      } catch (err) {
        const errMsg = getErrorText(
          err as AxiosError,
          t('server.entity-fetch-error', {
            entity: t('label.tag-category-lowercase'),
          })
        );
        showErrorToast(errMsg);
        setError(errMsg);
        setCurrentClassification({ name } as Classification);
        setIsLoading(false);
      }
    }
  };

  const createCategory = async (data: CreateClassification) => {
    setIsButtonLoading(true);
    try {
      const res = await createClassification({
        ...data,
        name: trim(data.name),
      });
      await fetchClassifications();
      history.push(getTagPath(res.name));
    } catch (error) {
      showErrorToast(
        error as AxiosError,
        t('server.create-entity-error', {
          entity: t('label.tag-category-lowercase'),
        })
      );
    } finally {
      setIsAddingClassification(false);
      setIsButtonLoading(false);
    }
  };

  const onCancel = () => {
    setEditTag(undefined);
    setIsTagModal(false);
    setIsAddingClassification(false);
  };

  /**
   * It will set current tag category for delete
   */
  //   const deleteTagHandler = () => {
  //     if (currentClassification) {
  //       setDeleteTags({
  //         data: {
  //           id: currentClassification.id as string,
  //           name: currentClassification.displayName || currentClassification.name,
  //           isCategory: true,
  //         },
  //         state: true,
  //       });
  //     }
  //   };

  /**
   * Take tag category id and delete.
   * @param classificationId - tag category id
   */
  const deleteClassificationById = async (classificationId: string) => {
    setIsLoading(true);
    try {
      await deleteClassification(classificationId);
      setDeleteStatus(LOADING_STATE.SUCCESS);

      const renamingClassification = [...classifications].filter(
        (data) => data.id !== classificationId
      );
      const currentClassification = renamingClassification[0];
      setClassifications(renamingClassification);
      history.push(
        getTagPath(
          currentClassification?.fullyQualifiedName ||
            currentClassification?.name
        )
      );
    } catch (error) {
      showErrorToast(
        error as AxiosError,
        t('server.delete-entity-error', {
          entity: t('label.tag-category-lowercase'),
        })
      );
    } finally {
      setDeleteTags({ data: undefined, state: false });
      setIsLoading(false);
      setDeleteStatus(LOADING_STATE.INITIAL);
    }
  };

  /**
   * Takes category name and tag id and delete the tag
   * @param categoryName - tag category name
   * @param tagId -  tag id
   */
  const handleDeleteTag = (tagId: string) => {
    deleteTag(tagId)
      .then((res) => {
        if (res) {
          if (currentClassification) {
            setDeleteStatus(LOADING_STATE.SUCCESS);
            setCurrentClassification({
              ...currentClassification,
            });
          }
        } else {
          showErrorToast(
            t('server.delete-entity-error', {
              entity: t('label.tag-lowercase'),
            })
          );
        }
      })
      .catch((err: AxiosError) => {
        showErrorToast(
          err,
          t('server.delete-entity-error', { entity: t('label.tag-lowercase') })
        );
      })
      .finally(() => {
        setDeleteTags({ data: undefined, state: false });
        setDeleteStatus(LOADING_STATE.INITIAL);
      });
  };

  /**
   * It redirects to respective function call based on tag/Classification
   */
  const handleConfirmClick = () => {
    setDeleteStatus(LOADING_STATE.WAITING);
    if (deleteTags.data?.isCategory) {
      deleteClassificationById(deleteTags.data.id as string);
    } else {
      handleDeleteTag(deleteTags.data?.id as string);
    }
  };

  const handleUpdateCategory = async (
    updatedClassification: Classification
  ) => {
    if (!isUndefined(currentClassification)) {
      const patchData = compare(currentClassification, updatedClassification);
      try {
        const response = await patchClassification(
          currentClassification?.id || '',
          patchData
        );
        if (response) {
          fetchClassifications();
          if (currentClassification?.name !== updatedClassification.name) {
            history.push(getTagPath(response.name));
            setIsNameEditing(false);
          } else {
            await fetchCurrentClassification(currentClassification?.name, true);
          }
        } else {
          throw t('server.unexpected-response');
        }
      } catch (error) {
        showErrorToast(error as AxiosError);
      } finally {
        setIsEditClassification(false);
      }
    }
  };

  const handleRenameSave = () => {
    if (!isUndefined(currentClassification)) {
      handleUpdateCategory({
        ...currentClassification,
        name: (currentClassificationName || currentClassification?.name) ?? '',
      });
    }
  };

  const handleUpdateDescription = async (updatedHTML: string) => {
    if (!isUndefined(currentClassification)) {
      handleUpdateCategory({
        ...currentClassification,
        description: updatedHTML,
      });
    }
  };

  const handleCategoryNameChange = useCallback(
    (e: React.ChangeEvent<HTMLInputElement>) => {
      setCurrentClassificationName(e.target.value);
    },
    []
  );

  const createPrimaryTag = async (data: Classification) => {
    try {
      await createTag({
        ...data,
        classification: currentClassification?.name ?? '',
      });

      fetchCurrentClassification(currentClassification?.name as string, true);
    } catch (error) {
      showErrorToast(
        error as AxiosError,
        t('label.create-entity-error', {
          entity: t('label.tag-lowercase'),
        })
      );
    } finally {
      setIsTagModal(false);
    }
  };

  const updatePrimaryTag = async (updatedData: Tag) => {
    if (!isUndefined(editTag)) {
      setIsButtonLoading(true);
      const patchData = compare(editTag, updatedData);
      try {
        const response = await patchTag(editTag.id || '', patchData);
        if (response) {
          fetchCurrentClassification(
            currentClassification?.name as string,
            true
          );
        } else {
          throw t('server.unexpected-response');
        }
      } catch (error) {
        showErrorToast(error as AxiosError);
      } finally {
        setIsButtonLoading(false);
        onCancel();
      }
    }
  };

  const getUsageCountLink = (tagFQN: string) => {
    const type = tagFQN.startsWith('Tier') ? 'tier' : 'tags';

    return getExplorePath({
      extraParameters: {
        facetFilter: {
          [`${type}.tagFQN`]: [tagFQN],
        },
      },
    });
  };

  const handleActionDeleteTag = (record: Tag) => {
    if (currentClassification) {
      setDeleteTags({
        data: {
          id: record.id as string,
          name: record.name,
          categoryName: currentClassification?.name,
          isCategory: false,
          status: 'waiting',
        },
        state: true,
      });
    }
  };

  useEffect(() => {
    if (currentClassification) {
      fetchCurrentClassificationPermission();
    }
  }, [currentClassification]);

  useEffect(() => {
    /**
     * If ClassificationName is present then fetch that category
     */
    if (tagCategoryName) {
      const isTier = tagCategoryName.startsWith(TIER_CATEGORY);
      fetchCurrentClassification(isTier ? TIER_CATEGORY : tagCategoryName);
    }
  }, [tagCategoryName]);

  useEffect(() => {
    /**
     * Fetch all classifications initially
     * Do not set current if we already have currentClassification set
     */
    fetchClassifications(!tagCategoryName);
  }, []);

  useEffect(() => {
    currentClassification &&
      fetchClassificationChildren(currentClassification?.name);
  }, [currentClassification]);

  const onClickClassifications = (category: Classification) => {
    setCurrentClassification(category);
    setCurrentClassificationName(category.name);
    history.push(getTagPath(category.name));
  };

  const handlePageChange = useCallback(
    (cursorType: string | number, activePage?: number) => {
      if (cursorType) {
        const pagination = {
          [cursorType]: paging[cursorType as keyof Paging] as string,
          total: paging.total,
        } as Paging;

        setCurrentPage(activePage ?? INITIAL_PAGING_VALUE);
        fetchClassificationChildren(currentClassificationName, pagination);
      }
    },
    [fetchClassificationChildren, paging, currentClassificationName]
  );

  // Use the component in the render method

  const fetchLeftPanel = () => {
    return (
      <LeftPanelCard id="tags">
        <TagsLeftPanelSkeleton loading={isLoading}>
          <div className="tw-py-2" data-testid="data-summary-container">
            <div className="tw-px-3">
              <h6 className="tw-heading tw-text-sm tw-font-semibold">
                {t('label.classification-plural')}
              </h6>
              <div className="tw-mb-3">
                <Tooltip
                  title={
                    !createClassificationPermission &&
                    t('message.no-permission-for-action')
                  }>
                  <Button
                    block
                    className=" text-primary"
                    data-testid="add-classification"
                    disabled={!createClassificationPermission}
                    icon={<PlusIcon className="anticon" />}
                    onClick={() => {
                      setIsAddingClassification((prevState) => !prevState);
                    }}>
                    <span>
                      {t('label.add-entity', {
                        entity: t('label.classification'),
                      })}
                    </span>
                  </Button>
                </Tooltip>
              </div>
            </div>

            {classifications &&
              classifications.map((category: Classification) => (
                <div
                  className={`tw-group align-center content-box cursor-pointer tw-text-grey-body tw-text-body tw-flex p-y-xss p-x-sm m-y-xss ${getActiveCatClass(
                    category.name,
                    currentClassification?.name
                  )}`}
                  data-testid="side-panel-classification"
                  key={category.name}
                  onClick={() => onClickClassifications(category)}>
                  <Typography.Paragraph
                    className="ant-typography-ellipsis-custom tag-category label-category self-center"
                    data-testid="tag-name"
                    ellipsis={{ rows: 1, tooltip: true }}>
                    {getEntityName(category as unknown as EntityReference)}
                  </Typography.Paragraph>

                  {getCountBadge(
                    category.termCount,
                    'self-center m-l-auto',
                    currentClassification?.name === category.name
                  )}
                </div>
              ))}
          </div>
        </TagsLeftPanelSkeleton>
      </LeftPanelCard>
    );
  };

  const tableColumn = useMemo(
    () =>
      [
        {
          title: t('label.tag'),
          dataIndex: 'name',
          key: 'name',
          width: 200,
        },
        {
          title: t('label.display-name'),
          dataIndex: 'displayName',
          key: 'displayName',
          width: 200,
          render: (text) => <Typography.Text>{text || '---'}</Typography.Text>,
        },
        {
          title: t('label.description'),
          dataIndex: 'description',
          key: 'description',
          render: (text: string, record: Tag) => (
            <div className="tw-group tableBody-cell">
              <div className="cursor-pointer d-flex">
                <div>
                  {text ? (
                    <RichTextEditorPreviewer markdown={text} />
                  ) : (
                    <span className="tw-no-description">
                      {t('label.no-entity', {
                        entity: t('label.description'),
                      })}
                    </span>
                  )}
                </div>
              </div>
              <div className="tw-mt-1" data-testid="usage">
                <span className="tw-text-grey-muted tw-mr-1">
                  {`${t('label.usage')}:`}
                </span>
                {record.usageCount ? (
                  <Link
                    className="link-text tw-align-middle"
                    data-testid="usage-count"
                    to={getUsageCountLink(record.fullyQualifiedName || '')}>
                    {record.usageCount}
                  </Link>
                ) : (
                  <span className="tw-no-description">
                    {t('label.not-used')}
                  </span>
                )}
              </div>
            </div>
          ),
        },
        {
          title: t('label.action-plural'),
          dataIndex: 'actions',
          key: 'actions',
          width: 120,
          align: 'center',
          render: (_, record: Tag) => (
            <Space align="center" size={8}>
              <Button
                className="p-0 flex-center"
                data-testid="edit-button"
                disabled={
                  !(
                    classificationPermissions.EditDescription ||
                    classificationPermissions.EditAll
                  )
                }
                icon={
                  <EditIcon
                    data-testid="editTagDescription"
                    height={16}
                    name="edit"
                    width={16}
                  />
                }
                size="small"
                type="text"
                onClick={() => {
                  setIsTagModal(true);
                  setEditTag(record);
                }}
              />

              <Tooltip
                placement="topRight"
                title={
                  (record.provider === ProviderType.System ||
                    !classificationPermissions.EditAll) &&
                  t('message.no-permission-for-action')
                }>
                <Button
                  className="p-0 flex-center"
                  data-testid="delete-tag"
                  disabled={
                    record.provider === ProviderType.System ||
                    !classificationPermissions.EditAll
                  }
                  icon={getDeleteIcon(deleteTags, record.id)}
                  size="small"
                  type="text"
                  onClick={() => handleActionDeleteTag(record)}
                />
              </Tooltip>
            </Space>
          ),
        },
      ] as ColumnsType<Tag>,
    [
      currentClassification,
      classificationPermissions,
      deleteTags,
      tags,
      deleteTags,
    ]
  );

  const handleDisabledClick = (classification: Classification) => {
    if (!classification.id) {
      return;
    }
    const jsonData = compare(classification, {
      ...cloneDeep(classification),
      disabled: true,
    });
    patchClassification(classification.id, jsonData);
  };

  return (
    <PageContainerV1>
      <PageLayoutV1
        leftPanel={fetchLeftPanel()}
        pageTitle={t('label.tag-plural')}>
        {isLoading ? (
          <Loader />
        ) : error ? (
          <ErrorPlaceHolder>
            <p className="tw-text-center tw-m-auto">{error}</p>
          </ErrorPlaceHolder>
        ) : (
          <div className="full-height" data-testid="tags-container">
            {currentClassification && (
              <Space className="w-full justify-between" data-testid="header">
                <Space className="items-center">
                  {isNameEditing ? (
                    <Row align="middle" gutter={8}>
                      <Col>
                        <Input
                          className="input-width"
                          data-testid="current-classification-name"
                          name="ClassificationName"
                          value={currentClassificationName}
                          onChange={handleCategoryNameChange}
                        />
                      </Col>
                      <Col>
                        <Button
                          className="icon-buttons"
                          data-testid="cancelAssociatedTag"
                          icon={<CloseOutlined />}
                          size="small"
                          type="primary"
                          onMouseDown={handleEditNameCancel}
                        />
                        <Button
                          className="icon-buttons m-l-xss"
                          data-testid="saveAssociatedTag"
                          icon={<CheckOutlined />}
                          size="small"
                          type="primary"
                          onMouseDown={handleRenameSave}
                        />
                      </Col>
                    </Row>
                  ) : (
                    <Space>
                      <Typography.Text
                        className="m-b-0 font-bold text-lg"
                        data-testid="classification-name">
                        {getEntityName(currentClassification)}
                      </Typography.Text>
                      {currentClassification.provider === ProviderType.User ? (
                        <Tooltip
                          title={
                            classificationPermissions.EditAll
                              ? t('label.edit-entity', {
                                  entity: t('label.name'),
                                })
                              : t('message.no-permission-for-action')
                          }>
                          <Button
                            className="p-0"
                            data-testid="name-edit-icon"
                            disabled={!classificationPermissions.EditAll}
                            size="small"
                            type="text"
                            onClick={() => setIsNameEditing(true)}>
                            <SVGIcons
                              alt="icon-tag"
                              className="tw-mx-1"
                              icon={Icons.EDIT}
                              width="16"
                            />
                          </Button>
                        </Tooltip>
                      ) : (
                        <AppBadge
                          className="m--t-xss"
                          icon={<LockIcon height={12} />}
                          label={capitalize(currentClassification.provider)}
                        />
                      )}
                    </Space>
                  )}
                </Space>
                <Space align="center">
                  <Tooltip
                    title={
                      !(
                        createTagPermission || classificationPermissions.EditAll
                      ) && t('message.no-permission-for-action')
                    }>
                    <Button
                      data-testid="add-new-tag-button"
                      disabled={
                        !(
                          createTagPermission ||
                          classificationPermissions.EditAll
                        )
                      }
                      type="primary"
                      onClick={() => {
                        setIsTagModal((prevState) => !prevState);
                      }}>
                      {t('label.add-entity', {
                        entity: t('label.tag'),
                      })}
                    </Button>
                  </Tooltip>
                  <ManageButton
                    canDelete={
                      !(
                        currentClassification.provider ===
                          ProviderType.System ||
                        !classificationPermissions.Delete
                      )
                    }
                    entityName={t('label.classification')}
                    extraDropdownContent={[
                      {
                        label: (
                          <ManageButtonItem
                            description="Option to disabled tags, You won't be able to see it within application"
                            disabled={false}
                            icon={<IconDisabled height={16} />}
                            label="Disabled"
                            onClick={() =>
                              handleDisabledClick(currentClassification)
                            }
                          />
                        ),
                        key: 'disabled',
                      },
                    ]}
                  />
                  {/* <Tooltip
                    title={
                      (currentClassification.provider === ProviderType.System ||
                        !classificationPermissions.Delete) &&
                      t('message.no-permission-for-action')
                    }>
                    <Button
                      className="add-new-tag-btn tw-ml-2"
                      data-testid="delete-classification-or-tag"
                      disabled={
                        currentClassification.provider ===
                          ProviderType.System ||
                        !classificationPermissions.Delete
                      }
                      size="small"
                      onClick={() => deleteTagHandler()}>
                      {t('label.delete-entity', {
                        entity: t('label.classification'),
                      })}
                    </Button>
                  </Tooltip> */}
                </Space>
              </Space>
            )}
            <div className="m-b-sm m-t-xs" data-testid="description-container">
              <Description
                description={currentClassification?.description || ''}
                entityName={
                  currentClassification?.displayName ??
                  currentClassification?.name
                }
                hasEditAccess={
                  classificationPermissions.EditDescription ||
                  classificationPermissions.EditAll
                }
                isEdit={isEditClassification}
                onCancel={() => setIsEditClassification(false)}
                onDescriptionEdit={() => setIsEditClassification(true)}
                onDescriptionUpdate={handleUpdateDescription}
              />
            </div>
            <Table
              bordered
              columns={tableColumn}
              data-testid="table"
              dataSource={tags}
              loading={{
                indicator: (
                  <Spin indicator={<Loader size="small" />} size="small" />
                ),
                spinning: isTagsLoading,
              }}
              pagination={false}
              rowKey="id"
              size="small"
            />
            {paging.total > PAGE_SIZE && (
              <NextPrevious
                currentPage={currentPage}
                pageSize={PAGE_SIZE}
                paging={paging}
                pagingHandler={handlePageChange}
                totalCount={paging.total}
              />
            )}

            {/* Classification Form */}
            <TagsForm
              isClassification
              showMutuallyExclusive
              data={classifications}
              header={t('label.adding-new-classification')}
              isLoading={isButtonLoading}
              visible={isAddingClassification}
              onCancel={onCancel}
              onSubmit={(data) => createCategory(data as Classification)}
            />

            {/* Tags Form */}
            <TagsForm
              header={
                editTag
                  ? t('label.edit-entity', {
                      entity: t('label.tag'),
                    })
                  : t('message.adding-new-tag', {
                      categoryName:
                        currentClassification?.displayName ??
                        currentClassification?.name,
                    })
              }
              initialValues={editTag}
              isLoading={isButtonLoading}
              isSystemTag={editTag?.provider === ProviderType.System}
              visible={isTagModal}
              onCancel={onCancel}
              onSubmit={(data) => {
                if (editTag) {
                  updatePrimaryTag({ ...editTag, ...data } as Tag);
                } else {
                  createPrimaryTag(data as Classification);
                }
              }}
            />
            <EntityDeleteModal
              bodyText={getEntityDeleteMessage(deleteTags.data?.name ?? '', '')}
              entityName={deleteTags.data?.name ?? ''}
              entityType={t('label.classification')}
              loadingState={deleteStatus}
              visible={deleteTags.state}
              onCancel={() => setDeleteTags({ data: undefined, state: false })}
              onConfirm={handleConfirmClick}
            />
          </div>
        )}
      </PageLayoutV1>
    </PageContainerV1>
  );
};

export default TagsPage;<|MERGE_RESOLUTION|>--- conflicted
+++ resolved
@@ -24,11 +24,8 @@
   Typography,
 } from 'antd';
 import { ColumnsType } from 'antd/lib/table';
-<<<<<<< HEAD
+import { ReactComponent as LockIcon } from 'assets/svg/closed-lock.svg';
 import { ReactComponent as IconDisabled } from 'assets/svg/icon-notnull.svg';
-=======
-import { ReactComponent as LockIcon } from 'assets/svg/closed-lock.svg';
->>>>>>> 9d2e1948
 import { AxiosError } from 'axios';
 import AppBadge from 'components/common/Badge/Badge.component';
 import Description from 'components/common/description/Description';
@@ -51,11 +48,7 @@
 import TagsLeftPanelSkeleton from 'components/Skeleton/Tags/TagsLeftPanelSkeleton.component';
 import { LOADING_STATE } from 'enums/common.enum';
 import { compare } from 'fast-json-patch';
-<<<<<<< HEAD
-import { cloneDeep, isEmpty, isUndefined, toLower, trim } from 'lodash';
-=======
-import { capitalize, isUndefined, trim } from 'lodash';
->>>>>>> 9d2e1948
+import { capitalize, cloneDeep, isUndefined, trim } from 'lodash';
 import { FormErrorData } from 'Models';
 import React, { useCallback, useEffect, useMemo, useState } from 'react';
 import { useTranslation } from 'react-i18next';
