/*
 *  Copyright 2022 Collate.
 *  Licensed under the Apache License, Version 2.0 (the "License");
 *  you may not use this file except in compliance with the License.
 *  You may obtain a copy of the License at
 *  http://www.apache.org/licenses/LICENSE-2.0
 *  Unless required by applicable law or agreed to in writing, software
 *  distributed under the License is distributed on an "AS IS" BASIS,
 *  WITHOUT WARRANTIES OR CONDITIONS OF ANY KIND, either express or implied.
 *  See the License for the specific language governing permissions and
 *  limitations under the License.
 */

import { CheckOutlined, CloseOutlined } from '@ant-design/icons';
import {
  Button,
  Col,
  Input,
  Row,
  Space,
  Spin,
  Table,
  Tooltip,
  Typography,
} from 'antd';
import { ColumnsType } from 'antd/lib/table';
import { ReactComponent as LockIcon } from 'assets/svg/closed-lock.svg';
import { AxiosError } from 'axios';
import AppBadge from 'components/common/Badge/Badge.component';
import Description from 'components/common/description/Description';
import ErrorPlaceHolder from 'components/common/error-with-placeholder/ErrorPlaceHolder';
import LeftPanelCard from 'components/common/LeftPanelCard/LeftPanelCard';
import NextPrevious from 'components/common/next-previous/NextPrevious';
import RichTextEditorPreviewer from 'components/common/rich-text-editor/RichTextEditorPreviewer';
import PageContainerV1 from 'components/containers/PageContainerV1';
import PageLayoutV1 from 'components/containers/PageLayoutV1';
import Loader from 'components/Loader/Loader';
import EntityDeleteModal from 'components/Modals/EntityDeleteModal/EntityDeleteModal';
import { usePermissionProvider } from 'components/PermissionProvider/PermissionProvider';
import {
  OperationPermission,
  ResourceEntity,
} from 'components/PermissionProvider/PermissionProvider.interface';
import TagsLeftPanelSkeleton from 'components/Skeleton/Tags/TagsLeftPanelSkeleton.component';
import { LOADING_STATE } from 'enums/common.enum';
import { compare } from 'fast-json-patch';
<<<<<<< HEAD
import { isUndefined, trim } from 'lodash';
=======
import { capitalize, isEmpty, isUndefined, toLower, trim } from 'lodash';
>>>>>>> 9ed1fc4e
import { FormErrorData } from 'Models';
import React, { useCallback, useEffect, useMemo, useState } from 'react';
import { useTranslation } from 'react-i18next';
import { Link, useHistory, useParams } from 'react-router-dom';
import {
  createClassification,
  createTag,
  deleteClassification,
  deleteTag,
  getAllClassifications,
  getClassificationByName,
  getTags,
  patchClassification,
  patchTag,
} from 'rest/tagAPI';
import { getEntityName } from 'utils/EntityUtils';
import { ReactComponent as EditIcon } from '../../assets/svg/ic-edit.svg';
import { ReactComponent as PlusIcon } from '../../assets/svg/plus-primary.svg';
import {
  getExplorePath,
  INITIAL_PAGING_VALUE,
  PAGE_SIZE,
  TIER_CATEGORY,
} from '../../constants/constants';
import { CreateClassification } from '../../generated/api/classification/createClassification';
import { ProviderType } from '../../generated/entity/bot';
import { Classification } from '../../generated/entity/classification/classification';
import { Tag } from '../../generated/entity/classification/tag';
import { Operation } from '../../generated/entity/policies/accessControl/rule';
import { EntityReference } from '../../generated/type/entityReference';
import { Paging } from '../../generated/type/paging';
import {
  getActiveCatClass,
  getCountBadge,
  getEntityDeleteMessage,
} from '../../utils/CommonUtils';
import {
  checkPermission,
  DEFAULT_ENTITY_PERMISSION,
} from '../../utils/PermissionsUtils';
import { getTagPath } from '../../utils/RouterUtils';
import { getErrorText } from '../../utils/StringsUtils';
import SVGIcons, { Icons } from '../../utils/SvgUtils';
import { showErrorToast } from '../../utils/ToastUtils';
import './TagPage.style.less';
import TagsForm from './TagsForm';
import { DeleteTagsType } from './TagsPage.interface';
import { getDeleteIcon } from './TagsPageUtils';

const TagsPage = () => {
  const { getEntityPermission, permissions } = usePermissionProvider();
  const history = useHistory();
  const { tagCategoryName } = useParams<Record<string, string>>();
  const [classifications, setClassifications] = useState<Array<Classification>>(
    []
  );
  const [currentClassification, setCurrentClassification] =
    useState<Classification>();
  const [isEditClassification, setIsEditClassification] =
    useState<boolean>(false);
  const [isAddingClassification, setIsAddingClassification] =
    useState<boolean>(false);
  const [isTagModal, setIsTagModal] = useState<boolean>(false);
  const [editTag, setEditTag] = useState<Tag>();
  const [error, setError] = useState<string>('');
  const [isLoading, setIsLoading] = useState<boolean>(false);
  useState<FormErrorData>();
  const [deleteTags, setDeleteTags] = useState<DeleteTagsType>({
    data: undefined,
    state: false,
  });
  const [classificationPermissions, setClassificationPermissions] =
    useState<OperationPermission>(DEFAULT_ENTITY_PERMISSION);
  const [isNameEditing, setIsNameEditing] = useState<boolean>(false);
  const [currentClassificationName, setCurrentClassificationName] =
    useState<string>('');
  const [tags, setTags] = useState<Tag[]>();
  const [paging, setPaging] = useState<Paging>({} as Paging);
  const [currentPage, setCurrentPage] = useState<number>(INITIAL_PAGING_VALUE);
  const [isTagsLoading, setIsTagsLoading] = useState(false);
  const [isButtonLoading, setIsButtonLoading] = useState<boolean>(false);

  const { t } = useTranslation();
  const createClassificationPermission = useMemo(
    () =>
      checkPermission(
        Operation.Create,
        ResourceEntity.CLASSIFICATION,
        permissions
      ),
    [permissions]
  );
  const [deleteStatus, setDeleteStatus] = useState<LOADING_STATE>(
    LOADING_STATE.INITIAL
  );

  const createTagPermission = useMemo(
    () => checkPermission(Operation.Create, ResourceEntity.TAG, permissions),
    [permissions]
  );

  const fetchCurrentClassificationPermission = async () => {
    try {
      const response = await getEntityPermission(
        ResourceEntity.CLASSIFICATION,
        currentClassification?.id as string
      );
      setClassificationPermissions(response);
    } catch (error) {
      showErrorToast(error as AxiosError);
    }
  };

  const handleEditNameCancel = () => {
    setIsNameEditing(false);
    setCurrentClassificationName(currentClassification?.name || '');
  };

  const fetchClassificationChildren = async (
    currentClassificationName: string,
    paging?: Paging
  ) => {
    setIsTagsLoading(true);

    try {
      const tagsResponse = await getTags({
        arrQueryFields: 'usageCount',
        parent: currentClassificationName,
        after: paging && paging.after,
        before: paging && paging.before,
        limit: PAGE_SIZE,
      });
      setTags(tagsResponse.data);
      setPaging(tagsResponse.paging);
    } catch (error) {
      const errMsg = getErrorText(
        error as AxiosError,
        t('server.entity-fetch-error', { entity: t('label.tag-plural') })
      );
      showErrorToast(errMsg);
      setError(errMsg);
      setTags([]);
    } finally {
      setIsTagsLoading(false);
    }
  };

  const fetchClassifications = async (setCurrent?: boolean) => {
    setIsLoading(true);

    try {
      const response = await getAllClassifications('termCount', 1000);
      setClassifications(response.data);
      if (setCurrent && response.data.length) {
        setCurrentClassification(response.data[0]);
        setCurrentClassificationName(response.data[0].name);

        history.push(getTagPath(response.data[0].name));
      }
    } catch (error) {
      const errMsg = getErrorText(
        error as AxiosError,
        t('server.entity-fetch-error', {
          entity: t('label.tag-category-lowercase'),
        })
      );
      showErrorToast(errMsg);
      setError(errMsg);
    } finally {
      setIsLoading(false);
    }
  };

  const fetchCurrentClassification = async (name: string, update?: boolean) => {
    if (currentClassification?.name !== name || update) {
      setIsLoading(true);
      try {
        const currentClassification = await getClassificationByName(name, [
          'usageCount',
          'termCount',
        ]);
        if (currentClassification) {
          setClassifications((prevClassifications) =>
            prevClassifications.map((data) => {
              if (data.name === name) {
                return {
                  ...data,
                  termCount: currentClassification.termCount,
                };
              }

              return data;
            })
          );
          setCurrentClassification(currentClassification);
          setCurrentClassificationName(currentClassification.name);
          setIsLoading(false);
        } else {
          showErrorToast(t('server.unexpected-response'));
        }
      } catch (err) {
        const errMsg = getErrorText(
          err as AxiosError,
          t('server.entity-fetch-error', {
            entity: t('label.tag-category-lowercase'),
          })
        );
        showErrorToast(errMsg);
        setError(errMsg);
        setCurrentClassification({ name } as Classification);
        setIsLoading(false);
      }
    }
  };

  const createCategory = async (data: CreateClassification) => {
    setIsButtonLoading(true);
    try {
      const res = await createClassification({
        ...data,
        name: trim(data.name),
      });
      await fetchClassifications();
      history.push(getTagPath(res.name));
    } catch (error) {
      showErrorToast(
        error as AxiosError,
        t('server.create-entity-error', {
          entity: t('label.tag-category-lowercase'),
        })
      );
    } finally {
      setIsAddingClassification(false);
      setIsButtonLoading(false);
    }
  };

  const onCancel = () => {
    setEditTag(undefined);
    setIsTagModal(false);
    setIsAddingClassification(false);
  };

  /**
   * It will set current tag category for delete
   */
  const deleteTagHandler = () => {
    if (currentClassification) {
      setDeleteTags({
        data: {
          id: currentClassification.id as string,
          name: currentClassification.displayName || currentClassification.name,
          isCategory: true,
        },
        state: true,
      });
    }
  };

  /**
   * Take tag category id and delete.
   * @param classificationId - tag category id
   */
  const deleteClassificationById = async (classificationId: string) => {
    setIsLoading(true);
    try {
      await deleteClassification(classificationId);
      setDeleteStatus(LOADING_STATE.SUCCESS);

      const renamingClassification = [...classifications].filter(
        (data) => data.id !== classificationId
      );
      const currentClassification = renamingClassification[0];
      setClassifications(renamingClassification);
      history.push(
        getTagPath(
          currentClassification?.fullyQualifiedName ||
            currentClassification?.name
        )
      );
    } catch (error) {
      showErrorToast(
        error as AxiosError,
        t('server.delete-entity-error', {
          entity: t('label.tag-category-lowercase'),
        })
      );
    } finally {
      setDeleteTags({ data: undefined, state: false });
      setIsLoading(false);
      setDeleteStatus(LOADING_STATE.INITIAL);
    }
  };

  /**
   * Takes category name and tag id and delete the tag
   * @param categoryName - tag category name
   * @param tagId -  tag id
   */
  const handleDeleteTag = (tagId: string) => {
    deleteTag(tagId)
      .then((res) => {
        if (res) {
          if (currentClassification) {
            setDeleteStatus(LOADING_STATE.SUCCESS);
            setCurrentClassification({
              ...currentClassification,
            });
          }
        } else {
          showErrorToast(
            t('server.delete-entity-error', {
              entity: t('label.tag-lowercase'),
            })
          );
        }
      })
      .catch((err: AxiosError) => {
        showErrorToast(
          err,
          t('server.delete-entity-error', { entity: t('label.tag-lowercase') })
        );
      })
      .finally(() => {
        setDeleteTags({ data: undefined, state: false });
        setDeleteStatus(LOADING_STATE.INITIAL);
      });
  };

  /**
   * It redirects to respective function call based on tag/Classification
   */
  const handleConfirmClick = () => {
    setDeleteStatus(LOADING_STATE.WAITING);
    if (deleteTags.data?.isCategory) {
      deleteClassificationById(deleteTags.data.id as string);
    } else {
      handleDeleteTag(deleteTags.data?.id as string);
    }
  };

  const handleUpdateCategory = async (
    updatedClassification: Classification
  ) => {
    if (!isUndefined(currentClassification)) {
      const patchData = compare(currentClassification, updatedClassification);
      try {
        const response = await patchClassification(
          currentClassification?.id || '',
          patchData
        );
        if (response) {
          fetchClassifications();
          if (currentClassification?.name !== updatedClassification.name) {
            history.push(getTagPath(response.name));
            setIsNameEditing(false);
          } else {
            await fetchCurrentClassification(currentClassification?.name, true);
          }
        } else {
          throw t('server.unexpected-response');
        }
      } catch (error) {
        showErrorToast(error as AxiosError);
      } finally {
        setIsEditClassification(false);
      }
    }
  };

  const handleRenameSave = () => {
    if (!isUndefined(currentClassification)) {
      handleUpdateCategory({
        ...currentClassification,
        name: (currentClassificationName || currentClassification?.name) ?? '',
      });
    }
  };

  const handleUpdateDescription = async (updatedHTML: string) => {
    if (!isUndefined(currentClassification)) {
      handleUpdateCategory({
        ...currentClassification,
        description: updatedHTML,
      });
    }
  };

  const handleCategoryNameChange = useCallback(
    (e: React.ChangeEvent<HTMLInputElement>) => {
      setCurrentClassificationName(e.target.value);
    },
    []
  );

  const createPrimaryTag = async (data: Classification) => {
    try {
      await createTag({
        ...data,
        classification: currentClassification?.name ?? '',
      });

      fetchCurrentClassification(currentClassification?.name as string, true);
    } catch (error) {
      showErrorToast(
        error as AxiosError,
        t('label.create-entity-error', {
          entity: t('label.tag-lowercase'),
        })
      );
    } finally {
      setIsTagModal(false);
    }
  };

  const updatePrimaryTag = async (updatedData: Tag) => {
    if (!isUndefined(editTag)) {
      setIsButtonLoading(true);
      const patchData = compare(editTag, updatedData);
      try {
        const response = await patchTag(editTag.id || '', patchData);
        if (response) {
          fetchCurrentClassification(
            currentClassification?.name as string,
            true
          );
        } else {
          throw t('server.unexpected-response');
        }
      } catch (error) {
        showErrorToast(error as AxiosError);
      } finally {
        setIsButtonLoading(false);
        onCancel();
      }
    }
  };

  const getUsageCountLink = (tagFQN: string) => {
    const type = tagFQN.startsWith('Tier') ? 'tier' : 'tags';

    return getExplorePath({
      extraParameters: {
        facetFilter: {
          [`${type}.tagFQN`]: [tagFQN],
        },
      },
    });
  };

  const handleActionDeleteTag = (record: Tag) => {
    if (currentClassification) {
      setDeleteTags({
        data: {
          id: record.id as string,
          name: record.name,
          categoryName: currentClassification?.name,
          isCategory: false,
          status: 'waiting',
        },
        state: true,
      });
    }
  };

  useEffect(() => {
    if (currentClassification) {
      fetchCurrentClassificationPermission();
    }
  }, [currentClassification]);

  useEffect(() => {
    /**
     * If ClassificationName is present then fetch that category
     */
    if (tagCategoryName) {
      const isTier = tagCategoryName.startsWith(TIER_CATEGORY);
      fetchCurrentClassification(isTier ? TIER_CATEGORY : tagCategoryName);
    }
  }, [tagCategoryName]);

  useEffect(() => {
    /**
     * Fetch all classifications initially
     */
    fetchClassifications(true);
  }, []);

  useEffect(() => {
    currentClassification &&
      fetchClassificationChildren(currentClassification?.name);
  }, [currentClassification]);

  const onClickClassifications = (category: Classification) => {
    setCurrentClassification(category);
    setCurrentClassificationName(category.name);
    history.push(getTagPath(category.name));
  };

  const handlePageChange = useCallback(
    (cursorType: string | number, activePage?: number) => {
      if (cursorType) {
        const pagination = {
          [cursorType]: paging[cursorType as keyof Paging] as string,
          total: paging.total,
        } as Paging;

        setCurrentPage(activePage ?? INITIAL_PAGING_VALUE);
        fetchClassificationChildren(currentClassificationName, pagination);
      }
    },
    [fetchClassificationChildren, paging, currentClassificationName]
  );

  // Use the component in the render method

  const fetchLeftPanel = () => {
    return (
      <LeftPanelCard id="tags">
        <TagsLeftPanelSkeleton loading={isLoading}>
          <div className="tw-py-2" data-testid="data-summary-container">
            <div className="tw-px-3">
              <h6 className="tw-heading tw-text-sm tw-font-semibold">
                {t('label.classification-plural')}
              </h6>
              <div className="tw-mb-3">
                <Tooltip
                  title={
                    !createClassificationPermission &&
                    t('message.no-permission-for-action')
                  }>
                  <Button
                    block
                    className=" text-primary"
                    data-testid="add-classification"
                    disabled={!createClassificationPermission}
                    icon={<PlusIcon className="anticon" />}
                    onClick={() => {
                      setIsAddingClassification((prevState) => !prevState);
                    }}>
                    <span>
                      {t('label.add-entity', {
                        entity: t('label.classification'),
                      })}
                    </span>
                  </Button>
                </Tooltip>
              </div>
            </div>

            {classifications &&
              classifications.map((category: Classification) => (
                <div
                  className={`tw-group align-center content-box cursor-pointer tw-text-grey-body tw-text-body tw-flex p-y-xss p-x-sm m-y-xss ${getActiveCatClass(
                    category.name,
                    currentClassification?.name
                  )}`}
                  data-testid="side-panel-classification"
                  key={category.name}
                  onClick={() => onClickClassifications(category)}>
                  <Typography.Paragraph
                    className="ant-typography-ellipsis-custom tag-category label-category self-center"
                    data-testid="tag-name"
                    ellipsis={{ rows: 1, tooltip: true }}>
                    {getEntityName(category as unknown as EntityReference)}
                  </Typography.Paragraph>

                  {getCountBadge(
                    category.termCount,
                    'self-center m-l-auto',
                    currentClassification?.name === category.name
                  )}
                </div>
              ))}
          </div>
        </TagsLeftPanelSkeleton>
      </LeftPanelCard>
    );
  };

  const tableColumn = useMemo(
    () =>
      [
        {
          title: t('label.tag'),
          dataIndex: 'name',
          key: 'name',
          width: 200,
        },
        {
          title: t('label.display-name'),
          dataIndex: 'displayName',
          key: 'displayName',
          width: 200,
          render: (text) => <Typography.Text>{text || '---'}</Typography.Text>,
        },
        {
          title: t('label.description'),
          dataIndex: 'description',
          key: 'description',
          render: (text: string, record: Tag) => (
            <div className="tw-group tableBody-cell">
              <div className="cursor-pointer d-flex">
                <div>
                  {text ? (
                    <RichTextEditorPreviewer markdown={text} />
                  ) : (
                    <span className="tw-no-description">
                      {t('label.no-entity', {
                        entity: t('label.description'),
                      })}
                    </span>
                  )}
                </div>
              </div>
              <div className="tw-mt-1" data-testid="usage">
                <span className="tw-text-grey-muted tw-mr-1">
                  {`${t('label.usage')}:`}
                </span>
                {record.usageCount ? (
                  <Link
                    className="link-text tw-align-middle"
                    data-testid="usage-count"
                    to={getUsageCountLink(record.fullyQualifiedName || '')}>
                    {record.usageCount}
                  </Link>
                ) : (
                  <span className="tw-no-description">
                    {t('label.not-used')}
                  </span>
                )}
              </div>
            </div>
          ),
        },
        {
          title: t('label.action-plural'),
          dataIndex: 'actions',
          key: 'actions',
          width: 120,
          align: 'center',
          render: (_, record: Tag) => (
            <Space align="center" size={8}>
              <Button
                className="p-0 flex-center"
                data-testid="edit-button"
                disabled={
                  !(
                    classificationPermissions.EditDescription ||
                    classificationPermissions.EditAll
                  )
                }
                icon={
                  <EditIcon
                    data-testid="editTagDescription"
                    height={16}
                    name="edit"
                    width={16}
                  />
                }
                size="small"
                type="text"
                onClick={() => {
                  setIsTagModal(true);
                  setEditTag(record);
                }}
              />

              <Tooltip
                placement="topRight"
                title={
                  (record.provider === ProviderType.System ||
                    !classificationPermissions.EditAll) &&
                  t('message.no-permission-for-action')
                }>
                <Button
                  className="p-0 flex-center"
                  data-testid="delete-tag"
                  disabled={
                    record.provider === ProviderType.System ||
                    !classificationPermissions.EditAll
                  }
                  icon={getDeleteIcon(deleteTags, record.id)}
                  size="small"
                  type="text"
                  onClick={() => handleActionDeleteTag(record)}
                />
              </Tooltip>
            </Space>
          ),
        },
      ] as ColumnsType<Tag>,
    [
      currentClassification,
      classificationPermissions,
      deleteTags,
      tags,
      deleteTags,
    ]
  );

  return (
    <PageContainerV1>
      <PageLayoutV1
        leftPanel={fetchLeftPanel()}
        pageTitle={t('label.tag-plural')}>
        {isLoading ? (
          <Loader />
        ) : error ? (
          <ErrorPlaceHolder>
            <p className="tw-text-center tw-m-auto">{error}</p>
          </ErrorPlaceHolder>
        ) : (
          <div className="full-height" data-testid="tags-container">
            {currentClassification && (
              <Space className="w-full justify-between" data-testid="header">
                <Space className="items-center">
                  {isNameEditing ? (
                    <Row align="middle" gutter={8}>
                      <Col>
                        <Input
                          className="input-width"
                          data-testid="current-classification-name"
                          name="ClassificationName"
                          value={currentClassificationName}
                          onChange={handleCategoryNameChange}
                        />
                      </Col>
                      <Col>
                        <Button
                          className="icon-buttons"
                          data-testid="cancelAssociatedTag"
                          icon={<CloseOutlined />}
                          size="small"
                          type="primary"
                          onMouseDown={handleEditNameCancel}
                        />
                        <Button
                          className="icon-buttons m-l-xss"
                          data-testid="saveAssociatedTag"
                          icon={<CheckOutlined />}
                          size="small"
                          type="primary"
                          onMouseDown={handleRenameSave}
                        />
                      </Col>
                    </Row>
                  ) : (
                    <Space>
                      <Typography.Text
                        className="m-b-0 font-bold text-lg"
                        data-testid="classification-name">
                        {getEntityName(currentClassification)}
                      </Typography.Text>
                      {currentClassification.provider === ProviderType.User ? (
                        <Tooltip
                          title={
                            classificationPermissions.EditAll
                              ? t('label.edit-entity', {
                                  entity: t('label.name'),
                                })
                              : t('message.no-permission-for-action')
                          }>
                          <Button
                            className="p-0"
                            data-testid="name-edit-icon"
                            disabled={!classificationPermissions.EditAll}
                            size="small"
                            type="text"
                            onClick={() => setIsNameEditing(true)}>
                            <SVGIcons
                              alt="icon-tag"
                              className="tw-mx-1"
                              icon={Icons.EDIT}
                              width="16"
                            />
                          </Button>
                        </Tooltip>
                      ) : (
                        <AppBadge
                          className="m--t-xss"
                          icon={<LockIcon height={12} />}
                          label={capitalize(currentClassification.provider)}
                        />
                      )}
                    </Space>
                  )}
                </Space>
                <div className="flex-center">
                  <Tooltip
                    title={
                      !(
                        createTagPermission || classificationPermissions.EditAll
                      ) && t('message.no-permission-for-action')
                    }>
                    <Button
                      className="add-new-tag-btn"
                      data-testid="add-new-tag-button"
                      disabled={
                        !(
                          createTagPermission ||
                          classificationPermissions.EditAll
                        )
                      }
                      size="small"
                      type="primary"
                      onClick={() => {
                        setIsTagModal((prevState) => !prevState);
                      }}>
                      {t('label.add-entity', {
                        entity: t('label.tag'),
                      })}
                    </Button>
                  </Tooltip>
                  <Tooltip
                    title={
                      (currentClassification.provider === ProviderType.System ||
                        !classificationPermissions.Delete) &&
                      t('message.no-permission-for-action')
                    }>
                    <Button
                      className="add-new-tag-btn tw-ml-2"
                      data-testid="delete-classification-or-tag"
                      disabled={
                        currentClassification.provider ===
                          ProviderType.System ||
                        !classificationPermissions.Delete
                      }
                      size="small"
                      onClick={() => deleteTagHandler()}>
                      {t('label.delete-entity', {
                        entity: t('label.classification'),
                      })}
                    </Button>
                  </Tooltip>
                </div>
              </Space>
            )}
            <div className="m-b-sm m-t-xs" data-testid="description-container">
              <Description
                description={currentClassification?.description || ''}
                entityName={
                  currentClassification?.displayName ??
                  currentClassification?.name
                }
                hasEditAccess={
                  classificationPermissions.EditDescription ||
                  classificationPermissions.EditAll
                }
                isEdit={isEditClassification}
                onCancel={() => setIsEditClassification(false)}
                onDescriptionEdit={() => setIsEditClassification(true)}
                onDescriptionUpdate={handleUpdateDescription}
              />
            </div>
            <Table
              bordered
              columns={tableColumn}
              data-testid="table"
              dataSource={tags}
              loading={{
                indicator: (
                  <Spin indicator={<Loader size="small" />} size="small" />
                ),
                spinning: isTagsLoading,
              }}
              pagination={false}
              rowKey="id"
              size="small"
            />
            {paging.total > PAGE_SIZE && (
              <NextPrevious
                currentPage={currentPage}
                pageSize={PAGE_SIZE}
                paging={paging}
                pagingHandler={handlePageChange}
                totalCount={paging.total}
              />
            )}

            {/* Classification Form */}
            <TagsForm
              isClassification
              showMutuallyExclusive
              data={classifications}
              header={t('label.adding-new-classification')}
              isLoading={isButtonLoading}
              visible={isAddingClassification}
              onCancel={onCancel}
              onSubmit={(data) => createCategory(data as Classification)}
            />

            {/* Tags Form */}
            <TagsForm
              header={
                editTag
                  ? t('label.edit-entity', {
                      entity: t('label.tag'),
                    })
                  : t('message.adding-new-tag', {
                      categoryName:
                        currentClassification?.displayName ??
                        currentClassification?.name,
                    })
              }
              initialValues={editTag}
              isLoading={isButtonLoading}
              visible={isTagModal}
              onCancel={onCancel}
              onSubmit={(data) => {
                if (editTag) {
                  updatePrimaryTag({ ...editTag, ...data } as Tag);
                } else {
                  createPrimaryTag(data as Classification);
                }
              }}
            />
            <EntityDeleteModal
              bodyText={getEntityDeleteMessage(deleteTags.data?.name ?? '', '')}
              entityName={deleteTags.data?.name ?? ''}
              entityType={t('label.classification')}
              loadingState={deleteStatus}
              visible={deleteTags.state}
              onCancel={() => setDeleteTags({ data: undefined, state: false })}
              onConfirm={handleConfirmClick}
            />
          </div>
        )}
      </PageLayoutV1>
    </PageContainerV1>
  );
};

export default TagsPage;<|MERGE_RESOLUTION|>--- conflicted
+++ resolved
@@ -44,11 +44,7 @@
 import TagsLeftPanelSkeleton from 'components/Skeleton/Tags/TagsLeftPanelSkeleton.component';
 import { LOADING_STATE } from 'enums/common.enum';
 import { compare } from 'fast-json-patch';
-<<<<<<< HEAD
-import { isUndefined, trim } from 'lodash';
-=======
-import { capitalize, isEmpty, isUndefined, toLower, trim } from 'lodash';
->>>>>>> 9ed1fc4e
+import { capitalize, isUndefined, trim } from 'lodash';
 import { FormErrorData } from 'Models';
 import React, { useCallback, useEffect, useMemo, useState } from 'react';
 import { useTranslation } from 'react-i18next';
