/*
 *  Copyright 2022 Collate.
 *  Licensed under the Apache License, Version 2.0 (the "License");
 *  you may not use this file except in compliance with the License.
 *  You may obtain a copy of the License at
 *  http://www.apache.org/licenses/LICENSE-2.0
 *  Unless required by applicable law or agreed to in writing, software
 *  distributed under the License is distributed on an "AS IS" BASIS,
 *  WITHOUT WARRANTIES OR CONDITIONS OF ANY KIND, either express or implied.
 *  See the License for the specific language governing permissions and
 *  limitations under the License.
 */

import { AxiosError } from 'axios';
import ErrorPlaceHolder from 'components/common/error-with-placeholder/ErrorPlaceHolder';
import { PagingHandlerParams } from 'components/common/next-previous/NextPrevious.interface';
import Loader from 'components/Loader/Loader';
import { usePermissionProvider } from 'components/PermissionProvider/PermissionProvider';
import {
  OperationPermission,
  ResourceEntity,
} from 'components/PermissionProvider/PermissionProvider.interface';
import { TeamsPageTab } from 'components/Team/TeamDetails/team.interface';
import TeamDetailsV1 from 'components/Team/TeamDetails/TeamDetailsV1';
import { HTTP_STATUS_CODE } from 'constants/auth.constants';
import { ERROR_PLACEHOLDER_TYPE } from 'enums/common.enum';
import { compare, Operation } from 'fast-json-patch';
import { cloneDeep, isEmpty, isUndefined } from 'lodash';
import { AssetsDataType } from 'Models';
import React, { useEffect, useMemo, useState } from 'react';
import { useTranslation } from 'react-i18next';
import { useHistory, useParams } from 'react-router-dom';
import { searchData } from 'rest/miscAPI';
import {
  createTeam,
  getTeamByName,
  getTeams,
  patchTeamDetail,
} from 'rest/teamsAPI';
import { getUsers, updateUserDetail } from 'rest/userAPI';
import { getEncodedFqn } from 'utils/StringsUtils';
import AppState from '../../AppState';
import {
  INITIAL_PAGING_VALUE,
  LIST_SIZE,
  PAGE_SIZE_BASE,
  pagingObject,
} from '../../constants/constants';
import { myDataSearchIndex } from '../../constants/Mydata.constants';
import { SearchIndex } from '../../enums/search.enum';
import { CreateTeam, TeamType } from '../../generated/api/teams/createTeam';
import { EntityReference } from '../../generated/entity/data/table';
import { Team } from '../../generated/entity/teams/team';
import { User } from '../../generated/entity/teams/user';
import { Paging } from '../../generated/type/paging';
import { SearchResponse } from '../../interface/search.interface';
import { formatUsersResponse, SearchEntityHits } from '../../utils/APIUtils';
import { DEFAULT_ENTITY_PERMISSION } from '../../utils/PermissionsUtils';
import { getSettingPath, getTeamsWithFqnPath } from '../../utils/RouterUtils';
import { showErrorToast, showSuccessToast } from '../../utils/ToastUtils';
import AddTeamForm from './AddTeamForm';

const TeamsPage = () => {
  const history = useHistory();
  const { t } = useTranslation();
  const { getEntityPermissionByFqn } = usePermissionProvider();
<<<<<<< HEAD
  const { fqn } = useParams<{ [key: string]: string }>();
=======
  const { isAdminUser } = useAuth();
  const { isAuthDisabled } = useAuthContext();
  const { fqn } = useParams<{ fqn: string }>();
>>>>>>> c3681570
  const [currentFqn, setCurrentFqn] = useState<string>('');
  const [allTeam, setAllTeam] = useState<Team[]>([]);
  const [selectedTeam, setSelectedTeam] = useState<Team>({} as Team);
  const [users, setUsers] = useState<User[]>([]);
  const [userPaging, setUserPaging] = useState<Paging>(pagingObject);
  const [isDataLoading, setIsDataLoading] = useState(0);
  const [currentUserPage, setCurrentUserPage] = useState(INITIAL_PAGING_VALUE);
  const [showDeletedTeam, setShowDeletedTeam] = useState<boolean>(false);
  const [isPageLoading, setIsPageLoading] = useState<boolean>(true);
  const [isDescriptionEditable, setIsDescriptionEditable] =
    useState<boolean>(false);
  const [userSearchValue, setUserSearchValue] = useState<string>('');
  const [isAddingTeam, setIsAddingTeam] = useState<boolean>(false);
  const [isLoading, setIsLoading] = useState<boolean>(false);
  const [assets, setAssets] = useState<AssetsDataType>({
    data: [],
    total: 0,
    currPage: 1,
  });
  const [parentTeams, setParentTeams] = useState<Team[]>([]);

  const [entityPermissions, setEntityPermissions] =
    useState<OperationPermission>(DEFAULT_ENTITY_PERMISSION);
  const [isFetchingAdvancedDetails, setFetchingAdvancedDetails] =
    useState<boolean>(false);
  const [isFetchAllTeamAdvancedDetails, setFetchAllTeamAdvancedDetails] =
    useState<boolean>(false);

  const isGroupType = useMemo(
    () => selectedTeam.teamType === TeamType.Group,
    [selectedTeam]
  );

  const activeTab = useMemo(() => {
    const param = new URLSearchParams(location.search);

    return param.get('activeTab');
  }, [location.search]);

  const currentTab = useMemo(() => {
    if (activeTab) {
      return activeTab;
    }

    return isGroupType ? TeamsPageTab.USERS : TeamsPageTab.TEAMS;
  }, [activeTab, isGroupType]);

  const hasViewPermission = useMemo(
    () => entityPermissions.ViewAll || entityPermissions.ViewBasic,
    [entityPermissions]
  );

  const fetchPermissions = async (entityFqn: string) => {
    setIsPageLoading(true);
    try {
      const perms = await getEntityPermissionByFqn(
        ResourceEntity.TEAM,
        entityFqn
      );
      setEntityPermissions(perms);
    } catch (error) {
      showErrorToast(error as AxiosError);
    } finally {
      setIsPageLoading(false);
    }
  };

  const descriptionHandler = (value: boolean) => {
    setIsDescriptionEditable(value);
  };

  const handleAddTeam = (value: boolean) => {
    setIsAddingTeam(value);
  };

  const updateTeamsHierarchy = (
    teams: Team[],
    parentTeam: string,
    data: Team[]
  ) => {
    for (const team of teams) {
      if (team.fullyQualifiedName === parentTeam) {
        team.children = data as EntityReference[];

        break;
      } else if (team.children && team.children.length > 0) {
        updateTeamsHierarchy(team.children as Team[], parentTeam, data);
      }
    }
  };

  const fetchAllTeamsBasicDetails = async (parentTeam?: string) => {
    try {
      const { data } = await getTeams(undefined, {
        parentTeam: decodeURIComponent(parentTeam ?? '') ?? 'organization',
        include: 'all',
      });

      const modifiedTeams: Team[] = data.map((team) => ({
        ...team,
        key: team.fullyQualifiedName,
        children: team.childrenCount && team.childrenCount > 0 ? [] : undefined,
      }));

      setAllTeam(modifiedTeams);
      setFetchAllTeamAdvancedDetails(true);
    } catch (error) {
      showErrorToast(error as AxiosError, t('server.unexpected-response'));
    }
  };

  const fetchAllTeamsAdvancedDetails = async (
    loading = true,
    parentTeam?: string,
    updateChildNode = false
  ) => {
    loading && setIsDataLoading((isDataLoading) => ++isDataLoading);

    try {
      const { data } = await getTeams(
        ['userCount', 'childrenCount', 'owns', 'parents'],
        {
          parentTeam: decodeURIComponent(parentTeam ?? '') ?? 'organization',
          include: 'all',
        }
      );

      const modifiedTeams: Team[] = data.map((team) => ({
        ...team,
        key: team.fullyQualifiedName,
        children: team.childrenCount && team.childrenCount > 0 ? [] : undefined,
      }));

      if (updateChildNode) {
        const allTeamsData = cloneDeep(allTeam);
        updateTeamsHierarchy(allTeamsData, parentTeam || '', modifiedTeams);
        setAllTeam(allTeamsData);
      } else {
        setAllTeam(modifiedTeams);
      }
    } catch (error) {
      showErrorToast(error as AxiosError, t('server.unexpected-response'));
    } finally {
      setFetchAllTeamAdvancedDetails(false);
    }
    loading && setIsDataLoading((isDataLoading) => --isDataLoading);
  };

  /**
   * Make API call to fetch current team user data
   */
  const getCurrentTeamUsers = (
    team: string,
    paging = {} as { [key: string]: string },
    loadPage = true
  ) => {
    loadPage && setIsDataLoading((isDataLoading) => ++isDataLoading);
    getUsers({
      fields: 'teams,roles',
      limit: PAGE_SIZE_BASE,
      team,
      ...paging,
    })
      .then((res) => {
        if (res.data) {
          setUsers(res.data);
          setUserPaging(res.paging);
        }
      })
      .catch(() => {
        setUsers([]);
        setUserPaging({ total: 0 });
      })
      .finally(() => {
        loadPage && setIsDataLoading((isDataLoading) => --isDataLoading);
      });
  };

  const getParentTeam = async (
    name: string,
    newTeam = false,
    loadPage = true
  ) => {
    setIsPageLoading(loadPage);
    try {
      const data = await getTeamByName(name, ['parents'], 'all');
      if (data) {
        setParentTeams((prev) => (newTeam ? [data] : [data, ...prev]));
        if (!isEmpty(data.parents) && data.parents?.[0].name) {
          await getParentTeam(data.parents[0].name, false, loadPage);
        }
      } else {
        throw t('server.unexpected-response');
      }
    } catch (error) {
      showErrorToast(error as AxiosError, t('server.unexpected-response'));
    }
  };

  const fetchAssets = () => {
    if (selectedTeam.id && isGroupType) {
      searchData(
        ``,
        assets.currPage,
        LIST_SIZE,
        `owner.id:${selectedTeam.id}`,
        '',
        '',
        myDataSearchIndex
      )
        .then((res) => {
          const hits = res?.data?.hits?.hits as SearchEntityHits;
          if (hits?.length > 0) {
            const total = res.data.hits.total.value;
            setAssets({
              data: hits,
              total,
              currPage: assets.currPage,
            });
          } else {
            const total = 0;
            setAssets({
              data: [],
              total,
              currPage: assets.currPage,
            });
          }
        })
        .catch((err: AxiosError) => {
          showErrorToast(
            err,
            t('server.entity-fetch-error', {
              entity: t('label.team-asset-plural'),
            })
          );
        });
    }
  };

  const fetchTeamBasicDetails = async (name: string, loadPage = false) => {
    setIsPageLoading(loadPage);
    try {
      const data = await getTeamByName(
        name,
        ['owner', 'parents', 'profile'],
        'all'
      );

      setSelectedTeam(data);
      if (!isEmpty(data.parents) && data.parents?.[0].name) {
        await getParentTeam(data.parents[0].name, true, loadPage);
      }
    } catch (error) {
      showErrorToast(error as AxiosError, t('server.unexpected-response'));
    } finally {
      setIsPageLoading(false);
    }
  };

  const fetchTeamAdvancedDetails = async (name: string) => {
    setFetchingAdvancedDetails(true);
    try {
      const data = await getTeamByName(
        name,
        ['users', 'defaultRoles', 'policies', 'childrenCount'],
        'all'
      );

      setSelectedTeam((prev) => ({ ...prev, ...data }));
      fetchAssets();
    } catch (error) {
      showErrorToast(error as AxiosError, t('server.unexpected-response'));
    } finally {
      setFetchingAdvancedDetails(false);
    }
  };

  /**
   * Take Team data as input and create the team
   * @param data - Team Data
   */
  const createNewTeam = async (data: Team) => {
    try {
      setIsLoading(true);
      const teamData: CreateTeam = {
        name: data.name,
        displayName: data.displayName,
        description: data.description,
        teamType: data.teamType as TeamType,
        parents: fqn ? [selectedTeam.id] : undefined,
        email: data.email || undefined,
      };
      const res = await createTeam(teamData);
      if (res) {
        fetchTeamBasicDetails(selectedTeam.name, true);
        handleAddTeam(false);
      }
    } catch (error) {
      if (
        (error as AxiosError).response?.status === HTTP_STATUS_CODE.CONFLICT
      ) {
        showErrorToast(
          t('server.entity-already-exist', {
            entity: t('label.team'),
            entityPlural: t('label.team-plural-lowercase'),
            name: data.name,
          })
        );
      } else {
        showErrorToast(
          error as AxiosError,
          t('server.create-entity-error', {
            entity: t('label.team-lowercase'),
          })
        );
      }
    } finally {
      setIsLoading(false);
    }
  };

  const searchUsers = (text: string, currentPage: number) => {
    setIsDataLoading((isDataLoading) => ++isDataLoading);
    searchData(
      text,
      currentPage,
      PAGE_SIZE_BASE,
      `(teams.id:${selectedTeam?.id})`,
      '',
      '',
      SearchIndex.USER
    )
      .then((res) => {
        const data = formatUsersResponse(
          (res.data as SearchResponse<SearchIndex.USER>).hits.hits
        );
        setUsers(data);
        setUserPaging({
          total: res.data.hits.total.value,
        });
      })
      .catch(() => {
        setUsers([]);
      })
      .finally(() => setIsDataLoading((isDataLoading) => --isDataLoading));
  };

  const updateTeamHandler = async (updatedData: Team) => {
    const jsonPatch = compare(selectedTeam, updatedData);

    try {
      const res = await patchTeamDetail(selectedTeam.id, jsonPatch);
      setSelectedTeam(res);
    } catch (error) {
      showErrorToast(
        error as AxiosError,
        t('server.entity-updating-error', {
          entity: t('label.team'),
        })
      );
    }
  };

  const userPagingHandler = ({
    cursorType,
    currentPage,
  }: PagingHandlerParams) => {
    if (userSearchValue) {
      setCurrentUserPage(currentPage);
      searchUsers(userSearchValue, currentPage);
    } else if (cursorType) {
      setCurrentUserPage(currentPage);
      getCurrentTeamUsers(selectedTeam.name, {
        [cursorType]: userPaging[cursorType] as string,
      });
    }
  };

  const handleJoinTeamClick = (id: string, data: Operation[]) => {
    updateUserDetail(id, data)
      .then((res) => {
        if (res) {
          AppState.updateUserDetails(res);
          setSelectedTeam((prev) => ({ ...prev, ...res }));
          showSuccessToast(t('server.join-team-success'), 2000);
        } else {
          throw t('server.join-team-error');
        }
      })
      .catch((err: AxiosError) => {
        showErrorToast(err, t('server.join-team-error'));
      });
  };

  const handleLeaveTeamClick = (id: string, data: Operation[]) => {
    return new Promise<void>((resolve) => {
      updateUserDetail(id, data)
        .then((res) => {
          if (res) {
            AppState.updateUserDetails(res);
            setSelectedTeam((prev) => ({ ...prev, ...res }));
            showSuccessToast(t('server.leave-team-success'), 2000);
            resolve();
          } else {
            throw t('server.leave-team-error');
          }
        })
        .catch((err: AxiosError) => {
          showErrorToast(err, t('server.leave-team-error'));
        });
    });
  };

  /**
   * Take users data as input and add users to team
   * @param data
   */
  const addUsersToTeam = async (data: Array<EntityReference>) => {
    if (!isUndefined(selectedTeam) && !isUndefined(selectedTeam.users)) {
      const updatedTeam = {
        ...selectedTeam,
        users: data,
      };
      const jsonPatch = compare(selectedTeam, updatedTeam);
      try {
        const res = await patchTeamDetail(selectedTeam.id, jsonPatch);
        setSelectedTeam((prev) => ({ ...prev, ...res }));
      } catch (error) {
        showErrorToast(
          error as AxiosError,
          t('server.entity-updating-error', {
            entity: t('label.team'),
          })
        );
      }
    }
  };

  /**
   * Take user id and remove that user from the team
   * @param id - user id
   */
  const removeUserFromTeam = (id: string) => {
    const newUsers = selectedTeam?.users?.filter((user) => {
      return user.id !== id;
    });
    const updatedTeam = {
      ...selectedTeam,
      users: newUsers,
    };

    const jsonPatch = compare(selectedTeam, updatedTeam);

    return new Promise<void>((resolve) => {
      patchTeamDetail(selectedTeam.id, jsonPatch)
        .then((res) => {
          if (res) {
            setSelectedTeam((prev) => ({ ...prev, ...res }));
          } else {
            throw t('server.unexpected-response');
          }
        })
        .catch((error: AxiosError) => {
          showErrorToast(
            error,
            t('server.entity-updating-error', {
              entity: t('label.team'),
            })
          );
        })
        .finally(() => {
          resolve();
        });
    });
  };

  const handleCurrentUserPage = (value?: number) => {
    setCurrentUserPage(value ?? INITIAL_PAGING_VALUE);
  };

  const handleUsersSearchAction = (text: string) => {
    setUserSearchValue(text);
    setCurrentUserPage(INITIAL_PAGING_VALUE);
    if (text) {
      searchUsers(text, INITIAL_PAGING_VALUE);
    } else {
      getCurrentTeamUsers(selectedTeam.name);
    }
  };

  const onDescriptionUpdate = async (updatedHTML: string) => {
    if (selectedTeam.description !== updatedHTML) {
      const updatedTeam = { ...selectedTeam, description: updatedHTML };
      const jsonPatch = compare(selectedTeam, updatedTeam);
      try {
        const response = await patchTeamDetail(selectedTeam.id, jsonPatch);
        if (response) {
          setSelectedTeam((prev) => ({ ...prev, ...response }));
        } else {
          throw t('server.unexpected-response');
        }
      } catch (error) {
        showErrorToast(error as AxiosError);
      } finally {
        descriptionHandler(false);
      }
    } else {
      descriptionHandler(false);
    }
  };

  const afterDeleteAction = () => {
    history.push(getSettingPath(getTeamsWithFqnPath(TeamType.Organization)));
  };

  const toggleShowDeletedTeam = () => {
    setShowDeletedTeam((pre) => !pre);
  };

  const handleAssetsPaginate = ({ currentPage }: PagingHandlerParams) => {
    setAssets((pre) => ({ ...pre, currPage: currentPage }));
  };

  useEffect(() => {
    fetchAssets();
  }, [assets.currPage]);

  useEffect(() => {
    if (hasViewPermission && currentFqn !== fqn) {
      if (fqn) {
        fetchTeamBasicDetails(fqn, true);
      }
      setCurrentFqn(fqn);
    }
  }, [entityPermissions, fqn]);

  useEffect(() => {
    fetchPermissions(fqn);
  }, [fqn]);

  useEffect(() => {
    if (currentTab === TeamsPageTab.USERS) {
      getCurrentTeamUsers(getEncodedFqn(selectedTeam.name), {}, false);
    } else {
      setUserPaging(pagingObject);
    }
  }, [selectedTeam, currentTab]);

  useEffect(() => {
    if (!isPageLoading && hasViewPermission && fqn) {
      fetchTeamAdvancedDetails(fqn);
      fetchAllTeamsBasicDetails(fqn);
    }
  }, [isPageLoading, entityPermissions, fqn]);

  useEffect(() => {
    if (isFetchAllTeamAdvancedDetails && fqn) {
      fetchAllTeamsAdvancedDetails(false, fqn);
    }
  }, [isFetchAllTeamAdvancedDetails, fqn]);

  if (isPageLoading) {
    return <Loader />;
  }

  if (!hasViewPermission) {
    return <ErrorPlaceHolder type={ERROR_PLACEHOLDER_TYPE.PERMISSION} />;
  }

  if (isEmpty(selectedTeam)) {
    return <ErrorPlaceHolder />;
  }

  return (
    <>
      <TeamDetailsV1
        afterDeleteAction={afterDeleteAction}
        assets={assets}
        childTeams={allTeam}
        currentTeam={selectedTeam}
        currentTeamUserPage={currentUserPage}
        currentTeamUsers={users}
        descriptionHandler={descriptionHandler}
        entityPermissions={entityPermissions}
        handleAddTeam={handleAddTeam}
        handleAddUser={addUsersToTeam}
        handleCurrentUserPage={handleCurrentUserPage}
        handleJoinTeamClick={handleJoinTeamClick}
        handleLeaveTeamClick={handleLeaveTeamClick}
        handleTeamUsersSearchAction={handleUsersSearchAction}
        isDescriptionEditable={isDescriptionEditable}
        isFetchingAdvancedDetails={isFetchingAdvancedDetails}
        isFetchingAllTeamAdvancedDetails={isFetchAllTeamAdvancedDetails}
        isTeamMemberLoading={isDataLoading}
        parentTeams={parentTeams}
        removeUserFromTeam={removeUserFromTeam}
        showDeletedTeam={showDeletedTeam}
        teamUserPaging={userPaging}
        teamUserPagingHandler={userPagingHandler}
        teamUsersSearchText={userSearchValue}
        updateTeamHandler={updateTeamHandler}
        onAssetsPaginate={handleAssetsPaginate}
        onDescriptionUpdate={onDescriptionUpdate}
        onShowDeletedTeamChange={toggleShowDeletedTeam}
        onTeamExpand={fetchAllTeamsAdvancedDetails}
      />
      {selectedTeam.teamType && (
        <AddTeamForm
          isLoading={isLoading}
          parentTeamType={selectedTeam.teamType}
          visible={isAddingTeam}
          onCancel={() => setIsAddingTeam(false)}
          onSave={(data) => createNewTeam(data)}
        />
      )}
    </>
  );
};

export default TeamsPage;<|MERGE_RESOLUTION|>--- conflicted
+++ resolved
@@ -64,13 +64,7 @@
   const history = useHistory();
   const { t } = useTranslation();
   const { getEntityPermissionByFqn } = usePermissionProvider();
-<<<<<<< HEAD
-  const { fqn } = useParams<{ [key: string]: string }>();
-=======
-  const { isAdminUser } = useAuth();
-  const { isAuthDisabled } = useAuthContext();
   const { fqn } = useParams<{ fqn: string }>();
->>>>>>> c3681570
   const [currentFqn, setCurrentFqn] = useState<string>('');
   const [allTeam, setAllTeam] = useState<Team[]>([]);
   const [selectedTeam, setSelectedTeam] = useState<Team>({} as Team);
