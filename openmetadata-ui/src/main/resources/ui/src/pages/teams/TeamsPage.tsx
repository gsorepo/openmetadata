/*
 *  Copyright 2022 Collate
 *  Licensed under the Apache License, Version 2.0 (the "License");
 *  you may not use this file except in compliance with the License.
 *  You may obtain a copy of the License at
 *  http://www.apache.org/licenses/LICENSE-2.0
 *  Unless required by applicable law or agreed to in writing, software
 *  distributed under the License is distributed on an "AS IS" BASIS,
 *  WITHOUT WARRANTIES OR CONDITIONS OF ANY KIND, either express or implied.
 *  See the License for the specific language governing permissions and
 *  limitations under the License.
 */

import { AxiosError } from 'axios';
import { compare, Operation } from 'fast-json-patch';
import { cloneDeep, isEmpty, isUndefined } from 'lodash';
import { AssetsDataType, FormattedTableData, SearchResponse } from 'Models';
import React, { useEffect, useState } from 'react';
import { useTranslation } from 'react-i18next';
import { useHistory, useParams } from 'react-router-dom';
import AppState from '../../AppState';
import { useAuthContext } from '../../authentication/auth-provider/AuthProvider';
import { searchData } from '../../axiosAPIs/miscAPI';
import {
  createTeam,
  getTeamByName,
  getTeams,
  patchTeamDetail,
} from '../../axiosAPIs/teamsAPI';
import { getUsers, updateUserDetail } from '../../axiosAPIs/userAPI';
import ErrorPlaceHolder from '../../components/common/error-with-placeholder/ErrorPlaceHolder';
import Loader from '../../components/Loader/Loader';
import { usePermissionProvider } from '../../components/PermissionProvider/PermissionProvider';
import {
  OperationPermission,
  ResourceEntity,
} from '../../components/PermissionProvider/PermissionProvider.interface';
import TeamDetailsV1 from '../../components/TeamDetails/TeamDetailsV1';
import Teams from '../../components/TeamDetails/Teams';
import {
  INITIAL_PAGING_VALUE,
  LIST_SIZE,
  PAGE_SIZE_MEDIUM,
  pagingObject,
} from '../../constants/constants';
import { NO_PERMISSION_TO_VIEW } from '../../constants/HelperTextUtil';
import { myDataSearchIndex } from '../../constants/Mydata.constants';
import { SearchIndex } from '../../enums/search.enum';
import { CreateTeam, TeamType } from '../../generated/api/teams/createTeam';
import { EntityReference } from '../../generated/entity/data/table';
import { Team } from '../../generated/entity/teams/team';
import { User } from '../../generated/entity/teams/user';
import { Paging } from '../../generated/type/paging';
import { useAuth } from '../../hooks/authHooks';
import { formatDataResponse, formatUsersResponse } from '../../utils/APIUtils';
import { getEntityName } from '../../utils/CommonUtils';
import { DEFAULT_ENTITY_PERMISSION } from '../../utils/PermissionsUtils';
import { getSettingPath, getTeamsWithFqnPath } from '../../utils/RouterUtils';
import { showErrorToast, showSuccessToast } from '../../utils/ToastUtils';
import AddTeamForm from './AddTeamForm';
import AddUsersModalV1 from './AddUsersModalV1';

const TeamsPage = () => {
  const history = useHistory();
  const { t } = useTranslation();
  const { getEntityPermissionByFqn } = usePermissionProvider();
  const { isAdminUser } = useAuth();
  const { isAuthDisabled } = useAuthContext();
  const { fqn } = useParams<{ [key: string]: string }>();
  const [currentFqn, setCurrentFqn] = useState<string>('');
  const [allTeam, setAllTeam] = useState<Team[]>([]);
  const [selectedTeam, setSelectedTeam] = useState<Team>({} as Team);
  const [users, setUsers] = useState<User[]>([]);
  const [userPaging, setUserPaging] = useState<Paging>(pagingObject);
  const [isDataLoading, setIsDataLoading] = useState(0);
  const [currentUserPage, setCurrentUserPage] = useState(INITIAL_PAGING_VALUE);
  const [showDeletedTeam, setShowDeletedTeam] = useState<boolean>(false);
  const [isPageLoading, setIsPageLoading] = useState<boolean>(true);
  const [isDescriptionEditable, setIsDescriptionEditable] =
    useState<boolean>(false);
  const [userSearchValue, setUserSearchValue] = useState<string>('');
  const [isAddingTeam, setIsAddingTeam] = useState<boolean>(false);
  const [isAddingUsers, setIsAddingUsers] = useState<boolean>(false);
  const [isLoading, setIsLoading] = useState<boolean>(false);
  const [assets, setAssets] = useState<AssetsDataType>({
    data: [],
    total: 0,
    currPage: 1,
  });

  const [entityPermissions, setEntityPermissions] =
    useState<OperationPermission>(DEFAULT_ENTITY_PERMISSION);

  const fetchPermissions = async (entityFqn: string) => {
    setIsPageLoading(true);
    try {
      const perms = await getEntityPermissionByFqn(
        ResourceEntity.TEAM,
        entityFqn
      );
      setEntityPermissions(perms);
    } catch (error) {
      showErrorToast(error as AxiosError);
    } finally {
      setIsPageLoading(false);
    }
  };

  const descriptionHandler = (value: boolean) => {
    setIsDescriptionEditable(value);
  };

  const handleAddTeam = (value: boolean) => {
    setIsAddingTeam(value);
  };

  const handleAddUsers = (value: boolean) => {
    setIsAddingUsers(value);
  };

  const updateTeamsHierarchy = (
    teams: Team[],
    parentTeam: string,
    data: Team[]
  ) => {
    for (const team of teams) {
      if (team.fullyQualifiedName === parentTeam) {
        team.children = data as EntityReference[];

        break;
      } else if (team.children && team.children.length > 0) {
        updateTeamsHierarchy(team.children as Team[], parentTeam, data);
      }
    }
  };

  const fetchAllTeams = async (
    loading = true,
    parentTeam?: string,
    updateChildNode = false
  ) => {
    loading && setIsDataLoading((isDataLoading) => ++isDataLoading);

    try {
      const { data } = await getTeams(
        ['defaultRoles', 'userCount', 'childrenCount'],
        {
          parentTeam: parentTeam ?? 'organization',
          include: 'all',
        }
      );

      const modifiedTeams: Team[] = data.map((team) => ({
        ...team,
        key: team.fullyQualifiedName,
        children: team.childrenCount && team.childrenCount > 0 ? [] : undefined,
      }));

      if (updateChildNode) {
        const allTeamsData = cloneDeep(allTeam);
        updateTeamsHierarchy(allTeamsData, parentTeam || '', modifiedTeams);
        setAllTeam(allTeamsData);
      } else {
        setAllTeam(modifiedTeams);
      }
    } catch (error) {
      showErrorToast(error as AxiosError, t('server.unexpected-response'));
    }
    loading && setIsDataLoading((isDataLoading) => --isDataLoading);
  };

  /**
   * Make API call to fetch current team user data
   */
  const getCurrentTeamUsers = (
    team: string,
    paging = {} as { [key: string]: string }
  ) => {
    setIsDataLoading((isDataLoading) => ++isDataLoading);
    getUsers('teams,roles', PAGE_SIZE_MEDIUM, { team, ...paging })
      .then((res) => {
        if (res.data) {
          setUsers(res.data);
          setUserPaging(res.paging);
        }
      })
      .catch(() => {
        setUsers([]);
        setUserPaging({ total: 0 });
      })
      .finally(() => setIsDataLoading((isDataLoading) => --isDataLoading));
  };

  const fetchTeamByFqn = async (name: string) => {
    setIsPageLoading(true);
    try {
      const data = await getTeamByName(
        name,
        [
          'users',
          'owns',
          'defaultRoles',
          'policies',
          'owner',
          'parents',
          'childrenCount',
        ],
        'all'
      );

      if (data) {
        getCurrentTeamUsers(data.name);
        setSelectedTeam(data);
      } else {
        throw t('server.unexpected-response');
      }
    } catch (error) {
      showErrorToast(error as AxiosError, t('server.unexpected-response'));
    }
    setIsPageLoading(false);
  };

  /**
   * Take Team data as input and create the team
   * @param data - Team Data
   */
  const createNewTeam = async (data: Team) => {
    try {
      setIsLoading(true);
      const teamData: CreateTeam = {
        name: data.name,
        displayName: data.displayName,
        description: data.description,
        teamType: data.teamType as TeamType,
        parents: fqn ? [selectedTeam.id] : undefined,
      };
      const res = await createTeam(teamData);
      if (res) {
        const parent = fqn ? selectedTeam.fullyQualifiedName : undefined;
        fetchAllTeams(true, parent);
        fetchTeamByFqn(selectedTeam.name);
        handleAddTeam(false);
      }
    } catch (error) {
      showErrorToast(
        error as AxiosError,
        t('message.entity-creation-error', {
          entity: 'Team',
        })
      );
    } finally {
      setIsLoading(false);
    }
  };

  const searchUsers = (text: string, currentPage: number) => {
    setIsDataLoading((isDataLoading) => ++isDataLoading);
    searchData(
      text,
      currentPage,
      PAGE_SIZE_MEDIUM,
      `(teams.id:${selectedTeam?.id})`,
      '',
      '',
      SearchIndex.USER
    )
      .then((res: SearchResponse) => {
        const data = formatUsersResponse(res.data.hits.hits);
        setUsers(data);
        setUserPaging({
          total: res.data.hits.total.value,
        });
      })
      .catch(() => {
        setUsers([]);
      })
      .finally(() => setIsDataLoading((isDataLoading) => --isDataLoading));
  };

  const updateTeamHandler = (updatedData: Team, fetchTeam = true) => {
    const jsonPatch = compare(selectedTeam, updatedData);

    return new Promise<void>((resolve, reject) => {
      patchTeamDetail(selectedTeam.id, jsonPatch)
        .then((res) => {
          if (res) {
            if (fetchTeam) {
              fetchTeamByFqn(selectedTeam.name);
            } else {
              setSelectedTeam((previous) => ({ ...previous, ...res }));
            }
            resolve();
          } else {
            throw t('server.unexpected-response');
          }
        })
        .catch((error: AxiosError) => {
          showErrorToast(
            error,
<<<<<<< HEAD
            t('message.entity-updating-error', {
=======
            t('server.entity-updating-error', {
>>>>>>> c83690d0
              entity: 'Team',
            })
          );
          reject();
        });
    });
  };

  const userPagingHandler = (
    cursorValue: string | number,
    activePage?: number
  ) => {
    if (userSearchValue) {
      setCurrentUserPage(cursorValue as number);
      searchUsers(userSearchValue, cursorValue as number);
    } else {
      setCurrentUserPage(activePage as number);
      getCurrentTeamUsers(selectedTeam.name, {
        [cursorValue]: userPaging[cursorValue as keyof Paging] as string,
      });
    }
  };

  const handleJoinTeamClick = (id: string, data: Operation[]) => {
    updateUserDetail(id, data)
      .then((res) => {
        if (res) {
          AppState.updateUserDetails(res);
          fetchTeamByFqn(selectedTeam.name);
          showSuccessToast(t('server.join-team-success'), 2000);
        } else {
          throw t('server.join-team-error');
        }
      })
      .catch((err: AxiosError) => {
        showErrorToast(err, t('server.join-team-error'));
      });
  };

  const handleLeaveTeamClick = (id: string, data: Operation[]) => {
    return new Promise<void>((resolve) => {
      updateUserDetail(id, data)
        .then((res) => {
          if (res) {
            AppState.updateUserDetails(res);
            fetchTeamByFqn(selectedTeam.name);
            showSuccessToast(t('server.leave-team-success'), 2000);
            resolve();
          } else {
            throw t('server.leave-team-error');
          }
        })
        .catch((err: AxiosError) => {
          showErrorToast(err, t('server.leave-team-error'));
        });
    });
  };

  /**
   * Take users data as input and add users to team
   * @param data
   */
  const addUsersToTeam = (data: Array<EntityReference>) => {
    if (!isUndefined(selectedTeam) && !isUndefined(selectedTeam.users)) {
      const updatedTeam = {
        ...selectedTeam,
        users: [...(selectedTeam.users as Array<EntityReference>), ...data],
      };
      const jsonPatch = compare(selectedTeam, updatedTeam);
      patchTeamDetail(selectedTeam.id, jsonPatch)
        .then((res) => {
          if (res) {
            fetchTeamByFqn(res.name);
          } else {
            throw t('server.unexpected-response');
          }
        })
        .catch((error: AxiosError) => {
          showErrorToast(
            error,
<<<<<<< HEAD
            t('message.entity-updating-error', {
=======
            t('server.entity-updating-error', {
>>>>>>> c83690d0
              entity: 'Team',
            })
          );
        })
        .finally(() => {
          setIsAddingUsers(false);
        });
    }
  };

  /**
   * Take user id and remove that user from the team
   * @param id - user id
   */
  const removeUserFromTeam = (id: string) => {
    const newUsers = selectedTeam?.users?.filter((user) => {
      return user.id !== id;
    });
    const updatedTeam = {
      ...selectedTeam,
      users: newUsers,
    };

    const jsonPatch = compare(selectedTeam, updatedTeam);

    return new Promise<void>((resolve) => {
      patchTeamDetail(selectedTeam.id, jsonPatch)
        .then((res) => {
          if (res) {
            fetchTeamByFqn(res.name);
          } else {
            throw t('server.unexpected-response');
          }
        })
        .catch((error: AxiosError) => {
          showErrorToast(
            error,
<<<<<<< HEAD
            t('message.entity-updating-error', {
=======
            t('server.entity-updating-error', {
>>>>>>> c83690d0
              entity: 'Team',
            })
          );
        })
        .finally(() => {
          resolve();
        });
    });
  };

  const handleCurrentUserPage = (value?: number) => {
    setCurrentUserPage(value ?? INITIAL_PAGING_VALUE);
  };

  const handleUsersSearchAction = (text: string) => {
    setUserSearchValue(text);
    setCurrentUserPage(INITIAL_PAGING_VALUE);
    if (text) {
      searchUsers(text, INITIAL_PAGING_VALUE);
    } else {
      getCurrentTeamUsers(selectedTeam.name);
    }
  };

  const onDescriptionUpdate = async (updatedHTML: string) => {
    if (selectedTeam.description !== updatedHTML) {
      const updatedTeam = { ...selectedTeam, description: updatedHTML };
      const jsonPatch = compare(selectedTeam, updatedTeam);
      try {
        const response = await patchTeamDetail(selectedTeam.id, jsonPatch);
        if (response) {
          fetchTeamByFqn(response.name);
        } else {
          throw t('server.unexpected-response');
        }
      } catch (error) {
        showErrorToast(error as AxiosError);
      } finally {
        descriptionHandler(false);
      }
    } else {
      descriptionHandler(false);
    }
  };

  const afterDeleteAction = () => {
    history.push(getSettingPath(getTeamsWithFqnPath(TeamType.Organization)));
  };

  const handleShowDeletedTeam = (checked: boolean) => {
    setShowDeletedTeam(checked);
  };

  const fetchAssets = () => {
    searchData(
      `owner.id:${selectedTeam.id}`,
      assets.currPage,
      LIST_SIZE,
      ``,
      '',
      '',
      myDataSearchIndex
    )
      .then((res: SearchResponse) => {
        const hits = res?.data?.hits?.hits;
        if (hits?.length > 0) {
          const data = formatDataResponse(hits);
          const total = res.data.hits.total.value;
          setAssets({
            data,
            total,
            currPage: assets.currPage,
          });
        } else {
          const data = [] as FormattedTableData[];
          const total = 0;
          setAssets({
            data,
            total,
            currPage: assets.currPage,
          });
        }
      })
      .catch((err: AxiosError) => {
        showErrorToast(
          err,
          t('message.entity-fetch-error', {
            entity: 'Team Assets',
          })
        );
      });
  };

  const handleAssetsPaginate = (page: string | number) => {
    setAssets((pre) => ({ ...pre, currPage: page as number }));
  };

  useEffect(() => {
    if (!isEmpty(selectedTeam) && !isUndefined(selectedTeam)) {
      fetchAssets();
    }
  }, [selectedTeam]);

  useEffect(() => {
    fetchAssets();
  }, [assets.currPage]);

  useEffect(() => {
    if (
      (entityPermissions.ViewAll || entityPermissions.ViewBasic) &&
      currentFqn !== fqn
    ) {
      if (fqn) {
        fetchTeamByFqn(fqn);
      }
      fetchAllTeams(true, fqn);
      setCurrentFqn(fqn);
    }
  }, [entityPermissions, fqn]);

  useEffect(() => {
    fetchPermissions(fqn);
  }, [fqn]);

  if (isPageLoading) {
    return <Loader />;
  }

  return (
    <>
      {entityPermissions.ViewAll || entityPermissions.ViewBasic ? (
        <>
          {isUndefined(fqn) ? (
            <Teams
              data={allTeam}
              showDeletedTeam={showDeletedTeam}
              onAddTeamClick={handleAddTeam}
              onShowDeletedTeamChange={handleShowDeletedTeam}
              onTeamExpand={fetchAllTeams}
            />
          ) : (
            <TeamDetailsV1
              afterDeleteAction={afterDeleteAction}
              assets={assets}
              childTeams={allTeam}
              currentTeam={selectedTeam}
              currentTeamUserPage={currentUserPage}
              currentTeamUsers={users}
              descriptionHandler={descriptionHandler}
              handleAddTeam={handleAddTeam}
              handleAddUser={handleAddUsers}
              handleCurrentUserPage={handleCurrentUserPage}
              handleJoinTeamClick={handleJoinTeamClick}
              handleLeaveTeamClick={handleLeaveTeamClick}
              handleTeamUsersSearchAction={handleUsersSearchAction}
              hasAccess={isAuthDisabled || isAdminUser}
              isDescriptionEditable={isDescriptionEditable}
              isTeamMemberLoading={isDataLoading}
              removeUserFromTeam={removeUserFromTeam}
              showDeletedTeam={showDeletedTeam}
              teamUserPagin={userPaging}
              teamUserPaginHandler={userPagingHandler}
              teamUsersSearchText={userSearchValue}
              updateTeamHandler={updateTeamHandler}
              onAssetsPaginate={handleAssetsPaginate}
              onDescriptionUpdate={onDescriptionUpdate}
              onShowDeletedTeamChange={handleShowDeletedTeam}
              onTeamExpand={fetchAllTeams}
            />
          )}

          {isAddingUsers && (
            <AddUsersModalV1
              header={`Adding new users to ${getEntityName(selectedTeam)}`}
              isVisible={isAddingUsers}
              list={selectedTeam.users || []}
              onCancel={() => setIsAddingUsers(false)}
              onSave={(data) => addUsersToTeam(data)}
            />
          )}
          <AddTeamForm
            isLoading={isLoading}
            visible={isAddingTeam}
            onCancel={() => setIsAddingTeam(false)}
            onSave={(data) => createNewTeam(data as Team)}
          />
        </>
      ) : (
        <ErrorPlaceHolder>{NO_PERMISSION_TO_VIEW}</ErrorPlaceHolder>
      )}
    </>
  );
};

export default TeamsPage;<|MERGE_RESOLUTION|>--- conflicted
+++ resolved
@@ -297,11 +297,7 @@
         .catch((error: AxiosError) => {
           showErrorToast(
             error,
-<<<<<<< HEAD
-            t('message.entity-updating-error', {
-=======
             t('server.entity-updating-error', {
->>>>>>> c83690d0
               entity: 'Team',
             })
           );
@@ -382,11 +378,7 @@
         .catch((error: AxiosError) => {
           showErrorToast(
             error,
-<<<<<<< HEAD
-            t('message.entity-updating-error', {
-=======
             t('server.entity-updating-error', {
->>>>>>> c83690d0
               entity: 'Team',
             })
           );
@@ -424,11 +416,7 @@
         .catch((error: AxiosError) => {
           showErrorToast(
             error,
-<<<<<<< HEAD
-            t('message.entity-updating-error', {
-=======
             t('server.entity-updating-error', {
->>>>>>> c83690d0
               entity: 'Team',
             })
           );
