--- conflicted
+++ resolved
@@ -13,16 +13,10 @@
 
 import { AxiosResponse } from 'axios';
 import axiosClient from '.';
-<<<<<<< HEAD
-import { CreateEventPublisherJob } from '../generated/api/createEventPublisherJob';
-import { EventPublisherJob } from '../generated/system/eventPublisherJob';
-import { PublisherType } from '../enums/search.enum';
-=======
 import {
   CreateEventPublisherJob,
   PublisherType,
 } from '../generated/api/createEventPublisherJob';
->>>>>>> a36bcdbc
 
 export const getStreamJobReIndexStatus = async () => {
   const res = await axiosClient.get<CreateEventPublisherJob>(
