--- conflicted
+++ resolved
@@ -333,11 +333,7 @@
   >(apiUrl, {
     params: {
       directChildrenOf: parentFQN,
-<<<<<<< HEAD
-      fields: 'childrenCount,owner',
-=======
       fields: 'childrenCount, owner',
->>>>>>> 632a5b53
       limit: 100000,
     },
   });
