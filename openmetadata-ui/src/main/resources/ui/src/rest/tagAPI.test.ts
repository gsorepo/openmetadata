/*
 *  Copyright 2022 Collate.
 *  Licensed under the Apache License, Version 2.0 (the "License");
 *  you may not use this file except in compliance with the License.
 *  You may obtain a copy of the License at
 *  http://www.apache.org/licenses/LICENSE-2.0
 *  Unless required by applicable law or agreed to in writing, software
 *  distributed under the License is distributed on an "AS IS" BASIS,
 *  WITHOUT WARRANTIES OR CONDITIONS OF ANY KIND, either express or implied.
 *  See the License for the specific language governing permissions and
 *  limitations under the License.
 */

import { CreateTag } from '../generated/api/classification/createTag';
import { Classification } from '../generated/entity/classification/classification';
import {
  createClassification,
  createTag,
  deleteClassification,
  deleteTag,
  getClassificationByName,
  getTags,
  updateTag,
} from './tagAPI';

jest.mock('./index', () => ({
  get: jest
    .fn()
    .mockImplementation((url) =>
      Promise.resolve({ data: `get_request${url}` })
    ),
  delete: jest
    .fn()
    .mockImplementation((url) =>
      Promise.resolve({ data: `delete_request${url}` })
    ),
  post: jest.fn().mockImplementation((url, data) =>
    Promise.resolve({
      data: { url: `post_request${url}`, data },
    })
  ),
  put: jest.fn().mockImplementation((url, data) =>
    Promise.resolve({
      data: { url: `put_request${url}`, data },
    })
  ),
}));

describe('API functions should work properly', () => {
  it('getTags function should work properly', async () => {
    const data = await getTags({});

    expect(data).toBe(`get_request/tags`);
  });

  it('getClassificationByName function should work properly', async () => {
    const result = await getClassificationByName('categoryName');

    expect(result).toBe(`get_request/classifications/name/categoryName`);
  });

  it('deleteClassification function should work properly', async () => {
    const result = await deleteClassification('classificationId');

    expect(result).toBe(
      `delete_request/classifications/classificationId?recursive=true&hardDelete=true`
    );
  });

  // TODO:9259 deleting tag with classificationId?
  it('deleteTag function should work properly', async () => {
    const result = await deleteTag('classificationId');

    expect(result).toBe(`delete_request/tags/classificationId`);
  });

  it('createClassification function should work properly', async () => {
    const mockPostData = {
      name: 'testCategory',
    } as Classification;
    const result = await createClassification({
      ...mockPostData,
      domain: undefined,
    });

    expect(result).toEqual({
      url: `post_request/classifications`,
      data: mockPostData,
    });
  });

  it('createTag function should work properly', async () => {
<<<<<<< HEAD
    const mockPostData = { name: 'newTag' } as CreateTag;
=======
    const mockPostData = { name: 'newTag', id: 'tagId' } as Classification;
>>>>>>> 631c6f58
    const result = await createTag({ ...mockPostData, domain: undefined });

    expect(result).toEqual({
      url: `post_request/tags`,
      data: mockPostData,
    });
  });

  it('updateTag function should work properly', async () => {
    const mockUpdateData = {
      name: 'tagName',
      description: 'newDescription',
      id: 'tagId',
    };
    const result = await updateTag(mockUpdateData);

    expect(result).toEqual({
      url: `put_request/tags`,
      data: mockUpdateData,
    });
  });
});<|MERGE_RESOLUTION|>--- conflicted
+++ resolved
@@ -11,7 +11,6 @@
  *  limitations under the License.
  */
 
-import { CreateTag } from '../generated/api/classification/createTag';
 import { Classification } from '../generated/entity/classification/classification';
 import {
   createClassification,
@@ -90,11 +89,7 @@
   });
 
   it('createTag function should work properly', async () => {
-<<<<<<< HEAD
-    const mockPostData = { name: 'newTag' } as CreateTag;
-=======
     const mockPostData = { name: 'newTag', id: 'tagId' } as Classification;
->>>>>>> 631c6f58
     const result = await createTag({ ...mockPostData, domain: undefined });
 
     expect(result).toEqual({
