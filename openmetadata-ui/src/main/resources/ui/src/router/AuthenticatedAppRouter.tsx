/*
 *  Copyright 2021 Collate
 *  Licensed under the Apache License, Version 2.0 (the "License");
 *  you may not use this file except in compliance with the License.
 *  You may obtain a copy of the License at
 *  http://www.apache.org/licenses/LICENSE-2.0
 *  Unless required by applicable law or agreed to in writing, software
 *  distributed under the License is distributed on an "AS IS" BASIS,
 *  WITHOUT WARRANTIES OR CONDITIONS OF ANY KIND, either express or implied.
 *  See the License for the specific language governing permissions and
 *  limitations under the License.
 */

import { isEmpty } from 'lodash';
import React, { FunctionComponent, useMemo } from 'react';
import { Redirect, Route, Switch } from 'react-router-dom';
import AppState from '../AppState';
import { usePermissionProvider } from '../components/PermissionProvider/PermissionProvider';
import { ResourceEntity } from '../components/PermissionProvider/PermissionProvider.interface';
import { ROUTES } from '../constants/constants';
import { Operation } from '../generated/entity/policies/policy';
import { checkPermission, userPermissions } from '../utils/PermissionsUtils';
import AdminProtectedRoute from './AdminProtectedRoute';
import withSuspenseFallback from './withSuspenseFallback';

const GlobalSettingPage = withSuspenseFallback(
  React.lazy(() => import('../pages/GlobalSettingPage/GlobalSettingPage'))
);

const ProfilerDashboardPage = withSuspenseFallback(
  React.lazy(
    () => import('../pages/ProfilerDashboardPage/ProfilerDashboardPage')
  )
);

const TestSuiteIngestionPage = withSuspenseFallback(
  React.lazy(
    () => import('../pages/TestSuiteIngestionPage/TestSuiteIngestionPage')
  )
);

const TestSuiteDetailsPage = withSuspenseFallback(
  React.lazy(
    () => import('../pages/TestSuiteDetailsPage/TestSuiteDetailsPage.component')
  )
);

const AddDataQualityTestPage = withSuspenseFallback(
  React.lazy(
    () => import('../pages/AddDataQualityTestPage/AddDataQualityTestPage')
  )
);

const AddCustomProperty = withSuspenseFallback(
  React.lazy(
    () =>
      import(
        '../components/CustomEntityDetail/AddCustomProperty/AddCustomProperty'
      )
  )
);

const MyDataPage = withSuspenseFallback(
  React.lazy(() => import('../pages/MyDataPage/MyDataPage.component'))
);

const PipelineDetailsPage = withSuspenseFallback(
  React.lazy(
    () => import('../pages/PipelineDetails/PipelineDetailsPage.component')
  )
);
const BotDetailsPage = withSuspenseFallback(
  React.lazy(() => import('../pages/BotDetailsPage/BotDetailsPage'))
);
const ServicePage = withSuspenseFallback(
  React.lazy(() => import('../pages/service'))
);
const SignupPage = withSuspenseFallback(
  React.lazy(() => import('../pages/signup'))
);
const SwaggerPage = withSuspenseFallback(
  React.lazy(() => import('../pages/swagger'))
);
const TagsPage = withSuspenseFallback(
  React.lazy(() => import('../pages/tags'))
);
const TopicDetailsPage = withSuspenseFallback(
  React.lazy(() => import('../pages/TopicDetails/TopicDetailsPage.component'))
);
const TourPageComponent = withSuspenseFallback(
  React.lazy(() => import('../pages/tour-page/TourPage.component'))
);
const UserPage = withSuspenseFallback(
  React.lazy(() => import('../pages/UserPage/UserPage.component'))
);

const AddGlossaryPage = withSuspenseFallback(
  React.lazy(() => import('../pages/AddGlossary/AddGlossaryPage.component'))
);
const AddGlossaryTermPage = withSuspenseFallback(
  React.lazy(
    () => import('../pages/AddGlossaryTermPage/AddGlossaryTermPage.component')
  )
);
const AddIngestionPage = withSuspenseFallback(
  React.lazy(
    () => import('../pages/AddIngestionPage/AddIngestionPage.component')
  )
);
const AddServicePage = withSuspenseFallback(
  React.lazy(() => import('../pages/AddServicePage/AddServicePage.component'))
);
const EditConnectionFormPage = withSuspenseFallback(
  React.lazy(
    () =>
      import('../pages/EditConnectionFormPage/EditConnectionFormPage.component')
  )
);
const AddWebhookPage = withSuspenseFallback(
  React.lazy(() => import('../pages/AddWebhookPage/AddWebhookPage.component'))
);

const CreateUserPage = withSuspenseFallback(
  React.lazy(() => import('../pages/CreateUserPage/CreateUserPage.component'))
);
const DashboardDetailsPage = withSuspenseFallback(
  React.lazy(
    () => import('../pages/DashboardDetailsPage/DashboardDetailsPage.component')
  )
);
const DatabaseDetails = withSuspenseFallback(
  React.lazy(() => import('../pages/database-details/index'))
);
const DatabaseSchemaPageComponent = withSuspenseFallback(
  React.lazy(
    () => import('../pages/DatabaseSchemaPage/DatabaseSchemaPage.component')
  )
);
const DatasetDetailsPage = withSuspenseFallback(
  React.lazy(
    () => import('../pages/DatasetDetailsPage/DatasetDetailsPage.component')
  )
);
const EditIngestionPage = withSuspenseFallback(
  React.lazy(
    () => import('../pages/EditIngestionPage/EditIngestionPage.component')
  )
);
const EditWebhookPage = withSuspenseFallback(
  React.lazy(() => import('../pages/EditWebhookPage/EditWebhookPage.component'))
);
const EntityVersionPage = withSuspenseFallback(
  React.lazy(
    () => import('../pages/EntityVersionPage/EntityVersionPage.component')
  )
);
const ExplorePage = withSuspenseFallback(
  React.lazy(() => import('../pages/explore/ExplorePage.component'))
);
const GlossaryPageV1 = withSuspenseFallback(
  React.lazy(() => import('../pages/GlossaryPage/GlossaryPageV1.component'))
);

const MlModelPage = withSuspenseFallback(
  React.lazy(() => import('../pages/MlModelPage/MlModelPage.component'))
);

const RequestDescriptionPage = withSuspenseFallback(
  React.lazy(
    () =>
      import('../pages/TasksPage/RequestDescriptionPage/RequestDescriptionPage')
  )
);

const RequestTagsPage = withSuspenseFallback(
  React.lazy(() => import('../pages/TasksPage/RequestTagPage/RequestTagPage'))
);

const UpdateDescriptionPage = withSuspenseFallback(
  React.lazy(
    () =>
      import('../pages/TasksPage/UpdateDescriptionPage/UpdateDescriptionPage')
  )
);

const UpdateTagsPage = withSuspenseFallback(
  React.lazy(() => import('../pages/TasksPage/UpdateTagPage/UpdateTagPage'))
);

const TaskDetailPage = withSuspenseFallback(
  React.lazy(() => import('../pages/TasksPage/TaskDetailPage/TaskDetailPage'))
);

const AddRolePage = withSuspenseFallback(
  React.lazy(() => import('../pages/RolesPage/AddRolePage/AddRolePage'))
);
const AddPolicyPage = withSuspenseFallback(
  React.lazy(() => import('../pages/PoliciesPage/AddPolicyPage/AddPolicyPage'))
);

const AddRulePage = withSuspenseFallback(
  React.lazy(
    () => import('../pages/PoliciesPage/PoliciesDetailPage/AddRulePage')
  )
);
const EditRulePage = withSuspenseFallback(
  React.lazy(
    () => import('../pages/PoliciesPage/PoliciesDetailPage/EditRulePage')
  )
);

<<<<<<< HEAD
const TestSuitePage = withSuspenseFallback(
  React.lazy(() => import('../pages/TestSuitePage/TestSuitePage'))
=======
const LogsViewer = withSuspenseFallback(
  React.lazy(() => import('../pages/LogsViewer/LogsViewer.component'))
>>>>>>> 339f123f
);

const AuthenticatedAppRouter: FunctionComponent = () => {
  const { permissions } = usePermissionProvider();

  const glossaryPermission = useMemo(
    () =>
      userPermissions.hasViewPermissions(ResourceEntity.GLOSSARY, permissions),
    [permissions]
  );

  const glossaryTermPermission = useMemo(
    () =>
      userPermissions.hasViewPermissions(
        ResourceEntity.GLOSSARY_TERM,
        permissions
      ),

    [permissions]
  );

  const tagCategoryPermission = useMemo(
    () =>
      userPermissions.hasViewPermissions(
        ResourceEntity.TAG_CATEGORY,
        permissions
      ),

    [permissions]
  );

  const createBotPermission = useMemo(
    () =>
      checkPermission(Operation.Create, ResourceEntity.USER, permissions) &&
      checkPermission(Operation.Create, ResourceEntity.BOT, permissions),
    [permissions]
  );

  return (
    <Switch>
      <Route exact component={MyDataPage} path={ROUTES.MY_DATA} />
      <Route exact component={TourPageComponent} path={ROUTES.TOUR} />
      <Route exact component={ExplorePage} path={ROUTES.EXPLORE} />
      <Route component={ExplorePage} path={ROUTES.EXPLORE_WITH_SEARCH} />
      <Route component={ExplorePage} path={ROUTES.EXPLORE_WITH_TAB} />
      <Route
        exact
        component={EditConnectionFormPage}
        path={ROUTES.EDIT_SERVICE_CONNECTION}
      />
      <Route exact component={ServicePage} path={ROUTES.SERVICE} />
      <Route exact component={ServicePage} path={ROUTES.SERVICE_WITH_TAB} />
      <Route exact component={AddServicePage} path={ROUTES.ADD_SERVICE} />
      <AdminProtectedRoute
        exact
        component={AddIngestionPage}
        hasPermission={checkPermission(
          Operation.Create,
          ResourceEntity.INGESTION_PIPELINE,
          permissions
        )}
        path={ROUTES.ADD_INGESTION}
      />
      <AdminProtectedRoute
        exact
        component={EditIngestionPage}
        hasPermission={checkPermission(
          Operation.EditAll,
          ResourceEntity.INGESTION_PIPELINE,
          permissions
        )}
        path={ROUTES.EDIT_INGESTION}
      />
      <Route exact component={SignupPage} path={ROUTES.SIGNUP}>
        {!isEmpty(AppState.userDetails) && <Redirect to={ROUTES.HOME} />}
      </Route>

      <Route exact component={SwaggerPage} path={ROUTES.SWAGGER} />
      <AdminProtectedRoute
        exact
        component={TagsPage}
        hasPermission={tagCategoryPermission}
        path={ROUTES.TAGS}
      />
      <AdminProtectedRoute
        exact
        component={TagsPage}
        hasPermission={tagCategoryPermission}
        path={ROUTES.TAG_DETAILS}
      />
      <Route exact component={DatabaseDetails} path={ROUTES.DATABASE_DETAILS} />
      <Route
        exact
        component={DatabaseDetails}
        path={ROUTES.DATABASE_DETAILS_WITH_TAB}
      />
      <Route
        exact
        component={DatabaseSchemaPageComponent}
        path={ROUTES.SCHEMA_DETAILS}
      />
      <Route
        exact
        component={DatabaseSchemaPageComponent}
        path={ROUTES.SCHEMA_DETAILS_WITH_TAB}
      />
      <Route exact component={DatasetDetailsPage} path={ROUTES.TABLE_DETAILS} />
      <Route
        exact
        component={DatasetDetailsPage}
        path={ROUTES.TABLE_DETAILS_WITH_TAB}
      />
      <Route exact component={TopicDetailsPage} path={ROUTES.TOPIC_DETAILS} />
      <Route
        exact
        component={TopicDetailsPage}
        path={ROUTES.TOPIC_DETAILS_WITH_TAB}
      />
      <Route
        exact
        component={DashboardDetailsPage}
        path={ROUTES.DASHBOARD_DETAILS}
      />
      <Route
        exact
        component={DashboardDetailsPage}
        path={ROUTES.DASHBOARD_DETAILS_WITH_TAB}
      />
      <Route
        exact
        component={PipelineDetailsPage}
        path={ROUTES.PIPELINE_DETAILS}
      />
      <Route
        exact
        component={PipelineDetailsPage}
        path={ROUTES.PIPELINE_DETAILS_WITH_TAB}
      />
      <Route exact component={EntityVersionPage} path={ROUTES.ENTITY_VERSION} />
      <Route exact component={EditWebhookPage} path={ROUTES.EDIT_WEBHOOK} />
      <AdminProtectedRoute
        exact
        component={GlossaryPageV1}
        hasPermission={glossaryPermission}
        path={ROUTES.GLOSSARY}
      />
      <AdminProtectedRoute
        exact
        component={GlossaryPageV1}
        hasPermission={glossaryPermission}
        path={ROUTES.GLOSSARY_DETAILS}
      />
      <AdminProtectedRoute
        exact
        component={GlossaryPageV1}
        hasPermission={glossaryTermPermission}
        path={ROUTES.GLOSSARY_TERMS}
      />
      <Route exact component={UserPage} path={ROUTES.USER_PROFILE} />
      <Route exact component={UserPage} path={ROUTES.USER_PROFILE_WITH_TAB} />
      <Route exact component={MlModelPage} path={ROUTES.MLMODEL_DETAILS} />
      <Route
        exact
        component={AddDataQualityTestPage}
        path={ROUTES.ADD_DATA_QUALITY_TEST_CASE}
      />
      <Route
        exact
        component={ProfilerDashboardPage}
        path={ROUTES.PROFILER_DASHBOARD}
      />
      <Route
        exact
        component={ProfilerDashboardPage}
        path={ROUTES.PROFILER_DASHBOARD_WITH_TAB}
      />
      <Route
        exact
        component={MlModelPage}
        path={ROUTES.MLMODEL_DETAILS_WITH_TAB}
      />
      <Route exact component={AddGlossaryPage} path={ROUTES.ADD_GLOSSARY} />
      <Route
        exact
        component={AddGlossaryTermPage}
        path={ROUTES.ADD_GLOSSARY_TERMS_CHILD}
      />
      <Route
        exact
        component={AddGlossaryTermPage}
        path={ROUTES.ADD_GLOSSARY_TERMS}
      />
      <Route
        exact
        component={AddWebhookPage}
        path={ROUTES.ADD_WEBHOOK_WITH_TYPE}
      />
      <Route exact component={AddWebhookPage} path={ROUTES.ADD_WEBHOOK} />

      <AdminProtectedRoute
        exact
        component={CreateUserPage}
        hasPermission={checkPermission(
          Operation.Create,
          ResourceEntity.USER,
          permissions
        )}
        path={ROUTES.CREATE_USER}
      />
      <AdminProtectedRoute
        exact
        component={CreateUserPage}
        hasPermission={createBotPermission}
        path={ROUTES.CREATE_USER_WITH_BOT}
      />
      <Route exact component={BotDetailsPage} path={ROUTES.BOTS_PROFILE} />
      <Route
        exact
        component={AddCustomProperty}
        path={ROUTES.ADD_CUSTOM_PROPERTY}
      />
      <Route
        exact
        component={RequestDescriptionPage}
        path={ROUTES.REQUEST_DESCRIPTION}
      />
      <Route
        exact
        component={UpdateDescriptionPage}
        path={ROUTES.UPDATE_DESCRIPTION}
      />

      <Route exact component={TaskDetailPage} path={ROUTES.TASK_DETAIL} />
      <Route exact component={RequestTagsPage} path={ROUTES.REQUEST_TAGS} />
      <Route exact component={UpdateTagsPage} path={ROUTES.UPDATE_TAGS} />

      {/* keep these route above the setting route always */}
      <AdminProtectedRoute
        exact
        component={AddRolePage}
        hasPermission={checkPermission(
          Operation.Create,
          ResourceEntity.ROLE,
          permissions
        )}
        path={ROUTES.ADD_ROLE}
      />
      <AdminProtectedRoute
        exact
        component={AddPolicyPage}
        hasPermission={checkPermission(
          Operation.Create,
          ResourceEntity.POLICY,
          permissions
        )}
        path={ROUTES.ADD_POLICY}
      />
      <Route exact component={AddRulePage} path={ROUTES.ADD_POLICY_RULE} />
      <Route exact component={EditRulePage} path={ROUTES.EDIT_POLICY_RULE} />

      <Route exact component={GlobalSettingPage} path={ROUTES.SETTINGS} />
      <Route
        exact
        component={GlobalSettingPage}
        path={ROUTES.SETTINGS_WITH_TAB}
      />
      <Route
        exact
        component={GlobalSettingPage}
        path={ROUTES.SETTINGS_WITH_TAB_FQN}
      />
<<<<<<< HEAD
      <Route
        exact
        component={TestSuiteDetailsPage}
        path={ROUTES.TEST_SUITES_WITH_FQN}
      />
=======
      <Route exact component={LogsViewer} path={ROUTES.LOGS} />
      <Route exact component={TestSuiteDetailsPage} path={ROUTES.TEST_SUITES} />
>>>>>>> 339f123f
      <Route
        exact
        component={TestSuiteIngestionPage}
        path={ROUTES.TEST_SUITES_ADD_INGESTION}
      />
      <Route
        exact
        component={TestSuiteIngestionPage}
        path={ROUTES.TEST_SUITES_EDIT_INGESTION}
      />
      <AdminProtectedRoute
        exact
        component={TestSuitePage}
        hasPermission={userPermissions.hasViewPermissions(
          ResourceEntity.TEST_SUITE,
          permissions
        )}
        path={ROUTES.TEST_SUITES}
      />
      <Route exact path={ROUTES.HOME}>
        <Redirect to={ROUTES.MY_DATA} />
      </Route>
      <Redirect to={ROUTES.NOT_FOUND} />
    </Switch>
  );
};

export default AuthenticatedAppRouter;<|MERGE_RESOLUTION|>--- conflicted
+++ resolved
@@ -209,13 +209,12 @@
   )
 );
 
-<<<<<<< HEAD
 const TestSuitePage = withSuspenseFallback(
   React.lazy(() => import('../pages/TestSuitePage/TestSuitePage'))
-=======
+);
+
 const LogsViewer = withSuspenseFallback(
   React.lazy(() => import('../pages/LogsViewer/LogsViewer.component'))
->>>>>>> 339f123f
 );
 
 const AuthenticatedAppRouter: FunctionComponent = () => {
@@ -487,16 +486,12 @@
         component={GlobalSettingPage}
         path={ROUTES.SETTINGS_WITH_TAB_FQN}
       />
-<<<<<<< HEAD
       <Route
         exact
         component={TestSuiteDetailsPage}
         path={ROUTES.TEST_SUITES_WITH_FQN}
       />
-=======
       <Route exact component={LogsViewer} path={ROUTES.LOGS} />
-      <Route exact component={TestSuiteDetailsPage} path={ROUTES.TEST_SUITES} />
->>>>>>> 339f123f
       <Route
         exact
         component={TestSuiteIngestionPage}
