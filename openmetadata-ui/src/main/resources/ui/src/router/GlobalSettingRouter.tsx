--- conflicted
+++ resolved
@@ -225,7 +225,6 @@
           GlobalSettingOptions.SLACK
         )}
       />
-<<<<<<< HEAD
       <AdminProtectedRoute
         exact
         // Currently we don't have any permission related to ActivityFeed settings page
@@ -237,8 +236,6 @@
           GlobalSettingOptions.ACTIVITY_FEED
         )}
       />
-=======
-
       <AdminProtectedRoute
         exact
         component={MsTeamsPage}
@@ -253,7 +250,6 @@
         )}
       />
 
->>>>>>> c366d397
       <Route
         exact
         component={ServicesPage}
