/*
 *  Copyright 2022 Collate
 *  Licensed under the Apache License, Version 2.0 (the "License");
 *  you may not use this file except in compliance with the License.
 *  You may obtain a copy of the License at
 *  http://www.apache.org/licenses/LICENSE-2.0
 *  Unless required by applicable law or agreed to in writing, software
 *  distributed under the License is distributed on an "AS IS" BASIS,
 *  WITHOUT WARRANTIES OR CONDITIONS OF ANY KIND, either express or implied.
 *  See the License for the specific language governing permissions and
 *  limitations under the License.
 */

// common css utils file

@primary: #7147e8;
@primary-light: rgb(244, 240, 253);

// flex
.flex {
  display: flex;
}
.flex-center {
  display: flex;
  align-items: center;
  justify-content: center;
}
<<<<<<< HEAD

.justify-center {
  justify-content: center;
=======
.text-center {
  text-align: center;
}
.break-word {
  word-break: break-all;
>>>>>>> d7d2d7ea
}
.mx-auto {
  margin-right: auto;
  margin-left: auto;
}

.flex-col {
  flex-direction: column;
}
.text-center {
  text-align: center;
}

.h-min-100 {
  min-height: 100vh;
}
.h-min-50 {
  min-height: 50vh;
}
.w-min-0 {
  min-width: 0;
}
.w-max-20 {
  max-width: 20%;
}
.w-max-200 {
  max-width: 200px;
}
.w-max-500 {
  max-width: 500px;
}

.w-60 {
  width: 60%;
}

.w-full {
  width: 100%;
}

.h-full {
  width: 100%;
}

.border-l-2 {
  border-left: 2px;
}

.mr-2 {
  margin-right: 8px;
}

.border-primary {
  border-color: @primary;
}

.bg-primary-lite {
  background: @primary-light;
}

.activeCategory {
  border-left: 2px solid @primary;
  background: @primary-light;
}

.mt-0 {
  margin-top: 0;
}
.mt-4 {
  margin-top: 1rem;
}
.mt-8 {
  margin-top: 2rem;
}
.ml-8 {
  margin-left: 2rem;
}
.mr-8 {
  margin-right: 2rem;
}
.mb-4 {
  margin-bottom: 1rem;
}
.mb-8 {
  margin-bottom: 2rem;
}
.m-8 {
  margin: 2rem;
}

.mb-0 {
  margin-bottom: 0;
}

.mt-12 {
  margin-top: 3rem;
}
.mb-12 {
  margin-bottom: 3rem;
}
.mt-20 {
  margin-top: 5rem;
}
.mt-24 {
  margin-top: 6rem;
}
.mt-48 {
  margin-top: 12rem;
}
.mt-52 {
  margin-top: 13rem;
}
.m-52 {
  margin: 13rem;
}

// padding
.p-16 {
  padding: 4rem;
}
.pl-0 {
  padding-left: 0px;
}

.shadow-custom {
  box-shadow: 1px 1px 8px rgb(0 0 0 / 6%);
}
.card-box-shadow {
  box-shadow: rgba(0, 0, 0, 0.06) 1px 1px 8px;
}
.opacity-60 {
  opacity: 0.6;
}
.text-600 {
  font-weight: 600;
}

.error-text {
  color: #ff4c3b;
}<|MERGE_RESOLUTION|>--- conflicted
+++ resolved
@@ -25,17 +25,14 @@
   align-items: center;
   justify-content: center;
 }
-<<<<<<< HEAD
-
-.justify-center {
-  justify-content: center;
-=======
 .text-center {
   text-align: center;
 }
 .break-word {
   word-break: break-all;
->>>>>>> d7d2d7ea
+}
+.justify-center {
+  justify-content: center;
 }
 .mx-auto {
   margin-right: auto;
