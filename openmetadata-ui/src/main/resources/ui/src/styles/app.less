/*
 *  Copyright 2022 Collate
 *  Licensed under the Apache License, Version 2.0 (the "License");
 *  you may not use this file except in compliance with the License.
 *  You may obtain a copy of the License at
 *  http://www.apache.org/licenses/LICENSE-2.0
 *  Unless required by applicable law or agreed to in writing, software
 *  distributed under the License is distributed on an "AS IS" BASIS,
 *  WITHOUT WARRANTIES OR CONDITIONS OF ANY KIND, either express or implied.
 *  See the License for the specific language governing permissions and
 *  limitations under the License.
 */

// common css utils file
@import url('./variables.less');
@primary: #7147e8;
@primary-light: rgb(244, 240, 253);
@primary-hover-light: rgba(219, 209, 249);
@white: #fff;
@gray: #dde3ea;
<<<<<<< HEAD
@trigger-btn-hover-bg: #efefef;
=======
@grey-body: rgb(55, 53, 47);
>>>>>>> 08377094

//font weight
.font-medium {
  font-weight: 500;
}
.text-600 {
  font-weight: 600;
}

// font size
.text-xs {
  font-size: 12px;
}
.text-lg {
  font-size: 18px;
}
.text-sm {
  font-size: 14px;
}
.text-base {
  font-size: 1rem /* 16px */;
  line-height: 1.5rem /* 24px */;
}
.text-xl {
  font-size: 1.25rem /* 20px */;
  line-height: 1.75rem /* 28px */;
}

.text-2xl {
  font-size: 1.5rem /* 24px */;
  line-height: 2rem /* 32px */;
}

// text color
.text-primary {
  color: @primary;
}
.error-text {
  color: #ff4c3b;
}
.text-white {
  color: @white;
}
.text-grey-muted {
  color: #6b7280;
}
.text-body {
  color: @text-color-secondary;
}

// text alignment

.text-center {
  text-align: center;
}
.text-left {
  text-align: left;
}
.text-right {
  text-align: right;
}

.text-underline {
  text-decoration: underline;
}

// Border
.no-border {
  border: none;
}
.border-1 {
  border-width: 1px;
}
.border-l {
  border-left-width: 1px;
}
.border-l-2 {
  border-left: 2px;
}
.border-main {
  border-color: @border-color;
}
.border-primary {
  border-color: @primary;
}
.border-gray {
  border-color: @gray;
}

.line-height-16 {
  line-height: 16px;
}

// Radius

.rounded-4 {
  border-radius: 4px;
}
.rounded-full {
  border-radius: 9999px;
}

.rounded-6 {
  border-radius: 6px;
}

// flex
.flex {
  display: flex;
}
.item-start {
  align-items: flex-start;
}
.items-center {
  align-items: center;
}
.justify-end {
  justify-content: flex-end;
}
.justify-between {
  justify-content: space-between;
}
.justify-center {
  justify-content: center;
}
.self-center {
  align-self: center;
}
.flex-col {
  flex-direction: column;
}
.flex-initial {
  flex: 0 1 auto;
}
.flex-center {
  display: flex;
  align-items: center;
  justify-content: center;
}
.flex-wrap {
  flex-wrap: wrap;
}
.flex-grow {
  flex-grow: 1;
}

.break-word {
  word-break: break-word;
}

.mx-auto {
  margin-right: auto;
  margin-left: auto;
}
.text-semi-bold {
  font-weight: 500;
}
.bg-body-main {
  background: @body-bg-color;
}
.bg-primary-lite {
  background: @primary-light;
}
.bg-primary {
  background: @primary;
}
.bg-primary-hover-lite {
  background-color: @primary-hover-light;
}

.activeCategory {
  border-left: 2px solid @primary;
  background: @primary-light;
  font-weight: 600;
}

.shadow-custom {
  box-shadow: 1px 1px 8px rgb(0 0 0 / 6%);
}
.card-box-shadow {
  box-shadow: rgba(0, 0, 0, 0.06) 1px 1px 8px;
}
.shadow-base {
  box-shadow: 0 1px 3px 0 rgba(0, 0, 0, 0.1), 0 1px 2px 0 rgba(0, 0, 0, 0.06);
}
.opacity-60 {
  opacity: 0.6;
}

.cursor-pointer {
  cursor: pointer;
}

.cursor-not-allowed {
  cursor: not-allowed;
}

.truncate {
  overflow: hidden;
  text-overflow: ellipsis;
  white-space: nowrap;
}

.gap-2 {
  gap: 0.5rem /* 8px */;
}

/* SSO layout style  */
.sso-container {
  width: 100%;
  height: 580px;
  display: flex;
  justify-content: space-evenly;
  align-items: center;
  flex-direction: column;

  span {
    margin: 0;
  }
}

// Font Weight
.font-normal {
  font-weight: 500;
}
.font-semibold {
  font-weight: 600;
}

.transform-180 {
  transform: rotate(180deg);
}

.no-underline {
  text-decoration: none;
}

.bg-white {
  background: @white;
}
.z-10 {
  z-index: 10;
}

.entity-details-container {
  height: 100%;
  width: 100%;
  display: flex;
  flex-direction: column;
  padding: 24px 16px 0px 16px;
}

.description-text {
  overflow: hidden;
  text-overflow: ellipsis;
  display: -webkit-box;
  line-height: 18px;
}

<<<<<<< HEAD
.quick-filter-dropdown-trigger-btn {
  padding: 4px;
  border: none;
  background: transparent;
  box-shadow: none;
}

.quick-filter-dropdown-trigger-btn:hover,
.quick-filter-dropdown-trigger-btn:focus {
  background-color: @trigger-btn-hover-bg;
=======
.heading {
  font-weight: 500 !important;
  margin-bottom: 16px !important;
  color: @grey-body !important;
>>>>>>> 08377094
}<|MERGE_RESOLUTION|>--- conflicted
+++ resolved
@@ -18,11 +18,8 @@
 @primary-hover-light: rgba(219, 209, 249);
 @white: #fff;
 @gray: #dde3ea;
-<<<<<<< HEAD
+@grey-body: rgb(55, 53, 47);
 @trigger-btn-hover-bg: #efefef;
-=======
-@grey-body: rgb(55, 53, 47);
->>>>>>> 08377094
 
 //font weight
 .font-medium {
@@ -282,7 +279,12 @@
   line-height: 18px;
 }
 
-<<<<<<< HEAD
+.heading {
+  font-weight: 500 !important;
+  margin-bottom: 16px !important;
+  color: @grey-body !important;
+}
+
 .quick-filter-dropdown-trigger-btn {
   padding: 4px;
   border: none;
@@ -293,10 +295,4 @@
 .quick-filter-dropdown-trigger-btn:hover,
 .quick-filter-dropdown-trigger-btn:focus {
   background-color: @trigger-btn-hover-bg;
-=======
-.heading {
-  font-weight: 500 !important;
-  margin-bottom: 16px !important;
-  color: @grey-body !important;
->>>>>>> 08377094
 }