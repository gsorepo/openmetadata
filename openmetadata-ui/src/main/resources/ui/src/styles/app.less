/*
 *  Copyright 2022 Collate
 *  Licensed under the Apache License, Version 2.0 (the "License");
 *  you may not use this file except in compliance with the License.
 *  You may obtain a copy of the License at
 *  http://www.apache.org/licenses/LICENSE-2.0
 *  Unless required by applicable law or agreed to in writing, software
 *  distributed under the License is distributed on an "AS IS" BASIS,
 *  WITHOUT WARRANTIES OR CONDITIONS OF ANY KIND, either express or implied.
 *  See the License for the specific language governing permissions and
 *  limitations under the License.
 */

// common css utils file

@primary: #7147e8;
@primary-light: rgb(244, 240, 253);

// flex
.flex {
  display: flex;
}
.items-center {
  align-items: center;
}
.justify-end {
  justify-content: flex-end;
}
.justify-between {
  justify-content: space-between;
}
.justify-center {
  justify-content: center;
}
.flex-col {
  flex-direction: column;
}
.flex-center {
  display: flex;
  align-items: center;
  justify-content: center;
}

.text-center {
  text-align: center;
}
.break-word {
  word-break: break-word;
}

.mx-auto {
  margin-right: auto;
  margin-left: auto;
}
<<<<<<< HEAD

.text-semi-bold {
  font-weight: 500;
}

.flex-col {
  flex-direction: column;
}
=======
>>>>>>> b394925d
.text-center {
  text-align: center;
}

.h-min-100 {
  min-height: 100vh;
}
.h-min-50 {
  min-height: 50vh;
}
.w-min-0 {
  min-width: 0;
}
.w-max-20 {
  max-width: 20%;
}
.w-max-200 {
  max-width: 200px;
}
.w-max-500 {
  max-width: 500px;
}
.w-500 {
  width: 500px;
}
.w-300 {
  width: 300px;
}
.w-60 {
  width: 60%;
}

.w-full {
  width: 100%;
}

.h-full {
  height: 100%;
}

.border-l-2 {
  border-left: 2px;
}

.mr-2 {
  margin-right: 8px;
}

.border-primary {
  border-color: @primary;
}

.bg-primary-lite {
  background: @primary-light;
}

.activeCategory {
  border-left: 2px solid @primary;
  background: @primary-light;
}

.mt-0 {
  margin-top: 0;
}
.mt-4 {
  margin-top: 1rem;
}
.mt-8 {
  margin-top: 2rem;
}
.ml-8 {
  margin-left: 2rem;
}
.mr-8 {
  margin-right: 2rem;
}
.mb-4 {
  margin-bottom: 1rem;
}
.mb-8 {
  margin-bottom: 2rem;
}
.m-8 {
  margin: 2rem;
}
.m-16 {
  margin: 4rem;
}
.mb-0 {
  margin-bottom: 0;
}

.mt-12 {
  margin-top: 3rem;
}
.mb-12 {
  margin-bottom: 3rem;
}
.mt-20 {
  margin-top: 5rem;
}
.mt-24 {
  margin-top: 6rem;
}
.mt-48 {
  margin-top: 12rem;
}
.mt-52 {
  margin-top: 13rem;
}
.m-52 {
  margin: 13rem;
}

// padding
.p-16 {
  padding: 4rem;
}
.pl-0 {
  padding-left: 0px;
}

.shadow-custom {
  box-shadow: 1px 1px 8px rgb(0 0 0 / 6%);
}
.card-box-shadow {
  box-shadow: rgba(0, 0, 0, 0.06) 1px 1px 8px;
}
.opacity-60 {
  opacity: 0.6;
}
.text-600 {
  font-weight: 600;
}

.error-text {
  color: #ff4c3b;
}
.cursor-pointer {
  cursor: pointer;
}
.gap-2 {
  gap: 0.5rem /* 8px */;
}

.text-base {
  font-size: 1rem /* 16px */;
  line-height: 1.5rem /* 24px */;
}

.text-sm {
  font-size: 14px;
}

/* SSO layout style  */
.sso-container {
  width: 100%;
  height: 580px;
  display: flex;
  justify-content: space-evenly;
  align-items: center;
  flex-direction: column;

  span {
    margin: 0;
  }
}<|MERGE_RESOLUTION|>--- conflicted
+++ resolved
@@ -52,17 +52,9 @@
   margin-right: auto;
   margin-left: auto;
 }
-<<<<<<< HEAD
-
 .text-semi-bold {
   font-weight: 500;
 }
-
-.flex-col {
-  flex-direction: column;
-}
-=======
->>>>>>> b394925d
 .text-center {
   text-align: center;
 }
