/*
 *  Copyright 2022 Collate.
 *  Licensed under the Apache License, Version 2.0 (the "License");
 *  you may not use this file except in compliance with the License.
 *  You may obtain a copy of the License at
 *  http://www.apache.org/licenses/LICENSE-2.0
 *  Unless required by applicable law or agreed to in writing, software
 *  distributed under the License is distributed on an "AS IS" BASIS,
 *  WITHOUT WARRANTIES OR CONDITIONS OF ANY KIND, either express or implied.
 *  See the License for the specific language governing permissions and
 *  limitations under the License.
 */

@primary-color: ~'var(--ant-primary-color)';
@success-color: ~'var(--ant-success-color)';
@warning-color: ~'var(--ant-warning-color)';
@error-color: ~'var(--ant-error-color)';
@info-color: ~'var(--ant-info-color)';
@link-color: ~'var(--ant-primary-color)';
@primary-1: ~'var(--ant-primary-1)';
@radio-button-checked-bg: ~'var(--ant-primary-1)';
@left-nav-item-background: ~'var(--ant-primary-1)';
@green-1: #28a744;
@green-2: #ebf9f4;
@green-3: #48ca9e;
@green-4: #48ca9e30;
@green-5: #91ffd8;
@green-6: #effffb;
@green-7: #00b871;
@green-8: #48ca9e08;
@green-9: #ecfdf3;
@green-10: #027a48;
@yellow-1: #fbf2db;
@yellow-2: #ffbe0e;
@yellow-3: #ffbe0e1a;
@yellow-4: #ffd978;
@yellow-5: #fff8e6;
@yellow-6: #c18100;
@yellow-7: #e7b85d;
@yellow-8: #ffbe0e08;
@yellow-9: #ffbe0e0d;
@yellow-10: #fffaeb;
@yellow-11: #b54708;
@error-light-color: #ff9a8e40;
@failed-color: #cb2431;
@red-1: #cb2531;
@red-2: #faf1f1;
@red-3: #f24822;
@red-4: #f2482230;
@red-5: #ffc2c2;
@red-6: #fcf0f1;
@red-7: #cf1800;
@red-8: #ff7c5008;
@red-9: #fef3f2;
@red-10: #b42318;
@red-11: #e52315;
@orange-1: #fff6ed;
@orange-2: #c4320a;
@purple-1: #f2edfd;
@purple-2: #7147e8;
@purple-3: #a2a1ff;
@blue-1: #ebf6fe;
@blue-2: #3ca2f4;
@blue-3: #0950c5;
@blue-4: #f1f9ff;
@blue-5: #f2f6fc;
@blue-6: #eff5ff;
@blue-7: #3062d4;
@blue-8: #f5f8ff;
@blue-9: #175cd3;
@blue-10: #005bc4;
@blue-11: #0968da;
@blue-12: #e3e3e3;

@partial-success-1: #06a4a4;
@partial-success-2: #bdeeee;
@black: #000000;
@aborted-color: #efae2f;
@text-color: #181d27;
@text-color-tertiary: #414651;
@grey-1: #f8f8f8;
@grey-2: #f2f2f2;
@grey-3: #959595;
@grey-4: #757575;
@grey-5: #fbfbfb;
@grey-6: #f9f9f9;
@grey-7: #9ca3af;
@grey-8: #717680;
@grey-9: #f8f9fc;
@grey-10: #f5f5f5;
@grey-11: #fdfdfd;
@grey-12: #e9eaeb;
<<<<<<< HEAD
@grey-13: #363f72;
=======
@grey-13: #71717a;
@grey-14: #a4a7ae;
>>>>>>> e216222e
@text-grey-muted: @grey-4;
@font-size-base: 14px;
@box-shadow-base: 0px 2px 10px rgba(0, 0, 0, 0.12);
@white: #fff;
@border-radius-base: 4px;
@border-radius-xs: 8px;
@border-radius-sm: 12px;
@border-radius-md: 16px;
@border-radius-lg: 20px;
@border-radius-xl: 24px;
@checkbox-size: 14px;
@switch-height: 16px;
@switch-sm-height: 12px;
@switch-min-width: 30px;
@switch-sm-min-width: 23px;
@padding-xlg: 48px;
@margin-xlg: 48px;
@body-bg-color: #f8f9fa;
@body-dark-bg-color: #f1f1f3;
@border-color: #0000001a;
@global-border: 1px solid @border-color;
@active-color: #e8f4ff;
@background-color: #ffffff;
@announcement-background: #0950c50d;
@announcement-background-dark: #e1edff;
@announcement-border: @blue-3;
@announcement-border-light: #e2e2e2;
@test-parameter-bg-color: #e7ebf0;
@group-title-color: #76746f;
@light-border-color: #f0f0f0;
@code-background: #ebeff480;
@timestamp-color: #9197b3;
@left-sidebar-icon-hover: #edecf8;
@divider-color: @border-color;
@tag-default-bg: @grey-1;
@grey-bg-with-alpha: #7575751a;
@btn-shadow: none;
@user-profile-background: #f4f8ff;
@success-background-color: rgba(0, 131, 118, 0.2);
@tag-background-color: rgba(0, 0, 0, 0.03);
@trigger-btn-hover-bg: #efefef;
@text-highlighter: #ffc34e40;
@team-avatar-bg: #0950c51a;
@om-navbar-height: ~'var(--ant-navbar-height)';
@sidebar-width: 60px;
@error-bg-color: rgb(from @error-color r g b / 0.1);
@success-bg-color: rgb(from @success-color r g b / 0.1);
@warning-bg-color: rgb(from @warning-color r g b / 0.1);
@info-bg-color: rgb(from @info-color r g b / 0.1);

// Font
@font-family: 'Inter', 'Poppins', sans-serif;

// Sizing
@page-height: calc(100vh - @om-navbar-height);
@left-side-panel-width: 230px;

// 172px - navbar height
@entity-details-tab-height: calc(100vh - 172px - @om-navbar-height);
@users-page-tabs-height: calc(100vh - @om-navbar-height - 58px);
/* navbar+tab_height+padding = 64+46+12  */

// 142px - navbar height
@glossary-page-height: calc(100vh - 142px - @om-navbar-height);

// 136px - navbar height
@domain-page-height: calc(100vh - 136px - @om-navbar-height);

// 136px - navbar height
@glossary-term-page-height: calc(100vh - 136px - @om-navbar-height);

// 136px - navbar height
@tag-page-height: calc(100vh - 136px - @om-navbar-height);

// Navbar height - 49px for filter bar on explore page
@explore-page-height: calc(100vh - @om-navbar-height - 49px);
@welcome-page-height: calc(100vh - 112px);

@profile-page-sidebar: calc(100vh - @om-navbar-height - 40px);
@profile-entity-details-tab-height: calc(@profile-page-sidebar - 64px);
@user-profile-page-panel-height: calc(100vh - @om-navbar-height - 108px);

//  48px - navbar height
@welcome-page-height: calc(100vh - 48px - @om-navbar-height);

// 152px - navbar height
@glossary-page-tab-height: calc(100vh - 152px - @om-navbar-height);
@lineage-sidebar-width: 110px;

@explore-content-height-resizable-panel: calc(100vh - 144px);

// Severity
@severity-1: #9c0700;
@severity-2: #be3b00;
@severity-3: #c27400;
@severity-4: #ad8600;
@severity-5: #6e7343;

@severity-1-background: rgba(222, 57, 49, 0.1);
@severity-2-background: rgba(247, 99, 33, 0.1);
@severity-3-background: rgba(255, 165, 33, 0.1);
@severity-4-background: rgba(255, 206, 41, 0.1);
@severity-5-background: rgba(181, 198, 33, 0.1);

// vertical paddings
@padding-lg: 24px; // containers
@padding-md: 16px; // small containers and buttons
@padding-sm: 12px; // Form controls and items
@padding-xs: 8px; // small items
@padding-xss: 4px; // more small

// vertical margins
@margin-lg: 24px; // containers
@margin-md: 16px; // small containers and buttons
@margin-sm: 12px; // Form controls and items
@margin-xs: 8px; // small items
@margin-xss: 4px; // more small

@error-bg-color: rgb(from @error-color r g b / 0.1);
@success-bg-color: rgb(from @success-color r g b / 0.1);
@warning-bg-color: rgb(from @warning-color r g b / 0.1);
@info-bg-color: rgb(from @info-color r g b / 0.1);

@card-radius: 12px;<|MERGE_RESOLUTION|>--- conflicted
+++ resolved
@@ -90,12 +90,9 @@
 @grey-10: #f5f5f5;
 @grey-11: #fdfdfd;
 @grey-12: #e9eaeb;
-<<<<<<< HEAD
-@grey-13: #363f72;
-=======
 @grey-13: #71717a;
 @grey-14: #a4a7ae;
->>>>>>> e216222e
+@grey-15: #363f72;
 @text-grey-muted: @grey-4;
 @font-size-base: 14px;
 @box-shadow-base: 0px 2px 10px rgba(0, 0, 0, 0.12);
