--- conflicted
+++ resolved
@@ -111,19 +111,16 @@
 @blue-26: @primary-8;
 @blue-27: #2196f3;
 @blue-28: #e3f2fd4d;
-<<<<<<< HEAD
-@blue-29: #1568da;
-@blue-30: #215df3e5;
+@blue-29: #eff4fa;
+@blue-30: #d2dbeb;
 @blue-31: #3a86ff;
 @blue-32: #0057e2;
 @blue-33: #eff8ff;
 @blue-34: #175cd3;
-=======
-@blue-29: #eff4fa;
-@blue-30: #d2dbeb;
->>>>>>> d07ea4ec
 @grey-text: #2c2c2c;
 @blue-35: #3d3dd6;
+@blue-36: #1568da;
+@blue-37: #215df3e5;
 
 @partial-success-1: #06a4a4;
 @partial-success-2: #bdeeee;
@@ -150,16 +147,14 @@
 @grey-22: #d9d9d9;
 @grey-23: #f7f7f7;
 @grey-24: #979797;
-<<<<<<< HEAD
 @grey-25: #dbe0e7;
-@grey-26: #6b7f99;
+@grey-26: #fcfcfd;
 @grey-27: #0a0d120d;
 @grey-28: #00000040;
 @grey-29: #f9faff;
 @grey-30: #f4f6fb;
-=======
-@grey-26: #fcfcfd;
->>>>>>> d07ea4ec
+
+@grey-32: #6b7f99;
 
 @text-grey-muted: @grey-4;
 @de-active-color: #6b7280;
