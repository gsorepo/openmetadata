/*
 *  Copyright 2022 Collate.
 *  Licensed under the Apache License, Version 2.0 (the "License");
 *  you may not use this file except in compliance with the License.
 *  You may obtain a copy of the License at
 *  http://www.apache.org/licenses/LICENSE-2.0
 *  Unless required by applicable law or agreed to in writing, software
 *  distributed under the License is distributed on an "AS IS" BASIS,
 *  WITHOUT WARRANTIES OR CONDITIONS OF ANY KIND, either express or implied.
 *  See the License for the specific language governing permissions and
 *  limitations under the License.
 */

@primary-color: ~'var(--ant-primary-color)';
@success-color: ~'var(--ant-success-color)';
@warning-color: ~'var(--ant-warning-color)';
@error-color: ~'var(--ant-error-color)';
@info-color: ~'var(--ant-info-color)';
@link-color: ~'var(--ant-primary-color)';
@primary-1: ~'var(--ant-primary-1)';
@radio-button-checked-bg: ~'var(--ant-primary-1)';
@left-nav-item-background: ~'var(--ant-primary-1)';
@green-1: #28a744;
@green-2: #ebf9f4;
@green-3: #48ca9e;
@green-4: #48ca9e30;
@green-5: #91ffd8;
@green-6: #effffb;
@green-7: #00b871;
@green-8: #48ca9e08;
@yellow-1: #fbf2db;
@yellow-2: #ffbe0e;
@yellow-3: #ffbe0e1a;
@yellow-4: #ffd978;
@yellow-5: #fff8e6;
@yellow-6: #c18100;
@yellow-7: #e7b85d;
@yellow-8: #ffbe0e08;
@yellow-9: #ffbe0e0d;
@error-light-color: #ff9a8e40;
@failed-color: #cb2431;
@red-1: #cb2531;
@red-2: #faf1f1;
@red-3: #f24822;
@red-4: #f2482230;
@red-5: #ffc2c2;
@red-6: #fcf0f1;
@red-7: #cf1800;
@red-8: #ff7c5008;
@purple-1: #f2edfd;
@purple-2: #7147e8;
@purple-3: #a2a1ff;
@blue-1: #ebf6fe;
@blue-2: #3ca2f4;
@blue-3: #0950c5;
@blue-4: #f1f9ff;
@blue-5: #f2f6fc;
@blue-6: #eff5ff;
@blue-7: #3062d4;
@blue-8: #f5f8ff;
<<<<<<< HEAD
@blue-9: #005bc4;
=======
@blue-9: #175cd3;

>>>>>>> 46947277
@partial-success-1: #06a4a4;
@partial-success-2: #bdeeee;
@black: #000000;
@aborted-color: #efae2f;
@text-color: #535862;
@text-color-tertiary: #00000080;
@grey-1: #f8f8f8;
@grey-2: #f2f2f2;
@grey-3: #959595;
@grey-4: #757575;
@grey-5: #fbfbfb;
@grey-6: #f9f9f9;
@grey-7: #9ca3af;
@grey-8: #535862;
<<<<<<< HEAD
@grey-9: #f5f5f5;
@grey-10: #fdfdfd;
@grey-11: #e9eaeb;
=======
@grey-9: #f8f9fc;
>>>>>>> 46947277
@text-grey-muted: @grey-4;
@font-size-base: 14px;
@box-shadow-base: 0px 2px 10px rgba(0, 0, 0, 0.12);
@white: #fff;
@border-radius-base: 4px;
@border-radius-xs: 8px;
@border-radius-sm: 12px;
@border-radius-md: 16px;
@border-radius-lg: 20px;
@border-radius-xl: 24px;
@checkbox-size: 14px;
@switch-height: 16px;
@switch-sm-height: 12px;
@switch-min-width: 30px;
@switch-sm-min-width: 23px;
@padding-xlg: 48px;
@margin-xlg: 48px;
@body-bg-color: #f8f9fa;
@body-dark-bg-color: #f1f1f3;
@border-color: #0000001a;
@global-border: 1px solid @border-color;
@active-color: #e8f4ff;
@background-color: #ffffff;
@announcement-background: #0950c50d;
@announcement-background-dark: #e1edff;
@announcement-border: @blue-3;
@announcement-border-light: #e2e2e2;
@test-parameter-bg-color: #e7ebf0;
@group-title-color: #76746f;
@light-border-color: #f0f0f0;
@code-background: #ebeff480;
@timestamp-color: #9197b3;
@left-sidebar-icon-hover: #edecf8;
@divider-color: @border-color;
@tag-default-bg: @grey-1;
@grey-bg-with-alpha: #7575751a;
@btn-shadow: none;
@user-profile-background: #f4f8ff;
@success-background-color: rgba(0, 131, 118, 0.2);
@tag-background-color: rgba(0, 0, 0, 0.03);
@trigger-btn-hover-bg: #efefef;
@text-highlighter: #ffc34e40;
@team-avatar-bg: #0950c51a;
@om-navbar-height: ~'var(--ant-navbar-height)';
@sidebar-width: 60px;
@error-bg-color: rgb(from @error-color r g b / 0.1);
@success-bg-color: rgb(from @success-color r g b / 0.1);
@warning-bg-color: rgb(from @warning-color r g b / 0.1);
@info-bg-color: rgb(from @info-color r g b / 0.1);

// Font
@font-family: 'Inter', 'Poppins', sans-serif;

// Sizing
@page-height: calc(100vh - @om-navbar-height);
@left-side-panel-width: 230px;

// 172px - navbar height
@entity-details-tab-height: calc(100vh - 172px - @om-navbar-height);
@users-page-tabs-height: calc(100vh - @om-navbar-height - 58px);
/* navbar+tab_height+padding = 64+46+12  */

// 142px - navbar height
@glossary-page-height: calc(100vh - 142px - @om-navbar-height);

// 136px - navbar height
@domain-page-height: calc(100vh - 136px - @om-navbar-height);

// 136px - navbar height
@glossary-term-page-height: calc(100vh - 136px - @om-navbar-height);

// 136px - navbar height
@tag-page-height: calc(100vh - 136px - @om-navbar-height);

// Navbar height - 49px for filter bar on explore page
@explore-page-height: calc(100vh - @om-navbar-height - 49px);
@welcome-page-height: calc(100vh - 112px);

@profile-page-sidebar: calc(100vh - @om-navbar-height - 40px);
@profile-entity-details-tab-height: calc(@profile-page-sidebar - 64px);
@user-profile-page-panel-height: calc(100vh - @om-navbar-height - 108px);

//  48px - navbar height
@welcome-page-height: calc(100vh - 48px - @om-navbar-height);

// 152px - navbar height
@glossary-page-tab-height: calc(100vh - 152px - @om-navbar-height);
@lineage-sidebar-width: 110px;

@explore-content-height-resizable-panel: calc(100vh - 144px);

// Severity
@severity-1: #9c0700;
@severity-2: #be3b00;
@severity-3: #c27400;
@severity-4: #ad8600;
@severity-5: #6e7343;

@severity-1-background: rgba(222, 57, 49, 0.1);
@severity-2-background: rgba(247, 99, 33, 0.1);
@severity-3-background: rgba(255, 165, 33, 0.1);
@severity-4-background: rgba(255, 206, 41, 0.1);
@severity-5-background: rgba(181, 198, 33, 0.1);

// vertical paddings
@padding-lg: 24px; // containers
@padding-md: 16px; // small containers and buttons
@padding-sm: 12px; // Form controls and items
@padding-xs: 8px; // small items
@padding-xss: 4px; // more small

// vertical margins
@margin-lg: 24px; // containers
@margin-md: 16px; // small containers and buttons
@margin-sm: 12px; // Form controls and items
@margin-xs: 8px; // small items
@margin-xss: 4px; // more small

@error-bg-color: rgb(from @error-color r g b / 0.1);
@success-bg-color: rgb(from @success-color r g b / 0.1);
@warning-bg-color: rgb(from @warning-color r g b / 0.1);
@info-bg-color: rgb(from @info-color r g b / 0.1);

@card-radius: 12px;<|MERGE_RESOLUTION|>--- conflicted
+++ resolved
@@ -58,12 +58,9 @@
 @blue-6: #eff5ff;
 @blue-7: #3062d4;
 @blue-8: #f5f8ff;
-<<<<<<< HEAD
-@blue-9: #005bc4;
-=======
 @blue-9: #175cd3;
-
->>>>>>> 46947277
+@blue-10: #005bc4;
+
 @partial-success-1: #06a4a4;
 @partial-success-2: #bdeeee;
 @black: #000000;
@@ -78,13 +75,10 @@
 @grey-6: #f9f9f9;
 @grey-7: #9ca3af;
 @grey-8: #535862;
-<<<<<<< HEAD
-@grey-9: #f5f5f5;
-@grey-10: #fdfdfd;
-@grey-11: #e9eaeb;
-=======
 @grey-9: #f8f9fc;
->>>>>>> 46947277
+@grey-10: #f5f5f5;
+@grey-11: #fdfdfd;
+@grey-12: #e9eaeb;
 @text-grey-muted: @grey-4;
 @font-size-base: 14px;
 @box-shadow-base: 0px 2px 10px rgba(0, 0, 0, 0.12);
