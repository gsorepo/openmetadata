--- conflicted
+++ resolved
@@ -62,16 +62,11 @@
 @red-10: #b42318;
 @red-11: #f3126033;
 @red-12: #f31260;
-<<<<<<< HEAD
 @red-13: #fda29b;
 @red-14: #d92d20;
-=======
-@red-13: #fef3f2;
-@red-14: #fda29b;
 @red-15: #e52315;
 @orange-1: #fff6ed;
 @orange-2: #c4320a;
->>>>>>> a70017d4
 
 @purple-1: #f2edfd;
 @purple-2: #7147e8;
@@ -92,12 +87,9 @@
 @blue-14: #f5faff;
 @blue-15: #eaecf5;
 @blue-16: #84caff;
-<<<<<<< HEAD
-=======
 @blue-17: #eff8ff;
 @blue-18: #0968da;
 @blue-19: #e3e3e3;
->>>>>>> a70017d4
 
 @partial-success-1: #06a4a4;
 @partial-success-2: #bdeeee;
@@ -122,12 +114,9 @@
 @grey-14: #a4a7ae;
 @grey-15: #eaecf5;
 @grey-16: #f4f5f7;
-<<<<<<< HEAD
-=======
 @grey-17: #fafafa;
 @grey-18: #afb5d9;
 @grey-19: #363f72;
->>>>>>> a70017d4
 
 @text-grey-muted: @grey-4;
 @font-size-base: 14px;
