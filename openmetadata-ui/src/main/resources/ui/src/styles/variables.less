--- conflicted
+++ resolved
@@ -58,10 +58,6 @@
 @blue-7: #3062d4;
 @blue-8: #f5f8ff;
 @blue-9: #005bc4;
-<<<<<<< HEAD
-=======
-
->>>>>>> a41c14c5
 @partial-success-1: #06a4a4;
 @partial-success-2: #bdeeee;
 @black: #000000;
@@ -77,22 +73,17 @@
 @grey-7: #9ca3af;
 @grey-8: #535862;
 @grey-9: #f5f5f5;
-<<<<<<< HEAD
 @grey-10: #fdfdfd;
-=======
->>>>>>> a41c14c5
 @text-grey-muted: @grey-4;
 @font-size-base: 16px;
 @box-shadow-base: 0px 2px 10px rgba(0, 0, 0, 0.12);
 @white: #fff;
 @border-radius-base: 4px;
-<<<<<<< HEAD
-@border-radius-md: 8px;
-@border-radius-lg: 12px;
-@border-radius-xl: 16px;
-=======
 @border-radius-xs: 8px;
->>>>>>> a41c14c5
+@border-radius-sm: 12px;
+@border-radius-md: 16px;
+@border-radius-lg: 20px;
+@border-radius-xl: 24px;
 @checkbox-size: 14px;
 @switch-height: 16px;
 @switch-sm-height: 12px;
