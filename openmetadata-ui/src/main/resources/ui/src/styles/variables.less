--- conflicted
+++ resolved
@@ -108,15 +108,12 @@
 @grey-12: #e9eaeb;
 @grey-13: #71717a;
 @grey-14: #a4a7ae;
-<<<<<<< HEAD
-@grey-15: #fafafa;
-@grey-16: #afb5d9;
-@grey-17: #363f72;
-
-=======
 @grey-15: #eaecf5;
 @grey-16: #f4f5f7;
->>>>>>> 6f2d0db0
+@grey-17: #fafafa;
+@grey-18: #afb5d9;
+@grey-19: #363f72;
+
 @text-grey-muted: @grey-4;
 @font-size-base: 14px;
 @box-shadow-base: 0px 2px 10px rgba(0, 0, 0, 0.12);
