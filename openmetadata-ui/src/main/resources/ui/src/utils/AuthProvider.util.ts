--- conflicted
+++ resolved
@@ -288,13 +288,7 @@
  * @timeoutExpiry time in ms for try to silent sign-in
  * @returns exp, isExpired, diff, timeoutExpiry
  */
-<<<<<<< HEAD
 export const extractDetailsFromToken = (token: string) => {
-=======
-export const extractDetailsFromToken = () => {
-  const token = localStorage.getItem(oidcTokenKey) || '';
-
->>>>>>> ceaf205f
   if (token) {
     try {
       const { exp } = jwtDecode<JwtPayload>(token);
