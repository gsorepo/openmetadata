--- conflicted
+++ resolved
@@ -214,11 +214,8 @@
     pathname !== ROUTES.SIGNUP &&
     pathname !== ROUTES.SIGNIN &&
     pathname !== ROUTES.CALLBACK &&
-<<<<<<< HEAD
-    pathname !== ROUTES.SAML_CALLBACK
-=======
+    pathname !== ROUTES.SAML_CALLBACK && 
     pathname !== ROUTES.SILENT_CALLBACK
->>>>>>> 027f3177
   );
 };
 
