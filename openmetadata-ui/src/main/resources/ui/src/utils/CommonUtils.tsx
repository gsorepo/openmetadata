--- conflicted
+++ resolved
@@ -11,12 +11,8 @@
  *  limitations under the License.
  */
 
-<<<<<<< HEAD
 import { FontAwesomeIcon } from '@fortawesome/react-fontawesome';
-import { Popover, Space, Tag } from 'antd';
-=======
 import { Popover, Space, Tag, Typography } from 'antd';
->>>>>>> 2a85ea47
 import { ColumnsType } from 'antd/lib/table';
 import { AxiosError } from 'axios';
 import classNames from 'classnames';
@@ -1051,7 +1047,16 @@
   }
 };
 
-<<<<<<< HEAD
+export const getEmptyPlaceholder = () => {
+  return (
+    <ErrorPlaceHolder size={SIZE.MEDIUM}>
+      <Typography.Paragraph>
+        {i18n.t('label.no-data-available')}
+      </Typography.Paragraph>
+    </ErrorPlaceHolder>
+  );
+};
+
 //  return the status like loading and success
 export const getLoadingStatus = (
   current: CurrentState,
@@ -1066,14 +1071,5 @@
     )
   ) : (
     displayText
-=======
-export const getEmptyPlaceholder = () => {
-  return (
-    <ErrorPlaceHolder size={SIZE.MEDIUM}>
-      <Typography.Paragraph>
-        {i18n.t('label.no-data-available')}
-      </Typography.Paragraph>
-    </ErrorPlaceHolder>
->>>>>>> 2a85ea47
   );
 };