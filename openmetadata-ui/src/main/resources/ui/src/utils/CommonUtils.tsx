/*
 *  Copyright 2022 Collate.
 *  Licensed under the Apache License, Version 2.0 (the "License");
 *  you may not use this file except in compliance with the License.
 *  You may obtain a copy of the License at
 *  http://www.apache.org/licenses/LICENSE-2.0
 *  Unless required by applicable law or agreed to in writing, software
 *  distributed under the License is distributed on an "AS IS" BASIS,
 *  WITHOUT WARRANTIES OR CONDITIONS OF ANY KIND, either express or implied.
 *  See the License for the specific language governing permissions and
 *  limitations under the License.
 */

/* eslint-disable @typescript-eslint/ban-types */

import {
  getDayCron,
  getHourCron,
} from '@components/common/CronEditor/CronEditor.constant';
import ErrorPlaceHolder from '@components/common/error-with-placeholder/ErrorPlaceHolder';
import Loader from '@components/Loader/Loader';
import { FontAwesomeIcon } from '@fortawesome/react-fontawesome';
import { getFeedCount } from '@rest/feedsAPI';
import { Typography } from 'antd';
import { AxiosError } from 'axios';
import classNames from 'classnames';
import { t } from 'i18next';
import {
  capitalize,
  isEmpty,
  isNil,
  isNull,
  isString,
  isUndefined,
  toNumber,
} from 'lodash';
import {
  CurrentState,
  ExtraInfo,
  FormattedTableData,
  RecentlySearched,
  RecentlySearchedData,
  RecentlyViewed,
  RecentlyViewedData,
} from 'Models';
import React from 'react';
import { Trans } from 'react-i18next';
import { reactLocalStorage } from 'reactjs-localstorage';
import AppState from '../AppState';
import { AddIngestionState } from '../components/AddIngestion/addIngestion.interface';
import { FQN_SEPARATOR_CHAR } from '../constants/char.constants';
import {
  getTeamAndUserDetailsPath,
  getUserPath,
  imageTypes,
  LOCALSTORAGE_RECENTLY_SEARCHED,
  LOCALSTORAGE_RECENTLY_VIEWED,
} from '../constants/constants';
import {
  UrlEntityCharRegEx,
  validEmailRegEx,
} from '../constants/regex.constants';
import { SIZE } from '../enums/common.enum';
import { EntityType, FqnPart, TabSpecificField } from '../enums/entity.enum';
import { FilterPatternEnum } from '../enums/filterPattern.enum';
import { Field } from '../generated/api/data/createTopic';
import { Kpi } from '../generated/dataInsight/kpi/kpi';
import { Bot } from '../generated/entity/bot';
import { Classification } from '../generated/entity/classification/classification';
import { Dashboard } from '../generated/entity/data/dashboard';
import { Database } from '../generated/entity/data/database';
import { GlossaryTerm } from '../generated/entity/data/glossaryTerm';
import { Pipeline } from '../generated/entity/data/pipeline';
import { Table } from '../generated/entity/data/table';
import { Topic } from '../generated/entity/data/topic';
import { Webhook } from '../generated/entity/events/webhook';
import { ThreadTaskStatus, ThreadType } from '../generated/entity/feed/thread';
import { Policy } from '../generated/entity/policies/policy';
import { PipelineType } from '../generated/entity/services/ingestionPipelines/ingestionPipeline';
import { Role } from '../generated/entity/teams/role';
import { Team } from '../generated/entity/teams/team';
import { EntityReference, User } from '../generated/entity/teams/user';
import { Paging } from '../generated/type/paging';
import { TagLabel } from '../generated/type/tagLabel';
import { EntityFieldThreadCount } from '../interface/feed.interface';
import { ServicesType } from '../interface/service.interface';
import jsonData from '../jsons/en';
import { getEntityFeedLink, getTitleCase } from './EntityUtils';
import Fqn from './Fqn';
import { serviceTypeLogo } from './ServiceUtils';
import { getTierFromSearchTableTags } from './TableUtils';
import { TASK_ENTITIES } from './TasksUtils';
import { showErrorToast } from './ToastUtils';

export const arraySorterByKey = <T extends object>(
  key: keyof T,
  sortDescending = false
) => {
  const sortOrder = sortDescending ? -1 : 1;

  return (elementOne: T, elementTwo: T) => {
    return (
      (elementOne[key] < elementTwo[key]
        ? -1
        : elementOne[key] > elementTwo[key]
        ? 1
        : 0) * sortOrder
    );
  };
};

export const isEven = (value: number): boolean => {
  return value % 2 === 0;
};

export const getPartialNameFromFQN = (
  fqn: string,
  arrTypes: Array<'service' | 'database' | 'table' | 'column'> = [],
  joinSeperator = '/'
): string => {
  const arrFqn = Fqn.split(fqn);
  const arrPartialName = [];
  for (const type of arrTypes) {
    if (type === 'service' && arrFqn.length > 0) {
      arrPartialName.push(arrFqn[0]);
    } else if (type === 'database' && arrFqn.length > 1) {
      arrPartialName.push(arrFqn[1]);
    } else if (type === 'table' && arrFqn.length > 2) {
      arrPartialName.push(arrFqn[2]);
    } else if (type === 'column' && arrFqn.length > 3) {
      arrPartialName.push(arrFqn[3]);
    }
  }

  return arrPartialName.join(joinSeperator);
};

export const getPartialNameFromTableFQN = (
  fqn: string,
  fqnParts: Array<FqnPart> = [],
  joinSeparator = '/'
): string => {
  if (!fqn) {
    return '';
  }
  const splitFqn = Fqn.split(fqn);
  // if nested column is requested, then ignore all the other
  // parts and just return the nested column name
  if (fqnParts.includes(FqnPart.NestedColumn)) {
    // Remove the first 4 parts (service, database, schema, table)

    return splitFqn.slice(4).join(FQN_SEPARATOR_CHAR);
  }
  const arrPartialName = [];
  if (splitFqn.length > 0) {
    if (fqnParts.includes(FqnPart.Service)) {
      arrPartialName.push(splitFqn[0]);
    }
    if (fqnParts.includes(FqnPart.Database) && splitFqn.length > 1) {
      arrPartialName.push(splitFqn[1]);
    }
    if (fqnParts.includes(FqnPart.Schema) && splitFqn.length > 2) {
      arrPartialName.push(splitFqn[2]);
    }
    if (fqnParts.includes(FqnPart.Table) && splitFqn.length > 3) {
      arrPartialName.push(splitFqn[3]);
    }
    if (fqnParts.includes(FqnPart.Column) && splitFqn.length > 4) {
      arrPartialName.push(splitFqn[4]);
    }
  }

  return arrPartialName.join(joinSeparator);
};

export const getTableFQNFromColumnFQN = (columnFQN: string): string => {
  return getPartialNameFromTableFQN(
    columnFQN,
    [FqnPart.Service, FqnPart.Database, FqnPart.Schema, FqnPart.Table],
    '.'
  );
};

export const getCurrentUserId = (): string => {
  const currentUser = AppState.getCurrentUserDetails();

  return currentUser?.id || '';
};

export const pluralize = (count: number, noun: string, suffix = 's') => {
  const countString = count.toLocaleString();
  if (count !== 1 && count !== 0 && !noun.endsWith(suffix)) {
    return `${countString} ${noun}${suffix}`;
  } else {
    if (noun.endsWith(suffix)) {
      return `${countString} ${
        count > 1 ? noun : noun.slice(0, noun.length - 1)
      }`;
    } else {
      return `${countString} ${noun}${count > 1 ? suffix : ''}`;
    }
  }
};

export const hasEditAccess = (type: string, id: string) => {
  const loggedInUser = AppState.getCurrentUserDetails();
  if (type === 'user') {
    return id === loggedInUser?.id;
  } else {
    return Boolean(
      loggedInUser?.teams?.length &&
        loggedInUser?.teams?.some((team) => team.id === id)
    );
  }
};

export const getTabClasses = (
  tab: number | string,
  activeTab: number | string
) => {
  return 'tw-gh-tabs' + (activeTab === tab ? ' active' : '');
};

export const getCountBadge = (
  count = 0,
  className = '',
  isActive?: boolean
) => {
  const clsBG = isUndefined(isActive)
    ? ''
    : isActive
    ? 'tw-bg-primary tw-text-white tw-border-none'
    : 'tw-bg-badge';

  return (
    <span
      className={classNames(
        'tw-py-px tw-px-1 tw-mx-1 tw-border tw-rounded tw-text-xs tw-min-w-badgeCount tw-text-center',
        clsBG,
        className
      )}>
      <span data-testid="filter-count" title={count.toString()}>
        {count}
      </span>
    </span>
  );
};

export const getRecentlyViewedData = (): Array<RecentlyViewedData> => {
  const recentlyViewed: RecentlyViewed = reactLocalStorage.getObject(
    LOCALSTORAGE_RECENTLY_VIEWED
  ) as RecentlyViewed;

  if (recentlyViewed?.data) {
    return recentlyViewed.data;
  }

  return [];
};

export const getRecentlySearchedData = (): Array<RecentlySearchedData> => {
  const recentlySearch: RecentlySearched = reactLocalStorage.getObject(
    LOCALSTORAGE_RECENTLY_SEARCHED
  ) as RecentlySearched;
  if (recentlySearch?.data) {
    return recentlySearch.data;
  }

  return [];
};

export const setRecentlyViewedData = (
  recentData: Array<RecentlyViewedData>
): void => {
  reactLocalStorage.setObject(LOCALSTORAGE_RECENTLY_VIEWED, {
    data: recentData,
  });
};

export const setRecentlySearchedData = (
  recentData: Array<RecentlySearchedData>
): void => {
  reactLocalStorage.setObject(LOCALSTORAGE_RECENTLY_SEARCHED, {
    data: recentData,
  });
};

export const addToRecentSearched = (searchTerm: string): void => {
  if (searchTerm.trim()) {
    const searchData = { term: searchTerm, timestamp: Date.now() };
    const recentlySearch: RecentlySearched = reactLocalStorage.getObject(
      LOCALSTORAGE_RECENTLY_SEARCHED
    ) as RecentlySearched;
    let arrSearchedData: RecentlySearched['data'] = [];
    if (recentlySearch?.data) {
      const arrData = recentlySearch.data
        // search term is not case-insensitive.
        .filter((item) => item.term !== searchData.term)
        .sort(arraySorterByKey<RecentlySearchedData>('timestamp', true));
      arrData.unshift(searchData);

      if (arrData.length > 5) {
        arrData.pop();
      }
      arrSearchedData = arrData;
    } else {
      arrSearchedData = [searchData];
    }
    setRecentlySearchedData(arrSearchedData);
  }
};

export const removeRecentSearchTerm = (searchTerm: string) => {
  const recentlySearch: RecentlySearched = reactLocalStorage.getObject(
    LOCALSTORAGE_RECENTLY_SEARCHED
  ) as RecentlySearched;
  if (recentlySearch?.data) {
    const arrData = recentlySearch.data.filter(
      (item) => item.term !== searchTerm
    );
    setRecentlySearchedData(arrData);
  }
};

export const addToRecentViewed = (eData: RecentlyViewedData): void => {
  const entityData = { ...eData, timestamp: Date.now() };
  let recentlyViewed: RecentlyViewed = reactLocalStorage.getObject(
    LOCALSTORAGE_RECENTLY_VIEWED
  ) as RecentlyViewed;
  if (recentlyViewed?.data) {
    const arrData = recentlyViewed.data
      .filter((item) => item.fqn !== entityData.fqn)
      .sort(arraySorterByKey<RecentlyViewedData>('timestamp', true));
    arrData.unshift(entityData);

    if (arrData.length > 5) {
      arrData.pop();
    }
    recentlyViewed.data = arrData;
  } else {
    recentlyViewed = {
      data: [entityData],
    };
  }
  setRecentlyViewedData(recentlyViewed.data);
};

export const getActiveCatClass = (name: string, activeName = '') => {
  return activeName === name ? 'activeCategory' : '';
};

export const errorMsg = (value: string) => {
  return (
    <div className="tw-mt-1">
      <strong
        className="tw-text-red-500 tw-text-xs tw-italic"
        data-testid="error-message">
        {value}
      </strong>
    </div>
  );
};

export const requiredField = (label: string, excludeSpace = false) => (
  <>
    {label}{' '}
    <span className="tw-text-red-500">{!excludeSpace && <>&nbsp;</>}*</span>
  </>
);

export const getSeparator = (
  title: string | JSX.Element,
  hrMarginTop = 'tw-mt-2.5'
) => {
  return (
    <span className="tw-flex tw-py-2 tw-text-grey-muted">
      <hr className={classNames('tw-w-full', hrMarginTop)} />
      {title && <span className="tw-px-0.5 tw-min-w-max">{title}</span>}
      <hr className={classNames('tw-w-full', hrMarginTop)} />
    </span>
  );
};

export const getImages = (imageUri: string) => {
  const imagesObj: typeof imageTypes = imageTypes;
  for (const type in imageTypes) {
    imagesObj[type as keyof typeof imageTypes] = imageUri.replace(
      's96-c',
      imageTypes[type as keyof typeof imageTypes]
    );
  }

  return imagesObj;
};

export const getServiceLogo = (
  serviceType: string,
  className = ''
): JSX.Element | null => {
  const logo = serviceTypeLogo(serviceType);

  if (!isNull(logo)) {
    return <img alt="" className={className} src={logo} />;
  }

  return null;
};

export const isValidUrl = (href?: string) => {
  if (!href) {
    return false;
  }
  try {
    const url = new URL(href);

    return Boolean(url.href);
  } catch {
    return false;
  }
};

/**
 *
 * @param email - email address string
 * @returns - True|False
 */
export const isValidEmail = (email?: string) => {
  let isValid = false;
  if (email && email.match(validEmailRegEx)) {
    isValid = true;
  }

  return isValid;
};

export const getFields = (defaultFields: string, tabSpecificField: string) => {
  if (!tabSpecificField) {
    return defaultFields;
  }
  if (!defaultFields) {
    return tabSpecificField;
  }
  if (
    tabSpecificField === TabSpecificField.LINEAGE ||
    tabSpecificField === TabSpecificField.ACTIVITY_FEED
  ) {
    return defaultFields;
  }

  return `${defaultFields}, ${tabSpecificField}`;
};

export const getEntityMissingError = (entityType: string, fqn: string) => {
  return (
    <p>
      {capitalize(entityType)} instance for <strong>{fqn}</strong> not found
    </p>
  );
};

export const getNameFromFQN = (fqn: string): string => {
  let arr: string[] = [];

  // Check for fqn containing name inside double quotes which can contain special characters such as '/', '.' etc.
  // Example: sample_data.example_table."example.sample/fqn"

  // Regular expression which matches pattern like '."some content"' at the end of string
  // Example in string 'sample_data."example_table"."example.sample/fqn"',
  // this regular expression  will match '."example.sample/fqn"'
  const regexForQuoteInFQN = /(\."[^"]+")$/g;

  if (regexForQuoteInFQN.test(fqn)) {
    arr = fqn.split('"');

    return arr[arr.length - 2];
  }

  arr = fqn.split(FQN_SEPARATOR_CHAR);

  return arr[arr.length - 1];
};

export const getRandomColor = (name: string) => {
  const firstAlphabet = name.charAt(0).toLowerCase();
  const asciiCode = firstAlphabet.charCodeAt(0);
  const colorNum =
    asciiCode.toString() + asciiCode.toString() + asciiCode.toString();

  const num = Math.round(0xffffff * parseInt(colorNum));
  const r = (num >> 16) & 255;
  const g = (num >> 8) & 255;
  const b = num & 255;

  return {
    color: 'rgb(' + r + ', ' + g + ', ' + b + ', 0.6)',
    character: firstAlphabet.toUpperCase(),
  };
};

export const isUrlFriendlyName = (value: string) => {
  return !UrlEntityCharRegEx.test(value);
};

/**
 * Take teams data and filter out the non deleted teams
 * @param teams - teams array
 * @returns - non deleted team
 */
export const getNonDeletedTeams = (teams: EntityReference[]) => {
  return teams.filter((t) => !t.deleted);
};

/**
 * prepare label for given entity type and fqn
 * @param type - entity type
 * @param fqn - entity fqn
 * @param withQuotes - boolean value
 * @returns - label for entity
 */
export const prepareLabel = (type: string, fqn: string, withQuotes = true) => {
  let label = '';
  if (type === EntityType.TABLE) {
    label = getPartialNameFromTableFQN(fqn, [FqnPart.Table]);
  } else {
    label = getPartialNameFromFQN(fqn, ['database']);
  }

  if (withQuotes) {
    return label;
  } else {
    return label.replace(/(^"|"$)/g, '');
  }
};

/**
 * Check if entity is deleted and return with "(Deactivated) text"
 * @param value - entity name
 * @param isDeleted - boolean
 * @returns - entity placeholder
 */
export const getEntityPlaceHolder = (value: string, isDeleted?: boolean) => {
  if (isDeleted) {
    return `${value} (${t('label.deactivated')})`;
  } else {
    return value;
  }
};

/**
 * Take entity reference as input and return name for entity
 * @param entity - entity reference
 * @returns - entity name
 */
export const getEntityName = (
  entity?:
    | EntityReference
    | ServicesType
    | User
    | Topic
    | Database
    | Dashboard
    | Table
    | Pipeline
    | Team
    | Policy
    | Role
    | GlossaryTerm
    | Webhook
    | Bot
    | Kpi
    | Classification
    | Field
) => {
  return entity?.displayName || entity?.name || '';
};

export const getEntityId = (
  entity?:
    | EntityReference
    | ServicesType
    | User
    | Topic
    | Database
    | Dashboard
    | Table
    | Pipeline
    | Team
    | Policy
    | Role
) => entity?.id || '';

export const getEntityDeleteMessage = (entity: string, dependents: string) => {
  if (dependents) {
    return t('message.permanently-delete-metadata-and-dependents', {
      entityName: getTitleCase(entity),
      dependents,
    });
  } else {
    return t('message.permanently-delete-metadata', {
      entityName: getTitleCase(entity),
    });
  }
};

export const replaceSpaceWith_ = (text: string) => {
  return text.replace(/\s/g, '_');
};

export const replaceAllSpacialCharWith_ = (text: string) => {
  return text.replaceAll(/[&/\\#, +()$~%.'":*?<>{}]/g, '_');
};

export const getFeedCounts = (
  entityType: string,
  entityFQN: string,
  conversationCallback: (
    value: React.SetStateAction<EntityFieldThreadCount[]>
  ) => void,
  taskCallback: (value: React.SetStateAction<EntityFieldThreadCount[]>) => void,
  entityCallback: (value: React.SetStateAction<number>) => void
) => {
  // To get conversation count
  getFeedCount(
    getEntityFeedLink(entityType, entityFQN),
    ThreadType.Conversation
  )
    .then((res) => {
      if (res) {
        conversationCallback(res.counts);
      } else {
        throw jsonData['api-error-messages']['fetch-entity-feed-count-error'];
      }
    })
    .catch((err: AxiosError) => {
      showErrorToast(
        err,
        jsonData['api-error-messages']['fetch-entity-feed-count-error']
      );
    });

  // To get open tasks count
  getFeedCount(
    getEntityFeedLink(entityType, entityFQN),
    ThreadType.Task,
    ThreadTaskStatus.Open
  )
    .then((res) => {
      if (res) {
        taskCallback(res.counts);
      } else {
        throw jsonData['api-error-messages']['fetch-entity-feed-count-error'];
      }
    })
    .catch((err: AxiosError) => {
      showErrorToast(
        err,
        jsonData['api-error-messages']['fetch-entity-feed-count-error']
      );
    });

  // To get all thread count (task + conversation)
  getFeedCount(getEntityFeedLink(entityType, entityFQN))
    .then((res) => {
      if (res) {
        entityCallback(res.totalCount);
      } else {
        throw jsonData['api-error-messages']['fetch-entity-feed-count-error'];
      }
    })
    .catch((err: AxiosError) => {
      showErrorToast(
        err,
        jsonData['api-error-messages']['fetch-entity-feed-count-error']
      );
    });
};

/**
 *
 * @param entityType type of the entity
 * @returns true if entity type exists in TASK_ENTITIES otherwise false
 */
export const isTaskSupported = (entityType: EntityType) =>
  TASK_ENTITIES.includes(entityType);

/**
 * Utility function to show pagination
 * @param paging paging object
 * @returns boolean
 */
export const showPagination = (paging: Paging) => {
  return !isNil(paging.after) || !isNil(paging.before);
};

export const formatNumberWithComma = (number: number) => {
  return new Intl.NumberFormat('en-US').format(number);
};

/**
 * If the number is a time format, return the number, otherwise format the number with commas
 * @param {number} number - The number to be formatted.
 * @returns A function that takes a number and returns a string.
 */
export const getStatisticsDisplayValue = (
  number: string | number | undefined
) => {
  const displayValue = toNumber(number);

  if (isNaN(displayValue)) {
    return number;
  }

  return formatNumberWithComma(displayValue);
};

export const formTwoDigitNmber = (number: number) => {
  return number.toLocaleString('en-US', {
    minimumIntegerDigits: 2,
    useGrouping: false,
  });
};

export const getTeamsUser = (
  data?: ExtraInfo
): Record<string, string | undefined> | undefined => {
  if (!isUndefined(data) && !isEmpty(data?.placeholderText || data?.id)) {
    const currentUser = AppState.getCurrentUserDetails();
    const teams = currentUser?.teams;

    const dataFound = teams?.find((team) => {
      return data.id === team.id;
    });

    if (dataFound) {
      return {
        ownerName: (currentUser?.displayName || currentUser?.name) as string,
        id: currentUser?.id as string,
      };
    }
  }

  return;
};

export const getHostNameFromURL = (url: string) => {
  if (isValidUrl(url)) {
    const domain = new URL(url);

    return domain.hostname;
  } else {
    return '';
  }
};

export const getOwnerValue = (owner: EntityReference) => {
  switch (owner?.type) {
    case 'team':
      return getTeamAndUserDetailsPath(owner?.name || '');
    case 'user':
      return getUserPath(owner?.fullyQualifiedName ?? '');
    default:
      return '';
  }
};

export const getIngestionFrequency = (pipelineType: PipelineType) => {
  const value = {
    min: 0,
    hour: 0,
  };

  switch (pipelineType) {
    case PipelineType.TestSuite:
    case PipelineType.Metadata:
      return getHourCron(value);

    default:
      return getDayCron(value);
  }
};

export const getEmptyPlaceholder = () => {
  return (
    <ErrorPlaceHolder size={SIZE.MEDIUM}>
      <Typography.Paragraph>
        {t('message.no-data-available')}
      </Typography.Paragraph>
    </ErrorPlaceHolder>
  );
};

//  return the status like loading and success
export const getLoadingStatus = (
  current: CurrentState,
  id: string | undefined,
  displayText: string
) => {
  return current.id === id ? (
    current.state === 'success' ? (
      <FontAwesomeIcon icon="check" />
    ) : (
      <Loader size="small" type="default" />
    )
  ) : (
    displayText
  );
};

export const refreshPage = () => window.location.reload();
// return array of id as  strings
export const getEntityIdArray = (entities: EntityReference[]): string[] =>
  entities.map((item) => item.id);

export const getTierFromEntityInfo = (entity: FormattedTableData) => {
  return (
    entity.tier?.tagFQN ||
    getTierFromSearchTableTags((entity.tags || []).map((tag) => tag.tagFQN))
  )?.split(FQN_SEPARATOR_CHAR)[1];
};

export const getTagValue = (tag: string | TagLabel): string | TagLabel => {
  if (isString(tag)) {
    return tag.startsWith(`Tier${FQN_SEPARATOR_CHAR}Tier`)
      ? tag.split(FQN_SEPARATOR_CHAR)[1]
      : tag;
  } else {
    return {
      ...tag,
      tagFQN: tag.tagFQN.startsWith(`Tier${FQN_SEPARATOR_CHAR}Tier`)
        ? tag.tagFQN.split(FQN_SEPARATOR_CHAR)[1]
        : tag.tagFQN,
    };
  }
};

export const getTrimmedContent = (content: string, limit: number) => {
  const lines = content.split('\n');
  // Selecting the content in three lines
  const contentInThreeLines = lines.slice(0, 3).join('\n');

  const slicedContent = contentInThreeLines.slice(0, limit);

  // Logic for eliminating any broken words at the end
  // To avoid any URL being cut
  const words = slicedContent.split(' ');
  const wordsCount = words.length;

  if (wordsCount === 1) {
    // In case of only one word (possibly too long URL)
    // return the whole word instead of trimming
    return content.split(' ')[0];
  }

  // Eliminate word at the end to avoid using broken words
  const refinedContent = words.slice(0, wordsCount - 1);

  return refinedContent.join(' ');
};

export const sortTagsCaseInsensitive = (tags: TagLabel[]) => {
  return tags.sort((tag1, tag2) =>
    tag1.tagFQN.toLowerCase() < tag2.tagFQN.toLowerCase() ? -1 : 1
  );
};

export const Transi18next = ({
  i18nKey,
  values,
  renderElement,
  ...otherProps
}: {
  i18nKey: string;
  values?: object;
  renderElement: JSX.Element | HTMLElement;
}): JSX.Element => (
  <Trans i18nKey={i18nKey} values={values} {...otherProps}>
    {renderElement}
  </Trans>
);

/**
 * It returns a link to the documentation for the given filter pattern type
 * @param {FilterPatternEnum} type - The type of filter pattern.
 * @returns A string
 */
export const getFilterPatternDocsLinks = (type: FilterPatternEnum) => {
  switch (type) {
    case FilterPatternEnum.DATABASE:
    case FilterPatternEnum.SCHEMA:
    case FilterPatternEnum.TABLE:
      return `https://docs.open-metadata.org/connectors/ingestion/workflows/metadata/filter-patterns/${FilterPatternEnum.DATABASE}#${type}-filter-pattern`;

    case FilterPatternEnum.DASHBOARD:
    case FilterPatternEnum.CHART:
      return 'https://docs.open-metadata.org/connectors/dashboard/metabase#6-configure-metadata-ingestion';

    case FilterPatternEnum.TOPIC:
      return 'https://docs.open-metadata.org/connectors/messaging/kafka#6-configure-metadata-ingestion';

    case FilterPatternEnum.PIPELINE:
      return 'https://docs.open-metadata.org/connectors/pipeline/airflow#6-configure-metadata-ingestion';

    case FilterPatternEnum.MLMODEL:
      return 'https://docs.open-metadata.org/connectors/ml-model/mlflow';

    default:
      return 'https://docs.open-metadata.org/connectors/ingestion/workflows/metadata/filter-patterns';
  }
};

/**
<<<<<<< HEAD
 * It takes a string and returns a string
 * @param {FilterPatternEnum} type - FilterPatternEnum
 * @returns A function that takes in a type and returns a keyof AddIngestionState
 */
export const getFilterTypes = (
  type: FilterPatternEnum
): keyof AddIngestionState => {
  switch (type) {
    case FilterPatternEnum.CHART:
      return 'chartFilterPattern' as keyof AddIngestionState;
    case FilterPatternEnum.DASHBOARD:
      return 'dashboardFilterPattern' as keyof AddIngestionState;
    case FilterPatternEnum.DATABASE:
      return 'databaseFilterPattern' as keyof AddIngestionState;
    case FilterPatternEnum.MLMODEL:
      return 'mlModelFilterPattern' as keyof AddIngestionState;
    case FilterPatternEnum.PIPELINE:
      return 'pipelineFilterPattern' as keyof AddIngestionState;
    case FilterPatternEnum.SCHEMA:
      return 'schemaFilterPattern' as keyof AddIngestionState;
    case FilterPatternEnum.TABLE:
      return 'tableFilterPattern' as keyof AddIngestionState;
    default:
      return 'topicFilterPattern' as keyof AddIngestionState;
  }
};

/**
=======
>>>>>>> 8ada2c8e
 * It takes a state and an action, and returns a new state with the action merged into it
 * @param {S} state - S - The current state of the reducer.
 * @param {A} action - A - The action that was dispatched.
 * @returns An object with the state and action properties.
 */
export const reducerWithoutAction = <S, A>(state: S, action: A) => {
  return {
    ...state,
    ...action,
  };
};

/**
<<<<<<< HEAD
 *
=======
>>>>>>> 8ada2c8e
 * @param text plain text
 * @returns base64 encoded text
 */
export const getBase64EncodedString = (text: string): string => btoa(text);<|MERGE_RESOLUTION|>--- conflicted
+++ resolved
@@ -909,7 +909,6 @@
 };
 
 /**
-<<<<<<< HEAD
  * It takes a string and returns a string
  * @param {FilterPatternEnum} type - FilterPatternEnum
  * @returns A function that takes in a type and returns a keyof AddIngestionState
@@ -938,8 +937,6 @@
 };
 
 /**
-=======
->>>>>>> 8ada2c8e
  * It takes a state and an action, and returns a new state with the action merged into it
  * @param {S} state - S - The current state of the reducer.
  * @param {A} action - A - The action that was dispatched.
@@ -953,10 +950,6 @@
 };
 
 /**
-<<<<<<< HEAD
- *
-=======
->>>>>>> 8ada2c8e
  * @param text plain text
  * @returns base64 encoded text
  */
