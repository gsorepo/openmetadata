/*
 *  Copyright 2022 Collate.
 *  Licensed under the Apache License, Version 2.0 (the "License");
 *  you may not use this file except in compliance with the License.
 *  You may obtain a copy of the License at
 *  http://www.apache.org/licenses/LICENSE-2.0
 *  Unless required by applicable law or agreed to in writing, software
 *  distributed under the License is distributed on an "AS IS" BASIS,
 *  WITHOUT WARRANTIES OR CONDITIONS OF ANY KIND, either express or implied.
 *  See the License for the specific language governing permissions and
 *  limitations under the License.
 */

/* eslint-disable @typescript-eslint/ban-types */

import { CheckOutlined } from '@ant-design/icons';
import { Typography } from 'antd';
import { AxiosError } from 'axios';
import classNames from 'classnames';
import {
  getDayCron,
  getHourCron,
} from 'components/common/CronEditor/CronEditor.constant';
import ErrorPlaceHolder from 'components/common/error-with-placeholder/ErrorPlaceHolder';
import Loader from 'components/Loader/Loader';
import { t } from 'i18next';
import {
  capitalize,
  isEmpty,
  isNil,
  isNull,
  isString,
  isUndefined,
  toNumber,
} from 'lodash';
import {
  CurrentState,
  ExtraInfo,
  FormattedTableData,
  RecentlySearched,
  RecentlySearchedData,
  RecentlyViewed,
  RecentlyViewedData,
} from 'Models';
import React from 'react';
import { Trans } from 'react-i18next';
import { reactLocalStorage } from 'reactjs-localstorage';
import { getFeedCount } from 'rest/feedsAPI';
import AppState from '../AppState';
import { AddIngestionState } from '../components/AddIngestion/addIngestion.interface';
import { FQN_SEPARATOR_CHAR } from '../constants/char.constants';
import {
  getTeamAndUserDetailsPath,
  getUserPath,
  imageTypes,
  LOCALSTORAGE_RECENTLY_SEARCHED,
  LOCALSTORAGE_RECENTLY_VIEWED,
} from '../constants/constants';
import {
  UrlEntityCharRegEx,
  validEmailRegEx,
} from '../constants/regex.constants';
import { SIZE } from '../enums/common.enum';
import { EntityType, FqnPart, TabSpecificField } from '../enums/entity.enum';
import { FilterPatternEnum } from '../enums/filterPattern.enum';
<<<<<<< HEAD
import { Field } from '../generated/api/data/createTopic';
import { Kpi } from '../generated/dataInsight/kpi/kpi';
import { Bot } from '../generated/entity/bot';
import { Classification } from '../generated/entity/classification/classification';
import { Dashboard } from '../generated/entity/data/dashboard';
import { Database } from '../generated/entity/data/database';
import { GlossaryTerm } from '../generated/entity/data/glossaryTerm';
import { Pipeline } from '../generated/entity/data/pipeline';
import { Column, Table } from '../generated/entity/data/table';
import { Topic } from '../generated/entity/data/topic';
=======
>>>>>>> fc5cad91
import { ThreadTaskStatus, ThreadType } from '../generated/entity/feed/thread';
import { PipelineType } from '../generated/entity/services/ingestionPipelines/ingestionPipeline';
import { EntityReference } from '../generated/entity/teams/user';
import { Paging } from '../generated/type/paging';
import { TagLabel } from '../generated/type/tagLabel';
import { EntityFieldThreadCount } from '../interface/feed.interface';
import jsonData from '../jsons/en';
import { getEntityFeedLink, getTitleCase } from './EntityUtils';
import Fqn from './Fqn';
import { serviceTypeLogo } from './ServiceUtils';
import { getTierFromSearchTableTags } from './TableUtils';
import { TASK_ENTITIES } from './TasksUtils';
import { showErrorToast } from './ToastUtils';

export const arraySorterByKey = <T extends object>(
  key: keyof T,
  sortDescending = false
) => {
  const sortOrder = sortDescending ? -1 : 1;

  return (elementOne: T, elementTwo: T) => {
    return (
      (elementOne[key] < elementTwo[key]
        ? -1
        : elementOne[key] > elementTwo[key]
        ? 1
        : 0) * sortOrder
    );
  };
};

export const isEven = (value: number): boolean => {
  return value % 2 === 0;
};

export const getPartialNameFromFQN = (
  fqn: string,
  arrTypes: Array<'service' | 'database' | 'table' | 'column'> = [],
  joinSeperator = '/'
): string => {
  const arrFqn = Fqn.split(fqn);
  const arrPartialName = [];
  for (const type of arrTypes) {
    if (type === 'service' && arrFqn.length > 0) {
      arrPartialName.push(arrFqn[0]);
    } else if (type === 'database' && arrFqn.length > 1) {
      arrPartialName.push(arrFqn[1]);
    } else if (type === 'table' && arrFqn.length > 2) {
      arrPartialName.push(arrFqn[2]);
    } else if (type === 'column' && arrFqn.length > 3) {
      arrPartialName.push(arrFqn[3]);
    }
  }

  return arrPartialName.join(joinSeperator);
};

export const getPartialNameFromTableFQN = (
  fqn: string,
  fqnParts: Array<FqnPart> = [],
  joinSeparator = '/'
): string => {
  if (!fqn) {
    return '';
  }
  const splitFqn = Fqn.split(fqn);
  // if nested column is requested, then ignore all the other
  // parts and just return the nested column name
  if (fqnParts.includes(FqnPart.NestedColumn)) {
    // Remove the first 4 parts (service, database, schema, table)

    return splitFqn.slice(4).join(FQN_SEPARATOR_CHAR);
  }
  const arrPartialName = [];
  if (splitFqn.length > 0) {
    if (fqnParts.includes(FqnPart.Service)) {
      arrPartialName.push(splitFqn[0]);
    }
    if (fqnParts.includes(FqnPart.Database) && splitFqn.length > 1) {
      arrPartialName.push(splitFqn[1]);
    }
    if (fqnParts.includes(FqnPart.Schema) && splitFqn.length > 2) {
      arrPartialName.push(splitFqn[2]);
    }
    if (fqnParts.includes(FqnPart.Table) && splitFqn.length > 3) {
      arrPartialName.push(splitFqn[3]);
    }
    if (fqnParts.includes(FqnPart.Column) && splitFqn.length > 4) {
      arrPartialName.push(splitFqn[4]);
    }
  }

  return arrPartialName.join(joinSeparator);
};

export const getTableFQNFromColumnFQN = (columnFQN: string): string => {
  return getPartialNameFromTableFQN(
    columnFQN,
    [FqnPart.Service, FqnPart.Database, FqnPart.Schema, FqnPart.Table],
    '.'
  );
};

export const getCurrentUserId = (): string => {
  const currentUser = AppState.getCurrentUserDetails();

  return currentUser?.id || '';
};

export const pluralize = (count: number, noun: string, suffix = 's') => {
  const countString = count.toLocaleString();
  if (count !== 1 && count !== 0 && !noun.endsWith(suffix)) {
    return `${countString} ${noun}${suffix}`;
  } else {
    if (noun.endsWith(suffix)) {
      return `${countString} ${
        count > 1 ? noun : noun.slice(0, noun.length - 1)
      }`;
    } else {
      return `${countString} ${noun}${count > 1 ? suffix : ''}`;
    }
  }
};

export const hasEditAccess = (type: string, id: string) => {
  const loggedInUser = AppState.getCurrentUserDetails();
  if (type === 'user') {
    return id === loggedInUser?.id;
  } else {
    return Boolean(
      loggedInUser?.teams?.length &&
        loggedInUser?.teams?.some((team) => team.id === id)
    );
  }
};

export const getTabClasses = (
  tab: number | string,
  activeTab: number | string
) => {
  return 'tw-gh-tabs' + (activeTab === tab ? ' active' : '');
};

export const getCountBadge = (
  count = 0,
  className = '',
  isActive?: boolean
) => {
  const clsBG = isUndefined(isActive)
    ? ''
    : isActive
    ? 'tw-bg-primary tw-text-white tw-border-none'
    : 'tw-bg-badge';

  return (
    <span
      className={classNames(
        'tw-py-px tw-px-1 tw-mx-1 tw-border tw-rounded tw-text-xs tw-min-w-badgeCount tw-text-center',
        clsBG,
        className
      )}>
      <span data-testid="filter-count" title={count.toString()}>
        {count}
      </span>
    </span>
  );
};

export const getRecentlyViewedData = (): Array<RecentlyViewedData> => {
  const recentlyViewed: RecentlyViewed = reactLocalStorage.getObject(
    LOCALSTORAGE_RECENTLY_VIEWED
  ) as RecentlyViewed;

  if (recentlyViewed?.data) {
    return recentlyViewed.data;
  }

  return [];
};

export const getRecentlySearchedData = (): Array<RecentlySearchedData> => {
  const recentlySearch: RecentlySearched = reactLocalStorage.getObject(
    LOCALSTORAGE_RECENTLY_SEARCHED
  ) as RecentlySearched;
  if (recentlySearch?.data) {
    return recentlySearch.data;
  }

  return [];
};

export const setRecentlyViewedData = (
  recentData: Array<RecentlyViewedData>
): void => {
  reactLocalStorage.setObject(LOCALSTORAGE_RECENTLY_VIEWED, {
    data: recentData,
  });
};

export const setRecentlySearchedData = (
  recentData: Array<RecentlySearchedData>
): void => {
  reactLocalStorage.setObject(LOCALSTORAGE_RECENTLY_SEARCHED, {
    data: recentData,
  });
};

export const addToRecentSearched = (searchTerm: string): void => {
  if (searchTerm.trim()) {
    const searchData = { term: searchTerm, timestamp: Date.now() };
    const recentlySearch: RecentlySearched = reactLocalStorage.getObject(
      LOCALSTORAGE_RECENTLY_SEARCHED
    ) as RecentlySearched;
    let arrSearchedData: RecentlySearched['data'] = [];
    if (recentlySearch?.data) {
      const arrData = recentlySearch.data
        // search term is not case-insensitive.
        .filter((item) => item.term !== searchData.term)
        .sort(arraySorterByKey<RecentlySearchedData>('timestamp', true));
      arrData.unshift(searchData);

      if (arrData.length > 5) {
        arrData.pop();
      }
      arrSearchedData = arrData;
    } else {
      arrSearchedData = [searchData];
    }
    setRecentlySearchedData(arrSearchedData);
  }
};

export const removeRecentSearchTerm = (searchTerm: string) => {
  const recentlySearch: RecentlySearched = reactLocalStorage.getObject(
    LOCALSTORAGE_RECENTLY_SEARCHED
  ) as RecentlySearched;
  if (recentlySearch?.data) {
    const arrData = recentlySearch.data.filter(
      (item) => item.term !== searchTerm
    );
    setRecentlySearchedData(arrData);
  }
};

export const addToRecentViewed = (eData: RecentlyViewedData): void => {
  const entityData = { ...eData, timestamp: Date.now() };
  let recentlyViewed: RecentlyViewed = reactLocalStorage.getObject(
    LOCALSTORAGE_RECENTLY_VIEWED
  ) as RecentlyViewed;
  if (recentlyViewed?.data) {
    const arrData = recentlyViewed.data
      .filter((item) => item.fqn !== entityData.fqn)
      .sort(arraySorterByKey<RecentlyViewedData>('timestamp', true));
    arrData.unshift(entityData);

    if (arrData.length > 5) {
      arrData.pop();
    }
    recentlyViewed.data = arrData;
  } else {
    recentlyViewed = {
      data: [entityData],
    };
  }
  setRecentlyViewedData(recentlyViewed.data);
};

export const getActiveCatClass = (name: string, activeName = '') => {
  return activeName === name ? 'activeCategory' : '';
};

export const errorMsg = (value: string) => {
  return (
    <div className="tw-mt-1">
      <strong
        className="tw-text-red-500 tw-text-xs tw-italic"
        data-testid="error-message">
        {value}
      </strong>
    </div>
  );
};

export const requiredField = (label: string, excludeSpace = false) => (
  <>
    {label}{' '}
    <span className="tw-text-red-500">{!excludeSpace && <>&nbsp;</>}*</span>
  </>
);

export const getSeparator = (
  title: string | JSX.Element,
  hrMarginTop = 'tw-mt-2.5'
) => {
  return (
    <span className="tw-flex tw-py-2 tw-text-grey-muted">
      <hr className={classNames('tw-w-full', hrMarginTop)} />
      {title && <span className="tw-px-0.5 tw-min-w-max">{title}</span>}
      <hr className={classNames('tw-w-full', hrMarginTop)} />
    </span>
  );
};

export const getImages = (imageUri: string) => {
  const imagesObj: typeof imageTypes = imageTypes;
  for (const type in imageTypes) {
    imagesObj[type as keyof typeof imageTypes] = imageUri.replace(
      's96-c',
      imageTypes[type as keyof typeof imageTypes]
    );
  }

  return imagesObj;
};

export const getServiceLogo = (
  serviceType: string,
  className = ''
): JSX.Element | null => {
  const logo = serviceTypeLogo(serviceType);

  if (!isNull(logo)) {
    return <img alt="" className={className} src={logo} />;
  }

  return null;
};

export const isValidUrl = (href?: string) => {
  if (!href) {
    return false;
  }
  try {
    const url = new URL(href);

    return Boolean(url.href);
  } catch {
    return false;
  }
};

/**
 *
 * @param email - email address string
 * @returns - True|False
 */
export const isValidEmail = (email?: string) => {
  let isValid = false;
  if (email && email.match(validEmailRegEx)) {
    isValid = true;
  }

  return isValid;
};

export const getFields = (defaultFields: string, tabSpecificField: string) => {
  if (!tabSpecificField) {
    return defaultFields;
  }
  if (!defaultFields) {
    return tabSpecificField;
  }
  if (
    tabSpecificField === TabSpecificField.LINEAGE ||
    tabSpecificField === TabSpecificField.ACTIVITY_FEED
  ) {
    return defaultFields;
  }

  return `${defaultFields}, ${tabSpecificField}`;
};

export const getEntityMissingError = (entityType: string, fqn: string) => {
  return (
    <p>
      {capitalize(entityType)} {t('label.instance-lowercase')}{' '}
      {t('label.for-lowercase')} <strong>{fqn}</strong>{' '}
      {t('label.not-found-lowercase')}
    </p>
  );
};

export const getNameFromFQN = (fqn: string): string => {
  let arr: string[] = [];

  // Check for fqn containing name inside double quotes which can contain special characters such as '/', '.' etc.
  // Example: sample_data.example_table."example.sample/fqn"

  // Regular expression which matches pattern like '."some content"' at the end of string
  // Example in string 'sample_data."example_table"."example.sample/fqn"',
  // this regular expression  will match '."example.sample/fqn"'
  const regexForQuoteInFQN = /(\."[^"]+")$/g;

  if (regexForQuoteInFQN.test(fqn)) {
    arr = fqn.split('"');

    return arr[arr.length - 2];
  }

  arr = fqn.split(FQN_SEPARATOR_CHAR);

  return arr[arr.length - 1];
};

export const getRandomColor = (name: string) => {
  const firstAlphabet = name.charAt(0).toLowerCase();
  const asciiCode = firstAlphabet.charCodeAt(0);
  const colorNum =
    asciiCode.toString() + asciiCode.toString() + asciiCode.toString();

  const num = Math.round(0xffffff * parseInt(colorNum));
  const r = (num >> 16) & 255;
  const g = (num >> 8) & 255;
  const b = num & 255;

  return {
    color: 'rgb(' + r + ', ' + g + ', ' + b + ', 0.6)',
    character: firstAlphabet.toUpperCase(),
  };
};

export const isUrlFriendlyName = (value: string) => {
  return !UrlEntityCharRegEx.test(value);
};

/**
 * Take teams data and filter out the non deleted teams
 * @param teams - teams array
 * @returns - non deleted team
 */
export const getNonDeletedTeams = (teams: EntityReference[]) => {
  return teams.filter((t) => !t.deleted);
};

/**
 * prepare label for given entity type and fqn
 * @param type - entity type
 * @param fqn - entity fqn
 * @param withQuotes - boolean value
 * @returns - label for entity
 */
export const prepareLabel = (type: string, fqn: string, withQuotes = true) => {
  let label = '';
  if (type === EntityType.TABLE) {
    label = getPartialNameFromTableFQN(fqn, [FqnPart.Table]);
  } else {
    label = getPartialNameFromFQN(fqn, ['database']);
  }

  if (withQuotes) {
    return label;
  } else {
    return label.replace(/(^"|"$)/g, '');
  }
};

/**
 * Check if entity is deleted and return with "(Deactivated) text"
 * @param value - entity name
 * @param isDeleted - boolean
 * @returns - entity placeholder
 */
export const getEntityPlaceHolder = (value: string, isDeleted?: boolean) => {
  if (isDeleted) {
    return `${value} (${t('label.deactivated')})`;
  } else {
    return value;
  }
};

<<<<<<< HEAD
/**
 * Take entity reference as input and return name for entity
 * @param entity - entity reference
 * @returns - entity name
 */
export const getEntityName = (
  entity?:
    | EntityReference
    | ServicesType
    | User
    | Topic
    | Database
    | Dashboard
    | Table
    | Pipeline
    | Team
    | Policy
    | Role
    | GlossaryTerm
    | Bot
    | Kpi
    | Classification
    | Field
    | Container
    | Column
) => {
  return entity?.displayName || entity?.name || '';
};

export const getEntityId = (
  entity?:
    | EntityReference
    | ServicesType
    | User
    | Topic
    | Database
    | Dashboard
    | Table
    | Pipeline
    | Team
    | Policy
    | Role
) => entity?.id || '';

=======
>>>>>>> fc5cad91
export const getEntityDeleteMessage = (entity: string, dependents: string) => {
  if (dependents) {
    return t('message.permanently-delete-metadata-and-dependents', {
      entityName: getTitleCase(entity),
      dependents,
    });
  } else {
    return t('message.permanently-delete-metadata', {
      entityName: getTitleCase(entity),
    });
  }
};

export const replaceSpaceWith_ = (text: string) => {
  return text.replace(/\s/g, '_');
};

export const replaceAllSpacialCharWith_ = (text: string) => {
  return text.replaceAll(/[&/\\#, +()$~%.'":*?<>{}]/g, '_');
};

export const getFeedCounts = (
  entityType: string,
  entityFQN: string,
  conversationCallback: (
    value: React.SetStateAction<EntityFieldThreadCount[]>
  ) => void,
  taskCallback: (value: React.SetStateAction<EntityFieldThreadCount[]>) => void,
  entityCallback: (value: React.SetStateAction<number>) => void
) => {
  // To get conversation count
  getFeedCount(
    getEntityFeedLink(entityType, entityFQN),
    ThreadType.Conversation
  )
    .then((res) => {
      if (res) {
        conversationCallback(res.counts);
      } else {
        throw jsonData['api-error-messages']['fetch-entity-feed-count-error'];
      }
    })
    .catch((err: AxiosError) => {
      showErrorToast(
        err,
        jsonData['api-error-messages']['fetch-entity-feed-count-error']
      );
    });

  // To get open tasks count
  getFeedCount(
    getEntityFeedLink(entityType, entityFQN),
    ThreadType.Task,
    ThreadTaskStatus.Open
  )
    .then((res) => {
      if (res) {
        taskCallback(res.counts);
      } else {
        throw jsonData['api-error-messages']['fetch-entity-feed-count-error'];
      }
    })
    .catch((err: AxiosError) => {
      showErrorToast(
        err,
        jsonData['api-error-messages']['fetch-entity-feed-count-error']
      );
    });

  // To get all thread count (task + conversation)
  getFeedCount(getEntityFeedLink(entityType, entityFQN))
    .then((res) => {
      if (res) {
        entityCallback(res.totalCount);
      } else {
        throw jsonData['api-error-messages']['fetch-entity-feed-count-error'];
      }
    })
    .catch((err: AxiosError) => {
      showErrorToast(
        err,
        jsonData['api-error-messages']['fetch-entity-feed-count-error']
      );
    });
};

/**
 *
 * @param entityType type of the entity
 * @returns true if entity type exists in TASK_ENTITIES otherwise false
 */
export const isTaskSupported = (entityType: EntityType) =>
  TASK_ENTITIES.includes(entityType);

/**
 * Utility function to show pagination
 * @param paging paging object
 * @returns boolean
 */
export const showPagination = (paging: Paging) => {
  return !isNil(paging.after) || !isNil(paging.before);
};

export const formatNumberWithComma = (number: number) => {
  return new Intl.NumberFormat('en-US').format(number);
};

/**
 * If the number is a time format, return the number, otherwise format the number with commas
 * @param {number} number - The number to be formatted.
 * @returns A function that takes a number and returns a string.
 */
export const getStatisticsDisplayValue = (
  number: string | number | undefined
) => {
  const displayValue = toNumber(number);

  if (isNaN(displayValue)) {
    return number;
  }

  return formatNumberWithComma(displayValue);
};

export const formTwoDigitNmber = (number: number) => {
  return number.toLocaleString('en-US', {
    minimumIntegerDigits: 2,
    useGrouping: false,
  });
};

export const getTeamsUser = (
  data?: ExtraInfo
): Record<string, string | undefined> | undefined => {
  if (!isUndefined(data) && !isEmpty(data?.placeholderText || data?.id)) {
    const currentUser = AppState.getCurrentUserDetails();
    const teams = currentUser?.teams;

    const dataFound = teams?.find((team) => {
      return data.id === team.id;
    });

    if (dataFound) {
      return {
        ownerName: (currentUser?.displayName || currentUser?.name) as string,
        id: currentUser?.id as string,
      };
    }
  }

  return;
};

export const getHostNameFromURL = (url: string) => {
  if (isValidUrl(url)) {
    const domain = new URL(url);

    return domain.hostname;
  } else {
    return '';
  }
};

export const getOwnerValue = (owner: EntityReference) => {
  switch (owner?.type) {
    case 'team':
      return getTeamAndUserDetailsPath(owner?.name || '');
    case 'user':
      return getUserPath(owner?.fullyQualifiedName ?? '');
    default:
      return '';
  }
};

export const getIngestionFrequency = (pipelineType: PipelineType) => {
  const value = {
    min: 0,
    hour: 0,
  };

  switch (pipelineType) {
    case PipelineType.TestSuite:
    case PipelineType.Metadata:
      return getHourCron(value);

    default:
      return getDayCron(value);
  }
};

export const getEmptyPlaceholder = () => {
  return (
    <ErrorPlaceHolder size={SIZE.MEDIUM}>
      <Typography.Paragraph>
        {t('message.no-data-available')}
      </Typography.Paragraph>
    </ErrorPlaceHolder>
  );
};

//  return the status like loading and success
export const getLoadingStatus = (
  current: CurrentState,
  id: string | undefined,
  displayText: string
) => {
  return current.id === id ? (
    current.state === 'success' ? (
      <CheckOutlined />
    ) : (
      <Loader size="small" type="default" />
    )
  ) : (
    displayText
  );
};

export const refreshPage = () => window.location.reload();
// return array of id as  strings
export const getEntityIdArray = (entities: EntityReference[]): string[] =>
  entities.map((item) => item.id);

export const getEntityFqnArray = (entities: EntityReference[]): string[] =>
  entities.map((item) => item.fullyQualifiedName!);

export const getTierFromEntityInfo = (entity: FormattedTableData) => {
  return (
    entity.tier?.tagFQN ||
    getTierFromSearchTableTags((entity.tags || []).map((tag) => tag.tagFQN))
  )?.split(FQN_SEPARATOR_CHAR)[1];
};

export const getTagValue = (tag: string | TagLabel): string | TagLabel => {
  if (isString(tag)) {
    return tag.startsWith(`Tier${FQN_SEPARATOR_CHAR}Tier`)
      ? tag.split(FQN_SEPARATOR_CHAR)[1]
      : tag;
  } else {
    return {
      ...tag,
      tagFQN: tag.tagFQN.startsWith(`Tier${FQN_SEPARATOR_CHAR}Tier`)
        ? tag.tagFQN.split(FQN_SEPARATOR_CHAR)[1]
        : tag.tagFQN,
    };
  }
};

export const getTrimmedContent = (content: string, limit: number) => {
  const lines = content.split('\n');
  // Selecting the content in three lines
  const contentInThreeLines = lines.slice(0, 3).join('\n');

  const slicedContent = contentInThreeLines.slice(0, limit);

  // Logic for eliminating any broken words at the end
  // To avoid any URL being cut
  const words = slicedContent.split(' ');
  const wordsCount = words.length;

  if (wordsCount === 1) {
    // In case of only one word (possibly too long URL)
    // return the whole word instead of trimming
    return content.split(' ')[0];
  }

  // Eliminate word at the end to avoid using broken words
  const refinedContent = words.slice(0, wordsCount - 1);

  return refinedContent.join(' ');
};

export const sortTagsCaseInsensitive = (tags: TagLabel[]) => {
  return tags.sort((tag1, tag2) =>
    tag1.tagFQN.toLowerCase() < tag2.tagFQN.toLowerCase() ? -1 : 1
  );
};

export const Transi18next = ({
  i18nKey,
  values,
  renderElement,
  ...otherProps
}: {
  i18nKey: string;
  values?: object;
  renderElement: JSX.Element | HTMLElement;
}): JSX.Element => (
  <Trans i18nKey={i18nKey} values={values} {...otherProps}>
    {renderElement}
  </Trans>
);

/**
 * It returns a link to the documentation for the given filter pattern type
 * @param {FilterPatternEnum} type - The type of filter pattern.
 * @returns A string
 */
export const getFilterPatternDocsLinks = (type: FilterPatternEnum) => {
  switch (type) {
    case FilterPatternEnum.DATABASE:
    case FilterPatternEnum.SCHEMA:
    case FilterPatternEnum.TABLE:
      return `https://docs.open-metadata.org/connectors/ingestion/workflows/metadata/filter-patterns/${FilterPatternEnum.DATABASE}#${type}-filter-pattern`;

    case FilterPatternEnum.DASHBOARD:
    case FilterPatternEnum.CHART:
      return 'https://docs.open-metadata.org/connectors/dashboard/metabase#6-configure-metadata-ingestion';

    case FilterPatternEnum.TOPIC:
      return 'https://docs.open-metadata.org/connectors/messaging/kafka#6-configure-metadata-ingestion';

    case FilterPatternEnum.PIPELINE:
      return 'https://docs.open-metadata.org/connectors/pipeline/airflow#6-configure-metadata-ingestion';

    case FilterPatternEnum.MLMODEL:
      return 'https://docs.open-metadata.org/connectors/ml-model/mlflow';

    default:
      return 'https://docs.open-metadata.org/connectors/ingestion/workflows/metadata/filter-patterns';
  }
};

/**
 * It takes a string and returns a string
 * @param {FilterPatternEnum} type - FilterPatternEnum
 * @returns A function that takes in a type and returns a keyof AddIngestionState
 */
export const getFilterTypes = (
  type: FilterPatternEnum
): keyof AddIngestionState => {
  switch (type) {
    case FilterPatternEnum.CHART:
      return 'chartFilterPattern' as keyof AddIngestionState;
    case FilterPatternEnum.DASHBOARD:
      return 'dashboardFilterPattern' as keyof AddIngestionState;
    case FilterPatternEnum.DATABASE:
      return 'databaseFilterPattern' as keyof AddIngestionState;
    case FilterPatternEnum.MLMODEL:
      return 'mlModelFilterPattern' as keyof AddIngestionState;
    case FilterPatternEnum.PIPELINE:
      return 'pipelineFilterPattern' as keyof AddIngestionState;
    case FilterPatternEnum.SCHEMA:
      return 'schemaFilterPattern' as keyof AddIngestionState;
    case FilterPatternEnum.TABLE:
      return 'tableFilterPattern' as keyof AddIngestionState;
    default:
      return 'topicFilterPattern' as keyof AddIngestionState;
  }
};

/**
 * It takes a state and an action, and returns a new state with the action merged into it
 * @param {S} state - S - The current state of the reducer.
 * @param {A} action - A - The action that was dispatched.
 * @returns An object with the state and action properties.
 */
export const reducerWithoutAction = <S, A>(state: S, action: A) => {
  return {
    ...state,
    ...action,
  };
};

/**
 * @param text plain text
 * @returns base64 encoded text
 */
export const getBase64EncodedString = (text: string): string => btoa(text);<|MERGE_RESOLUTION|>--- conflicted
+++ resolved
@@ -63,19 +63,6 @@
 import { SIZE } from '../enums/common.enum';
 import { EntityType, FqnPart, TabSpecificField } from '../enums/entity.enum';
 import { FilterPatternEnum } from '../enums/filterPattern.enum';
-<<<<<<< HEAD
-import { Field } from '../generated/api/data/createTopic';
-import { Kpi } from '../generated/dataInsight/kpi/kpi';
-import { Bot } from '../generated/entity/bot';
-import { Classification } from '../generated/entity/classification/classification';
-import { Dashboard } from '../generated/entity/data/dashboard';
-import { Database } from '../generated/entity/data/database';
-import { GlossaryTerm } from '../generated/entity/data/glossaryTerm';
-import { Pipeline } from '../generated/entity/data/pipeline';
-import { Column, Table } from '../generated/entity/data/table';
-import { Topic } from '../generated/entity/data/topic';
-=======
->>>>>>> fc5cad91
 import { ThreadTaskStatus, ThreadType } from '../generated/entity/feed/thread';
 import { PipelineType } from '../generated/entity/services/ingestionPipelines/ingestionPipeline';
 import { EntityReference } from '../generated/entity/teams/user';
@@ -546,53 +533,6 @@
   }
 };
 
-<<<<<<< HEAD
-/**
- * Take entity reference as input and return name for entity
- * @param entity - entity reference
- * @returns - entity name
- */
-export const getEntityName = (
-  entity?:
-    | EntityReference
-    | ServicesType
-    | User
-    | Topic
-    | Database
-    | Dashboard
-    | Table
-    | Pipeline
-    | Team
-    | Policy
-    | Role
-    | GlossaryTerm
-    | Bot
-    | Kpi
-    | Classification
-    | Field
-    | Container
-    | Column
-) => {
-  return entity?.displayName || entity?.name || '';
-};
-
-export const getEntityId = (
-  entity?:
-    | EntityReference
-    | ServicesType
-    | User
-    | Topic
-    | Database
-    | Dashboard
-    | Table
-    | Pipeline
-    | Team
-    | Policy
-    | Role
-) => entity?.id || '';
-
-=======
->>>>>>> fc5cad91
 export const getEntityDeleteMessage = (entity: string, dependents: string) => {
   if (dependents) {
     return t('message.permanently-delete-metadata-and-dependents', {
