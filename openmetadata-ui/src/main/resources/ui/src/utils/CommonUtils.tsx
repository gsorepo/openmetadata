/*
 *  Copyright 2021 Collate
 *  Licensed under the Apache License, Version 2.0 (the "License");
 *  you may not use this file except in compliance with the License.
 *  You may obtain a copy of the License at
 *  http://www.apache.org/licenses/LICENSE-2.0
 *  Unless required by applicable law or agreed to in writing, software
 *  distributed under the License is distributed on an "AS IS" BASIS,
 *  WITHOUT WARRANTIES OR CONDITIONS OF ANY KIND, either express or implied.
 *  See the License for the specific language governing permissions and
 *  limitations under the License.
 */

import { FontAwesomeIcon } from '@fortawesome/react-fontawesome';
import { Popover, Space, Tag, Typography } from 'antd';
import { ColumnsType } from 'antd/lib/table';
import { AxiosError } from 'axios';
import classNames from 'classnames';
import { t } from 'i18next';
import {
  capitalize,
  isEmpty,
  isNil,
  isNull,
  isString,
  isUndefined,
  uniqueId,
} from 'lodash';
import {
  CurrentState,
  EntityFieldThreadCount,
  ExtraInfo,
  FormattedTableData,
  RecentlySearched,
  RecentlySearchedData,
  RecentlyViewed,
  RecentlyViewedData,
} from 'Models';
<<<<<<< HEAD
import React, { FormEvent } from 'react';
import { Trans } from 'react-i18next';
=======
import React from 'react';
>>>>>>> c6b98751
import { Link } from 'react-router-dom';
import { reactLocalStorage } from 'reactjs-localstorage';
import AppState from '../AppState';
import { getFeedCount } from '../axiosAPIs/feedsAPI';
import {
  getDayCron,
  getHourCron,
} from '../components/common/CronEditor/CronEditor.constant';
import ErrorPlaceHolder from '../components/common/error-with-placeholder/ErrorPlaceHolder';
import Loader from '../components/Loader/Loader';
import { FQN_SEPARATOR_CHAR } from '../constants/char.constants';
import {
  getTeamAndUserDetailsPath,
  getUserPath,
  imageTypes,
  LOCALSTORAGE_RECENTLY_SEARCHED,
  LOCALSTORAGE_RECENTLY_VIEWED,
} from '../constants/constants';
import {
  UrlEntityCharRegEx,
  validEmailRegEx,
} from '../constants/regex.constants';
import { SIZE } from '../enums/common.enum';
import { EntityType, FqnPart, TabSpecificField } from '../enums/entity.enum';
import { FilterPatternEnum } from '../enums/filterPattern.enum';
import { Kpi } from '../generated/dataInsight/kpi/kpi';
import { Bot } from '../generated/entity/bot';
import { Dashboard } from '../generated/entity/data/dashboard';
import { Database } from '../generated/entity/data/database';
import { GlossaryTerm } from '../generated/entity/data/glossaryTerm';
import { Pipeline } from '../generated/entity/data/pipeline';
import { Table } from '../generated/entity/data/table';
import { Topic } from '../generated/entity/data/topic';
import { Webhook } from '../generated/entity/events/webhook';
import { ThreadTaskStatus, ThreadType } from '../generated/entity/feed/thread';
import { Policy } from '../generated/entity/policies/policy';
import { PipelineType } from '../generated/entity/services/ingestionPipelines/ingestionPipeline';
import { TagCategory } from '../generated/entity/tags/tagCategory';
import { Role } from '../generated/entity/teams/role';
import { Team } from '../generated/entity/teams/team';
import { EntityReference, User } from '../generated/entity/teams/user';
import { Paging } from '../generated/type/paging';
import { TagLabel } from '../generated/type/tagLabel';
import { ServicesType } from '../interface/service.interface';
import jsonData from '../jsons/en';
import { getEntityFeedLink, getTitleCase } from './EntityUtils';
import Fqn from './Fqn';
import { LIST_CAP } from './PermissionsUtils';
import { getRoleWithFqnPath, getTeamsWithFqnPath } from './RouterUtils';
import { serviceTypeLogo } from './ServiceUtils';
import { getTierFromSearchTableTags } from './TableUtils';
import { TASK_ENTITIES } from './TasksUtils';
import { showErrorToast } from './ToastUtils';

export const arraySorterByKey = (
  key: string,
  sortDescending = false
): Function => {
  const sortOrder = sortDescending ? -1 : 1;

  return (
    elementOne: { [x: string]: number | string },
    elementTwo: { [x: string]: number | string }
  ) => {
    return (
      (elementOne[key] < elementTwo[key]
        ? -1
        : elementOne[key] > elementTwo[key]
        ? 1
        : 0) * sortOrder
    );
  };
};

export const isEven = (value: number): boolean => {
  return value % 2 === 0;
};

export const getPartialNameFromFQN = (
  fqn: string,
  arrTypes: Array<'service' | 'database' | 'table' | 'column'> = [],
  joinSeperator = '/'
): string => {
  const arrFqn = Fqn.split(fqn);
  const arrPartialName = [];
  for (const type of arrTypes) {
    if (type === 'service' && arrFqn.length > 0) {
      arrPartialName.push(arrFqn[0]);
    } else if (type === 'database' && arrFqn.length > 1) {
      arrPartialName.push(arrFqn[1]);
    } else if (type === 'table' && arrFqn.length > 2) {
      arrPartialName.push(arrFqn[2]);
    } else if (type === 'column' && arrFqn.length > 3) {
      arrPartialName.push(arrFqn[3]);
    }
  }

  return arrPartialName.join(joinSeperator);
};

export const getPartialNameFromTableFQN = (
  fqn: string,
  fqnParts: Array<FqnPart> = [],
  joinSeparator = '/'
): string => {
  if (!fqn) {
    return '';
  }
  const splitFqn = Fqn.split(fqn);
  // if nested column is requested, then ignore all the other
  // parts and just return the nested column name
  if (fqnParts.includes(FqnPart.NestedColumn)) {
    // Remove the first 4 parts (service, database, schema, table)

    return splitFqn.slice(4).join(FQN_SEPARATOR_CHAR);
  }
  const arrPartialName = [];
  if (splitFqn.length > 0) {
    if (fqnParts.includes(FqnPart.Service)) {
      arrPartialName.push(splitFqn[0]);
    }
    if (fqnParts.includes(FqnPart.Database) && splitFqn.length > 1) {
      arrPartialName.push(splitFqn[1]);
    }
    if (fqnParts.includes(FqnPart.Schema) && splitFqn.length > 2) {
      arrPartialName.push(splitFqn[2]);
    }
    if (fqnParts.includes(FqnPart.Table) && splitFqn.length > 3) {
      arrPartialName.push(splitFqn[3]);
    }
    if (fqnParts.includes(FqnPart.Column) && splitFqn.length > 4) {
      arrPartialName.push(splitFqn[4]);
    }
  }

  return arrPartialName.join(joinSeparator);
};

export const getTableFQNFromColumnFQN = (columnFQN: string): string => {
  return getPartialNameFromTableFQN(
    columnFQN,
    [FqnPart.Service, FqnPart.Database, FqnPart.Schema, FqnPart.Table],
    '.'
  );
};

export const getCurrentUserId = (): string => {
  const currentUser = AppState.getCurrentUserDetails();

  return currentUser?.id || '';
};

export const pluralize = (count: number, noun: string, suffix = 's') => {
  const countString = count.toLocaleString();
  if (count !== 1 && count !== 0 && !noun.endsWith(suffix)) {
    return `${countString} ${noun}${suffix}`;
  } else {
    if (noun.endsWith(suffix)) {
      return `${countString} ${
        count > 1 ? noun : noun.slice(0, noun.length - 1)
      }`;
    } else {
      return `${countString} ${noun}${count > 1 ? suffix : ''}`;
    }
  }
};

export const hasEditAccess = (type: string, id: string) => {
  const loggedInUser = AppState.getCurrentUserDetails();
  if (type === 'user') {
    return id === loggedInUser?.id;
  } else {
    return Boolean(
      loggedInUser?.teams?.length &&
        loggedInUser?.teams?.some((team) => team.id === id)
    );
  }
};

export const getTabClasses = (
  tab: number | string,
  activeTab: number | string
) => {
  return 'tw-gh-tabs' + (activeTab === tab ? ' active' : '');
};

export const getCountBadge = (
  count = 0,
  className = '',
  isActive?: boolean
) => {
  const clsBG = isUndefined(isActive)
    ? ''
    : isActive
    ? 'tw-bg-primary tw-text-white tw-border-none'
    : 'tw-bg-badge';

  return (
    <span
      className={classNames(
        'tw-py-px tw-px-1 tw-mx-1 tw-border tw-rounded tw-text-xs tw-min-w-badgeCount tw-text-center',
        clsBG,
        className
      )}>
      <span data-testid="filter-count" title={count.toString()}>
        {count}
      </span>
    </span>
  );
};

export const getRecentlyViewedData = (): Array<RecentlyViewedData> => {
  const recentlyViewed: RecentlyViewed = reactLocalStorage.getObject(
    LOCALSTORAGE_RECENTLY_VIEWED
  ) as RecentlyViewed;

  if (recentlyViewed?.data) {
    return recentlyViewed.data;
  }

  return [];
};

export const getRecentlySearchedData = (): Array<RecentlySearchedData> => {
  const recentlySearch: RecentlySearched = reactLocalStorage.getObject(
    LOCALSTORAGE_RECENTLY_SEARCHED
  ) as RecentlySearched;
  if (recentlySearch?.data) {
    return recentlySearch.data;
  }

  return [];
};

export const setRecentlyViewedData = (
  recentData: Array<RecentlyViewedData>
): void => {
  reactLocalStorage.setObject(LOCALSTORAGE_RECENTLY_VIEWED, {
    data: recentData,
  });
};

export const setRecentlySearchedData = (
  recentData: Array<RecentlySearchedData>
): void => {
  reactLocalStorage.setObject(LOCALSTORAGE_RECENTLY_SEARCHED, {
    data: recentData,
  });
};

export const addToRecentSearched = (searchTerm: string): void => {
  if (searchTerm.trim()) {
    const searchData = { term: searchTerm, timestamp: Date.now() };
    const recentlySearch: RecentlySearched = reactLocalStorage.getObject(
      LOCALSTORAGE_RECENTLY_SEARCHED
    ) as RecentlySearched;
    let arrSearchedData: RecentlySearched['data'] = [];
    if (recentlySearch?.data) {
      const arrData = recentlySearch.data
        // search term is not case-insensetive.
        .filter((item) => item.term !== searchData.term)
        .sort(
          arraySorterByKey('timestamp', true) as (
            a: RecentlySearchedData,
            b: RecentlySearchedData
          ) => number
        );
      arrData.unshift(searchData);

      if (arrData.length > 5) {
        arrData.pop();
      }
      arrSearchedData = arrData;
    } else {
      arrSearchedData = [searchData];
    }
    setRecentlySearchedData(arrSearchedData);
  }
};

export const removeRecentSearchTerm = (searchTerm: string) => {
  const recentlySearch: RecentlySearched = reactLocalStorage.getObject(
    LOCALSTORAGE_RECENTLY_SEARCHED
  ) as RecentlySearched;
  if (recentlySearch?.data) {
    const arrData = recentlySearch.data.filter(
      (item) => item.term !== searchTerm
    );
    setRecentlySearchedData(arrData);
  }
};

export const addToRecentViewed = (eData: RecentlyViewedData): void => {
  const entityData = { ...eData, timestamp: Date.now() };
  let recentlyViewed: RecentlyViewed = reactLocalStorage.getObject(
    LOCALSTORAGE_RECENTLY_VIEWED
  ) as RecentlyViewed;
  if (recentlyViewed?.data) {
    const arrData = recentlyViewed.data
      .filter((item) => item.fqn !== entityData.fqn)
      .sort(
        arraySorterByKey('timestamp', true) as (
          a: RecentlyViewedData,
          b: RecentlyViewedData
        ) => number
      );
    arrData.unshift(entityData);

    if (arrData.length > 5) {
      arrData.pop();
    }
    recentlyViewed.data = arrData;
  } else {
    recentlyViewed = {
      data: [entityData],
    };
  }
  setRecentlyViewedData(recentlyViewed.data);
};

<<<<<<< HEAD
export const getHtmlForNonAdminAction = (isClaimOwner: boolean) => {
  return (
    <>
      <p>{TITLE_FOR_NON_OWNER_ACTION}</p>
      {!isClaimOwner ? <p>{t('label.claim-ownership-in-manage')}</p> : null}
    </>
  );
};

export const getOwnerIds = (
  filter: Ownership,
  userDetails: User,
  nonSecureUserDetails: User
): Array<string> => {
  if (filter === Ownership.OWNER) {
    if (!isEmpty(userDetails)) {
      return [
        ...(userDetails.teams?.map((team) => team.id) || []),
        userDetails.id,
      ];
    } else {
      if (!isEmpty(nonSecureUserDetails)) {
        return [
          ...(nonSecureUserDetails.teams?.map((team) => team.id) || []),
          nonSecureUserDetails.id,
        ];
      } else {
        return [];
      }
    }
  } else {
    return [userDetails.id || nonSecureUserDetails.id];
  }
};

=======
>>>>>>> c6b98751
export const getActiveCatClass = (name: string, activeName = '') => {
  return activeName === name ? 'activeCategory' : '';
};

export const errorMsg = (value: string) => {
  return (
    <div className="tw-mt-1">
      <strong
        className="tw-text-red-500 tw-text-xs tw-italic"
        data-testid="error-message">
        {value}
      </strong>
    </div>
  );
};

export const requiredField = (label: string, excludeSpace = false) => (
  <>
    {label}{' '}
    <span className="tw-text-red-500">{!excludeSpace && <>&nbsp;</>}*</span>
  </>
);

export const getSeparator = (
  title: string | JSX.Element,
  hrMarginTop = 'tw-mt-2.5'
) => {
  return (
    <span className="tw-flex tw-py-2 tw-text-grey-muted">
      <hr className={classNames('tw-w-full', hrMarginTop)} />
      {title && <span className="tw-px-0.5 tw-min-w-max">{title}</span>}
      <hr className={classNames('tw-w-full', hrMarginTop)} />
    </span>
  );
};

export const getImages = (imageUri: string) => {
  const imagesObj: typeof imageTypes = imageTypes;
  for (const type in imageTypes) {
    imagesObj[type as keyof typeof imageTypes] = imageUri.replace(
      's96-c',
      imageTypes[type as keyof typeof imageTypes]
    );
  }

  return imagesObj;
};

export const getServiceLogo = (
  serviceType: string,
  className = ''
): JSX.Element | null => {
  const logo = serviceTypeLogo(serviceType);

  if (!isNull(logo)) {
    return <img alt="" className={className} src={logo} />;
  }

  return null;
};

export const isValidUrl = (href?: string) => {
  if (!href) {
    return false;
  }
  try {
    const url = new URL(href);

    return Boolean(url.href);
  } catch {
    return false;
  }
};

/**
 *
 * @param email - email address string
 * @returns - True|False
 */
export const isValidEmail = (email?: string) => {
  let isValid = false;
  if (email && email.match(validEmailRegEx)) {
    isValid = true;
  }

  return isValid;
};

export const getFields = (defaultFields: string, tabSpecificField: string) => {
  if (!tabSpecificField) {
    return defaultFields;
  }
  if (!defaultFields) {
    return tabSpecificField;
  }
  if (
    tabSpecificField === TabSpecificField.LINEAGE ||
    tabSpecificField === TabSpecificField.ACTIVITY_FEED
  ) {
    return defaultFields;
  }

  return `${defaultFields}, ${tabSpecificField}`;
};

export const getEntityMissingError = (entityType: string, fqn: string) => {
  return (
    <p>
      {capitalize(entityType)} instance for <strong>{fqn}</strong> not found
    </p>
  );
};

export const getNameFromFQN = (fqn: string): string => {
  const arr = fqn.split(FQN_SEPARATOR_CHAR);

  return arr[arr.length - 1];
};

export const getRandomColor = (name: string) => {
  const firstAlphabet = name.charAt(0).toLowerCase();
  const asciiCode = firstAlphabet.charCodeAt(0);
  const colorNum =
    asciiCode.toString() + asciiCode.toString() + asciiCode.toString();

  const num = Math.round(0xffffff * parseInt(colorNum));
  const r = (num >> 16) & 255;
  const g = (num >> 8) & 255;
  const b = num & 255;

  return {
    color: 'rgb(' + r + ', ' + g + ', ' + b + ', 0.6)',
    character: firstAlphabet.toUpperCase(),
  };
};

export const isUrlFriendlyName = (value: string) => {
  return !UrlEntityCharRegEx.test(value);
};

/**
 * Take teams data and filter out the non deleted teams
 * @param teams - teams array
 * @returns - non deleted team
 */
export const getNonDeletedTeams = (teams: EntityReference[]) => {
  return teams.filter((t) => !t.deleted);
};

/**
 * prepare label for given entity type and fqn
 * @param type - entity type
 * @param fqn - entity fqn
 * @param withQuotes - boolean value
 * @returns - label for entity
 */
export const prepareLabel = (type: string, fqn: string, withQuotes = true) => {
  let label = '';
  if (type === EntityType.TABLE) {
    label = getPartialNameFromTableFQN(fqn, [FqnPart.Table]);
  } else {
    label = getPartialNameFromFQN(fqn, ['database']);
  }

  if (withQuotes) {
    return label;
  } else {
    return label.replace(/(^"|"$)/g, '');
  }
};

/**
 * Check if entity is deleted and return with "(Deactivated) text"
 * @param value - entity name
 * @param isDeleted - boolean
 * @returns - entity placeholder
 */
export const getEntityPlaceHolder = (value: string, isDeleted?: boolean) => {
  if (isDeleted) {
    return `${value} (${t('label.deactivated')})`;
  } else {
    return value;
  }
};

/**
 * Take entity reference as input and return name for entity
 * @param entity - entity reference
 * @returns - entity name
 */
export const getEntityName = (
  entity?:
    | EntityReference
    | ServicesType
    | User
    | Topic
    | Database
    | Dashboard
    | Table
    | Pipeline
    | Team
    | Policy
    | Role
    | GlossaryTerm
    | Webhook
    | Bot
    | Kpi
    | TagCategory
) => {
  return entity?.displayName || entity?.name || '';
};

export const getEntityId = (
  entity?:
    | EntityReference
    | ServicesType
    | User
    | Topic
    | Database
    | Dashboard
    | Table
    | Pipeline
    | Team
    | Policy
    | Role
) => entity?.id || '';

export const getEntityDeleteMessage = (entity: string, dependents: string) => {
  if (dependents) {
    return t('message.permanently-delete-metadata-and-dependents', {
      entityName: getTitleCase(entity),
      dependents,
    });
  } else {
    return t('message.permanently-delete-metadata-and-dependents', {
      entityName: getTitleCase(entity),
    });
  }
};

export const replaceSpaceWith_ = (text: string) => {
  return text.replace(/\s/g, '_');
};

export const replaceAllSpacialCharWith_ = (text: string) => {
  return text.replaceAll(/[&/\\#, +()$~%.'":*?<>{}]/g, '_');
};

export const getFeedCounts = (
  entityType: string,
  entityFQN: string,
  conversationCallback: (
    value: React.SetStateAction<EntityFieldThreadCount[]>
  ) => void,
  taskCallback: (value: React.SetStateAction<EntityFieldThreadCount[]>) => void,
  entityCallback: (value: React.SetStateAction<number>) => void
) => {
  // To get conversation count
  getFeedCount(
    getEntityFeedLink(entityType, entityFQN),
    ThreadType.Conversation
  )
    .then((res) => {
      if (res) {
        conversationCallback(res.counts);
      } else {
        throw jsonData['api-error-messages']['fetch-entity-feed-count-error'];
      }
    })
    .catch((err: AxiosError) => {
      showErrorToast(
        err,
        jsonData['api-error-messages']['fetch-entity-feed-count-error']
      );
    });

  // To get open tasks count
  getFeedCount(
    getEntityFeedLink(entityType, entityFQN),
    ThreadType.Task,
    ThreadTaskStatus.Open
  )
    .then((res) => {
      if (res) {
        taskCallback(res.counts);
      } else {
        throw jsonData['api-error-messages']['fetch-entity-feed-count-error'];
      }
    })
    .catch((err: AxiosError) => {
      showErrorToast(
        err,
        jsonData['api-error-messages']['fetch-entity-feed-count-error']
      );
    });

  // To get all thread count (task + conversation)
  getFeedCount(getEntityFeedLink(entityType, entityFQN))
    .then((res) => {
      if (res) {
        entityCallback(res.totalCount);
      } else {
        throw jsonData['api-error-messages']['fetch-entity-feed-count-error'];
      }
    })
    .catch((err: AxiosError) => {
      showErrorToast(
        err,
        jsonData['api-error-messages']['fetch-entity-feed-count-error']
      );
    });
};

/**
 *
 * @param entityType type of the entity
 * @returns true if entity type exists in TASK_ENTITIES otherwise false
 */
export const isTaskSupported = (entityType: EntityType) =>
  TASK_ENTITIES.includes(entityType);

/**
 * Utility function to show pagination
 * @param paging paging object
 * @returns boolean
 */
export const showPagination = (paging: Paging) => {
  return !isNil(paging.after) || !isNil(paging.before);
};

export const formatNumberWithComma = (number: number) => {
  return new Intl.NumberFormat('en-US').format(number);
};

export const formTwoDigitNmber = (number: number) => {
  return number.toLocaleString('en-US', {
    minimumIntegerDigits: 2,
    useGrouping: false,
  });
};

export const getTeamsUser = (
  data?: ExtraInfo
): Record<string, string | undefined> | undefined => {
  if (!isUndefined(data) && !isEmpty(data?.placeholderText || data?.id)) {
    const currentUser = AppState.getCurrentUserDetails();
    const teams = currentUser?.teams;

    const dataFound = teams?.find((team) => {
      return data.id === team.id;
    });

    if (dataFound) {
      return {
        ownerName: (currentUser?.displayName || currentUser?.name) as string,
        id: currentUser?.id as string,
      };
    }
  }

  return;
};

export const getHostNameFromURL = (url: string) => {
  if (isValidUrl(url)) {
    const domain = new URL(url);

    return domain.hostname;
  } else {
    return '';
  }
};

export const commonUserDetailColumns: ColumnsType<User> = [
  {
    title: t('label.username'),
    dataIndex: 'username',
    key: 'username',
    render: (_, record) => (
      <Link
        className="hover:tw-underline tw-cursor-pointer"
        data-testid={record.name}
        to={getUserPath(record.fullyQualifiedName || record.name)}>
        {getEntityName(record)}
      </Link>
    ),
  },
  {
    title: t('label.teams'),
    dataIndex: 'teams',
    key: 'teams',
    render: (_, record) => {
      const listLength = record.teams?.length ?? 0;
      const hasMore = listLength > LIST_CAP;

      if (isUndefined(record.teams) || isEmpty(record.teams)) {
        return <>No Team</>;
      } else {
        return (
          <Space wrap data-testid="policy-link" size={4}>
            {record.teams.slice(0, LIST_CAP).map((team) => (
              <Link
                className="hover:tw-underline tw-cursor-pointer"
                key={uniqueId()}
                to={getTeamsWithFqnPath(team.fullyQualifiedName ?? '')}>
                {getEntityName(team)}
              </Link>
            ))}
            {hasMore && (
              <Popover
                className="tw-cursor-pointer"
                content={
                  <Space wrap size={4}>
                    {record.teams.slice(LIST_CAP).map((team) => (
                      <Link
                        className="hover:tw-underline tw-cursor-pointer"
                        key={uniqueId()}
                        to={getTeamsWithFqnPath(team.fullyQualifiedName ?? '')}>
                        {getEntityName(team)}
                      </Link>
                    ))}
                  </Space>
                }
                overlayClassName="tw-w-40 tw-text-center"
                trigger="click">
                <Tag className="tw-ml-1" data-testid="plus-more-count">{`+${
                  listLength - LIST_CAP
                } more`}</Tag>
              </Popover>
            )}
          </Space>
        );
      }
    },
  },
  {
    title: t('label.roles'),
    dataIndex: 'roles',
    key: 'roles',
    render: (_, record) => {
      const listLength = record.roles?.length ?? 0;
      const hasMore = listLength > LIST_CAP;

      if (isUndefined(record.roles) || isEmpty(record.roles)) {
        return <>No Role</>;
      } else {
        return (
          <Space wrap data-testid="policy-link" size={4}>
            {record.roles.slice(0, LIST_CAP).map((role) => (
              <Link
                className="hover:tw-underline tw-cursor-pointer"
                key={uniqueId()}
                to={getRoleWithFqnPath(role.fullyQualifiedName ?? '')}>
                {getEntityName(role)}
              </Link>
            ))}
            {hasMore && (
              <Popover
                className="tw-cursor-pointer"
                content={
                  <Space wrap size={4}>
                    {record.roles.slice(LIST_CAP).map((role) => (
                      <Link
                        className="hover:tw-underline tw-cursor-pointer"
                        key={uniqueId()}
                        to={getRoleWithFqnPath(role.fullyQualifiedName ?? '')}>
                        {getEntityName(role)}
                      </Link>
                    ))}
                  </Space>
                }
                overlayClassName="tw-w-40 tw-text-center"
                trigger="click">
                <Tag className="tw-ml-1" data-testid="plus-more-count">{`+${
                  listLength - LIST_CAP
                } more`}</Tag>
              </Popover>
            )}
          </Space>
        );
      }
    },
  },
];

export const getOwnerValue = (owner: EntityReference) => {
  switch (owner?.type) {
    case 'team':
      return getTeamAndUserDetailsPath(owner?.name || '');
    case 'user':
      return getUserPath(owner?.fullyQualifiedName ?? '');
    default:
      return '';
  }
};

export const getIngestionFrequency = (pipelineType: PipelineType) => {
  const value = {
    min: 0,
    hour: 0,
  };

  switch (pipelineType) {
    case PipelineType.TestSuite:
    case PipelineType.Metadata:
      return getHourCron(value);

    default:
      return getDayCron(value);
  }
};

export const getEmptyPlaceholder = () => {
  return (
    <ErrorPlaceHolder size={SIZE.MEDIUM}>
      <Typography.Paragraph>
        {t('label.no-data-available')}
      </Typography.Paragraph>
    </ErrorPlaceHolder>
  );
};

//  return the status like loading and success
export const getLoadingStatus = (
  current: CurrentState,
  id: string | undefined,
  displayText: string
) => {
  return current.id === id ? (
    current.state === 'success' ? (
      <FontAwesomeIcon icon="check" />
    ) : (
      <Loader size="small" type="default" />
    )
  ) : (
    displayText
  );
};

export const refreshPage = () => window.location.reload();
// return array of id as  strings
export const getEntityIdArray = (entities: EntityReference[]): string[] =>
  entities.map((item) => item.id);

export const getTierFromEntityInfo = (entity: FormattedTableData) => {
  return (
    entity.tier?.tagFQN ||
    getTierFromSearchTableTags((entity.tags || []).map((tag) => tag.tagFQN))
  )?.split(FQN_SEPARATOR_CHAR)[1];
};

export const getTagValue = (tag: string | TagLabel): string | TagLabel => {
  if (isString(tag)) {
    return tag.startsWith(`Tier${FQN_SEPARATOR_CHAR}Tier`)
      ? tag.split(FQN_SEPARATOR_CHAR)[1]
      : tag;
  } else {
    return {
      ...tag,
      tagFQN: tag.tagFQN.startsWith(`Tier${FQN_SEPARATOR_CHAR}Tier`)
        ? tag.tagFQN.split(FQN_SEPARATOR_CHAR)[1]
        : tag.tagFQN,
    };
  }
};

export const getTrimmedContent = (content: string, limit: number) => {
  const lines = content.split('\n');
  // Selecting the content in three lines
  const contentInThreeLines = lines.slice(0, 3).join('\n');

  const slicedContent = contentInThreeLines.slice(0, limit);

  // Logic for eliminating any broken words at the end
  // To avoid any URL being cut
  const words = slicedContent.split(' ');
  const wordsCount = words.length;

  if (wordsCount === 1) {
    // In case of only one word (possibly too long URL)
    // return the whole word instead of trimming
    return content.split(' ')[0];
  }

  // Eliminate word at the end to avoid using broken words
  const refinedContent = words.slice(0, wordsCount - 1);

  return refinedContent.join(' ');
};

export const sortTagsCaseInsensitive = (tags: TagLabel[]) => {
  return tags.sort((tag1, tag2) =>
    tag1.tagFQN.toLowerCase() < tag2.tagFQN.toLowerCase() ? -1 : 1
  );
};

<<<<<<< HEAD
export const Transi18next = ({
  i18nKey,
  values,
  renderElement,
  ...otherProps
}: {
  i18nKey: string;
  values?: {};
  renderElement: JSX.Element | HTMLElement;
}): JSX.Element => (
  <Trans i18nKey={i18nKey} values={values} {...otherProps}>
    {renderElement}
  </Trans>
);
=======
/**
 * It returns a link to the documentation for the given filter pattern type
 * @param {FilterPatternEnum} type - The type of filter pattern.
 * @returns A string
 */
export const getFilterPatternDocsLinks = (type: FilterPatternEnum) => {
  switch (type) {
    case FilterPatternEnum.DATABASE:
    case FilterPatternEnum.SCHEMA:
    case FilterPatternEnum.TABLE:
      return `https://docs.open-metadata.org/connectors/ingestion/workflows/metadata/filter-patterns/${FilterPatternEnum.DATABASE}#${type}-filter-pattern`;

    case FilterPatternEnum.DASHBOARD:
    case FilterPatternEnum.CHART:
      return 'https://docs.open-metadata.org/connectors/dashboard/metabase#6-configure-metadata-ingestion';

    case FilterPatternEnum.TOPIC:
      return 'https://docs.open-metadata.org/connectors/messaging/kafka#6-configure-metadata-ingestion';

    case FilterPatternEnum.PIPELINE:
      return 'https://docs.open-metadata.org/connectors/pipeline/airflow#6-configure-metadata-ingestion';

    case FilterPatternEnum.MLMODEL:
      return 'https://docs.open-metadata.org/connectors/ml-model/mlflow';

    default:
      return 'https://docs.open-metadata.org/connectors/ingestion/workflows/metadata/filter-patterns';
  }
};
>>>>>>> c6b98751
<|MERGE_RESOLUTION|>--- conflicted
+++ resolved
@@ -36,12 +36,8 @@
   RecentlyViewed,
   RecentlyViewedData,
 } from 'Models';
-<<<<<<< HEAD
-import React, { FormEvent } from 'react';
+import React from 'react';
 import { Trans } from 'react-i18next';
-=======
-import React from 'react';
->>>>>>> c6b98751
 import { Link } from 'react-router-dom';
 import { reactLocalStorage } from 'reactjs-localstorage';
 import AppState from '../AppState';
@@ -362,44 +358,6 @@
   setRecentlyViewedData(recentlyViewed.data);
 };
 
-<<<<<<< HEAD
-export const getHtmlForNonAdminAction = (isClaimOwner: boolean) => {
-  return (
-    <>
-      <p>{TITLE_FOR_NON_OWNER_ACTION}</p>
-      {!isClaimOwner ? <p>{t('label.claim-ownership-in-manage')}</p> : null}
-    </>
-  );
-};
-
-export const getOwnerIds = (
-  filter: Ownership,
-  userDetails: User,
-  nonSecureUserDetails: User
-): Array<string> => {
-  if (filter === Ownership.OWNER) {
-    if (!isEmpty(userDetails)) {
-      return [
-        ...(userDetails.teams?.map((team) => team.id) || []),
-        userDetails.id,
-      ];
-    } else {
-      if (!isEmpty(nonSecureUserDetails)) {
-        return [
-          ...(nonSecureUserDetails.teams?.map((team) => team.id) || []),
-          nonSecureUserDetails.id,
-        ];
-      } else {
-        return [];
-      }
-    }
-  } else {
-    return [userDetails.id || nonSecureUserDetails.id];
-  }
-};
-
-=======
->>>>>>> c6b98751
 export const getActiveCatClass = (name: string, activeName = '') => {
   return activeName === name ? 'activeCategory' : '';
 };
@@ -996,7 +954,6 @@
   );
 };
 
-<<<<<<< HEAD
 export const Transi18next = ({
   i18nKey,
   values,
@@ -1011,7 +968,7 @@
     {renderElement}
   </Trans>
 );
-=======
+
 /**
  * It returns a link to the documentation for the given filter pattern type
  * @param {FilterPatternEnum} type - The type of filter pattern.
@@ -1040,5 +997,4 @@
     default:
       return 'https://docs.open-metadata.org/connectors/ingestion/workflows/metadata/filter-patterns';
   }
-};
->>>>>>> c6b98751
+};