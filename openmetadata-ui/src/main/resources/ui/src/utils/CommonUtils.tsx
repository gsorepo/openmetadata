--- conflicted
+++ resolved
@@ -467,12 +467,12 @@
   );
 };
 
-<<<<<<< HEAD
 export const getNameFromFQN = (fqn: string): string => {
   const arr = fqn.split('.');
 
   return arr[arr.length - 1];
-=======
+};
+
 export const getRandomColor = (name: string) => {
   const firstAlphabet = name.charAt(0).toLowerCase();
   const asciiCode = firstAlphabet.charCodeAt(0);
@@ -488,5 +488,4 @@
     color: 'rgb(' + r + ', ' + g + ', ' + b + ', 0.3)',
     character: firstAlphabet.toUpperCase(),
   };
->>>>>>> 642f8757
 };