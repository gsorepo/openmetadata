--- conflicted
+++ resolved
@@ -10,19 +10,11 @@
  *  See the License for the specific language governing permissions and
  *  limitations under the License.
  */
-<<<<<<< HEAD
-import { TabSpecificField } from 'enums/entity.enum';
-import { Column, ContainerDataModel } from 'generated/entity/data/container';
-import { LabelType, State, TagLabel } from 'generated/type/tagLabel';
 import { isEmpty, omit } from 'lodash';
 import { EntityTags } from 'Models';
-=======
-import { isEmpty } from 'lodash';
-import { EntityTags, TagOption } from 'Models';
 import { TabSpecificField } from '../enums/entity.enum';
 import { Column, ContainerDataModel } from '../generated/entity/data/container';
 import { LabelType, State, TagLabel } from '../generated/type/tagLabel';
->>>>>>> 0ecc3fc1
 
 const getUpdatedContainerColumnTags = (
   containerColumn: Column,
