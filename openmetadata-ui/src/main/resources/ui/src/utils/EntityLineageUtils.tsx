/*
 *  Copyright 2022 Collate.
 *  Licensed under the Apache License, Version 2.0 (the "License");
 *  you may not use this file except in compliance with the License.
 *  You may obtain a copy of the License at
 *  http://www.apache.org/licenses/LICENSE-2.0
 *  Unless required by applicable law or agreed to in writing, software
 *  distributed under the License is distributed on an "AS IS" BASIS,
 *  WITHOUT WARRANTIES OR CONDITIONS OF ANY KIND, either express or implied.
 *  See the License for the specific language governing permissions and
 *  limitations under the License.
 */

import { CheckOutlined, SearchOutlined } from '@ant-design/icons';
import { Button, Typography } from 'antd';
import { AxiosError } from 'axios';
import dagre from 'dagre';
import { t } from 'i18next';
import { isEmpty, isNil, isUndefined, upperCase } from 'lodash';
import { LoadingState } from 'Models';
import React, { Fragment, MouseEvent as ReactMouseEvent } from 'react';
import { Link } from 'react-router-dom';
import {
  Connection,
  Edge,
  getConnectedEdges,
  getIncomers,
  getOutgoers,
  isNode,
  MarkerType,
  Node,
  Position,
  ReactFlowInstance,
} from 'reactflow';
import { ReactComponent as DashboardIcon } from '../assets/svg/dashboard-grey.svg';
import { ReactComponent as MlModelIcon } from '../assets/svg/mlmodal.svg';
import { ReactComponent as PipelineIcon } from '../assets/svg/pipeline-grey.svg';
import { ReactComponent as TableIcon } from '../assets/svg/table-grey.svg';
import { ReactComponent as TopicIcon } from '../assets/svg/topic-grey.svg';
import { CustomEdge } from '../components/Entity/EntityLineage/CustomEdge.component';
import CustomNodeV1 from '../components/Entity/EntityLineage/CustomNodeV1.component';
import {
  CustomEdgeData,
  CustomElement,
  CustomFlow,
  EdgeData,
  EdgeTypeEnum,
} from '../components/Entity/EntityLineage/EntityLineage.interface';
import { ExploreSearchIndex } from '../components/Explore/ExplorePage.interface';
import { EdgeDetails } from '../components/Lineage/Lineage.interface';
import Loader from '../components/Loader/Loader';
import { SourceType } from '../components/SearchedData/SearchedData.interface';
import { INFO_COLOR } from '../constants/constants';
import {
  EXPANDED_NODE_HEIGHT,
  NODE_HEIGHT,
  NODE_WIDTH,
  ZOOM_VALUE,
} from '../constants/Lineage.constants';
import {
  EntityLineageDirection,
  EntityLineageNodeType,
  EntityType,
  FqnPart,
} from '../enums/entity.enum';
import { SearchIndex } from '../enums/search.enum';
import { AddLineage, EntitiesEdge } from '../generated/api/lineage/addLineage';
import { ColumnLineage, LineageDetails } from '../generated/type/entityLineage';
import { EntityReference } from '../generated/type/entityReference';
import { addLineage, deleteLineageEdge } from '../rest/miscAPI';
import {
  getPartialNameFromFQN,
  getPartialNameFromTableFQN,
  prepareLabel,
} from './CommonUtils';
<<<<<<< HEAD
import entityUtilClassBase from './EntityUtilClassBase';
import { getEntityName } from './EntityUtils';
=======
import { getDecodedFqn } from './StringsUtils';
import { getEntityLink } from './TableUtils';
>>>>>>> d9d0400c
import { showErrorToast } from './ToastUtils';

export const MAX_LINEAGE_LENGTH = 20;

export const getHeaderLabel = (
  name = '',
  fqn = '',
  type: string,
  isMainNode: boolean
) => {
  return (
    <Fragment>
      {isMainNode ? (
        <Typography.Text
          className="description-text text-left text-md font-medium w-68"
          data-testid="lineage-entity"
          ellipsis={{ tooltip: true }}>
          {name || prepareLabel(type, fqn, false)}
        </Typography.Text>
      ) : (
        <Typography.Title
          ellipsis
          className="m-b-0 text-base"
          level={5}
          title={name || prepareLabel(type, fqn, false)}>
          <Link className="" to={entityUtilClassBase.getEntityLink(type, fqn)}>
            <Button
              className="text-base font-semibold p-0"
              data-testid="link-button"
              type="link">
              {name || prepareLabel(type, fqn, false)}
            </Button>
          </Link>
        </Typography.Title>
      )}
    </Fragment>
  );
};

export const onLoad = (reactFlowInstance: ReactFlowInstance) => {
  reactFlowInstance.fitView();
  reactFlowInstance.zoomTo(ZOOM_VALUE);
};
/* eslint-disable-next-line */
export const onNodeMouseEnter = (_event: ReactMouseEvent, _node: Node) => {
  return;
};
/* eslint-disable-next-line */
export const onNodeMouseMove = (_event: ReactMouseEvent, _node: Node) => {
  return;
};
/* eslint-disable-next-line */
export const onNodeMouseLeave = (_event: ReactMouseEvent, _node: Node) => {
  return;
};
/* eslint-disable-next-line */
export const onNodeContextMenu = (event: ReactMouseEvent, _node: Node) => {
  event.preventDefault();
};

export const dragHandle = (event: ReactMouseEvent) => {
  event.stopPropagation();
};

export const getLayoutedElements = (
  elements: CustomElement,
  direction = EntityLineageDirection.LEFT_RIGHT,
  isExpanded = true
) => {
  const dagreGraph = new dagre.graphlib.Graph();
  dagreGraph.setDefaultEdgeLabel(() => ({}));

  const { node, edge } = elements;
  const isHorizontal = direction === EntityLineageDirection.LEFT_RIGHT;
  dagreGraph.setGraph({ rankdir: direction });

  const nodeIds = node.map((item) => item.id);

  node.forEach((el) => {
    dagreGraph.setNode(el.id, {
      width: NODE_WIDTH,
      height: isExpanded ? EXPANDED_NODE_HEIGHT : NODE_HEIGHT,
    });
  });

  const edgesRequired: Edge[] = [];

  edge.forEach((el) => {
    if (
      nodeIds.indexOf(el.source) !== -1 &&
      nodeIds.indexOf(el.target) !== -1
    ) {
      edgesRequired.push(el);
      dagreGraph.setEdge(el.source, el.target);
    }
  });

  dagre.layout(dagreGraph);

  const uNode = node.map((el) => {
    const isExpanded = el.data.isExpanded;
    const nodeHight = isExpanded ? EXPANDED_NODE_HEIGHT : NODE_HEIGHT;
    const nodeWithPosition = dagreGraph.node(el.id);
    el.targetPosition = isHorizontal ? Position.Left : Position.Top;
    el.sourcePosition = isHorizontal ? Position.Right : Position.Bottom;
    el.position = {
      x: nodeWithPosition.x - NODE_WIDTH / 2,
      y: nodeWithPosition.y - nodeHight / 2,
    };

    return el;
  });

  return { node: uNode, edge: edgesRequired };
};

export const getModalBodyText = (selectedEdge: Edge) => {
  const { data } = selectedEdge;
  const { fromEntity, toEntity } = data.edge as EdgeDetails;
  const { isColumnLineage } = data as CustomEdgeData;
  let sourceEntity = '';
  let targetEntity = '';

  const sourceFQN = isColumnLineage ? data?.sourceHandle : fromEntity.fqn;

  const targetFQN = isColumnLineage ? data?.targetHandle : toEntity.fqn;

  const fqnPart = isColumnLineage ? FqnPart.Column : FqnPart.Table;

  if (fromEntity.type === EntityType.TABLE) {
    sourceEntity = getPartialNameFromTableFQN(sourceFQN || '', [fqnPart]);
  } else {
    sourceEntity = getPartialNameFromFQN(sourceFQN || '', ['database']);
  }

  if (toEntity.type === EntityType.TABLE) {
    targetEntity = getPartialNameFromTableFQN(targetFQN || '', [fqnPart]);
  } else {
    targetEntity = getPartialNameFromFQN(targetFQN || '', ['database']);
  }

  return t('message.remove-edge-between-source-and-target', {
    sourceDisplayName: sourceEntity,
    targetDisplayName: targetEntity,
  });
};

export const getUniqueFlowElements = (elements: CustomFlow[]) => {
  const flag: { [x: string]: boolean } = {};
  const uniqueElements: CustomFlow[] = [];

  elements.forEach((elem) => {
    if (!flag[elem.id]) {
      flag[elem.id] = true;
      uniqueElements.push(elem);
    }
  });

  return uniqueElements;
};

export const getNewLineageConnectionDetails = (
  selectedEdgeValue: Edge | undefined,
  selectedPipeline: EntityReference | undefined
) => {
  const { fromEntity, toEntity, sqlQuery, columns } =
    selectedEdgeValue?.data.edge ?? {};
  const updatedLineageDetails: LineageDetails = {
    sqlQuery: sqlQuery ?? '',
    columnsLineage: columns ?? [],
    pipeline: selectedPipeline,
  };

  const newEdge: AddLineage = {
    edge: {
      fromEntity: {
        id: fromEntity.id,
        type: fromEntity.type,
      },
      toEntity: {
        id: toEntity.id,
        type: toEntity.type,
      },
      lineageDetails: updatedLineageDetails,
    },
  };

  return {
    updatedLineageDetails,
    newEdge,
  };
};

export const getLoadingStatusValue = (
  defaultState: string | JSX.Element,
  loading: boolean,
  status: LoadingState
) => {
  if (loading) {
    return <Loader size="small" type="white" />;
  } else if (status === 'success') {
    return <CheckOutlined className="text-white" />;
  } else {
    return defaultState;
  }
};

const getTracedNode = (
  node: Node,
  nodes: Node[],
  edges: Edge[],
  isIncomer: boolean
) => {
  if (!isNode(node)) {
    return [];
  }

  const tracedEdgeIds = edges
    .filter((e) => {
      const id = isIncomer ? e.target : e.source;

      return id === node.id;
    })
    .map((e) => (isIncomer ? e.source : e.target));

  return nodes.filter((n) =>
    tracedEdgeIds
      .map((id) => {
        const matches = /([\w-^]+)__([\w-]+)/.exec(id);
        if (matches === null) {
          return id;
        }

        return matches[1];
      })
      .includes(n.id)
  );
};

export const getAllTracedNodes = (
  node: Node,
  nodes: Node[],
  edges: Edge[],
  prevTraced = [] as Node[],
  isIncomer: boolean
) => {
  const tracedNodes = getTracedNode(node, nodes, edges, isIncomer);

  return tracedNodes.reduce((memo, tracedNode) => {
    memo.push(tracedNode);

    if (prevTraced.findIndex((n) => n.id === tracedNode.id) === -1) {
      prevTraced.push(tracedNode);

      getAllTracedNodes(
        tracedNode,
        nodes,
        edges,
        prevTraced,
        isIncomer
      ).forEach((foundNode) => {
        memo.push(foundNode);

        if (prevTraced.findIndex((n) => n.id === foundNode.id) === -1) {
          prevTraced.push(foundNode);
        }
      });
    }

    return memo;
  }, [] as Node[]);
};

export const getClassifiedEdge = (edges: Edge[]) => {
  return edges.reduce(
    (acc, edge) => {
      if (isUndefined(edge.sourceHandle) && isUndefined(edge.targetHandle)) {
        acc.normalEdge.push(edge);
      } else {
        acc.columnEdge.push(edge);
      }

      return acc;
    },
    {
      normalEdge: [] as Edge[],
      columnEdge: [] as Edge[],
    }
  );
};

export const isTracedEdge = (
  selectedNode: Node,
  edge: Edge,
  incomerIds: string[],
  outgoerIds: string[]
) => {
  const incomerEdges =
    incomerIds.includes(edge.source) &&
    (incomerIds.includes(edge.target) || selectedNode.id === edge.target);
  const outgoersEdges =
    outgoerIds.includes(edge.target) &&
    (outgoerIds.includes(edge.source) || selectedNode.id === edge.source);

  return (
    (incomerEdges || outgoersEdges) &&
    isUndefined(edge.sourceHandle) &&
    isUndefined(edge.targetHandle)
  );
};

const getTracedEdge = (
  selectedColumn: string,
  edges: Edge[],
  isIncomer: boolean
) => {
  if (isEmpty(selectedColumn)) {
    return [];
  }

  const tracedEdgeIds = edges
    .filter((e) => {
      const id = isIncomer ? e.targetHandle : e.sourceHandle;

      return id === selectedColumn;
    })
    .map((e) => (isIncomer ? `${e.sourceHandle}` : `${e.targetHandle}`));

  return tracedEdgeIds;
};

export const getAllTracedEdges = (
  selectedColumn: string,
  edges: Edge[],
  prevTraced = [] as string[],
  isIncomer: boolean
) => {
  const tracedNodes = getTracedEdge(selectedColumn, edges, isIncomer);

  return tracedNodes.reduce((memo, tracedNode) => {
    memo.push(tracedNode);

    if (prevTraced.findIndex((n) => n === tracedNode) === -1) {
      prevTraced.push(tracedNode);

      getAllTracedEdges(tracedNode, edges, prevTraced, isIncomer).forEach(
        (foundNode) => {
          memo.push(foundNode);

          if (prevTraced.findIndex((n) => n === foundNode) === -1) {
            prevTraced.push(foundNode);
          }
        }
      );
    }

    return memo;
  }, [] as string[]);
};

export const getAllTracedColumnEdge = (column: string, columnEdge: Edge[]) => {
  const incomingColumnEdges = getAllTracedEdges(column, columnEdge, [], true);
  const outGoingColumnEdges = getAllTracedEdges(column, columnEdge, [], false);

  return {
    incomingColumnEdges,
    outGoingColumnEdges,
    connectedColumnEdges: [
      column,
      ...incomingColumnEdges,
      ...outGoingColumnEdges,
    ],
  };
};

export const isColumnLineageTraced = (
  column: string,
  edge: Edge,
  incomingColumnEdges: string[],
  outGoingColumnEdges: string[]
) => {
  const incomerEdges =
    incomingColumnEdges.includes(`${edge.sourceHandle}`) &&
    (incomingColumnEdges.includes(`${edge.targetHandle}`) ||
      column === edge.targetHandle);
  const outgoersEdges =
    outGoingColumnEdges.includes(`${edge.targetHandle}`) &&
    (outGoingColumnEdges.includes(`${edge.sourceHandle}`) ||
      column === edge.sourceHandle);

  return incomerEdges || outgoersEdges;
};

export const getEdgeStyle = (value: boolean) => {
  return {
    opacity: value ? 1 : 0.25,
    strokeWidth: value ? 2 : 1,
    stroke: value ? INFO_COLOR : undefined,
  };
};

export const nodeTypes = {
  output: CustomNodeV1,
  input: CustomNodeV1,
  default: CustomNodeV1,
  'load-more': CustomNodeV1,
};

export const customEdges = { buttonedge: CustomEdge };

export const addLineageHandler = async (edge: AddLineage): Promise<void> => {
  try {
    await addLineage(edge);
  } catch (err) {
    showErrorToast(
      err as AxiosError,
      t('server.add-entity-error', {
        entity: t('label.lineage'),
      })
    );

    throw err;
  }
};

export const removeLineageHandler = async (data: EdgeData): Promise<void> => {
  try {
    await deleteLineageEdge(
      data.fromEntity,
      data.fromId,
      data.toEntity,
      data.toId
    );
  } catch (err) {
    showErrorToast(
      err as AxiosError,
      t('server.delete-entity-error', {
        entity: t('label.edge-lowercase'),
      })
    );

    throw err;
  }
};

// Nodes Icons
export const getEntityNodeIcon = (label: string) => {
  switch (label) {
    case EntityType.TABLE:
      return TableIcon;
    case EntityType.DASHBOARD:
      return DashboardIcon;
    case EntityType.TOPIC:
      return TopicIcon;
    case EntityType.PIPELINE:
      return PipelineIcon;
    case EntityType.MLMODEL:
      return MlModelIcon;
    case EntityType.SEARCH_INDEX:
      return SearchOutlined;
    default:
      return TableIcon;
  }
};

export const getSearchIndexFromNodeType = (entityType: string) => {
  const searchIndexKey = upperCase(entityType).replace(
    ' ',
    '_'
  ) as keyof typeof SearchIndex;

  return SearchIndex[searchIndexKey] as ExploreSearchIndex;
};

export const checkUpstreamDownstream = (id: string, data: EdgeDetails[]) => {
  const hasUpstream = data.some((edge: EdgeDetails) => edge.toEntity.id === id);

  const hasDownstream = data.some(
    (edge: EdgeDetails) => edge.fromEntity.id === id
  );

  return { hasUpstream, hasDownstream };
};

const removeDuplicateNodes = (nodesData: EntityReference[]) => {
  const uniqueNodesMap = new Map<string, EntityReference>();
  nodesData.forEach((node) => {
    uniqueNodesMap.set(node.fullyQualifiedName ?? '', node);
  });

  const uniqueNodesArray = Array.from(uniqueNodesMap.values());

  return uniqueNodesArray;
};

const getNodeType = (
  edgesData: EdgeDetails[],
  id: string
): EntityLineageNodeType => {
  const hasDownStreamToEntity = edgesData.find(
    (down) => down.toEntity.id === id
  );
  const hasDownStreamFromEntity = edgesData.find(
    (down) => down.fromEntity.id === id
  );
  const hasUpstreamFromEntity = edgesData.find((up) => up.fromEntity.id === id);
  const hasUpstreamToEntity = edgesData.find((up) => up.toEntity.id === id);

  if (hasDownStreamToEntity && !hasDownStreamFromEntity) {
    return EntityLineageNodeType.OUTPUT;
  }
  if (hasUpstreamFromEntity && !hasUpstreamToEntity) {
    return EntityLineageNodeType.INPUT;
  }

  return EntityLineageNodeType.DEFAULT;
};

export const createNodes = (
  nodesData: EntityReference[],
  edgesData: EdgeDetails[],
  entityFqn: string
) => {
  const uniqueNodesData = removeDuplicateNodes(nodesData);

  // Create a new dagre graph
  const graph = new dagre.graphlib.Graph();

  // Set an object for the graph label
  graph.setGraph({ rankdir: EntityLineageDirection.LEFT_RIGHT });

  // Default to assigning a new object as a label for each new edge.
  graph.setDefaultEdgeLabel(() => ({}));

  // Add nodes to the graph
  uniqueNodesData.forEach((node) => {
    graph.setNode(node.id, { width: NODE_WIDTH, height: NODE_HEIGHT });
  });

  // Add edges to the graph (if you have edge information)
  edgesData.forEach((edge) => {
    graph.setEdge(edge.fromEntity.id, edge.toEntity.id);
  });

  // Perform the layout
  dagre.layout(graph);

  // Get the layout positions
  const layoutPositions = graph.nodes().map((nodeId) => graph.node(nodeId));

  return uniqueNodesData.map((node, index) => {
    const position = layoutPositions[index];
    const type = getNodeType(edgesData, node.id);

    return {
      id: `${node.id}`,
      sourcePosition: Position.Right,
      targetPosition: Position.Left,
      type: type,
      className: '',
      data: {
        node,
        isRootNode: getDecodedFqn(entityFqn) === node.fullyQualifiedName,
      },
      position: {
        x: position.x,
        y: position.y,
      },
    };
  });
};

export const createEdges = (nodes: EntityReference[], edges: EdgeDetails[]) => {
  const lineageEdgesV1: Edge[] = [];

  edges.forEach((edge) => {
    const sourceType = nodes.find((n) => edge.fromEntity.id === n.id);
    const targetType = nodes.find((n) => edge.toEntity.id === n.id);

    if (isUndefined(sourceType) || isUndefined(targetType)) {
      return;
    }

    if (!isUndefined(edge.columns)) {
      edge.columns?.forEach((e) => {
        const toColumn = e.toColumn ?? '';
        if (toColumn && e.fromColumns && e.fromColumns.length > 0) {
          e.fromColumns.forEach((fromColumn) => {
            lineageEdgesV1.push({
              id: `column-${fromColumn}-${toColumn}-edge-${edge.fromEntity.id}-${edge.toEntity.id}`,
              source: edge.fromEntity.id,
              target: edge.toEntity.id,
              targetHandle: toColumn,
              sourceHandle: fromColumn,
              style: { strokeWidth: '2px' },
              type: 'buttonedge',
              markerEnd: {
                type: MarkerType.ArrowClosed,
              },
              data: {
                edge,
                isColumnLineage: true,
                targetHandle: toColumn,
                sourceHandle: fromColumn,
              },
            });
          });
        }
      });
    }

    lineageEdgesV1.push({
      id: `edge-${edge.fromEntity.id}-${edge.toEntity.id}`,
      source: `${edge.fromEntity.id}`,
      target: `${edge.toEntity.id}`,
      type: 'buttonedge',
      animated: !isNil(edge.pipeline),
      style: { strokeWidth: '2px' },
      markerEnd: {
        type: MarkerType.ArrowClosed,
      },
      data: {
        edge,
        isColumnLineage: false,
      },
    });
  });

  return lineageEdgesV1;
};

export const getColumnLineageData = (
  columnsData: ColumnLineage[],
  data: Edge
) => {
  const columnsLineage = columnsData?.reduce((col, curr) => {
    if (curr.toColumn === data.data?.targetHandle) {
      const newCol = {
        ...curr,
        fromColumns:
          curr.fromColumns?.filter(
            (column) => column !== data.data?.sourceHandle
          ) ?? [],
      };
      if (newCol.fromColumns?.length) {
        return [...col, newCol];
      } else {
        return col;
      }
    }

    return [...col, curr];
  }, [] as ColumnLineage[]);

  return columnsLineage;
};

export const getLineageEdge = (
  sourceNode: SourceType,
  targetNode: SourceType
): { edge: EdgeDetails } => {
  const {
    id: sourceId,
    entityType: sourceType,
    fullyQualifiedName: sourceFqn,
  } = sourceNode;
  const {
    id: targetId,
    entityType: targetType,
    fullyQualifiedName: targetFqn,
  } = targetNode;

  return {
    edge: {
      fromEntity: {
        id: sourceId,
        type: sourceType ?? '',
        fqn: sourceFqn ?? '',
      },
      toEntity: { id: targetId, type: targetType ?? '', fqn: targetFqn ?? '' },
      sqlQuery: '',
    },
  };
};

export const getLineageEdgeForAPI = (
  sourceNode: SourceType,
  targetNode: SourceType
): { edge: EntitiesEdge } => {
  const { id: sourceId, entityType: sourceType } = sourceNode;
  const { id: targetId, entityType: targetType } = targetNode;

  return {
    edge: {
      fromEntity: { id: sourceId, type: sourceType ?? '' },
      toEntity: { id: targetId, type: targetType ?? '' },
      lineageDetails: {
        sqlQuery: '',
        columnsLineage: [],
      },
    },
  };
};

export const getLineageDetailsObject = (edge: Edge): LineageDetails => {
  const {
    sqlQuery = '',
    columns = [],
    description = '',
    pipeline,
    source,
  } = edge.data?.edge || {};

  return {
    sqlQuery,
    columnsLineage: columns,
    description,
    pipeline,
    source,
  };
};

const checkTarget = (edgesObj: Edge[], id: string) => {
  const edges = edgesObj.filter((ed) => {
    return ed.target !== id;
  });

  return edges;
};

const checkSource = (edgesObj: Edge[], id: string) => {
  const edges = edgesObj.filter((ed) => {
    return ed.source !== id;
  });

  return edges;
};

const getOutgoersAndConnectedEdges = (
  node: Node,
  allNodes: Node[],
  allEdges: Edge[],
  currentNodeID: string
) => {
  const outgoers = getOutgoers(node, allNodes, allEdges);
  const connectedEdges = checkTarget(
    getConnectedEdges([node], allEdges),
    currentNodeID
  );

  return { outgoers, connectedEdges };
};

const getIncomersAndConnectedEdges = (
  node: Node,
  allNodes: Node[],
  allEdges: Edge[],
  currentNodeID: string
) => {
  const outgoers = getIncomers(node, allNodes, allEdges);
  const connectedEdges = checkSource(
    getConnectedEdges([node], allEdges),
    currentNodeID
  );

  return { outgoers, connectedEdges };
};

/**
 * This function returns all downstream nodes and edges of given node.
 * The output of this method is further passed to collapse downstream nodes and edges.
 *
 * @param {Node} selectedNode - The node for which to retrieve the downstream nodes and edges.
 * @param {Node[]} nodes - All nodes in the lineage.
 * @param {Edge[]} edges - All edges in the lineage.
 * @return {{ nodes: Node[]; edges: Edge[], nodeIds: string[], edgeIds: string[] }} -
 * An object containing the downstream nodes and edges.
 */
export const getConnectedNodesEdges = (
  selectedNode: Node,
  nodes: Node[],
  edges: Edge[],
  direction: EdgeTypeEnum
): { nodes: Node[]; edges: Edge[]; nodeFqn: string[] } => {
  const visitedNodes = new Set();
  const outgoers: Node[] = [];
  const connectedEdges: Edge[] = [];
  const stack: Node[] = [selectedNode];
  const currentNodeID = selectedNode.id;

  while (stack.length > 0) {
    const currentNode = stack.pop();
    if (currentNode && !visitedNodes.has(currentNode.id)) {
      visitedNodes.add(currentNode.id);

      const { outgoers: childNodes, connectedEdges: childEdges } =
        direction === EdgeTypeEnum.DOWN_STREAM
          ? getOutgoersAndConnectedEdges(
              currentNode,
              nodes,
              edges,
              currentNodeID
            )
          : getIncomersAndConnectedEdges(
              currentNode,
              nodes,
              edges,
              currentNodeID
            );

      stack.push(...childNodes);
      outgoers.push(...childNodes);
      connectedEdges.push(...childEdges);
    }
  }

  const childNodeFqn = outgoers.map(
    (node) => node.data.node.fullyQualifiedName
  );

  return {
    nodes: outgoers,
    edges: connectedEdges,
    nodeFqn: childNodeFqn,
  };
};

export const getUpdatedColumnsFromEdge = (
  edgeToConnect: Edge | Connection,
  currentEdge: EdgeDetails
) => {
  const { target, source, sourceHandle, targetHandle } = edgeToConnect;
  const columnConnection = source !== sourceHandle && target !== targetHandle;

  if (columnConnection) {
    const updatedColumns: ColumnLineage[] =
      currentEdge.columns?.map((lineage) => {
        if (lineage.toColumn === targetHandle) {
          return {
            ...lineage,
            fromColumns: [...(lineage.fromColumns ?? []), sourceHandle ?? ''],
          };
        }

        return lineage;
      }) ?? [];

    if (!updatedColumns.find((lineage) => lineage.toColumn === targetHandle)) {
      updatedColumns.push({
        fromColumns: [sourceHandle ?? ''],
        toColumn: targetHandle ?? '',
      });
    }

    return updatedColumns;
  }

  return [];
};

export const createNewEdge = (edge: Edge) => {
  const { data } = edge;
  const selectedEdge: AddLineage = {
    edge: {
      fromEntity: {
        id: data.edge.fromEntity.id,
        type: data.edge.fromEntity.type,
      },
      toEntity: {
        id: data.edge.toEntity.id,
        type: data.edge.toEntity.type,
      },
    },
  };

  const updatedCols = getColumnLineageData(data.edge.columns, edge);
  selectedEdge.edge.lineageDetails = getLineageDetailsObject(edge);
  selectedEdge.edge.lineageDetails.columnsLineage = updatedCols;

  return selectedEdge;
};

export const getUpstreamDownstreamNodesEdges = (
  edges: EdgeDetails[],
  nodes: EntityReference[],
  currentNode: string
) => {
  const downstreamEdges: EdgeDetails[] = [];
  const upstreamEdges: EdgeDetails[] = [];
  const downstreamNodes: EntityReference[] = [];
  const upstreamNodes: EntityReference[] = [];
  const activeNode = nodes.find(
    (node) => node.fullyQualifiedName === currentNode
  );

  if (!activeNode) {
    return { downstreamEdges, upstreamEdges, downstreamNodes, upstreamNodes };
  }

  function findDownstream(node: EntityReference) {
    const directDownstream = edges.filter(
      (edge) => edge.fromEntity.fqn === node.fullyQualifiedName
    );
    downstreamEdges.push(...directDownstream);
    directDownstream.forEach((edge) => {
      const toNode = nodes.find(
        (item) => item.fullyQualifiedName === edge.toEntity.fqn
      );
      if (!isUndefined(toNode)) {
        if (!downstreamNodes.includes(toNode)) {
          downstreamNodes.push(toNode);
          findDownstream(toNode);
        }
      }
    });
  }

  function findUpstream(node: EntityReference) {
    const directUpstream = edges.filter(
      (edge) => edge.toEntity.fqn === node.fullyQualifiedName
    );
    upstreamEdges.push(...directUpstream);
    directUpstream.forEach((edge) => {
      const fromNode = nodes.find(
        (item) => item.fullyQualifiedName === edge.fromEntity.fqn
      );
      if (!isUndefined(fromNode)) {
        if (!upstreamNodes.includes(fromNode)) {
          upstreamNodes.push(fromNode);
          findUpstream(fromNode);
        }
      }
    });
  }

  findDownstream(activeNode);
  findUpstream(activeNode);

  return { downstreamEdges, upstreamEdges, downstreamNodes, upstreamNodes };
};<|MERGE_RESOLUTION|>--- conflicted
+++ resolved
@@ -73,13 +73,8 @@
   getPartialNameFromTableFQN,
   prepareLabel,
 } from './CommonUtils';
-<<<<<<< HEAD
 import entityUtilClassBase from './EntityUtilClassBase';
-import { getEntityName } from './EntityUtils';
-=======
 import { getDecodedFqn } from './StringsUtils';
-import { getEntityLink } from './TableUtils';
->>>>>>> d9d0400c
 import { showErrorToast } from './ToastUtils';
 
 export const MAX_LINEAGE_LENGTH = 20;
