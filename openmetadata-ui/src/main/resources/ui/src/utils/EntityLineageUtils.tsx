/*
 *  Copyright 2022 Collate.
 *  Licensed under the Apache License, Version 2.0 (the "License");
 *  you may not use this file except in compliance with the License.
 *  You may obtain a copy of the License at
 *  http://www.apache.org/licenses/LICENSE-2.0
 *  Unless required by applicable law or agreed to in writing, software
 *  distributed under the License is distributed on an "AS IS" BASIS,
 *  WITHOUT WARRANTIES OR CONDITIONS OF ANY KIND, either express or implied.
 *  See the License for the specific language governing permissions and
 *  limitations under the License.
 */

import { CheckOutlined, SearchOutlined } from '@ant-design/icons';
import { graphlib, layout } from '@dagrejs/dagre';
import { AxiosError } from 'axios';
import ELK, { ElkExtendedEdge, ElkNode } from 'elkjs/lib/elk.bundled.js';
import { toPng } from 'html-to-image';
import { t } from 'i18next';
import { get, isEmpty, isNil, isUndefined, uniqueId } from 'lodash';
import { EntityTags, LoadingState } from 'Models';
import React, { MouseEvent as ReactMouseEvent } from 'react';
import {
  Connection,
  Edge,
  getBezierPath,
  getConnectedEdges,
  getIncomers,
  getOutgoers,
  isNode,
  MarkerType,
  Node,
  Position,
  ReactFlowInstance,
} from 'reactflow';
import { ReactComponent as DashboardIcon } from '../assets/svg/dashboard-grey.svg';
import { ReactComponent as MlModelIcon } from '../assets/svg/mlmodal.svg';
import { ReactComponent as PipelineIcon } from '../assets/svg/pipeline-grey.svg';
import { ReactComponent as TableIcon } from '../assets/svg/table-grey.svg';
import { ReactComponent as TopicIcon } from '../assets/svg/topic-grey.svg';
import Loader from '../components/common/Loader/Loader';
import { CustomEdge } from '../components/Entity/EntityLineage/CustomEdge.component';
import CustomNodeV1 from '../components/Entity/EntityLineage/CustomNodeV1.component';
import {
  CustomEdgeData,
  CustomElement,
  EdgeData,
} from '../components/Entity/EntityLineage/EntityLineage.interface';
import LoadMoreNode from '../components/Entity/EntityLineage/LoadMoreNode/LoadMoreNode';
import { EntityChildren } from '../components/Entity/EntityLineage/NodeChildren/NodeChildren.interface';
import {
  EdgeDetails,
  LineageData,
  LineageEntityReference,
  LineageSourceType,
  NodeData,
} from '../components/Lineage/Lineage.interface';
import { SourceType } from '../components/SearchedData/SearchedData.interface';
import {
  LINEAGE_EXPORT_HEADERS,
  NODE_HEIGHT,
  NODE_WIDTH,
  ZOOM_TRANSITION_DURATION,
  ZOOM_VALUE,
} from '../constants/Lineage.constants';
import {
  EntityLineageDirection,
  EntityLineageNodeType,
  EntityType,
  FqnPart,
} from '../enums/entity.enum';
import { AddLineage, EntitiesEdge } from '../generated/api/lineage/addLineage';
import { LineageDirection } from '../generated/api/lineage/lineageDirection';
import { APIEndpoint } from '../generated/entity/data/apiEndpoint';
import { Container } from '../generated/entity/data/container';
import { Dashboard } from '../generated/entity/data/dashboard';
import { Mlmodel } from '../generated/entity/data/mlmodel';
import { Pipeline } from '../generated/entity/data/pipeline';
import { SearchIndex as SearchIndexEntity } from '../generated/entity/data/searchIndex';
import { Column, Table } from '../generated/entity/data/table';
import { Topic } from '../generated/entity/data/topic';
import { ColumnLineage, LineageDetails } from '../generated/type/entityLineage';
import { EntityReference } from '../generated/type/entityReference';
import { TagSource } from '../generated/type/tagLabel';
import { addLineage, deleteLineageEdge } from '../rest/miscAPI';
import { getPartialNameFromTableFQN, isDeleted } from './CommonUtils';
import { getEntityName, getEntityReferenceFromEntity } from './EntityUtils';
import { convertPngToPDFExport } from './Export/PDFExportUtils';
import Fqn from './Fqn';
import i18n from './i18next/LocalUtil';
import { jsonToCSV } from './StringsUtils';
import { showErrorToast } from './ToastUtils';

export const MAX_LINEAGE_LENGTH = 20;

export const encodeLineageHandles = (handle: string) => {
  return btoa(encodeURIComponent(handle));
};

export const decodeLineageHandles = (handle?: string | null) => {
  return handle ? decodeURIComponent(atob(handle)) : handle;
};

export const getColumnSourceTargetHandles = (obj: {
  sourceHandle?: string | null;
  targetHandle?: string | null;
}) => {
  const { sourceHandle, targetHandle } = obj;

  return {
    sourceHandle: decodeLineageHandles(sourceHandle),
    targetHandle: decodeLineageHandles(targetHandle),
  };
};

export const onLoad = (reactFlowInstance: ReactFlowInstance) => {
  reactFlowInstance.fitView();
  reactFlowInstance.zoomTo(ZOOM_VALUE);
};

export const centerNodePosition = (
  node: Node,
  reactFlowInstance?: ReactFlowInstance,
  zoomValue?: number
) => {
  const { position, width } = node;
  reactFlowInstance?.setCenter(
    position.x + (width ?? 1 / 2),
    position.y + NODE_HEIGHT / 2,
    {
      zoom: zoomValue ?? ZOOM_VALUE,
      duration: ZOOM_TRANSITION_DURATION,
    }
  );
};

/* eslint-disable-next-line */
export const onNodeMouseEnter = (_event: ReactMouseEvent, _node: Node) => {
  return;
};
/* eslint-disable-next-line */
export const onNodeMouseMove = (_event: ReactMouseEvent, _node: Node) => {
  return;
};
/* eslint-disable-next-line */
export const onNodeMouseLeave = (_event: ReactMouseEvent, _node: Node) => {
  return;
};
/* eslint-disable-next-line */
export const onNodeContextMenu = (event: ReactMouseEvent, _node: Node) => {
  event.preventDefault();
};

export const dragHandle = (event: ReactMouseEvent) => {
  event.stopPropagation();
};

export const getLayoutedElements = (
  elements: CustomElement,
  direction = EntityLineageDirection.LEFT_RIGHT,
  isExpanded = true,
  expandAllColumns = false,
  columnsHavingLineage: string[] = []
) => {
  const Graph = graphlib.Graph;
  const dagreGraph = new Graph();
  dagreGraph.setDefaultEdgeLabel(() => ({}));
  dagreGraph.setGraph({ rankdir: direction });

  const isHorizontal = direction === EntityLineageDirection.LEFT_RIGHT;
  const nodeSet = new Set(elements.node.map((item) => item.id));

  const nodeData = elements.node.map((el) => {
    const { childrenHeight } = getEntityChildrenAndLabel(
      el.data.node,
      expandAllColumns,
      columnsHavingLineage
    );
    const nodeHeight = isExpanded ? childrenHeight + 220 : NODE_HEIGHT;

    dagreGraph.setNode(el.id, {
      width: NODE_WIDTH,
      height: nodeHeight,
    });

    return {
      ...el,
      nodeHeight,
      childrenHeight,
    };
  });

  const edgesRequired = elements.edge.filter(
    (el) => nodeSet.has(el.source) && nodeSet.has(el.target)
  );
  edgesRequired.forEach((el) => dagreGraph.setEdge(el.source, el.target));

  layout(dagreGraph);

  const uNode = nodeData.map((el) => {
    const nodeWithPosition = dagreGraph.node(el.id);

    return {
      ...el,
      targetPosition: isHorizontal ? Position.Left : Position.Top,
      sourcePosition: isHorizontal ? Position.Right : Position.Bottom,
      position: {
        x: nodeWithPosition.x - NODE_WIDTH / 2,
        y: nodeWithPosition.y - el.nodeHeight / 2,
      },
    };
  });

  return { node: uNode, edge: edgesRequired };
};

// Layout options for the elk graph https://eclipse.dev/elk/reference/algorithms/org-eclipse-elk-mrtree.html
const layoutOptions = {
  'elk.algorithm': 'mrtree',
  'elk.direction': 'RIGHT',
  'elk.layered.spacing.edgeNodeBetweenLayers': '50',
  'elk.spacing.nodeNode': '100',
  'elk.layered.nodePlacement.strategy': 'SIMPLE',
};

const elk = new ELK();

export const getELKLayoutedElements = async (
  nodes: Node[],
  edges: Edge[],
  isExpanded = true,
  expandAllColumns = false,
  columnsHavingLineage: string[] = []
) => {
  const elkNodes: ElkNode[] = nodes.map((node) => {
    const { childrenHeight } = getEntityChildrenAndLabel(
      node.data.node,
      expandAllColumns,
      columnsHavingLineage
    );
    const nodeHeight = isExpanded ? childrenHeight + 220 : NODE_HEIGHT;

    return {
      ...node,
      targetPosition: 'left',
      sourcePosition: 'right',
      width: NODE_WIDTH,
      height: nodeHeight,
    };
  });

  const elkEdges: ElkExtendedEdge[] = edges.map((edge) => ({
    id: edge.id,
    sources: [edge.source],
    targets: [edge.target],
  }));

  const graph = {
    id: 'root',
    layoutOptions: layoutOptions,
    children: elkNodes,
    edges: elkEdges,
  };

  try {
    const layoutedGraph = await elk.layout(graph);
    const updatedNodes: Node[] = nodes.map((node) => {
      const layoutedNode = (layoutedGraph?.children ?? []).find(
        (elkNode) => elkNode.id === node.id
      );

      return {
        ...node,
        position: { x: layoutedNode?.x ?? 0, y: layoutedNode?.y ?? 0 },
        hidden: false,
      };
    });

    return { nodes: updatedNodes, edges: edges ?? [] };
  } catch (error) {
    return { nodes: [], edges: [] };
  }
};

export const getModalBodyText = (selectedEdge: Edge) => {
  const { data } = selectedEdge;
  const { fromEntity, toEntity } = data.edge as EdgeDetails;
  const { sourceHandle = '', targetHandle = '' } =
    getColumnSourceTargetHandles(selectedEdge);

  const { isColumnLineage } = data as CustomEdgeData;
  let sourceEntity = '';
  let targetEntity = '';

  const sourceFQN = isColumnLineage
    ? sourceHandle
    : fromEntity.fullyQualifiedName;
  const targetFQN = isColumnLineage
    ? targetHandle
    : toEntity.fullyQualifiedName;
  const fqnPart = isColumnLineage ? FqnPart.Column : FqnPart.Table;

  if (fromEntity.type === EntityType.TABLE) {
    sourceEntity = getPartialNameFromTableFQN(sourceFQN ?? '', [fqnPart]);
  } else {
    const arrFqn = Fqn.split(sourceFQN ?? '');
    sourceEntity = arrFqn[arrFqn.length - 1];
  }

  if (toEntity.type === EntityType.TABLE) {
    targetEntity = getPartialNameFromTableFQN(targetFQN ?? '', [fqnPart]);
  } else {
    const arrFqn = Fqn.split(targetFQN ?? '');
    targetEntity = arrFqn[arrFqn.length - 1];
  }

  return t('message.remove-edge-between-source-and-target', {
    sourceDisplayName: sourceEntity,
    targetDisplayName: targetEntity,
  });
};

export const getNewLineageConnectionDetails = (
  selectedEdgeValue: Edge | undefined,
  selectedPipeline: EntityReference | undefined
) => {
  const { fromEntity, toEntity, sqlQuery, columns } =
    selectedEdgeValue?.data.edge ?? {};
  const updatedLineageDetails: LineageDetails = {
    sqlQuery: sqlQuery ?? '',
    columnsLineage: columns ?? [],
    pipeline: selectedPipeline,
  };

  const newEdge: AddLineage = {
    edge: {
      fromEntity: {
        id: fromEntity.id,
        type: fromEntity.type,
      },
      toEntity: {
        id: toEntity.id,
        type: toEntity.type,
      },
      lineageDetails:
        updatedLineageDetails as AddLineage['edge']['lineageDetails'],
    },
  };

  return {
    updatedLineageDetails,
    newEdge,
  };
};

export const getLoadingStatusValue = (
  defaultState: string | JSX.Element,
  loading: boolean,
  status: LoadingState
) => {
  if (loading) {
    return <Loader className="text-primary" size="small" />;
  } else if (status === 'success') {
    return <CheckOutlined className="text-primary" />;
  } else {
    return defaultState;
  }
};

const getTracedNode = (
  node: Node,
  nodes: Node[],
  edges: Edge[],
  isIncomer: boolean
) => {
  if (!isNode(node)) {
    return [];
  }

  const tracedEdgeIds = edges
    .filter((e) => {
      const id = isIncomer ? e.target : e.source;

      return id === node.id;
    })
    .map((e) => (isIncomer ? e.source : e.target));

  return nodes.filter((n) =>
    tracedEdgeIds
      .map((id) => {
        const matches = /([\w-^]+)__([\w-]+)/.exec(id);
        if (matches === null) {
          return id;
        }

        return matches[1];
      })
      .includes(n.id)
  );
};

export const getAllTracedNodes = (
  node: Node,
  nodes: Node[],
  edges: Edge[],
  prevTraced = [] as Node[],
  isIncomer: boolean
) => {
  const tracedNodes = getTracedNode(node, nodes, edges, isIncomer);

  return tracedNodes.reduce((memo, tracedNode) => {
    memo.push(tracedNode);

    if (prevTraced.findIndex((n) => n.id === tracedNode.id) === -1) {
      prevTraced.push(tracedNode);

      getAllTracedNodes(
        tracedNode,
        nodes,
        edges,
        prevTraced,
        isIncomer
      ).forEach((foundNode) => {
        memo.push(foundNode);

        if (prevTraced.findIndex((n) => n.id === foundNode.id) === -1) {
          prevTraced.push(foundNode);
        }
      });
    }

    return memo;
  }, [] as Node[]);
};

export const getClassifiedEdge = (edges: Edge[]) => {
  return edges.reduce(
    (acc, edge) => {
      if (isUndefined(edge.sourceHandle) && isUndefined(edge.targetHandle)) {
        acc.normalEdge.push(edge);
      } else {
        acc.columnEdge.push(edge);
      }

      return acc;
    },
    {
      normalEdge: [] as Edge[],
      columnEdge: [] as Edge[],
    }
  );
};

const getTracedEdge = (
  selectedColumn: string,
  edges: Edge[],
  isIncomer: boolean
) => {
  if (isEmpty(selectedColumn)) {
    return [];
  }

  const tracedEdgeIds = edges
    .filter((e) => {
      const { sourceHandle, targetHandle } = getColumnSourceTargetHandles(e);
      const id = isIncomer ? targetHandle : sourceHandle;

      return id === selectedColumn;
    })
    .map((e) => {
      const { sourceHandle, targetHandle } = getColumnSourceTargetHandles(e);

      return isIncomer ? sourceHandle ?? '' : targetHandle ?? '';
    });

  return tracedEdgeIds;
};

export const getAllTracedEdges = (
  selectedColumn: string,
  edges: Edge[],
  prevTraced = [] as string[],
  isIncomer: boolean
) => {
  const tracedNodes = getTracedEdge(selectedColumn, edges, isIncomer);

  return tracedNodes.reduce((memo, tracedNode) => {
    memo.push(tracedNode);

    if (prevTraced.findIndex((n) => n === tracedNode) === -1) {
      prevTraced.push(tracedNode);

      getAllTracedEdges(tracedNode, edges, prevTraced, isIncomer).forEach(
        (foundNode) => {
          memo.push(foundNode);

          if (prevTraced.findIndex((n) => n === foundNode) === -1) {
            prevTraced.push(foundNode);
          }
        }
      );
    }

    return memo;
  }, [] as string[]);
};

export const getAllTracedColumnEdge = (column: string, columnEdge: Edge[]) => {
  const incomingColumnEdges = getAllTracedEdges(column, columnEdge, [], true);
  const outGoingColumnEdges = getAllTracedEdges(column, columnEdge, [], false);

  return {
    incomingColumnEdges,
    outGoingColumnEdges,
    connectedColumnEdges: [
      column,
      ...incomingColumnEdges,
      ...outGoingColumnEdges,
    ],
  };
};

export const nodeTypes = {
  output: CustomNodeV1,
  input: CustomNodeV1,
  default: CustomNodeV1,
  'load-more': LoadMoreNode,
};

export const customEdges = { buttonedge: CustomEdge };

export const addLineageHandler = async (edge: AddLineage): Promise<void> => {
  try {
    await addLineage(edge);
  } catch (err) {
    showErrorToast(
      err as AxiosError,
      t('server.add-entity-error', {
        entity: t('label.lineage'),
      })
    );

    throw err;
  }
};

export const removeLineageHandler = async (data: EdgeData): Promise<void> => {
  try {
    await deleteLineageEdge(
      data.fromEntity,
      data.fromId,
      data.toEntity,
      data.toId
    );
  } catch (err) {
    showErrorToast(
      err as AxiosError,
      t('server.delete-entity-error', {
        entity: t('label.edge-lowercase'),
      })
    );

    throw err;
  }
};

const calculateHeightAndFlattenNode = (
  children: Column[],
  expandAllColumns = false,
  columnsHavingLineage: string[] = []
): { totalHeight: number; flattened: Column[] } => {
  let totalHeight = 0;
  let flattened: Column[] = [];

  children.forEach((child) => {
    if (
      expandAllColumns ||
      columnsHavingLineage.indexOf(child.fullyQualifiedName ?? '') !== -1
    ) {
      totalHeight += 31; // Add height for the current child
    }
    flattened.push(child);

    if (child.children && child.children.length > 0) {
      totalHeight += 8; // Add child padding
      const childResult = calculateHeightAndFlattenNode(
        child.children,
        expandAllColumns,
        columnsHavingLineage
      );
      totalHeight += childResult.totalHeight;
      flattened = flattened.concat(childResult.flattened);
    }
  });

  return { totalHeight, flattened };
};

/**
 * This function returns all the columns as children as well flattened children for subfield columns.
 * It also returns the label for the children and the total height of the children.
 *
 * @param {Node} selectedNode - The node for which to retrieve the downstream nodes and edges.
 * @param {string[]} columnsHavingLineage - All nodes in the lineage.
 * @return {{ nodes: Node[]; edges: Edge[], nodeIds: string[], edgeIds: string[] }} -
 * An object containing the downstream nodes and edges.
 */
export const getEntityChildrenAndLabel = (
  node: SourceType,
  expandAllColumns = false,
  columnsHavingLineage: string[] = []
) => {
  if (!node) {
    return {
      children: [],
      childrenHeading: '',
      childrenHeight: 0,
      childrenFlatten: [],
    };
  }
  const entityMappings: Record<
    string,
    { data: EntityChildren; label: string }
  > = {
    [EntityType.TABLE]: {
      data: (node as Table).columns ?? [],
      label: t('label.column-plural'),
    },
    [EntityType.DASHBOARD]: {
      data: (node as Dashboard).charts ?? [],
      label: t('label.chart-plural'),
    },
    [EntityType.MLMODEL]: {
      data: (node as Mlmodel).mlFeatures ?? [],
      label: t('label.feature-plural'),
    },
    [EntityType.DASHBOARD_DATA_MODEL]: {
      data: (node as Table).columns ?? [],
      label: t('label.column-plural'),
    },
    [EntityType.CONTAINER]: {
      data: (node as Container).dataModel?.columns ?? [],
      label: t('label.column-plural'),
    },
    [EntityType.TOPIC]: {
      data: (node as Topic).messageSchema?.schemaFields ?? [],
      label: t('label.field-plural'),
    },
    [EntityType.API_ENDPOINT]: {
      data:
        (node as APIEndpoint)?.responseSchema?.schemaFields ??
        (node as APIEndpoint)?.requestSchema?.schemaFields ??
        [],
      label: t('label.field-plural'),
    },
    [EntityType.SEARCH_INDEX]: {
      data: (node as SearchIndexEntity).fields ?? [],
      label: t('label.field-plural'),
    },
  };

  const { data, label } = entityMappings[node.entityType as EntityType] || {
    data: [],
    label: '',
  };

  const { totalHeight, flattened } = calculateHeightAndFlattenNode(
    data as Column[],
    expandAllColumns,
    columnsHavingLineage
  );

  return {
    children: data,
    childrenHeading: label,
    childrenHeight: totalHeight,
    childrenFlatten: flattened,
  };
};

// Nodes Icons
export const getEntityNodeIcon = (label: string) => {
  switch (label) {
    case EntityType.TABLE:
      return TableIcon;
    case EntityType.DASHBOARD:
      return DashboardIcon;
    case EntityType.TOPIC:
      return TopicIcon;
    case EntityType.PIPELINE:
      return PipelineIcon;
    case EntityType.MLMODEL:
      return MlModelIcon;
    case EntityType.SEARCH_INDEX:
      return SearchOutlined;
    default:
      return TableIcon;
  }
};

export const checkUpstreamDownstream = (id: string, data: EdgeDetails[]) => {
  const hasUpstream = data.some((edge: EdgeDetails) => edge.toEntity.id === id);

  const hasDownstream = data.some(
    (edge: EdgeDetails) => edge.fromEntity.id === id
  );

  return { hasUpstream, hasDownstream };
};

const removeDuplicateNodes = (nodesData: EntityReference[]) => {
  const uniqueNodesMap = new Map<string, EntityReference>();
  nodesData.forEach((node) => {
    // Check if the node is not null before adding it to the map
    if (node?.fullyQualifiedName) {
      uniqueNodesMap.set(node.fullyQualifiedName, node);
    }
  });

  const uniqueNodesArray = Array.from(uniqueNodesMap.values());

  return uniqueNodesArray;
};

const getNodeType = (
  edgesData: EdgeDetails[],
  id: string
): EntityLineageNodeType => {
  const hasDownStreamToEntity = edgesData.find(
    (down) => down.toEntity.id === id
  );
  const hasDownStreamFromEntity = edgesData.find(
    (down) => down.fromEntity.id === id
  );
  const hasUpstreamFromEntity = edgesData.find((up) => up.fromEntity.id === id);
  const hasUpstreamToEntity = edgesData.find((up) => up.toEntity.id === id);

  if (hasDownStreamToEntity && !hasDownStreamFromEntity) {
    return EntityLineageNodeType.OUTPUT;
  }
  if (hasUpstreamFromEntity && !hasUpstreamToEntity) {
    return EntityLineageNodeType.INPUT;
  }

  return EntityLineageNodeType.DEFAULT;
};

export const positionNodesUsingElk = async (
  nodes: Node[],
  edges: Edge[],
  isColView: boolean,
  expandAllColumns = false,
  columnsHavingLineage: string[] = []
) => {
  const obj = await getELKLayoutedElements(
    nodes,
    edges,
    isColView,
    expandAllColumns,
    columnsHavingLineage
  );

  return obj;
};

export const createNodes = (
  nodesData: LineageEntityReference[],
  edgesData: EdgeDetails[],
  entityFqn: string,
  isExpanded = false,
  hidden?: boolean
) => {
  const uniqueNodesData = removeDuplicateNodes(nodesData).sort((a, b) =>
    getEntityName(a).localeCompare(getEntityName(b))
  );

  return uniqueNodesData.map((node) => {
    const { childrenHeight } = getEntityChildrenAndLabel(node as SourceType);
    const type =
      node.type === EntityLineageNodeType.LOAD_MORE
        ? node.type
        : getNodeType(edgesData, node.id);

    // we are getting deleted as a string instead of boolean from API so need to handle it like this
    node.deleted = isDeleted(node.deleted);

    return {
      id: `${node.id}`,
      sourcePosition: Position.Right,
      targetPosition: Position.Left,
      type: type,
      className: '',
      data: {
        node,
        isRootNode: entityFqn === node.fullyQualifiedName,
      },
      width: NODE_WIDTH,
      height: isExpanded ? childrenHeight + 220 : NODE_HEIGHT,
      position: {
        x: 0,
        y: 0,
      },
      ...(hidden && { hidden }),
    };
  });
};

export const createEdges = (
  nodes: EntityReference[],
  edges: EdgeDetails[],
  entityFqn: string,
  hidden?: boolean
) => {
  const lineageEdgesV1: Edge[] = [];
  const edgeIds = new Set<string>();
  const columnsHavingLineage = new Set<string>();

  edges.forEach((edge) => {
    const sourceType = nodes.find((n) => edge.fromEntity.id === n.id);
    const targetType = nodes.find((n) => edge.toEntity.id === n.id);

    if (isUndefined(sourceType) || isUndefined(targetType)) {
      return;
    }

    if (!isUndefined(edge.columns)) {
      edge.columns?.forEach((e) => {
        const toColumn = e.toColumn ?? '';
        if (toColumn && e.fromColumns && e.fromColumns.length > 0) {
          e.fromColumns.forEach((fromColumn) => {
            columnsHavingLineage.add(fromColumn);
            columnsHavingLineage.add(toColumn);
            const encodedFromColumn = encodeLineageHandles(fromColumn);
            const encodedToColumn = encodeLineageHandles(toColumn);
            const edgeId = `column-${encodedFromColumn}-${encodedToColumn}-edge-${edge.fromEntity.id}-${edge.toEntity.id}`;

            if (!edgeIds.has(edgeId)) {
              edgeIds.add(edgeId);
              lineageEdgesV1.push({
                id: edgeId,
                source: edge.fromEntity.id,
                target: edge.toEntity.id,
                targetHandle: encodedToColumn,
                sourceHandle: encodedFromColumn,
                style: { strokeWidth: '2px' },
                type: 'buttonedge',
                markerEnd: {
                  type: MarkerType.ArrowClosed,
                },
                data: {
                  edge,
                  isColumnLineage: true,
                  targetHandle: encodedToColumn,
                  sourceHandle: encodedFromColumn,
                },
                ...(hidden && { hidden }),
              });
            }
          });
        }
      });
    }

    const edgeId = `edge-${edge.fromEntity.id}-${edge.toEntity.id}`;
    if (!edgeIds.has(edgeId)) {
      edgeIds.add(edgeId);
      lineageEdgesV1.push({
        id: edgeId,
        source: `${edge.fromEntity.id}`,
        target: `${edge.toEntity.id}`,
        type: 'buttonedge',
        animated: !isNil(edge.pipeline),
        style: { strokeWidth: '2px' },
        markerEnd: {
          type: MarkerType.ArrowClosed,
        },
        data: {
          edge,
          isColumnLineage: false,
          isPipelineRootNode: !isNil(edge.pipeline)
            ? entityFqn === edge.pipeline?.fullyQualifiedName
            : false,
        },
      });
    }
  });

  return {
    edges: lineageEdgesV1,
    columnsHavingLineage: Array.from(columnsHavingLineage),
  };
};

export const getColumnLineageData = (
  columnsData: ColumnLineage[],
  data: Edge
) => {
  const columnsLineage = columnsData?.reduce((col, curr) => {
    const sourceHandle = decodeLineageHandles(data.data?.sourceHandle);
    const targetHandle = decodeLineageHandles(data.data?.targetHandle);

    if (curr.toColumn === targetHandle) {
      const newCol = {
        ...curr,
        fromColumns:
          curr.fromColumns?.filter((column) => column !== sourceHandle) ?? [],
      };
      if (newCol.fromColumns?.length) {
        return [...col, newCol];
      } else {
        return col;
      }
    }

    return [...col, curr];
  }, [] as ColumnLineage[]);

  return columnsLineage;
};

export const getLineageEdge = (
  sourceNode: SourceType,
  targetNode: SourceType
): { edge: EdgeDetails } => {
  const {
    id: sourceId,
    entityType: sourceType,
    fullyQualifiedName: sourceFqn,
  } = sourceNode;
  const {
    id: targetId,
    entityType: targetType,
    fullyQualifiedName: targetFqn,
  } = targetNode;

  return {
    edge: {
      fromEntity: {
        id: sourceId ?? '',
        type: sourceType ?? '',
        fullyQualifiedName: sourceFqn ?? '',
      },
      toEntity: {
        id: targetId ?? '',
        type: targetType ?? '',
        fullyQualifiedName: targetFqn ?? '',
      },
      sqlQuery: '',
    },
  };
};

export const getLineageEdgeForAPI = (
  sourceNode: SourceType,
  targetNode: SourceType
): { edge: EntitiesEdge } => {
  const { id: sourceId, entityType: sourceType } = sourceNode;
  const { id: targetId, entityType: targetType } = targetNode;

  return {
    edge: {
      fromEntity: { id: sourceId ?? '', type: sourceType ?? '' },
      toEntity: { id: targetId ?? '', type: targetType ?? '' },
      lineageDetails: {
        sqlQuery: '',
        columnsLineage: [],
      },
    },
  };
};

export const getLineageDetailsObject = (edge: Edge): LineageDetails => {
  const {
    sqlQuery = '',
    columns = [],
    description = '',
    pipeline,
    source,
    pipelineEntityType,
  } = edge.data?.edge || {};

  return {
    sqlQuery,
    columnsLineage: columns,
    description,
    pipeline: pipeline
      ? getEntityReferenceFromEntity(
          pipeline,
          pipelineEntityType ?? EntityType.PIPELINE
        )
      : undefined,
    source,
  };
};

const checkTarget = (edgesObj: Edge[], id: string) => {
  const edges = edgesObj.filter((ed) => {
    return ed.target !== id;
  });

  return edges;
};

const checkSource = (edgesObj: Edge[], id: string) => {
  const edges = edgesObj.filter((ed) => {
    return ed.source !== id;
  });

  return edges;
};

const getOutgoersAndConnectedEdges = (
  node: Node,
  allNodes: Node[],
  allEdges: Edge[],
  currentNodeID: string
) => {
  const outgoers = getOutgoers(node, allNodes, allEdges);
  const connectedEdges = checkTarget(
    getConnectedEdges([node], allEdges),
    currentNodeID
  );

  return { outgoers, connectedEdges };
};

const getIncomersAndConnectedEdges = (
  node: Node,
  allNodes: Node[],
  allEdges: Edge[],
  currentNodeID: string
) => {
  const outgoers = getIncomers(node, allNodes, allEdges);
  const connectedEdges = checkSource(
    getConnectedEdges([node], allEdges),
    currentNodeID
  );

  return { outgoers, connectedEdges };
};

/**
 * This function returns all downstream nodes and edges of given node.
 * The output of this method is further passed to collapse downstream nodes and edges.
 *
 * @param {Node} selectedNode - The node for which to retrieve the downstream nodes and edges.
 * @param {Node[]} nodes - All nodes in the lineage.
 * @param {Edge[]} edges - All edges in the lineage.
 * @return {{ nodes: Node[]; edges: Edge[], nodeIds: string[], edgeIds: string[] }} -
 * An object containing the downstream nodes and edges.
 */
export const getConnectedNodesEdges = (
  selectedNode: Node,
  nodes: Node[],
  edges: Edge[],
  direction: LineageDirection
): { nodes: Node[]; edges: Edge[]; nodeFqn: string[] } => {
  const visitedNodes = new Set();
  const outgoers: Node[] = [];
  const connectedEdges: Edge[] = [];
  const stack: Node[] = [selectedNode];
  const currentNodeID = selectedNode.id;

  while (stack.length > 0) {
    const currentNode = stack.pop();
    if (currentNode && !visitedNodes.has(currentNode.id)) {
      visitedNodes.add(currentNode.id);

      const { outgoers: childNodes, connectedEdges: childEdges } =
        direction === LineageDirection.Downstream
          ? getOutgoersAndConnectedEdges(
              currentNode,
              nodes,
              edges,
              currentNodeID
            )
          : getIncomersAndConnectedEdges(
              currentNode,
              nodes,
              edges,
              currentNodeID
            );

      stack.push(...childNodes);
      outgoers.push(...childNodes);
      connectedEdges.push(...childEdges);
    }
  }

  const childNodeFqn = outgoers.map(
    (node) => node.data.node.fullyQualifiedName
  );

  return {
    nodes: outgoers,
    edges: connectedEdges,
    nodeFqn: childNodeFqn,
  };
};

export const getUpdatedColumnsFromEdge = (
  edgeToConnect: Edge | Connection,
  currentEdge: EdgeDetails
) => {
  const { target, source, sourceHandle, targetHandle } = edgeToConnect;
  const columnConnection = source !== sourceHandle && target !== targetHandle;

  if (columnConnection) {
    const updatedColumns: ColumnLineage[] =
      currentEdge.columns?.map((lineage) => {
        if (lineage.toColumn === targetHandle) {
          return {
            ...lineage,
            fromColumns: [...(lineage.fromColumns ?? []), sourceHandle ?? ''],
          };
        }

        return lineage;
      }) ?? [];

    if (!updatedColumns.find((lineage) => lineage.toColumn === targetHandle)) {
      updatedColumns.push({
        fromColumns: [sourceHandle ?? ''],
        toColumn: targetHandle ?? '',
      });
    }

    return updatedColumns;
  }

  return [];
};

export const createNewEdge = (edge: Edge) => {
  const { data } = edge;
  const selectedEdge: AddLineage = {
    edge: {
      fromEntity: {
        id: data.edge.fromEntity.id,
        type: data.edge.fromEntity.type,
      },
      toEntity: {
        id: data.edge.toEntity.id,
        type: data.edge.toEntity.type,
      },
    },
  };

  const updatedCols = getColumnLineageData(data.edge.columns, edge);
  selectedEdge.edge.lineageDetails = getLineageDetailsObject(
    edge
  ) as AddLineage['edge']['lineageDetails'];
  (selectedEdge.edge.lineageDetails as LineageDetails).columnsLineage =
    updatedCols;

  return selectedEdge;
};

export const getUpstreamDownstreamNodesEdges = (
  edges: EdgeDetails[],
  nodes: EntityReference[],
  currentNode: string
) => {
  const downstreamEdges: EdgeDetails[] = [];
  const upstreamEdges: EdgeDetails[] = [];
  const downstreamNodes: EntityReference[] = [];
  const upstreamNodes: EntityReference[] = [];
  const activeNode = nodes.find(
    (node) => node.fullyQualifiedName === currentNode
  );

  if (!activeNode) {
    return { downstreamEdges, upstreamEdges, downstreamNodes, upstreamNodes };
  }

  function findDownstream(node: EntityReference) {
    const directDownstream = edges.filter(
      (edge) => edge.fromEntity.fullyQualifiedName === node.fullyQualifiedName
    );
    downstreamEdges.push(...directDownstream);
    directDownstream.forEach((edge) => {
      const toNode = nodes.find(
        (item) => item.fullyQualifiedName === edge.toEntity.fullyQualifiedName
      );
      if (!isUndefined(toNode)) {
        if (!downstreamNodes.includes(toNode)) {
          downstreamNodes.push(toNode);
          findDownstream(toNode);
        }
      }
    });
  }

  function findUpstream(node: EntityReference) {
    const directUpstream = edges.filter(
      (edge) => edge.toEntity.fullyQualifiedName === node.fullyQualifiedName
    );
    upstreamEdges.push(...directUpstream);
    directUpstream.forEach((edge) => {
      const fromNode = nodes.find(
        (item) => item.fullyQualifiedName === edge.fromEntity.fullyQualifiedName
      );
      if (!isUndefined(fromNode)) {
        if (!upstreamNodes.includes(fromNode)) {
          upstreamNodes.push(fromNode);
          findUpstream(fromNode);
        }
      }
    });
  }

  findDownstream(activeNode);
  findUpstream(activeNode);

  return { downstreamEdges, upstreamEdges, downstreamNodes, upstreamNodes };
};

export const getExportEntity = (entity: LineageSourceType) => {
  const {
    name,
    displayName = '',
    fullyQualifiedName = '',
    entityType = '',
    direction = '',
    owners,
    domain,
    tier,
    tags = [],
    depth = '',
  } = entity;

  const classificationTags = [];
  const glossaryTerms = [];

  for (const tag of tags) {
    if (tag.source === TagSource.Classification) {
      classificationTags.push(tag.tagFQN);
    } else if (tag.source === TagSource.Glossary) {
      glossaryTerms.push(tag.tagFQN);
    }
  }

  return {
    name,
    displayName,
    fullyQualifiedName,
    entityType,
    direction,
    owners: owners?.map((owner) => getEntityName(owner) ?? '').join(',') ?? '',
    domain: domain?.fullyQualifiedName ?? '',
    tags: classificationTags.join(', '),
    tier: (tier as EntityTags)?.tagFQN ?? '',
    glossaryTerms: glossaryTerms.join(', '),
    depth,
  };
};

export const getExportData = (
  allNodes: LineageSourceType[] | EntityReference[]
) => {
  const exportResultData = allNodes.map((child) =>
    getExportEntity(child as LineageSourceType)
  );

  return jsonToCSV(exportResultData, LINEAGE_EXPORT_HEADERS);
};

export const getColumnFunctionValue = (
  columns: ColumnLineage[],
  sourceFqn: string,
  targetFqn: string
) => {
  const column = columns.find(
    (col) => col.toColumn === targetFqn && col.fromColumns?.includes(sourceFqn)
  );

  return column?.function;
};

const createLoadMoreNode = (
  parentNode: LineageEntityReference,
  currentCount: number,
  totalCount: number,
  direction: LineageDirection
): LineageEntityReference => {
  const uniqueNodeId = uniqueId('node');
  const newNodeId = `loadmore_${uniqueNodeId}`;

  return {
    id: newNodeId,
    type: EntityLineageNodeType.LOAD_MORE,
    name: `load_more_${uniqueNodeId}_${parentNode.id}`,
    displayName: 'Load More',
    fullyQualifiedName: `load_more_${uniqueNodeId}_${parentNode.id}`,
    pagination_data: {
      index: currentCount,
      parentId: parentNode.id,
      childrenLength: totalCount - currentCount,
    },
    direction,
  };
};

const createLoadMoreEdge = (
  parentNode: EntityReference,
  loadMoreNode: EntityReference,
  isDownstream: boolean
): EdgeDetails => {
  const [source, target] = isDownstream
    ? [parentNode, loadMoreNode]
    : [loadMoreNode, parentNode];

  return {
    fromEntity: {
      id: source.id,
      type: source.type,
      fullyQualifiedName: source.fullyQualifiedName ?? '',
    },
    toEntity: {
      id: target.id,
      type: target.type,
      fullyQualifiedName: target.fullyQualifiedName ?? '',
    },
  };
};

const handleNodePagination = (
  node: LineageEntityReference,
  edges: Record<string, EdgeDetails>,
  isDownstream: boolean
): { newNode?: LineageEntityReference; newEdge?: EdgeDetails } => {
  const { paging } = node;
  const totalCount = isDownstream
    ? paging?.entityDownstreamCount
    : paging?.entityUpstreamCount;

  if (!totalCount || totalCount <= 0) {
    return {};
  }

  const currentCount = Object.values(edges).filter((edge) =>
    isDownstream ? edge.fromEntity.id === node.id : edge.toEntity.id === node.id
  ).length;

  if (currentCount >= totalCount) {
    return {};
  }

  const loadMoreNode = createLoadMoreNode(
    node,
    currentCount,
    totalCount,
    isDownstream ? LineageDirection.Downstream : LineageDirection.Upstream
  );

  const loadMoreEdge = createLoadMoreEdge(node, loadMoreNode, isDownstream);

  return { newNode: loadMoreNode, newEdge: loadMoreEdge };
};

const processNodeArray = (
  nodes: Record<string, NodeData>,
  entityFqn: string
): LineageEntityReference[] => {
  return Object.values(nodes)
    .map((node: NodeData) => ({
      ...node.entity,
      paging: node.paging,
      expandPerformed:
        (node.entity as LineageEntityReference).expandPerformed ||
        node.entity.fullyQualifiedName === entityFqn,
    }))
    .flat();
};

const processPipelineEdge = (edge: EdgeDetails, pipelineNode: Pipeline) => {
  const pipelineEntityType = get(pipelineNode, 'entityType');

  // Create two edges: fromEntity -> pipeline and pipeline -> toEntity
  const edgeFromToPipeline = {
    fromEntity: edge.fromEntity,
    toEntity: {
      id: pipelineNode.id,
      type: pipelineEntityType,
      fullyQualifiedName: pipelineNode.fullyQualifiedName ?? '',
    },
    extraInfo: edge,
  };

  const edgePipelineToTo = {
    fromEntity: {
      id: pipelineNode.id,
      type: pipelineEntityType,
      fullyQualifiedName: pipelineNode.fullyQualifiedName ?? '',
    },
    toEntity: edge.toEntity,
    extraInfo: edge,
  };

  return [edgeFromToPipeline, edgePipelineToTo];
};

const processEdges = (
  edges: EdgeDetails[],
  nodesArray: LineageEntityReference[]
): EdgeDetails[] => {
  return edges.reduce<EdgeDetails[]>(
    (acc: EdgeDetails[], edge: EdgeDetails) => {
      if (!edge.pipeline) {
        return [...acc, edge];
      }

      // Find if pipeline node exists
      const pipelineNode = nodesArray.find(
        (node) => node.fullyQualifiedName === edge.pipeline?.fullyQualifiedName
      );

      if (!pipelineNode) {
        return [...acc, edge];
      }

      const pipelineEdges = processPipelineEdge(
        edge,
        pipelineNode as unknown as Pipeline
      );

      return [...acc, ...pipelineEdges];
    },
    []
  );
};

const processPagination = (
  nodesArray: LineageEntityReference[],
  downstreamEdges: Record<string, EdgeDetails>,
  upstreamEdges: Record<string, EdgeDetails>
): {
  newNodes: LineageEntityReference[];
  newEdges: EdgeDetails[];
} => {
  const newNodes: LineageEntityReference[] = [];
  const newEdges: EdgeDetails[] = [];

  const eligibleNodes = nodesArray.filter(
    (node) =>
      ![EntityType.PIPELINE, EntityType.STORED_PROCEDURE].includes(
        get(node, 'entityType')
      )
  );

  eligibleNodes.forEach((node) => {
    // Handle downstream pagination
    const downstream = handleNodePagination(node, downstreamEdges, true);
    if (downstream.newNode && downstream.newEdge) {
      newNodes.push(downstream.newNode);
      newEdges.push(downstream.newEdge);
    }

    // Handle upstream pagination
    const upstream = handleNodePagination(node, upstreamEdges, false);
    if (upstream.newNode && upstream.newEdge) {
      newNodes.push(upstream.newNode);
      newEdges.push(upstream.newEdge);
    }
  });

  return { newNodes, newEdges };
};

export const parseLineageData = (
  data: LineageData,
  entityFqn: string
): {
  nodes: LineageEntityReference[];
  edges: EdgeDetails[];
  entity: LineageEntityReference;
} => {
  const { nodes, downstreamEdges, upstreamEdges } = data;

  // Process nodes
  const nodesArray = processNodeArray(nodes, entityFqn);
  const processedNodes: LineageEntityReference[] = [...nodesArray];

  // Process edges
  const allEdges = [
    ...Object.values(downstreamEdges),
    ...Object.values(upstreamEdges),
  ];
  const processedEdges = processEdges(allEdges, nodesArray);

  // Handle pagination
  const { newNodes, newEdges } = processPagination(
    nodesArray,
    downstreamEdges,
    upstreamEdges
  );

  // Combine all nodes and edges
  const finalNodes = [...processedNodes, ...newNodes];
  const finalEdges = [
    ...(processedEdges as unknown as EdgeDetails[]),
    ...newEdges,
  ];

  // Find the main entity
  const entity = nodesArray.find(
    (node) => node.fullyQualifiedName === entityFqn
  ) as EntityReference;

  return {
    nodes: finalNodes,
    edges: finalEdges,
    entity,
  };
};

interface EdgeAlignmentPathDataProps {
  sourceX: number;
  sourceY: number;
  targetX: number;
  targetY: number;
  sourcePosition: Position;
  targetPosition: Position;
}

export const isSelfConnectingEdge = (source: string, target: string) => {
  return source === target;
};

const getSelfConnectingEdgePath = ({
  sourceX,
  sourceY,
  targetX,
  targetY,
}: EdgeAlignmentPathDataProps) => {
  const radiusX = (sourceX - targetX) * 0.6;
  const radiusY = 50;

  return `M ${sourceX - 5} ${sourceY} A ${radiusX} ${radiusY} 0 1 0 ${
    targetX + 2
  } ${targetY}`;
};

export const getEdgePathAlignmentData = (
  source: string,
  target: string,
  edgePathData: {
    sourceX: number;
    sourceY: number;
    targetX: number;
    targetY: number;
  }
) => {
  if (isSelfConnectingEdge(source, target)) {
    // modify the edge path data as per the self connecting edges behavior
    return {
      sourceX: edgePathData.sourceX - 5,
      sourceY: edgePathData.sourceY - 80,
      targetX: edgePathData.targetX + 2,
      targetY: edgePathData.targetY - 80,
    };
  }

  return edgePathData;
};

const getEdgePath = (
  edgePath: string,
  source: string,
  target: string,
  alignmentPathData: EdgeAlignmentPathDataProps
) => {
  return isSelfConnectingEdge(source, target)
    ? getSelfConnectingEdgePath(alignmentPathData)
    : edgePath;
};

export const getEdgePathData = (
  source: string,
  target: string,
  offset: number,
  edgePathData: EdgeAlignmentPathDataProps
) => {
  const { sourceX, sourceY, targetX, targetY } = getEdgePathAlignmentData(
    source,
    target,
    edgePathData
  );
  const { sourcePosition, targetPosition } = edgePathData;

  const [edgePath, edgeCenterX, edgeCenterY] = getBezierPath({
    sourceX,
    sourceY,
    sourcePosition,
    targetX,
    targetY,
    targetPosition,
  });

  const [invisibleEdgePath] = getBezierPath({
    sourceX: sourceX + offset,
    sourceY: sourceY + offset,
    sourcePosition,
    targetX: targetX + offset,
    targetY: targetY + offset,
    targetPosition,
  });
  const [invisibleEdgePath1] = getBezierPath({
    sourceX: sourceX - offset,
    sourceY: sourceY - offset,
    sourcePosition,
    targetX: targetX - offset,
    targetY: targetY - offset,
    targetPosition,
  });

  return {
    edgePath: getEdgePath(edgePath, source, target, edgePathData), // pass the initial data edgePathData, as edge modification will be done based on the initial data
    edgeCenterX,
    edgeCenterY,
    invisibleEdgePath,
    invisibleEdgePath1,
  };
};

export const getEdgeDataFromEdge = (edge: Edge): EdgeData => {
  const { data } = edge;

  if (data.edge.extraInfo) {
    const { fromEntity, toEntity } = data.edge.extraInfo;

    return {
      fromEntity: fromEntity.type,
      fromId: fromEntity.id,
      toEntity: toEntity.type,
      toId: toEntity.id,
    };
  }

  return {
    fromEntity: data.edge.fromEntity.type,
    fromId: data.edge.fromEntity.id,
    toEntity: data.edge.toEntity.type,
    toId: data.edge.toEntity.id,
  };
};

export const removeUnconnectedNodes = (
  edgeData: { fromId: string; toId: string },
  nodes: Node[],
  edges: Edge[]
): Node[] => {
  const targetNode = nodes?.find((n) => edgeData.toId === n.id);
  const sourceNode = nodes?.find((n) => edgeData.fromId === n.id);
  let updatedNodes = [...nodes];

  if (targetNode && sourceNode) {
    const outgoersSourceNode = getOutgoers(sourceNode, nodes, edges);
    const incomersTargetNode = getIncomers(targetNode, nodes, edges);

    if (outgoersSourceNode.length === 1) {
      updatedNodes = updatedNodes.filter((n) => n.id !== sourceNode.id);
    }

    if (incomersTargetNode.length === 1) {
      updatedNodes = updatedNodes.filter((n) => n.id !== targetNode.id);
    }
  }

  return updatedNodes;
};

<<<<<<< HEAD
// Helper function to calculate bounds for all nodes
export const getNodesBoundsReactFlow = (nodes: Node[]) => {
  const bounds = {
    xMin: Infinity,
    yMin: Infinity,
    xMax: -Infinity,
    yMax: -Infinity,
  };

  nodes.forEach((node) => {
    const { x, y } = node.position;
    bounds.xMin = Math.min(bounds.xMin, x);
    bounds.yMin = Math.min(bounds.yMin, y);
    bounds.xMax = Math.max(bounds.xMax, x + (node.width ?? 0));
    bounds.yMax = Math.max(bounds.yMax, y + (node.height ?? 0));
  });

  return bounds;
};

// Helper function to calculate the viewport for the full React Flow Graph
export const getViewportForBoundsReactFlow = (
  bounds: { xMin: number; yMin: number; xMax: number; yMax: number },
  imageWidth: number,
  imageHeight: number,
  scaleFactor = 1
) => {
  const width = bounds.xMax - bounds.xMin;
  const height = bounds.yMax - bounds.yMin;

  // Scale the image to fit the container
  const scale =
    Math.min(imageWidth / width, imageHeight / height) * scaleFactor;

  // Calculate translation to center the flow
  const translateX = (imageWidth - width * scale) / 2 - bounds.xMin * scale;
  const translateY = (imageHeight - height * scale) / 2 - bounds.yMin * scale;

  return { x: translateX, y: translateY, zoom: scale };
};

export const handleExportPDFLineage = (nodes: Node[], fileName: string) => {
  try {
    const exportElement = document.querySelector(
      '.react-flow__viewport'
    ) as HTMLElement;

    const imageWidth = exportElement.scrollWidth;
    const imageHeight = exportElement.scrollHeight;

    const nodesBounds = getNodesBoundsReactFlow(nodes);

    // Calculate the viewport to fit all nodes
    const viewport = getViewportForBoundsReactFlow(
      nodesBounds,
      imageWidth,
      imageHeight
    );

    toPng(exportElement, {
      backgroundColor: '#ffffff',
      width: imageWidth,
      height: imageHeight,
      style: {
        width: imageWidth.toString(),
        height: imageHeight.toString(),
        transform: `translate(${viewport.x}px, ${viewport.y}px) scale(${viewport.zoom})`,
      },
    }).then((base64Image) => convertPngToPDFExport(base64Image, fileName));
  } catch (error) {
    showErrorToast(error as AxiosError, i18n.t('message.error-generating-pdf'));
  }
=======
export const getLineageEntityExclusionFilter = () => {
  return {
    query: {
      bool: {
        must_not: [
          {
            term: {
              entityType: EntityType.GLOSSARY_TERM,
            },
          },
          {
            term: {
              entityType: EntityType.TAG,
            },
          },
          {
            term: {
              entityType: EntityType.DATA_PRODUCT,
            },
          },
        ],
      },
    },
  };
>>>>>>> fb3ba391
};<|MERGE_RESOLUTION|>--- conflicted
+++ resolved
@@ -1670,7 +1670,6 @@
   return updatedNodes;
 };
 
-<<<<<<< HEAD
 // Helper function to calculate bounds for all nodes
 export const getNodesBoundsReactFlow = (nodes: Node[]) => {
   const bounds = {
@@ -1743,7 +1742,8 @@
   } catch (error) {
     showErrorToast(error as AxiosError, i18n.t('message.error-generating-pdf'));
   }
-=======
+};
+
 export const getLineageEntityExclusionFilter = () => {
   return {
     query: {
@@ -1768,5 +1768,4 @@
       },
     },
   };
->>>>>>> fb3ba391
 };