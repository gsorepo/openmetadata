--- conflicted
+++ resolved
@@ -15,10 +15,6 @@
 import { graphlib, layout } from '@dagrejs/dagre';
 import { AxiosError } from 'axios';
 import ELK, { ElkExtendedEdge, ElkNode } from 'elkjs/lib/elk.bundled.js';
-<<<<<<< HEAD
-import { get, isEmpty, isNil, isUndefined, uniqueId } from 'lodash';
-=======
-import { t } from 'i18next';
 import {
   get,
   isEmpty,
@@ -28,7 +24,6 @@
   uniqueId,
   uniqWith,
 } from 'lodash';
->>>>>>> 5b6e2599
 import { EntityTags, LoadingState } from 'Models';
 import { MouseEvent as ReactMouseEvent } from 'react';
 import {
