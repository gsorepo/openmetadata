--- conflicted
+++ resolved
@@ -12,10 +12,7 @@
  */
 
 import { CheckOutlined, LeftOutlined, RightOutlined } from '@ant-design/icons';
-<<<<<<< HEAD
-=======
 import { Button, Typography } from 'antd';
->>>>>>> d1f20678
 import { AxiosError } from 'axios';
 import { CustomEdge } from 'components/EntityLineage/CustomEdge.component';
 import CustomNode from 'components/EntityLineage/CustomNode.component';
@@ -47,10 +44,7 @@
   isEqual,
   isNil,
   isUndefined,
-<<<<<<< HEAD
-=======
   lowerCase,
->>>>>>> d1f20678
   uniqueId,
   uniqWith,
 } from 'lodash';
@@ -107,8 +101,6 @@
 import SVGIcons from './SvgUtils';
 import { getEntityLink } from './TableUtils';
 import { showErrorToast } from './ToastUtils';
-<<<<<<< HEAD
-=======
 
 export const MAX_LINEAGE_LENGTH = 20;
 
@@ -118,7 +110,6 @@
 
 import { ReactComponent as TableIcon } from '../assets/svg/table-grey.svg';
 import { ReactComponent as TopicIcon } from '../assets/svg/topic-grey.svg';
->>>>>>> d1f20678
 
 export const getHeaderLabel = (
   name = '',
@@ -1211,7 +1202,6 @@
   newData.downstreamEdges = removeDuplicates(newData.downstreamEdges || []);
   newData.upstreamEdges = removeDuplicates(newData.upstreamEdges || []);
 
-<<<<<<< HEAD
   const childMap: EntityReferenceChild[] = getLineageChildParents(
     newData,
     nodeSet,
@@ -1224,18 +1214,6 @@
     nodeSet,
     obj.entity.id,
     true
-=======
-  const childMap: EntityReferenceChild[] = getChildren(
-    newData,
-    nodeSet,
-    obj.entity.id
-  );
-
-  const parentsMap: EntityReferenceChild[] = getParents(
-    newData,
-    nodeSet,
-    obj.entity.id
->>>>>>> d1f20678
   );
 
   const map: EntityReferenceChild = {
@@ -1250,18 +1228,13 @@
 export const getPaginatedChildMap = (
   obj: EntityLineage,
   map: EntityReferenceChild | undefined,
-<<<<<<< HEAD
   pagination_data: Record<string, NodeIndexMap>,
   maxLineageLength: number
-=======
-  pagination_data: Record<string, NodeIndexMap>
->>>>>>> d1f20678
 ) => {
   const nodes = [];
   const edges: EntityLineageEdge[] = [];
   nodes.push(obj.entity);
   if (map) {
-<<<<<<< HEAD
     flattenObj(
       obj,
       map,
@@ -1282,10 +1255,6 @@
       pagination_data,
       maxLineageLength
     );
-=======
-    flattenObj(obj, map, true, obj.entity.id, nodes, edges, pagination_data);
-    flattenObj(obj, map, false, obj.entity.id, nodes, edges, pagination_data);
->>>>>>> d1f20678
   }
 
   return { nodes, edges };
@@ -1298,12 +1267,8 @@
   id: string,
   nodes: EntityReference[],
   edges: EntityLineageEdge[],
-<<<<<<< HEAD
   pagination_data: Record<string, NodeIndexMap>,
   maxLineageLength = 50
-=======
-  pagination_data: Record<string, NodeIndexMap>
->>>>>>> d1f20678
 ) => {
   const children = downwards ? childMapObj.children : childMapObj.parents;
   if (!children) {
@@ -1311,13 +1276,8 @@
   }
   const startIndex =
     pagination_data[id]?.[downwards ? 'downstream' : 'upstream'][0] ?? 0;
-<<<<<<< HEAD
   const hasMoreThanLimit = children.length > startIndex + maxLineageLength;
   const endIndex = startIndex + maxLineageLength;
-=======
-  const hasMoreThanLimit = children.length > startIndex + MAX_LINEAGE_LENGTH;
-  const endIndex = startIndex + MAX_LINEAGE_LENGTH;
->>>>>>> d1f20678
 
   children.slice(0, endIndex).forEach((item) => {
     if (item) {
@@ -1359,7 +1319,6 @@
   }
 };
 
-<<<<<<< HEAD
 export const getLineageChildParents = (
   obj: EntityLineage,
   nodeSet: Set<string>,
@@ -1395,54 +1354,12 @@
       }
 
       childMap.push(lineage);
-=======
-export const getChildren = (
-  obj: EntityLineage,
-  nodeSet: Set<string>,
-  id: string,
-  index = 0
-) => {
-  const downStreamEdges = obj.downstreamEdges || [];
-  const filtered = downStreamEdges.filter((edge) => edge.fromEntity === id);
-
-  return filtered.reduce((childMap: EntityReferenceChild[], edge, i) => {
-    const node = obj.nodes?.find((node) => node.id === edge.toEntity);
-    if (node && !nodeSet.has(node.id)) {
-      nodeSet.add(node.id);
-      const childNodes = getChildren(obj, nodeSet, node.id, i);
-      childMap.push({ ...node, children: childNodes, pageIndex: index + i });
->>>>>>> d1f20678
     }
 
     return childMap;
   }, []);
 };
 
-<<<<<<< HEAD
-=======
-export const getParents = (
-  obj: EntityLineage,
-  nodeSet: Set<string>,
-  id: string,
-  index = 0
-) => {
-  const upstreamEdges = obj.upstreamEdges || [];
-
-  return upstreamEdges
-    .filter((edge) => edge.toEntity === id)
-    .reduce((childMap: EntityReferenceChild[], edge, i) => {
-      const node = obj.nodes?.find((node) => node.id === edge.fromEntity);
-      if (node && !nodeSet.has(node.id)) {
-        nodeSet.add(node.id);
-        const childNodes = getParents(obj, nodeSet, node.id, i);
-        childMap.push({ ...node, parents: childNodes, pageIndex: index + i });
-      }
-
-      return childMap;
-    }, []);
-};
-
->>>>>>> d1f20678
 export const removeDuplicates = (arr: EntityLineageEdge[]) => {
   return uniqWith(arr, isEqual);
 };
@@ -1564,8 +1481,6 @@
     default:
       return '';
   }
-<<<<<<< HEAD
-=======
 };
 
 // Nodes Icons
@@ -1584,5 +1499,4 @@
     default:
       return TableIcon;
   }
->>>>>>> d1f20678
 };