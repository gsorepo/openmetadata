/*
 *  Copyright 2022 Collate.
 *  Licensed under the Apache License, Version 2.0 (the "License");
 *  you may not use this file except in compliance with the License.
 *  You may obtain a copy of the License at
 *  http://www.apache.org/licenses/LICENSE-2.0
 *  Unless required by applicable law or agreed to in writing, software
 *  distributed under the License is distributed on an "AS IS" BASIS,
 *  WITHOUT WARRANTIES OR CONDITIONS OF ANY KIND, either express or implied.
 *  See the License for the specific language governing permissions and
 *  limitations under the License.
 */

import { EntityData } from '@components/common/PopOverCard/EntityPopOverCard';
import { ResourceEntity } from '@components/PermissionProvider/PermissionProvider.interface';
import { Popover } from 'antd';
import i18next from 'i18next';
import { isEmpty, isNil, isUndefined, lowerCase, startCase } from 'lodash';
import { Bucket } from 'Models';
import React, { Fragment } from 'react';
import { Link } from 'react-router-dom';
<<<<<<< HEAD
=======
import { EntityData } from '../components/common/PopOverCard/EntityPopOverCard';
import {
  LeafNodes,
  LineagePos,
} from '../components/EntityLineage/EntityLineage.interface';
import { ResourceEntity } from '../components/PermissionProvider/PermissionProvider.interface';
>>>>>>> 923aeb08
import { FQN_SEPARATOR_CHAR } from '../constants/char.constants';
import {
  getDatabaseDetailsPath,
  getDatabaseSchemaDetailsPath,
  getServiceDetailsPath,
  getTableDetailsPath,
  getTeamAndUserDetailsPath,
} from '../constants/constants';
import { AssetsType, EntityType, FqnPart } from '../enums/entity.enum';
import { SearchIndex } from '../enums/search.enum';
import { ServiceCategory } from '../enums/service.enum';
import { PrimaryTableDataTypes } from '../enums/table.enum';
import { Dashboard } from '../generated/entity/data/dashboard';
import { Pipeline } from '../generated/entity/data/pipeline';
import {
  Column,
  ColumnJoins,
  JoinedWith,
  Table,
} from '../generated/entity/data/table';
import { Topic } from '../generated/entity/data/topic';
import { Edge, EntityLineage } from '../generated/type/entityLineage';
import { EntityReference } from '../generated/type/entityUsage';
import { TagLabel } from '../generated/type/tagLabel';
import {
  getEntityName,
  getPartialNameFromTableFQN,
  getTableFQNFromColumnFQN,
} from './CommonUtils';
import {
  getDataTypeString,
  getTierFromTableTags,
  getUsagePercentile,
} from './TableUtils';
import { getTableTags } from './TagsUtils';

export const getEntityTags = (
  type: string,
  entityDetail: Table | Pipeline | Dashboard | Topic
): Array<TagLabel | undefined> => {
  switch (type) {
    case EntityType.TABLE: {
      const tableTags: Array<TagLabel> = [
        ...getTableTags((entityDetail as Table).columns || []),
        ...(entityDetail.tags || []),
      ];

      return tableTags;
    }
    case EntityType.PIPELINE: {
      return entityDetail.tags || [];
    }
    case EntityType.DASHBOARD: {
      return entityDetail.tags || [];
    }

    default:
      return [];
  }
};

export const getEntityOverview = (
  type: string,
  entityDetail: EntityData,
  serviceType: string
): Array<{
  name: string;
  value: string | number | React.ReactNode;
  isLink: boolean;
  isExternal?: boolean;
  url?: string;
}> => {
  switch (type) {
    case EntityType.TABLE: {
      const {
        fullyQualifiedName,
        owner,
        tags,
        usageSummary,
        profile,
        columns,
      } = entityDetail as Table;
      const [service, database, schema] = getPartialNameFromTableFQN(
        fullyQualifiedName ?? '',
        [FqnPart.Service, FqnPart.Database, FqnPart.Schema],
        FQN_SEPARATOR_CHAR
      ).split(FQN_SEPARATOR_CHAR);
      const tier = getTierFromTableTags(tags || []);
      const usage = !isNil(usageSummary?.weeklyStats?.percentileRank)
        ? getUsagePercentile(usageSummary?.weeklyStats?.percentileRank || 0)
        : '--';
      const queries = usageSummary?.weeklyStats?.count.toLocaleString() || '--';

      const overview = [
        {
          name: i18next.t('label.service'),
          value: service,
          url: getServiceDetailsPath(
            service,
            ServiceCategory.DATABASE_SERVICES
          ),
          isLink: true,
        },
        {
          name: i18next.t('label.database'),
          value: database,
          url: getDatabaseDetailsPath(
            getPartialNameFromTableFQN(
              fullyQualifiedName ?? '',
              [FqnPart.Service, FqnPart.Database],
              FQN_SEPARATOR_CHAR
            )
          ),
          isLink: true,
        },
        {
          name: i18next.t('label.schema'),
          value: schema,
          url: getDatabaseSchemaDetailsPath(
            getPartialNameFromTableFQN(
              fullyQualifiedName ?? '',
              [FqnPart.Service, FqnPart.Database, FqnPart.Schema],
              FQN_SEPARATOR_CHAR
            )
          ),
          isLink: true,
        },
        {
          name: i18next.t('label.owner'),
          value: getEntityName(owner) || '--',
          url: getTeamAndUserDetailsPath(owner?.name || ''),
          isLink: owner ? owner.type === 'team' : false,
        },
        {
          name: i18next.t('label.tier'),
          value: tier ? tier.split(FQN_SEPARATOR_CHAR)[1] : '--',
          isLink: false,
        },
        {
          name: i18next.t('label.usage'),
          value: usage,
          isLink: false,
        },
        {
          name: i18next.t('label.query-plural'),
          value: `${queries} past week`,
          isLink: false,
        },
        {
          name: i18next.t('label.columns-plural'),
          value: columns ? columns.length : '--',
          isLink: false,
        },
        {
          name: i18next.t('label.row-plural'),
          value: profile && profile?.rowCount ? profile.rowCount : '--',
          isLink: false,
        },
      ];

      return overview;
    }

    case EntityType.PIPELINE: {
      const { owner, tags, pipelineUrl, service, fullyQualifiedName } =
        entityDetail as Pipeline;
      const tier = getTierFromTableTags(tags || []);

      const overview = [
        {
          name: i18next.t('label.service'),
          value: service?.name as string,
          url: getServiceDetailsPath(
            service?.name as string,
            ServiceCategory.PIPELINE_SERVICES
          ),
          isLink: true,
        },
        {
          name: i18next.t('label.owner'),
          value: getEntityName(owner) || '--',
          url: getTeamAndUserDetailsPath(owner?.name || ''),
          isLink: owner ? owner.type === 'team' : false,
        },
        {
          name: i18next.t('label.tier'),
          value: tier ? tier.split(FQN_SEPARATOR_CHAR)[1] : '--',
          isLink: false,
        },
        {
          name: `${serviceType} ${i18next.t('label.url-lowercase')}`,
          value: fullyQualifiedName?.split(FQN_SEPARATOR_CHAR)[1] as string,
          url: pipelineUrl as string,
          isLink: true,
          isExternal: true,
        },
      ];

      return overview;
    }
    case EntityType.DASHBOARD: {
      const {
        owner,
        tags,
        dashboardUrl,
        service,
        fullyQualifiedName,
        displayName,
      } = entityDetail as Dashboard;
      const tier = getTierFromTableTags(tags || []);

      const overview = [
        {
          name: i18next.t('label.service'),
          value: service?.name as string,
          url: getServiceDetailsPath(
            service?.name as string,
            ServiceCategory.DASHBOARD_SERVICES
          ),
          isLink: true,
        },
        {
          name: i18next.t('label.owner'),
          value: getEntityName(owner) || '--',
          url: getTeamAndUserDetailsPath(owner?.name || ''),
          isLink: owner ? owner.type === 'team' : false,
        },
        {
          name: i18next.t('label.tier'),
          value: tier ? tier.split(FQN_SEPARATOR_CHAR)[1] : '--',
          isLink: false,
        },
        {
          name: `${serviceType} ${i18next.t('label.url-lowercase')}`,
          value:
            displayName ||
            (fullyQualifiedName?.split(FQN_SEPARATOR_CHAR)[1] as string),
          url: dashboardUrl as string,
          isLink: true,
          isExternal: true,
        },
      ];

      return overview;
    }

    default:
      return [];
  }
};

// Note: This method is enhanced from "getEntityCountByService" of ServiceUtils.ts
export const getEntityCountByType = (buckets: Array<Bucket>) => {
  const entityCounts = {
    tableCount: 0,
    topicCount: 0,
    dashboardCount: 0,
    pipelineCount: 0,
  };
  buckets?.forEach((bucket) => {
    switch (bucket.key) {
      case EntityType.TABLE:
        entityCounts.tableCount += bucket.doc_count;

        break;
      case EntityType.TOPIC:
        entityCounts.topicCount += bucket.doc_count;

        break;
      case EntityType.DASHBOARD:
        entityCounts.dashboardCount += bucket.doc_count;

        break;
      case EntityType.PIPELINE:
        entityCounts.pipelineCount += bucket.doc_count;

        break;
      default:
        break;
    }
  });

  return entityCounts;
};

export const getTotalEntityCountByType = (buckets: Array<Bucket> = []) => {
  let entityCounts = 0;
  buckets.forEach((bucket) => {
    entityCounts += bucket.doc_count;
  });

  return entityCounts;
};

export const getEntityLineage = (
  oldVal: EntityLineage,
  newVal: EntityLineage,
  pos: LineagePos
) => {
  if (pos === 'to') {
    const downEdges = newVal.downstreamEdges;
    const newNodes = newVal.nodes?.filter((n) =>
      downEdges?.find((e) => e.toEntity === n.id)
    );

    return {
      ...oldVal,
      downstreamEdges: [
        ...(oldVal.downstreamEdges as Edge[]),
        ...(downEdges as Edge[]),
      ],
      nodes: [
        ...(oldVal.nodes as EntityReference[]),
        ...(newNodes as EntityReference[]),
      ],
    };
  } else {
    const upEdges = newVal.upstreamEdges;
    const newNodes = newVal.nodes?.filter((n) =>
      upEdges?.find((e) => e.fromEntity === n.id)
    );

    return {
      ...oldVal,
      upstreamEdges: [
        ...(oldVal.upstreamEdges as Edge[]),
        ...(upEdges as Edge[]),
      ],
      nodes: [
        ...(oldVal.nodes as EntityReference[]),
        ...(newNodes as EntityReference[]),
      ],
    };
  }
};

export const isLeafNode = (
  leafNodes: LeafNodes,
  id: string,
  pos: LineagePos
) => {
  if (!isEmpty(leafNodes)) {
    return pos === 'from'
      ? leafNodes.upStreamNode?.includes(id)
      : leafNodes.downStreamNode?.includes(id);
  } else {
    return false;
  }
};

export const ENTITY_LINK_SEPARATOR = '::';

export const getEntityFeedLink = (
  type?: string,
  fqn?: string,
  field?: string
): string => {
  if (isUndefined(type) || isUndefined(fqn)) {
    return '';
  }
  // url decode the fqn
  fqn = decodeURIComponent(fqn);

  return `<#E${ENTITY_LINK_SEPARATOR}${type}${ENTITY_LINK_SEPARATOR}${fqn}${
    field ? `${ENTITY_LINK_SEPARATOR}${field}` : ''
  }>`;
};

export const isSupportedTest = (dataType: string) => {
  return dataType === 'ARRAY' || dataType === 'STRUCT';
};

export const isColumnTestSupported = (dataType: string) => {
  const supportedType = Object.values(PrimaryTableDataTypes);

  return supportedType.includes(
    getDataTypeString(dataType) as PrimaryTableDataTypes
  );
};

export const getTitleCase = (text?: string) => {
  return text ? startCase(text) : '';
};

export const filterEntityAssets = (data: EntityReference[]) => {
  const includedEntity = Object.values(AssetsType);

  return data.filter((d) => includedEntity.includes(d.type as AssetsType));
};

export const getResourceEntityFromEntityType = (entityType: string) => {
  switch (entityType) {
    case EntityType.TABLE:
    case SearchIndex.TABLE:
      return ResourceEntity.TABLE;

    case EntityType.TOPIC:
    case SearchIndex.TOPIC:
      return ResourceEntity.TOPIC;

    case EntityType.DASHBOARD:
    case SearchIndex.DASHBOARD:
      return ResourceEntity.DASHBOARD;

    case EntityType.PIPELINE:
    case SearchIndex.PIPELINE:
      return ResourceEntity.PIPELINE;

    case EntityType.MLMODEL:
    case SearchIndex.MLMODEL:
      return ResourceEntity.ML_MODEL;
  }

  return ResourceEntity.ALL;
};

/**
 * It searches for a given text in a given table and returns a new table with only the columns that
 * contain the given text
 * @param {Column[]} table - Column[] - the table to search in
 * @param {string} searchText - The text to search for.
 * @returns An array of columns that have been searched for a specific string.
 */
export const searchInColumns = (
  table: Column[],
  searchText: string
): Column[] => {
  const searchedValue: Column[] = table.reduce((searchedCols, column) => {
    const searchLowerCase = lowerCase(searchText);
    const isContainData =
      lowerCase(column.name).includes(searchLowerCase) ||
      lowerCase(column.description).includes(searchLowerCase) ||
      lowerCase(getDataTypeString(column.dataType)).includes(searchLowerCase);

    if (isContainData) {
      return [...searchedCols, column];
    } else if (!isUndefined(column.children)) {
      const searchedChildren = searchInColumns(column.children, searchText);
      if (searchedChildren.length > 0) {
        return [
          ...searchedCols,
          {
            ...column,
            children: searchedChildren,
          },
        ];
      }
    }

    return searchedCols;
  }, [] as Column[]);

  return searchedValue;
};

/**
 * It checks if a column has a join
 * @param {string} columnName - The name of the column you want to check if joins are available for.
 * @param joins - Array<ColumnJoins>
 * @returns A boolean value.
 */
export const checkIfJoinsAvailable = (
  columnName: string,
  joins: Array<ColumnJoins>
): boolean => {
  return (
    joins &&
    Boolean(joins.length) &&
    Boolean(joins.find((join) => join.columnName === columnName))
  );
};

/**
 * It takes a column name and a list of joins and returns the list of joinedWith for the column name
 * @param {string} columnName - The name of the column you want to get the frequently joined with
 * columns for.
 * @param joins - Array<ColumnJoins>
 * @returns An array of joinedWith objects
 */
export const getFrequentlyJoinedWithColumns = (
  columnName: string,
  joins: Array<ColumnJoins>
): Array<JoinedWith> => {
  return (
    joins?.find((join) => join.columnName === columnName)?.joinedWith || []
  );
};

export const getFrequentlyJoinedColumns = (
  columnName: string,
  joins: Array<ColumnJoins>,
  columnLabel: string
) => {
  const frequentlyJoinedWithColumns = getFrequentlyJoinedWithColumns(
    columnName,
    joins
  );

  return checkIfJoinsAvailable(columnName, joins) ? (
    <div className="m-t-sm" data-testid="frequently-joined-columns">
      <span className="tw-text-grey-muted m-r-xss">{columnLabel}:</span>
      <span>
        {frequentlyJoinedWithColumns.slice(0, 3).map((columnJoin, index) => (
          <Fragment key={index}>
            {index > 0 && <span className="m-r-xss">,</span>}
            <Link
              className="link-text"
              to={getTableDetailsPath(
                getTableFQNFromColumnFQN(columnJoin.fullyQualifiedName),
                getPartialNameFromTableFQN(columnJoin.fullyQualifiedName, [
                  FqnPart.Column,
                ])
              )}>
              {getPartialNameFromTableFQN(
                columnJoin.fullyQualifiedName,
                [FqnPart.Database, FqnPart.Table, FqnPart.Column],
                FQN_SEPARATOR_CHAR
              )}
            </Link>
          </Fragment>
        ))}

        {frequentlyJoinedWithColumns.length > 3 && (
          <Popover
            content={
              <div className="text-left">
                {frequentlyJoinedWithColumns
                  ?.slice(3)
                  .map((columnJoin, index) => (
                    <Fragment key={index}>
                      <a
                        className="link-text d-block p-y-xss"
                        href={getTableDetailsPath(
                          getTableFQNFromColumnFQN(
                            columnJoin?.fullyQualifiedName
                          ),
                          getPartialNameFromTableFQN(
                            columnJoin?.fullyQualifiedName,
                            [FqnPart.Column]
                          )
                        )}>
                        {getPartialNameFromTableFQN(
                          columnJoin?.fullyQualifiedName,
                          [FqnPart.Database, FqnPart.Table, FqnPart.Column]
                        )}
                      </a>
                    </Fragment>
                  ))}
              </div>
            }
            placement="bottom"
            trigger="click">
            <span className="show-more m-l-xss text-underline">...</span>
          </Popover>
        )}
      </span>
    </div>
  ) : null;
};<|MERGE_RESOLUTION|>--- conflicted
+++ resolved
@@ -12,6 +12,10 @@
  */
 
 import { EntityData } from '@components/common/PopOverCard/EntityPopOverCard';
+import {
+  LeafNodes,
+  LineagePos,
+} from '@components/EntityLineage/EntityLineage.interface';
 import { ResourceEntity } from '@components/PermissionProvider/PermissionProvider.interface';
 import { Popover } from 'antd';
 import i18next from 'i18next';
@@ -19,15 +23,6 @@
 import { Bucket } from 'Models';
 import React, { Fragment } from 'react';
 import { Link } from 'react-router-dom';
-<<<<<<< HEAD
-=======
-import { EntityData } from '../components/common/PopOverCard/EntityPopOverCard';
-import {
-  LeafNodes,
-  LineagePos,
-} from '../components/EntityLineage/EntityLineage.interface';
-import { ResourceEntity } from '../components/PermissionProvider/PermissionProvider.interface';
->>>>>>> 923aeb08
 import { FQN_SEPARATOR_CHAR } from '../constants/char.constants';
 import {
   getDatabaseDetailsPath,
