--- conflicted
+++ resolved
@@ -122,11 +122,7 @@
     return (
       <span
         className={diffChangeText}
-<<<<<<< HEAD
-        data-testid={diffChangeText}
-=======
         data-testid={`${diffChangeText}`}
->>>>>>> 753e182e
         key={part.value}>
         {part.value}
       </span>
