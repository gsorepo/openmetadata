--- conflicted
+++ resolved
@@ -116,7 +116,6 @@
   ) as Aggregations;
 };
 
-<<<<<<< HEAD
 /**
  * Generates a ElasticSearch Query filter based on the given data.
  *
@@ -149,7 +148,8 @@
       };
 
   return quickFilterQuery;
-=======
+};
+
 export const getSearchIndexFromEntityType = (entityType: EntityType) => {
   const commonAssets: Record<string, SearchIndex> = {
     [EntityType.ALL]: SearchIndex.ALL,
@@ -176,5 +176,4 @@
   };
 
   return commonAssets[entityType];
->>>>>>> b9781746
 };