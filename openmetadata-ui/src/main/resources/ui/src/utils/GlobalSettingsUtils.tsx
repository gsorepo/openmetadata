--- conflicted
+++ resolved
@@ -12,8 +12,6 @@
  */
 
 import i18next from 'i18next';
-<<<<<<< HEAD
-=======
 import { ReactComponent as AdminIcon } from '../assets/svg/admin-colored.svg';
 import { ReactComponent as ApplicationIcon } from '../assets/svg/application-colored.svg';
 import { ReactComponent as BotIcon } from '../assets/svg/bot-colored.svg';
@@ -46,7 +44,6 @@
 import { ReactComponent as TableIcon } from '../assets/svg/table-colored.svg';
 import { ReactComponent as TeamsIcon } from '../assets/svg/teams-colored.svg';
 import { ReactComponent as UsersIcon } from '../assets/svg/user-colored.svg';
->>>>>>> b55890f1
 import { PLACEHOLDER_ROUTE_FQN, ROUTES } from '../constants/constants';
 import {
   GlobalSettingOptions,
@@ -68,8 +65,6 @@
   items?: SettingMenuItem[];
 }
 
-<<<<<<< HEAD
-=======
 export const getGlobalSettingsMenuWithPermission = (
   permissions: UIPermission,
   isAdminUser: boolean | undefined
@@ -431,7 +426,6 @@
   ];
 };
 
->>>>>>> b55890f1
 export const getGlobalSettingMenuItem = (
   args: SettingMenuItem
 ): SettingMenuItem => {
