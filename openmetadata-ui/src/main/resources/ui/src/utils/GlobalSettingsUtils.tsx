/*
 *  Copyright 2022 Collate
 *  Licensed under the Apache License, Version 2.0 (the "License");
 *  you may not use this file except in compliance with the License.
 *  You may obtain a copy of the License at
 *  http://www.apache.org/licenses/LICENSE-2.0
 *  Unless required by applicable law or agreed to in writing, software
 *  distributed under the License is distributed on an "AS IS" BASIS,
 *  WITHOUT WARRANTIES OR CONDITIONS OF ANY KIND, either express or implied.
 *  See the License for the specific language governing permissions and
 *  limitations under the License.
 */

import { ItemType } from 'antd/lib/menu/hooks/useItems';
import { camelCase } from 'lodash';
import React, { ReactNode } from 'react';
import { ReactComponent as AdminIcon } from '../../src/assets/svg/admin.svg';
<<<<<<< HEAD
import { ReactComponent as BellIcon } from '../../src/assets/svg/alert-bell.svg';
import { ReactComponent as AllActivityIcon } from '../../src/assets/svg/all-activity.svg';
=======
>>>>>>> 3b7ae734
import { ReactComponent as BotIcon } from '../../src/assets/svg/bot-profile.svg';
import { ReactComponent as DashboardIcon } from '../../src/assets/svg/dashboard-grey.svg';
import { ReactComponent as ElasticSearchIcon } from '../../src/assets/svg/elasticsearch.svg';
import { ReactComponent as RolesIcon } from '../../src/assets/svg/icon-role-grey.svg';
import { ReactComponent as OMLogo } from '../../src/assets/svg/metadata.svg';
import { ReactComponent as MlModelIcon } from '../../src/assets/svg/mlmodal.svg';
import { ReactComponent as PipelineIcon } from '../../src/assets/svg/pipeline-grey.svg';
import { ReactComponent as PoliciesIcon } from '../../src/assets/svg/policies.svg';
import { ReactComponent as TableIcon } from '../../src/assets/svg/table-grey.svg';
import { ReactComponent as TeamsIcon } from '../../src/assets/svg/teams-grey.svg';
import { ReactComponent as TopicIcon } from '../../src/assets/svg/topic-grey.svg';
import { ReactComponent as UsersIcon } from '../../src/assets/svg/user.svg';
import {
  ResourceEntity,
  UIPermission,
} from '../components/PermissionProvider/PermissionProvider.interface';
import { userPermissions } from '../utils/PermissionsUtils';

export interface MenuListItem {
  label: string;
  isProtected: boolean;
  icon: ReactNode;
}
export interface MenuList {
  category: string;
  items: MenuListItem[];
}

export const getGlobalSettingsMenuWithPermission = (
  permissions: UIPermission,
  isAdminUser: boolean | undefined
) => {
  return [
    {
      category: 'Members',
      items: [
        {
          label: 'Teams',
          isProtected: userPermissions.hasViewPermissions(
            ResourceEntity.TEAM,
            permissions
          ),

          icon: <TeamsIcon className="side-panel-icons" />,
        },
        {
          label: 'Users',
          isProtected: userPermissions.hasViewPermissions(
            ResourceEntity.USER,
            permissions
          ),
          icon: <UsersIcon className="side-panel-icons" />,
        },
        {
          label: 'Admins',
          isProtected: userPermissions.hasViewPermissions(
            ResourceEntity.USER,
            permissions
          ),
          icon: <AdminIcon className="side-panel-icons" />,
        },
      ],
    },
    {
      category: 'Access',
      items: [
        {
          label: 'Roles',
          isProtected: userPermissions.hasViewPermissions(
            ResourceEntity.ROLE,
            permissions
          ),
          icon: <RolesIcon className="side-panel-icons" />,
        },
        {
          label: 'Policies',
          isProtected: userPermissions.hasViewPermissions(
            ResourceEntity.POLICY,
            permissions
          ),
          icon: <PoliciesIcon className="side-panel-icons" />,
        },
      ],
    },
    {
      category: 'Services',
      items: [
        {
          label: 'Databases',
          isProtected: userPermissions.hasViewPermissions(
            ResourceEntity.DATABASE_SERVICE,
            permissions
          ),
          icon: <TableIcon className="side-panel-icons" />,
        },
        {
          label: 'Messaging',
          isProtected: userPermissions.hasViewPermissions(
            ResourceEntity.MESSAGING_SERVICE,
            permissions
          ),
          icon: <TopicIcon className="side-panel-icons" />,
        },
        {
          label: 'Dashboards',
          isProtected: userPermissions.hasViewPermissions(
            ResourceEntity.DASHBOARD_SERVICE,
            permissions
          ),
          icon: <DashboardIcon className="side-panel-icons" />,
        },
        {
          label: 'Pipelines',
          isProtected: userPermissions.hasViewPermissions(
            ResourceEntity.PIPELINE_SERVICE,
            permissions
          ),
          icon: <PipelineIcon className="side-panel-icons" />,
        },
        {
          label: 'ML Models',
          isProtected: userPermissions.hasViewPermissions(
            ResourceEntity.ML_MODEL_SERVICE,
            permissions
          ),
          icon: <MlModelIcon className="side-panel-icons" />,
        },
        {
          label: 'Metadata',
          isProtected: userPermissions.hasViewPermissions(
            ResourceEntity.METADATA_SERVICE,
            permissions
          ),
          icon: <OMLogo className="side-panel-icons w-4 h-4" />,
        },
      ],
    },
    {
<<<<<<< HEAD
      category: 'Collaboration',
      items: [
        {
          label: 'Activity Feed',
          isProtected: userPermissions.hasViewPermissions(
            ResourceEntity.FEED,
            permissions
          ),
          icon: <AllActivityIcon className="side-panel-icons" />,
        },
        {
          label: 'Alerts',
          isProtected: Boolean(isAdminUser),
          icon: <BellIcon className="side-panel-icons" />,
        },
      ],
    },
    {
=======
>>>>>>> 3b7ae734
      category: 'Custom Attributes',
      items: [
        {
          label: 'Tables',
          isProtected: userPermissions.hasViewPermissions(
            ResourceEntity.TYPE,
            permissions
          ),
          icon: <TableIcon className="side-panel-icons" />,
        },
        {
          label: 'Topics',
          isProtected: userPermissions.hasViewPermissions(
            ResourceEntity.TYPE,
            permissions
          ),
          icon: <TopicIcon className="side-panel-icons" />,
        },
        {
          label: 'Dashboards',
          isProtected: userPermissions.hasViewPermissions(
            ResourceEntity.TYPE,
            permissions
          ),
          icon: <DashboardIcon className="side-panel-icons" />,
        },
        {
          label: 'Pipelines',
          isProtected: userPermissions.hasViewPermissions(
            ResourceEntity.TYPE,
            permissions
          ),
          icon: <PipelineIcon className="side-panel-icons" />,
        },
        {
          label: 'ML Models',
          isProtected: userPermissions.hasViewPermissions(
            ResourceEntity.TYPE,
            permissions
          ),
          icon: <MlModelIcon className="side-panel-icons" />,
        },
      ],
    },
    {
      category: 'Event Publishers',
      items: [
        {
          label: 'Elasticsearch',
          isProtected: Boolean(isAdminUser),
          icon: (
            <ElasticSearchIcon className="tw-w-4 tw-mt-1.5 side-panel-icons" />
          ),
        },
      ],
    },
    {
      category: 'Integrations',
      items: [
        {
          label: 'Bots',
          isProtected: userPermissions.hasViewPermissions(
            ResourceEntity.BOT,
            permissions
          ),
          icon: <BotIcon className="tw-w-4 side-panel-icons" />,
        },
      ],
    },
  ];
};

export const getGlobalSettingMenuItem = (
  label: string,
  key: string,
  category?: string,
  icon?: React.ReactNode,
  children?: {
    label: string;
    isProtected: boolean;
    icon: React.ReactNode;
  }[],
  type?: string
): {
  key: string;
  icon: React.ReactNode;
  children: ItemType[] | undefined;
  label: string;
  type: string | undefined;
} => {
  const subItems = children
    ? children
        .filter((menu) => menu.isProtected)
        .map(({ label, icon }) => {
          return getGlobalSettingMenuItem(label, camelCase(label), key, icon);
        })
    : undefined;

  return {
    key: `${category}.${key}`,
    icon,
    children: subItems,
    label,
    type,
  };
};<|MERGE_RESOLUTION|>--- conflicted
+++ resolved
@@ -15,11 +15,7 @@
 import { camelCase } from 'lodash';
 import React, { ReactNode } from 'react';
 import { ReactComponent as AdminIcon } from '../../src/assets/svg/admin.svg';
-<<<<<<< HEAD
 import { ReactComponent as BellIcon } from '../../src/assets/svg/alert-bell.svg';
-import { ReactComponent as AllActivityIcon } from '../../src/assets/svg/all-activity.svg';
-=======
->>>>>>> 3b7ae734
 import { ReactComponent as BotIcon } from '../../src/assets/svg/bot-profile.svg';
 import { ReactComponent as DashboardIcon } from '../../src/assets/svg/dashboard-grey.svg';
 import { ReactComponent as ElasticSearchIcon } from '../../src/assets/svg/elasticsearch.svg';
@@ -158,17 +154,8 @@
       ],
     },
     {
-<<<<<<< HEAD
       category: 'Collaboration',
       items: [
-        {
-          label: 'Activity Feed',
-          isProtected: userPermissions.hasViewPermissions(
-            ResourceEntity.FEED,
-            permissions
-          ),
-          icon: <AllActivityIcon className="side-panel-icons" />,
-        },
         {
           label: 'Alerts',
           isProtected: Boolean(isAdminUser),
@@ -177,8 +164,6 @@
       ],
     },
     {
-=======
->>>>>>> 3b7ae734
       category: 'Custom Attributes',
       items: [
         {
