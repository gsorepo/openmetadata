--- conflicted
+++ resolved
@@ -377,24 +377,8 @@
       name: 200,
       owners: 170,
       reviewers: 330,
-<<<<<<< HEAD
       status: 200,
       synonyms: 330,
     });
   });
-
-  it('should return fallback width when table width is 0', () => {
-    const columnWidthObject = glossaryTermTableColumnsWidth(0, false);
-
-    expect(columnWidthObject).toEqual({
-      description: 200,
-      name: 200,
-      owners: 200,
-      reviewers: 200,
-=======
->>>>>>> 663839bd
-      status: 200,
-      synonyms: 330,
-    });
-  });
 });