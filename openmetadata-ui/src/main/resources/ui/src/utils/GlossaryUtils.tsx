--- conflicted
+++ resolved
@@ -35,11 +35,8 @@
   Status,
   TermReference,
 } from '../generated/entity/data/glossaryTerm';
-<<<<<<< HEAD
 import { Domain } from '../generated/entity/domains/domain';
-=======
 import { calculatePercentageFromValue } from './CommonUtils';
->>>>>>> 3267b712
 import { getEntityName } from './EntityUtils';
 import { VersionStatus } from './EntityVersionUtils.interface';
 import Fqn from './Fqn';
