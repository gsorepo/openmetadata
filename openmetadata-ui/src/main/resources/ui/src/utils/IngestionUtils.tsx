--- conflicted
+++ resolved
@@ -49,16 +49,12 @@
 import { SearchSourceAlias } from '../interface/search.interface';
 import { DataObj, ServicesType } from '../interface/service.interface';
 import { Transi18next } from './CommonUtils';
-<<<<<<< HEAD
+import i18n from './i18next/LocalUtil';
 import {
   getServiceDetailsPath,
   getSettingPath,
   getSettingsPathWithFqn,
 } from './RouterUtils';
-=======
-import i18n from './i18next/LocalUtil';
-import { getSettingPath, getSettingsPathWithFqn } from './RouterUtils';
->>>>>>> 9644932f
 import { getDayCron } from './SchedularUtils';
 import serviceUtilClassBase from './ServiceUtilClassBase';
 import {
