--- conflicted
+++ resolved
@@ -33,7 +33,6 @@
       : `*${queryString}*`
     : WILD_CARD_CHAR;
 
-<<<<<<< HEAD
   return {
     q: query + filters ? ` AND ${filters}` : '',
     from: start,
@@ -45,17 +44,7 @@
     track_total_hits: trackTotalHits ?? undefined,
   };
 };
-=======
-  return `q=${query}${
-    filters ? ` AND ${filters}` : ''
-  }&from=${start}&size=${size}${onlyDeleted ? '&deleted=true' : ''}${
-    sortField ? `&sort_field=${sortField}` : ''
-  }${sortOrder && sortField ? `&sort_order=${sortOrder}` : ''}${
-    searchIndex ? `&index=${searchIndex}` : ''
-  }${trackTotalHits ? '&track_total_hits=true' : ''}`;
-};
 
 // will add back slash "\" before quote in string if present
 export const getQueryWithSlash = (query: string): string =>
-  query.replace(/["']/g, '\\$&');
->>>>>>> fa15f663
+  query.replace(/["']/g, '\\$&');