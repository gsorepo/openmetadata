/*
 *  Copyright 2022 Collate.
 *  Licensed under the Apache License, Version 2.0 (the "License");
 *  you may not use this file except in compliance with the License.
 *  You may obtain a copy of the License at
 *  http://www.apache.org/licenses/LICENSE-2.0
 *  Unless required by applicable law or agreed to in writing, software
 *  distributed under the License is distributed on an "AS IS" BASIS,
 *  WITHOUT WARRANTIES OR CONDITIONS OF ANY KIND, either express or implied.
 *  See the License for the specific language governing permissions and
 *  limitations under the License.
 */

import { Button } from 'antd';
import { FqnPart } from 'enums/entity.enum';
import i18next from 'i18next';
import { isEmpty } from 'lodash';
import React from 'react';
import { Link } from 'react-router-dom';
import {
  Option,
  SearchSuggestions,
} from '../components/GlobalSearchProvider/GlobalSearchSuggestions/GlobalSearchSuggestions.interface';
import {
  FQN_SEPARATOR_CHAR,
  WILD_CARD_CHAR,
} from '../constants/char.constants';
import { SearchIndex } from '../enums/search.enum';
import { getPartialNameFromTableFQN } from './CommonUtils';
import { serviceTypeLogo } from './ServiceUtils';
import { getEntityLink } from './TableUtils';

import { SearchOutlined } from '@ant-design/icons';
import { ReactComponent as IconDashboard } from '../assets/svg/dashboard-grey.svg';
import { ReactComponent as IconContainer } from '../assets/svg/ic-storage.svg';
import { ReactComponent as IconStoredProcedure } from '../assets/svg/ic-stored-procedure.svg';
import { ReactComponent as IconMlModal } from '../assets/svg/mlmodal.svg';
import { ReactComponent as IconPipeline } from '../assets/svg/pipeline-grey.svg';
import { ReactComponent as IconTable } from '../assets/svg/table-grey.svg';
import { ReactComponent as IconTag } from '../assets/svg/tag-grey.svg';
import { ReactComponent as IconTopic } from '../assets/svg/topic-grey.svg';

export const getSearchAPIQueryParams = (
  queryString: string,
  from: number,
  size: number,
  filters: string,
  sortField: string,
  sortOrder: string,
  searchIndex: SearchIndex | SearchIndex[],
  onlyDeleted = false,
  trackTotalHits = false
): Record<string, string | boolean | number | string[]> => {
  const start = (from - 1) * size;
  const query =
    queryString && queryString === WILD_CARD_CHAR
      ? queryString
      : `*${queryString}*`;

  const params: Record<string, string | boolean | number | string[]> = {
    q: query + (filters ? ` AND ${filters}` : ''),
    from: start,
    size,
    index: searchIndex,
  };

  if (onlyDeleted) {
    params.deleted = onlyDeleted;
  }

  if (!isEmpty(sortField)) {
    params.sort_field = sortField;
  }

  if (!isEmpty(sortOrder)) {
    params.sort_order = sortOrder;
  }

  if (trackTotalHits) {
    params.track_total_hits = trackTotalHits;
  }

  return params;
};

// will add back slash "\" before quote in string if present
export const getQueryWithSlash = (query: string): string =>
  query.replace(/["']/g, '\\$&');

export const getGroupLabel = (index: string) => {
  let label = '';
<<<<<<< HEAD
  let Icon;
=======
  let GroupIcon;
>>>>>>> 326ab466
  switch (index) {
    case SearchIndex.TOPIC:
      label = i18next.t('label.topic-plural');
      GroupIcon = IconTopic;

      break;
    case SearchIndex.DASHBOARD:
      label = i18next.t('label.dashboard-plural');
      GroupIcon = IconDashboard;

      break;
    case SearchIndex.PIPELINE:
      label = i18next.t('label.pipeline-plural');
      GroupIcon = IconPipeline;

      break;
    case SearchIndex.MLMODEL:
      label = i18next.t('label.ml-model-plural');
      GroupIcon = IconMlModal;

      break;
    case SearchIndex.GLOSSARY:
      label = i18next.t('label.glossary-term-plural');
      GroupIcon = IconTable;

      break;
    case SearchIndex.TAG:
      label = i18next.t('label.tag-plural');
      GroupIcon = IconTag;

      break;
    case SearchIndex.CONTAINER:
      label = i18next.t('label.container-plural');
      GroupIcon = IconContainer;

      break;

    case SearchIndex.STORED_PROCEDURE:
      label = i18next.t('label.stored-procedure-plural');
      GroupIcon = IconStoredProcedure;

      break;

    case SearchIndex.DASHBOARD_DATA_MODEL:
      label = i18next.t('label.data-model-plural');
      GroupIcon = IconDashboard;

      break;

    case SearchIndex.SEARCH_INDEX:
      label = i18next.t('label.search-index-plural');
      GroupIcon = SearchOutlined;

      break;

    case SearchIndex.SEARCH_INDEX:
      label = i18next.t('label.search-index-plural');
      Icon = SearchOutlined;

      break;

    case SearchIndex.TABLE:
    default:
      label = i18next.t('label.table-plural');
      GroupIcon = IconTable;

      break;
  }

  const groupLabel = (
    <div className="d-flex items-center p-y-xs">
      <GroupIcon className="m-r-sm" height={16} width={16} />
      <p className="text-grey-muted text-xs">{label}</p>
    </div>
  );

  return groupLabel;
};

export const getSuggestionElement = (
  suggestion: SearchSuggestions[number],
  index: string,
  onClickHandler?: () => void
) => {
  const { fullyQualifiedName: fqdn = '', name, serviceType = '' } = suggestion;
  let database;
  let schema;
  if (index === SearchIndex.TABLE) {
    database = getPartialNameFromTableFQN(fqdn, [FqnPart.Database]);
    schema = getPartialNameFromTableFQN(fqdn, [FqnPart.Schema]);
  }

  const entityLink = getEntityLink(index, fqdn);
  const dataTestId = `${getPartialNameFromTableFQN(fqdn, [
    FqnPart.Service,
  ])}-${name}`.replaceAll(`"`, '');

  const displayText =
    database && schema
      ? `${database}${FQN_SEPARATOR_CHAR}${schema}${FQN_SEPARATOR_CHAR}${name}`
      : name;

  const retn = (
    <Button
      block
      className="text-left truncate p-0"
      data-testid={dataTestId}
      icon={
        <img
          alt={serviceType}
          className="m-r-sm"
          height="16px"
          src={serviceTypeLogo(serviceType)}
          width="16px"
        />
      }
      key={fqdn}
      type="text">
      <Link
        className="text-sm"
        data-testid="data-name"
        id={fqdn.replace(/\./g, '')}
        to={entityLink}
        onClick={onClickHandler}>
        {displayText}
      </Link>
    </Button>
  );

  return retn;
};

export const filterOptionsByIndex = (
  options: Array<Option>,
  searchIndex: SearchIndex,
  maxItemsPerType = 3
) =>
  options
    .filter((option) => option._index === searchIndex)
    .map((option) => option._source)
    .slice(0, maxItemsPerType);<|MERGE_RESOLUTION|>--- conflicted
+++ resolved
@@ -89,11 +89,7 @@
 
 export const getGroupLabel = (index: string) => {
   let label = '';
-<<<<<<< HEAD
-  let Icon;
-=======
   let GroupIcon;
->>>>>>> 326ab466
   switch (index) {
     case SearchIndex.TOPIC:
       label = i18next.t('label.topic-plural');
@@ -146,12 +142,6 @@
     case SearchIndex.SEARCH_INDEX:
       label = i18next.t('label.search-index-plural');
       GroupIcon = SearchOutlined;
-
-      break;
-
-    case SearchIndex.SEARCH_INDEX:
-      label = i18next.t('label.search-index-plural');
-      Icon = SearchOutlined;
 
       break;
 
