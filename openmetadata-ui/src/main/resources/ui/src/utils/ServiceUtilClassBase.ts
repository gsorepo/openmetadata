/*
 *  Copyright 2023 Collate.
 *  Licensed under the Apache License, Version 2.0 (the "License");
 *  you may not use this file except in compliance with the License.
 *  You may obtain a copy of the License at
 *  http://www.apache.org/licenses/LICENSE-2.0
 *  Unless required by applicable law or agreed to in writing, software
 *  distributed under the License is distributed on an "AS IS" BASIS,
 *  WITHOUT WARRANTIES OR CONDITIONS OF ANY KIND, either express or implied.
 *  See the License for the specific language governing permissions and
 *  limitations under the License.
 */

import { cloneDeep, toLower } from 'lodash';
import {
  AIRBYTE,
  AIRFLOW,
  AMAZON_S3,
  AMUNDSEN,
  ATHENA,
  ATLAS,
  AZURESQL,
  BIGQUERY,
  BIGTABLE,
  CLICKHOUSE,
  COMMON_UI_SCHEMA,
  COUCHBASE,
  CUSTOM_STORAGE_DEFAULT,
  DAGSTER,
  DASHBOARD_DEFAULT,
  DATABASE_DEFAULT,
  DATABRICK,
  DATALAKE,
  DBT,
  DEFAULT_SERVICE,
  DELTALAKE,
  DOMO,
  DORIS,
  DRUID,
  DYNAMODB,
  ELASTIC_SEARCH,
  FIVETRAN,
  GLUE,
  GREENPLUM,
  HIVE,
  IBMDB2,
  ICEBERGE,
  IMPALA,
  KAFKA,
  KINESIS,
  LIGHT_DASH,
  LOGO,
  LOOKER,
  MARIADB,
  METABASE,
  MLFLOW,
  ML_MODEL_DEFAULT,
  MODE,
  MONGODB,
  MSSQL,
  MYSQL,
  NIFI,
  OPENLINEAGE,
  OPEN_SEARCH,
  ORACLE,
  PINOT,
  PIPELINE_DEFAULT,
  POSTGRES,
  POWERBI,
  PRESTO,
  QLIK_SENSE,
  QUICKSIGHT,
  REDASH,
  REDPANDA,
  REDSHIFT,
  SAGEMAKER,
  SALESFORCE,
  SAP_HANA,
  SAS,
  SCIKIT,
  SINGLESTORE,
  SNOWFLAKE,
  SPARK,
  SPLINE,
  SQLITE,
  SUPERSET,
  TABLEAU,
  TERADATA,
  TOPIC_DEFAULT,
  TRINO,
  UNITYCATALOG,
  VERTICA,
} from '../constants/Services.constant';
import { SearchSuggestions } from '../context/GlobalSearchProvider/GlobalSearchSuggestions/GlobalSearchSuggestions.interface';
import { ExplorePageTabs } from '../enums/Explore.enum';
import {
  DashboardServiceTypeSmallCaseType,
  DatabaseServiceTypeSmallCaseType,
  MessagingServiceTypeSmallCaseType,
  MetadataServiceTypeSmallCaseType,
  MlModelServiceTypeSmallCaseType,
  PipelineServiceTypeSmallCaseType,
  SearchServiceTypeSmallCaseType,
  StorageServiceTypeSmallCaseType,
} from '../enums/service.enum';
import { StorageServiceType } from '../generated/entity/data/container';
import { DashboardServiceType } from '../generated/entity/data/dashboard';
import { DatabaseServiceType } from '../generated/entity/data/database';
import { MlModelServiceType } from '../generated/entity/data/mlmodel';
import { PipelineServiceType } from '../generated/entity/data/pipeline';
import { SearchServiceType } from '../generated/entity/data/searchIndex';
import { MessagingServiceType } from '../generated/entity/data/topic';
import { MetadataServiceType } from '../generated/entity/services/metadataService';
import { SearchSourceAlias } from '../interface/search.interface';
import customConnection from '../jsons/connectionSchemas/connections/storage/customStorageConnection.json';
import s3Connection from '../jsons/connectionSchemas/connections/storage/s3Connection.json';
import { getDashboardConfig } from './DashboardServiceUtils';
import { getDatabaseConfig } from './DatabaseServiceUtils';
import { getMessagingConfig } from './MessagingServiceUtils';
import { getMetadataConfig } from './MetadataServiceUtils';
import { getMlmodelConfig } from './MlmodelServiceUtils';
import { getPipelineConfig } from './PipelineServiceUtils';
import { getSearchServiceConfig } from './SearchServiceUtils';
import { customServiceComparator } from './StringsUtils';

class ServiceUtilClassBase {
  unSupportedServices: string[] = [
    StorageServiceType.Adls,
    DatabaseServiceType.QueryLog,
    DatabaseServiceType.Dbt,
    StorageServiceType.Gcs,
    MetadataServiceType.Alation,
  ];

  DatabaseServiceTypeSmallCase = this.convertEnumToLowerCase<
    { [k: string]: string },
    DatabaseServiceTypeSmallCaseType
  >(DatabaseServiceType);

  MessagingServiceTypeSmallCase = this.convertEnumToLowerCase<
    { [k: string]: string },
    MessagingServiceTypeSmallCaseType
  >(MessagingServiceType);

  DashboardServiceTypeSmallCase = this.convertEnumToLowerCase<
    { [k: string]: string },
    DashboardServiceTypeSmallCaseType
  >(DashboardServiceType);

  PipelineServiceTypeSmallCase = this.convertEnumToLowerCase<
    { [k: string]: string },
    PipelineServiceTypeSmallCaseType
  >(PipelineServiceType);

  MlModelServiceTypeSmallCase = this.convertEnumToLowerCase<
    { [k: string]: string },
    MlModelServiceTypeSmallCaseType
  >(MlModelServiceType);

  MetadataServiceTypeSmallCase = this.convertEnumToLowerCase<
    { [k: string]: string },
    MetadataServiceTypeSmallCaseType
  >(MetadataServiceType);

  StorageServiceTypeSmallCase = this.convertEnumToLowerCase<
    { [k: string]: string },
    StorageServiceTypeSmallCaseType
  >(StorageServiceType);

  SearchServiceTypeSmallCase = this.convertEnumToLowerCase<
    { [k: string]: string },
    SearchServiceTypeSmallCaseType
  >(SearchServiceType);

  protected updateUnsupportedServices(types: string[]) {
    this.unSupportedServices = types;
  }

  filterUnsupportedServiceType(types: string[]) {
    return types.filter((type) => !this.unSupportedServices.includes(type));
  }

  public getSupportedServiceFromList() {
    return {
      databaseServices: this.filterUnsupportedServiceType(
        Object.values(DatabaseServiceType) as string[]
      ).sort(customServiceComparator),
      messagingServices: this.filterUnsupportedServiceType(
        Object.values(MessagingServiceType) as string[]
      ).sort(customServiceComparator),
      dashboardServices: this.filterUnsupportedServiceType(
        Object.values(DashboardServiceType) as string[]
      ).sort(customServiceComparator),
      pipelineServices: this.filterUnsupportedServiceType(
        Object.values(PipelineServiceType) as string[]
      ).sort(customServiceComparator),
      mlmodelServices: this.filterUnsupportedServiceType(
        Object.values(MlModelServiceType) as string[]
      ).sort(customServiceComparator),
      metadataServices: this.filterUnsupportedServiceType(
        Object.values(MetadataServiceType) as string[]
      ).sort(customServiceComparator),
      storageServices: this.filterUnsupportedServiceType(
        Object.values(StorageServiceType) as string[]
      ).sort(customServiceComparator),
      searchServices: this.filterUnsupportedServiceType(
        Object.values(SearchServiceType) as string[]
      ).sort(customServiceComparator),
    };
  }

  public getServiceTypeLogo(
    searchSource: SearchSuggestions[number] | SearchSourceAlias
  ) {
    const serviceTypes = this.getSupportedServiceFromList();
    const type = searchSource?.serviceType ?? '';
    switch (toLower(type)) {
      case this.DatabaseServiceTypeSmallCase.Mysql:
        return MYSQL;

      case this.DatabaseServiceTypeSmallCase.Redshift:
        return REDSHIFT;

      case this.DatabaseServiceTypeSmallCase.BigQuery:
        return BIGQUERY;

      case this.DatabaseServiceTypeSmallCase.BigTable:
        return BIGTABLE;

      case this.DatabaseServiceTypeSmallCase.Hive:
        return HIVE;

      case this.DatabaseServiceTypeSmallCase.Impala:
        return IMPALA;

      case this.DatabaseServiceTypeSmallCase.Postgres:
        return POSTGRES;

      case this.DatabaseServiceTypeSmallCase.Oracle:
        return ORACLE;

      case this.DatabaseServiceTypeSmallCase.Snowflake:
        return SNOWFLAKE;

      case this.DatabaseServiceTypeSmallCase.Mssql:
        return MSSQL;

      case this.DatabaseServiceTypeSmallCase.Athena:
        return ATHENA;

      case this.DatabaseServiceTypeSmallCase.Presto:
        return PRESTO;

      case this.DatabaseServiceTypeSmallCase.Trino:
        return TRINO;

      case this.DatabaseServiceTypeSmallCase.Glue:
        return GLUE;

      case this.DatabaseServiceTypeSmallCase.DomoDatabase:
        return DOMO;

      case this.DatabaseServiceTypeSmallCase.MariaDB:
        return MARIADB;

      case this.DatabaseServiceTypeSmallCase.Vertica:
        return VERTICA;

      case this.DatabaseServiceTypeSmallCase.AzureSQL:
        return AZURESQL;

      case this.DatabaseServiceTypeSmallCase.Clickhouse:
        return CLICKHOUSE;

      case this.DatabaseServiceTypeSmallCase.Databricks:
        return DATABRICK;

      case this.DatabaseServiceTypeSmallCase.UnityCatalog:
        return UNITYCATALOG;

      case this.DatabaseServiceTypeSmallCase.Db2:
        return IBMDB2;

      case this.DatabaseServiceTypeSmallCase.Doris:
        return DORIS;

      case this.DatabaseServiceTypeSmallCase.Druid:
        return DRUID;

      case this.DatabaseServiceTypeSmallCase.DynamoDB:
        return DYNAMODB;

      case this.DatabaseServiceTypeSmallCase.SingleStore:
        return SINGLESTORE;

      case this.DatabaseServiceTypeSmallCase.SQLite:
        return SQLITE;

      case this.DatabaseServiceTypeSmallCase.Salesforce:
        return SALESFORCE;

      case this.DatabaseServiceTypeSmallCase.SapHana:
        return SAP_HANA;

      case this.DatabaseServiceTypeSmallCase.DeltaLake:
        return DELTALAKE;

      case this.DatabaseServiceTypeSmallCase.PinotDB:
        return PINOT;

      case this.DatabaseServiceTypeSmallCase.Datalake:
        return DATALAKE;

      case this.DatabaseServiceTypeSmallCase.MongoDB:
        return MONGODB;

      case this.DatabaseServiceTypeSmallCase.SAS:
        return SAS;

      case this.DatabaseServiceTypeSmallCase.Couchbase:
        return COUCHBASE;

      case this.DatabaseServiceTypeSmallCase.Greenplum:
        return GREENPLUM;

      case this.DatabaseServiceTypeSmallCase.Iceberg:
        return ICEBERGE;

      case this.DatabaseServiceTypeSmallCase.Teradata:
        return TERADATA;

      case this.MessagingServiceTypeSmallCase.Kafka:
        return KAFKA;

      case this.MessagingServiceTypeSmallCase.Redpanda:
        return REDPANDA;

      case this.MessagingServiceTypeSmallCase.Kinesis:
        return KINESIS;

      case this.DashboardServiceTypeSmallCase.Superset:
        return SUPERSET;

      case this.DashboardServiceTypeSmallCase.Looker:
        return LOOKER;

      case this.DashboardServiceTypeSmallCase.Tableau:
        return TABLEAU;

      case this.DashboardServiceTypeSmallCase.Redash:
        return REDASH;

      case this.DashboardServiceTypeSmallCase.Metabase:
        return METABASE;

      case this.DashboardServiceTypeSmallCase.PowerBI:
        return POWERBI;

      case this.DashboardServiceTypeSmallCase.QuickSight:
        return QUICKSIGHT;

      case this.DashboardServiceTypeSmallCase.DomoDashboard:
        return DOMO;

      case this.DashboardServiceTypeSmallCase.Mode:
        return MODE;

      case this.DashboardServiceTypeSmallCase.QlikSense:
        return QLIK_SENSE;

      case this.DashboardServiceTypeSmallCase.QlikCloud:
        return QLIK_SENSE;

      case this.DashboardServiceTypeSmallCase.Lightdash:
        return LIGHT_DASH;

      case this.PipelineServiceTypeSmallCase.Airflow:
        return AIRFLOW;

      case this.PipelineServiceTypeSmallCase.Airbyte:
        return AIRBYTE;

      case this.PipelineServiceTypeSmallCase.Dagster:
        return DAGSTER;

<<<<<<< HEAD
      case this.PipelineServiceTypeSmallCase.Fivetran:
=======
      case PipelineServiceType.DBTCloud:
        return DBT;

      case PipelineServiceType.Fivetran:
>>>>>>> 141ceb4c
        return FIVETRAN;

      case this.PipelineServiceTypeSmallCase.GluePipeline:
        return GLUE;

      case this.PipelineServiceTypeSmallCase.KafkaConnect:
        return KAFKA;

      case this.PipelineServiceTypeSmallCase.Spark:
        return SPARK;

      case this.PipelineServiceTypeSmallCase.Spline:
        return SPLINE;

      case this.PipelineServiceTypeSmallCase.Nifi:
        return NIFI;

      case this.PipelineServiceTypeSmallCase.DomoPipeline:
        return DOMO;

      case this.PipelineServiceTypeSmallCase.DatabricksPipeline:
        return DATABRICK;

      case this.PipelineServiceTypeSmallCase.OpenLineage:
        return OPENLINEAGE;

      case this.MlModelServiceTypeSmallCase.Mlflow:
        return MLFLOW;

      case this.MlModelServiceTypeSmallCase.Sklearn:
        return SCIKIT;
      case this.MlModelServiceTypeSmallCase.SageMaker:
        return SAGEMAKER;

      case this.MetadataServiceTypeSmallCase.Amundsen:
        return AMUNDSEN;

      case this.MetadataServiceTypeSmallCase.Atlas:
        return ATLAS;

      case this.MetadataServiceTypeSmallCase.OpenMetadata:
        return LOGO;

      case this.StorageServiceTypeSmallCase.S3:
        return AMAZON_S3;

      case this.SearchServiceTypeSmallCase.ElasticSearch:
        return ELASTIC_SEARCH;

      case this.SearchServiceTypeSmallCase.OpenSearch:
        return OPEN_SEARCH;

      default: {
        let logo;
        if (serviceTypes.messagingServices.includes(type)) {
          logo = TOPIC_DEFAULT;
        } else if (serviceTypes.dashboardServices.includes(type)) {
          logo = DASHBOARD_DEFAULT;
        } else if (serviceTypes.pipelineServices.includes(type)) {
          logo = PIPELINE_DEFAULT;
        } else if (serviceTypes.databaseServices.includes(type)) {
          logo = DATABASE_DEFAULT;
        } else if (serviceTypes.mlmodelServices.includes(type)) {
          logo = ML_MODEL_DEFAULT;
        } else if (serviceTypes.storageServices.includes(type)) {
          logo = CUSTOM_STORAGE_DEFAULT;
        } else {
          logo = DEFAULT_SERVICE;
        }

        return logo;
      }
    }
  }

  public getDataAssetsService(serviceType: string): ExplorePageTabs {
    const database = this.DatabaseServiceTypeSmallCase;
    const messaging = this.MessagingServiceTypeSmallCase;
    const dashboard = this.DashboardServiceTypeSmallCase;
    const pipeline = this.PipelineServiceTypeSmallCase;
    const mlmodel = this.MlModelServiceTypeSmallCase;
    const storage = this.StorageServiceTypeSmallCase;
    const search = this.SearchServiceTypeSmallCase;

    switch (true) {
      case Object.values(database).includes(
        serviceType as typeof database[keyof typeof database]
      ):
        return ExplorePageTabs.TABLES;
      case Object.values(messaging).includes(
        serviceType as typeof messaging[keyof typeof messaging]
      ):
        return ExplorePageTabs.TOPICS;
      case Object.values(dashboard).includes(
        serviceType as typeof dashboard[keyof typeof dashboard]
      ):
        return ExplorePageTabs.DASHBOARDS;
      case Object.values(mlmodel).includes(
        serviceType as typeof mlmodel[keyof typeof mlmodel]
      ):
        return ExplorePageTabs.MLMODELS;
      case Object.values(pipeline).includes(
        serviceType as typeof pipeline[keyof typeof pipeline]
      ):
        return ExplorePageTabs.PIPELINES;
      case Object.values(storage).includes(
        serviceType as typeof storage[keyof typeof storage]
      ):
        return ExplorePageTabs.CONTAINERS;
      case Object.values(search).includes(
        serviceType as typeof search[keyof typeof search]
      ):
        return ExplorePageTabs.SEARCH_INDEX;

      default:
        return ExplorePageTabs.TABLES;
    }
  }

  public getStorageServiceConfig(type: StorageServiceType) {
    let schema = {};
    const uiSchema = { ...COMMON_UI_SCHEMA };
    switch (type) {
      case StorageServiceType.S3: {
        schema = s3Connection;

        break;
      }
      case StorageServiceType.CustomStorage: {
        schema = customConnection;

        break;
      }
    }

    return cloneDeep({ schema, uiSchema });
  }

  public getPipelineServiceConfig(type: PipelineServiceType) {
    return getPipelineConfig(type);
  }

  public getDatabaseServiceConfig(type: DatabaseServiceType) {
    return getDatabaseConfig(type);
  }

  public getDashboardServiceConfig(type: DashboardServiceType) {
    return getDashboardConfig(type);
  }

  public getMessagingServiceConfig(type: MessagingServiceType) {
    return getMessagingConfig(type);
  }

  public getMlModelServiceConfig(type: MlModelServiceType) {
    return getMlmodelConfig(type);
  }

  public getSearchServiceConfig(type: SearchServiceType) {
    return getSearchServiceConfig(type);
  }

  public getMetadataServiceConfig(type: MetadataServiceType) {
    return getMetadataConfig(type);
  }

  /**
   * @param originalEnum will take the enum that should be converted
   * @returns object with lowercase value
   */
  public convertEnumToLowerCase<T extends { [k: string]: string }, U>(
    originalEnum: T
  ): U {
    return Object.fromEntries(
      Object.entries(originalEnum).map(([key, value]) => [
        key,
        value.toLowerCase(),
      ])
    ) as unknown as U;
  }
}

const serviceUtilClassBase = new ServiceUtilClassBase();

export default serviceUtilClassBase;
export { ServiceUtilClassBase };<|MERGE_RESOLUTION|>--- conflicted
+++ resolved
@@ -383,15 +383,11 @@
       case this.PipelineServiceTypeSmallCase.Dagster:
         return DAGSTER;
 
-<<<<<<< HEAD
       case this.PipelineServiceTypeSmallCase.Fivetran:
-=======
-      case PipelineServiceType.DBTCloud:
+        return FIVETRAN;
+
+      case this.PipelineServiceTypeSmallCase.DBTCloud:
         return DBT;
-
-      case PipelineServiceType.Fivetran:
->>>>>>> 141ceb4c
-        return FIVETRAN;
 
       case this.PipelineServiceTypeSmallCase.GluePipeline:
         return GLUE;
