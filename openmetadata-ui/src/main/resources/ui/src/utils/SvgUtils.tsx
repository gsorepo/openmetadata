--- conflicted
+++ resolved
@@ -577,21 +577,22 @@
       IconComponent = IconSearchV1Color;
 
       break;
-<<<<<<< HEAD
+
     case Icons.EDIT_BLACK:
       IconComponent = IconEditBlack;
 
       break;
     case Icons.EDIT_PRIMARY:
       IconComponent = IconEditPrimary;
-=======
+
+      break;
+
     case Icons.SAMPLE_DATA:
       IconComponent = IconSampleData;
 
       break;
     case Icons.SAMPLE_DATA_COLOR:
       IconComponent = IconSampleDataColor;
->>>>>>> 57b0da7a
 
       break;
 
