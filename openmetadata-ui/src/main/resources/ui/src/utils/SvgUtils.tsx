--- conflicted
+++ resolved
@@ -356,12 +356,9 @@
   MSTEAMS: 'msteams',
   MSTEAMS_GREY: 'msteams-grey',
   ALL_ACTIVITY: 'all-activity',
-<<<<<<< HEAD
-  FILTER_PRIMARY: 'filter-primary',
-=======
   OPEN_LOCK: 'open-lock',
   CLOSED_LOCK: 'closed-lock',
->>>>>>> 3dd9a40f
+  FILTER_PRIMARY: 'filter-primary',
 };
 
 const SVGIcons: FunctionComponent<Props> = ({
@@ -1043,12 +1040,10 @@
       IconComponent = IconAllActivity;
 
       break;
-<<<<<<< HEAD
     case Icons.FILTER_PRIMARY:
       IconComponent = IconFilterPrimary;
 
       break;
-=======
 
     case Icons.OPEN_LOCK:
       IconComponent = IconOpenLock;
@@ -1060,7 +1055,6 @@
 
       break;
 
->>>>>>> 3dd9a40f
     default:
       IconComponent = null;
 
