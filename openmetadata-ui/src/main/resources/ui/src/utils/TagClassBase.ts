/*
 *  Copyright 2023 Collate.
 *  Licensed under the Apache License, Version 2.0 (the "License");
 *  you may not use this file except in compliance with the License.
 *  You may obtain a copy of the License at
 *  http://www.apache.org/licenses/LICENSE-2.0
 *  Unless required by applicable law or agreed to in writing, software
 *  distributed under the License is distributed on an "AS IS" BASIS,
 *  WITHOUT WARRANTIES OR CONDITIONS OF ANY KIND, either express or implied.
 *  See the License for the specific language governing permissions and
 *  limitations under the License.
 */
import { PAGE_SIZE } from '../constants/constants';
import { SearchIndex } from '../enums/search.enum';
import { searchQuery } from '../rest/searchAPI';
import { escapeESReservedCharacters, getEncodedFqn } from './StringsUtils';

class TagClassBase {
  public async getTags(searchText: string, page: number) {
<<<<<<< HEAD
=======
    // this is to esacpe and encode any chars which is known by ES search internally
>>>>>>> e197c3f3
    const encodedValue = getEncodedFqn(escapeESReservedCharacters(searchText));
    const res = await searchQuery({
      query: `*${encodedValue}*`,
      filters: 'disabled:false',
      pageNumber: page,
      pageSize: PAGE_SIZE,
      queryFilter: {},
      searchIndex: SearchIndex.TAG,
    });

    return {
      data: res.hits.hits.map(({ _source }) => ({
        label: _source.fullyQualifiedName ?? '',
        value: _source.fullyQualifiedName ?? '',
        data: _source,
      })),
      paging: {
        total: res.hits.total.value,
      },
    };
  }
}

const tagClassBase = new TagClassBase();

export default tagClassBase;
export { TagClassBase };<|MERGE_RESOLUTION|>--- conflicted
+++ resolved
@@ -17,10 +17,7 @@
 
 class TagClassBase {
   public async getTags(searchText: string, page: number) {
-<<<<<<< HEAD
-=======
-    // this is to esacpe and encode any chars which is known by ES search internally
->>>>>>> e197c3f3
+    // this is to escape and encode any chars which is known by ES search internally
     const encodedValue = getEncodedFqn(escapeESReservedCharacters(searchText));
     const res = await searchQuery({
       query: `*${encodedValue}*`,
