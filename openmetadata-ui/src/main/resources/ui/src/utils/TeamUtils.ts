/*
 *  Copyright 2021 Collate
 *  Licensed under the Apache License, Version 2.0 (the "License");
 *  you may not use this file except in compliance with the License.
 *  You may obtain a copy of the License at
 *  http://www.apache.org/licenses/LICENSE-2.0
 *  Unless required by applicable law or agreed to in writing, software
 *  distributed under the License is distributed on an "AS IS" BASIS,
 *  WITHOUT WARRANTIES OR CONDITIONS OF ANY KIND, either express or implied.
 *  See the License for the specific language governing permissions and
 *  limitations under the License.
 */

<<<<<<< HEAD
import { cloneDeep, isNil, isUndefined, omit } from 'lodash';
=======
import { t } from 'i18next';
import { cloneDeep, isEmpty, isNil, isUndefined, omit } from 'lodash';
>>>>>>> 9fff8fae
import { CreateTeam } from '../generated/api/teams/createTeam';
import {
  EntityReference,
  Team,
  TeamType,
} from '../generated/entity/teams/team';
import { getEntityIdArray } from './CommonUtils';

/**
 * To get filtered list of non-deleted(active) users
 * @param users List of users
 * @returns List of non-deleted(active) users
 */
export const getActiveUsers = (users?: Array<EntityReference>) => {
  return !isNil(users) ? users.filter((item) => !item.deleted) : [];
};

export const filterChildTeams = (
  teamsList: Team[],
  showDeletedTeams: boolean
) => teamsList.filter((d) => d.deleted === showDeletedTeams);

export const getDeleteMessagePostFix = (
  teamName: string,
  deleteType: string
) => {
  return t('message.delete-team-message', {
    teamName,
    deleteType,
  });
};

const getEntityValue = (value: EntityReference[] | undefined) => {
  if (!isUndefined(value)) {
    return getEntityIdArray(value);
  }

  return undefined;
};

export const getMovedTeamData = (team: Team, parents: string[]): CreateTeam => {
  const userDetails = omit(cloneDeep(team), [
    'id',
    'fullyQualifiedName',
    'href',
    'version',
    'updatedAt',
    'updatedBy',
    'userCount',
    'childrenCount',
    'owns',
    'changeDescription',
    'deleted',
    'inheritedRoles',
    'key',
  ]) as Team;

  const { policies, users, defaultRoles, children } = userDetails;

  return {
    ...userDetails,
    teamType: userDetails.teamType as TeamType,
    defaultRoles: getEntityValue(defaultRoles),
    children:
      userDetails.teamType == TeamType.Group
        ? undefined
        : getEntityValue(children),
    parents: parents,
    policies: getEntityValue(policies),
    users: getEntityValue(users),
  };
};<|MERGE_RESOLUTION|>--- conflicted
+++ resolved
@@ -11,12 +11,8 @@
  *  limitations under the License.
  */
 
-<<<<<<< HEAD
+import { t } from 'i18next';
 import { cloneDeep, isNil, isUndefined, omit } from 'lodash';
-=======
-import { t } from 'i18next';
-import { cloneDeep, isEmpty, isNil, isUndefined, omit } from 'lodash';
->>>>>>> 9fff8fae
 import { CreateTeam } from '../generated/api/teams/createTeam';
 import {
   EntityReference,
