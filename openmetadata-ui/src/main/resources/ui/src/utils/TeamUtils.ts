--- conflicted
+++ resolved
@@ -47,53 +47,6 @@
   });
 };
 
-<<<<<<< HEAD
-=======
-const getEntityValue = (value: EntityReference[] | undefined) => {
-  if (!isUndefined(value)) {
-    return getEntityIdArray(value);
-  }
-
-  return undefined;
-};
-
-export const getMovedTeamData = (
-  team: Team,
-  parents?: string[]
-): CreateTeam => {
-  const userDetails = omit(cloneDeep(team), [
-    'id',
-    'fullyQualifiedName',
-    'href',
-    'version',
-    'updatedAt',
-    'updatedBy',
-    'userCount',
-    'childrenCount',
-    'owns',
-    'changeDescription',
-    'deleted',
-    'inheritedRoles',
-    'key',
-  ]) as Team;
-
-  const { policies, users, defaultRoles, children } = userDetails;
-
-  return {
-    ...userDetails,
-    teamType: userDetails.teamType as TeamType,
-    defaultRoles: getEntityValue(defaultRoles),
-    children:
-      userDetails.teamType === TeamType.Group
-        ? undefined
-        : getEntityValue(children),
-    parents,
-    policies: getEntityValue(policies),
-    users: getEntityValue(users),
-  } as CreateTeam;
-};
-
->>>>>>> 3a720370
 /**
  * To get webhook svg icon
  * @param item webhook key
