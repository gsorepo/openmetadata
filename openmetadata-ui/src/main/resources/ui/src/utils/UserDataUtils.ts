--- conflicted
+++ resolved
@@ -12,12 +12,8 @@
  */
 
 import { AxiosError, AxiosResponse } from 'axios';
-<<<<<<< HEAD
 import { isEqual, isUndefined } from 'lodash';
-=======
-import { isEmpty, isEqual, isUndefined } from 'lodash';
 import { SearchedUsersAndTeams, SearchResponse } from 'Models';
->>>>>>> 994a83bb
 import AppState from '../AppState';
 import { OidcUser } from '../authentication/auth-provider/AuthProvider.interface';
 import {
