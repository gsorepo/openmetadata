/*
 *  Copyright 2023 Collate.
 *  Licensed under the Apache License, Version 2.0 (the "License");
 *  you may not use this file except in compliance with the License.
 *  You may obtain a copy of the License at
 *  http://www.apache.org/licenses/LICENSE-2.0
 *  Unless required by applicable law or agreed to in writing, software
 *  distributed under the License is distributed on an "AS IS" BASIS,
 *  WITHOUT WARRANTIES OR CONDITIONS OF ANY KIND, either express or implied.
 *  See the License for the specific language governing permissions and
 *  limitations under the License.
 */
import { ErrorTransformer } from '@rjsf/utils';
import {
  Alert,
  Divider,
  Form,
  FormItemProps,
  Input,
  InputNumber,
  Select,
  Switch,
  TooltipProps,
} from 'antd';
import { RuleObject } from 'antd/lib/form';
import { TooltipPlacement } from 'antd/lib/tooltip';
import { AxiosError } from 'axios';
import classNames from 'classnames';
import { t } from 'i18next';
import { compact, startCase } from 'lodash';
import React, { Fragment, ReactNode } from 'react';
import AsyncSelectList from '../components/common/AsyncSelectList/AsyncSelectList';
import { AsyncSelectListProps } from '../components/common/AsyncSelectList/AsyncSelectList.interface';
import ColorPicker from '../components/common/ColorPicker/ColorPicker.component';
import FilterPattern from '../components/common/FilterPattern/FilterPattern';
import { FilterPatternProps } from '../components/common/FilterPattern/filterPattern.interface';
import FormItemLabel from '../components/common/Form/FormItemLabel';
import { InlineAlertProps } from '../components/common/InlineAlert/InlineAlert.interface';
import RichTextEditor from '../components/common/RichTextEditor/RichTextEditor';
import { RichTextEditorProp } from '../components/common/RichTextEditor/RichTextEditor.interface';
import SliderWithInput from '../components/common/SliderWithInput/SliderWithInput';
import { SliderWithInputProps } from '../components/common/SliderWithInput/SliderWithInput.interface';
import { UserSelectableList } from '../components/common/UserSelectableList/UserSelectableList.component';
import { UserSelectableListProps } from '../components/common/UserSelectableList/UserSelectableList.interface';
import { UserTeamSelectableList } from '../components/common/UserTeamSelectableList/UserTeamSelectableList.component';
import { UserSelectDropdownProps } from '../components/common/UserTeamSelectableList/UserTeamSelectableList.interface';
import { HTTP_STATUS_CODE } from '../constants/Auth.constants';
import {
  FieldProp,
  FieldTypes,
  FormItemLayout,
  HelperTextType,
} from '../interface/FormUtils.interface';
import TagSuggestion, {
  TagSuggestionProps,
} from '../pages/TasksPage/shared/TagSuggestion';
import i18n from './i18next/LocalUtil';
import { getErrorText } from './StringsUtils';

export const getField = (field: FieldProp) => {
  const {
    label,
    name,
    type,
    helperText,
    helperTextType = HelperTextType.Tooltip,
    required,
    props = {},
    rules = [],
    placeholder,
    id,
    formItemProps,
    hasSeparator = false,
<<<<<<< HEAD
    formItemLayout = FormItemLayout.VERTICAL,
=======
    isBeta = false,
    formItemLayout = 'vertical',
>>>>>>> d08af1f8
  } = field;

  let internalFormItemProps: FormItemProps = {};
  let fieldElement: ReactNode = null;
  let fieldRules = [...rules];
  // Check if required rule is already present to avoid rule duplication
  const isRequiredRulePresent = rules.some(
    (rule) => (rule as RuleObject).required ?? false
  );

  if (required && !isRequiredRulePresent) {
    fieldRules = [
      ...fieldRules,
      {
        required,
        message: i18n.t('label.field-required', { field: startCase(name) }),
      },
    ];
  }

  switch (type) {
    case FieldTypes.TEXT:
      fieldElement = <Input {...props} id={id} placeholder={placeholder} />;

      break;
    case FieldTypes.PASSWORD:
      fieldElement = (
        <Input.Password
          {...props}
          autoComplete="off"
          id={id}
          placeholder={placeholder}
        />
      );

      break;
    case FieldTypes.NUMBER:
      fieldElement = (
        <InputNumber
          id={id}
          placeholder={placeholder}
          size="small"
          {...props}
        />
      );

      break;

    case FieldTypes.FILTER_PATTERN:
      fieldElement = (
        <FilterPattern {...(props as unknown as FilterPatternProps)} />
      );

      break;

    case FieldTypes.SWITCH:
      fieldElement = <Switch {...props} id={id} />;
      internalFormItemProps = {
        ...internalFormItemProps,
        valuePropName: 'checked',
      };

      break;
    case FieldTypes.SELECT:
      fieldElement = <Select {...props} id={id} />;

      break;
    case FieldTypes.SLIDER_INPUT:
      fieldElement = (
        <SliderWithInput {...(props as unknown as SliderWithInputProps)} />
      );

      break;
    case FieldTypes.DESCRIPTION:
      fieldElement = (
        <RichTextEditor {...(props as unknown as RichTextEditorProp)} />
      );
      internalFormItemProps = {
        ...internalFormItemProps,
        trigger: 'onTextChange',
        valuePropName: 'initialValue',
      };

      break;
    case FieldTypes.TAG_SUGGESTION:
      fieldElement = (
        <TagSuggestion {...(props as unknown as TagSuggestionProps)} />
      );

      break;

    case FieldTypes.ASYNC_SELECT_LIST:
      fieldElement = (
        <AsyncSelectList {...(props as unknown as AsyncSelectListProps)} />
      );

      break;
    case FieldTypes.USER_TEAM_SELECT:
      {
        const { children, ...rest } = props;

        fieldElement = (
          <UserTeamSelectableList
            {...(rest as unknown as UserSelectDropdownProps)}>
            {children}
          </UserTeamSelectableList>
        );
      }

      break;
    case FieldTypes.USER_MULTI_SELECT:
      {
        const { children, ...rest } = props;

        fieldElement = (
          <UserSelectableList {...(rest as unknown as UserSelectableListProps)}>
            {children}
          </UserSelectableList>
        );
      }

      break;
    case FieldTypes.COLOR_PICKER:
      fieldElement = <ColorPicker {...props} />;

      break;

    default:
      break;
  }

  return (
    <Fragment key={id}>
      <Form.Item
        className={classNames({
          'form-item-horizontal': formItemLayout === FormItemLayout.HORIZONTAL,
          'form-item-vertical': formItemLayout === FormItemLayout.VERTICAL,
          'm-b-xss': helperTextType === HelperTextType.ALERT,
        })}
        id={id}
        key={id}
        label={
          <FormItemLabel
            align={props.tooltipAlign as TooltipProps['align']}
            helperText={helperText}
<<<<<<< HEAD
            helperTextType={helperTextType}
=======
            isBeta={isBeta}
>>>>>>> d08af1f8
            label={label}
            overlayClassName={props.overlayClassName as string}
            overlayInnerStyle={props.overlayInnerStyle as React.CSSProperties}
            placement={props.tooltipPlacement as TooltipPlacement}
          />
        }
        name={name}
        rules={fieldRules}
        {...internalFormItemProps}
        {...formItemProps}>
        {fieldElement}
      </Form.Item>

      {helperTextType === HelperTextType.ALERT && helperText && (
        <Alert
          showIcon
          className="m-b-lg alert-icon"
          data-testid="form-item-alert"
          message={helperText}
          type="warning"
        />
      )}

      {hasSeparator && <Divider />}
    </Fragment>
  );
};

export const generateFormFields = (fields: FieldProp[]) => {
  return <>{fields.map((field) => getField(field))}</>;
};

export const transformErrors: ErrorTransformer = (errors) => {
  const errorRet = errors.map((error) => {
    const { property } = error;

    /**
     * For nested fields we have to check if it's property start with "."
     * else we will just prepend the root to property
     */
    const id = property?.startsWith('.')
      ? 'root' + property?.replaceAll('.', '/')
      : `root/${property}`;

    // If element is not present in DOM, ignore error
    if (document.getElementById(id)) {
      const fieldName = error.params?.missingProperty;
      if (fieldName) {
        const customMessage = i18n.t('message.field-text-is-required', {
          fieldText: startCase(fieldName),
        });
        error.message = customMessage;

        return error;
      }
    }

    return null;
  });

  return compact(errorRet);
};

export const handleEntityCreationError = ({
  error,
  setInlineAlertDetails,
  entity,
  entityLowercase,
  entityLowercasePlural,
  name,
  defaultErrorType,
}: {
  error: AxiosError;
  setInlineAlertDetails: (alertDetails?: InlineAlertProps | undefined) => void;
  entity: string;
  entityLowercase?: string;
  entityLowercasePlural?: string;
  name: string;
  defaultErrorType?: 'create';
}) => {
  if (error.response?.status === HTTP_STATUS_CODE.CONFLICT) {
    setInlineErrorValue(
      t('server.entity-already-exist', {
        entity,
        entityPlural: entityLowercasePlural ?? entity,
        name: name,
      }),
      setInlineAlertDetails
    );

    return;
  }

  if (error.response?.status === HTTP_STATUS_CODE.LIMIT_REACHED) {
    setInlineErrorValue(
      t('server.entity-limit-reached', {
        entity,
      }),
      setInlineAlertDetails
    );

    return;
  }

  setInlineErrorValue(
    defaultErrorType === 'create'
      ? t(`server.entity-creation-error`, {
          entity: entityLowercase ?? entity,
        })
      : getErrorText(error, t('server.unexpected-error')),
    setInlineAlertDetails
  );
};

export const setInlineErrorValue = (
  description: string,
  setInlineAlertDetails: (alertDetails?: InlineAlertProps | undefined) => void
) => {
  setInlineAlertDetails({
    type: 'error',
    heading: t('label.error'),
    description,
    onClose: () => setInlineAlertDetails(undefined),
  });
};<|MERGE_RESOLUTION|>--- conflicted
+++ resolved
@@ -71,12 +71,8 @@
     id,
     formItemProps,
     hasSeparator = false,
-<<<<<<< HEAD
     formItemLayout = FormItemLayout.VERTICAL,
-=======
     isBeta = false,
-    formItemLayout = 'vertical',
->>>>>>> d08af1f8
   } = field;
 
   let internalFormItemProps: FormItemProps = {};
@@ -222,11 +218,8 @@
           <FormItemLabel
             align={props.tooltipAlign as TooltipProps['align']}
             helperText={helperText}
-<<<<<<< HEAD
             helperTextType={helperTextType}
-=======
             isBeta={isBeta}
->>>>>>> d08af1f8
             label={label}
             overlayClassName={props.overlayClassName as string}
             overlayInnerStyle={props.overlayInnerStyle as React.CSSProperties}
