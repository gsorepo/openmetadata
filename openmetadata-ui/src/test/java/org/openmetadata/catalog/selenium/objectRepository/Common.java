--- conflicted
+++ resolved
@@ -81,7 +81,6 @@
   By topics = By.xpath("(//button[@data-testid='tab'])[2]");
   By selectTable = By.xpath("(//button[@data-testid=\"table-link\"])[2]");
   By addTag = By.xpath("//div[@data-testid='tag-conatiner']");
-<<<<<<< HEAD
   By breadCrumbTags = By.xpath("(//span[@data-testid='tags'])[1]");
   By ingestionTab = By.xpath("//button[@data-testid='tab'][@id='ingestions']");
   By addIngestion = By.cssSelector("button[data-testid='add-new-ingestion-button']");
@@ -118,9 +117,6 @@
   public By version() {
     return version;
   }
-=======
-  By breadCrumbTag = By.xpath("(//span[@data-testid='tags'])[1]");
->>>>>>> 6dadbc14
 
   public List<WebElement> versionRadioButton() {
     return webDriver.findElements(versionRadioButton);
