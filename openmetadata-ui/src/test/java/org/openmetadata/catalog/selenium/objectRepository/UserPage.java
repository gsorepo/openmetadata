--- conflicted
+++ resolved
@@ -26,14 +26,10 @@
   By editRole = By.cssSelector("[data-testid='edit-roles']");
   By saveRole = By.cssSelector("[data-testid='save-roles']");
   By removeRole = By.cssSelector("[aria-label='Remove Admin']");
-<<<<<<< HEAD
   By addUser = By.cssSelector("[data-testid='add-teams']");
   By adamMathews = By.xpath("(//div[@data-testid='user-card-container'])[5]");
   By clickRoleDropdown = By.cssSelector("[id='select-role']");
-=======
-  By clickRoleDropdown = By.cssSelector("[id='select-role']");
   By removeDataConsumer = By.cssSelector("[aria-label='Remove Data Consumer']");
->>>>>>> 8cb210b1
 
   public By selectRole(String role) {
     return By.cssSelector("[data-testid='" + role + "']");
