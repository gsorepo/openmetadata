--- conflicted
+++ resolved
@@ -14,12 +14,9 @@
 package org.openmetadata.catalog.selenium.pages.common;
 
 import com.github.javafaker.Faker;
-<<<<<<< HEAD
 import java.io.IOException;
 import java.net.HttpURLConnection;
 import java.net.URL;
-=======
->>>>>>> 2cb490c2
 import java.time.Duration;
 import java.util.ArrayList;
 import java.util.List;
@@ -52,10 +49,7 @@
   static WebDriver webDriver;
   static Actions actions;
   static Faker faker = new Faker();
-<<<<<<< HEAD
   static String tagCategoryDisplayName = faker.name().firstName();
-=======
->>>>>>> 2cb490c2
   static String enterDescription = "//div[@data-testid='enterDescription']/div/div[2]/div/div/div/div/div/div";
   static WebDriverWait wait;
   Integer waitTime = Property.getInstance().getSleepTime();
@@ -99,7 +93,6 @@
   }
 
   @Test
-<<<<<<< HEAD
   @Order(2)
   public void addTagWithSpaceCheck() throws InterruptedException, IOException {
     Events.click(webDriver, By.cssSelector("[data-testid='closeWhatsNew']")); // Close What's new
@@ -143,7 +136,9 @@
     http.setRequestMethod("HEAD");
     http.connect();
     Assert.assertEquals(http.getResponseCode(), 200);
-=======
+  }
+  
+  @Test
   @Order(4)
   public void onlySpaceAsNameForServiceCheck() throws InterruptedException {
     Events.click(webDriver, By.cssSelector("[data-testid='closeWhatsNew']")); // Close What's new
@@ -169,7 +164,6 @@
     } catch (TimeoutException exception) {
       LOG.info("Success");
     }
->>>>>>> 2cb490c2
   }
 
   @AfterEach
