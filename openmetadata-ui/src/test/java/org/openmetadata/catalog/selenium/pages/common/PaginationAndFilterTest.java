--- conflicted
+++ resolved
@@ -157,8 +157,6 @@
     }
   }
 
-<<<<<<< HEAD
-=======
   @Test
   @Order(6)
   public void databaseFilterCountCheck() throws InterruptedException {
@@ -189,7 +187,6 @@
     Assert.assertEquals(databaseCount, filteredResults);
   }
 
->>>>>>> 4f96634e
   @AfterEach
   public void closeTabs() {
     ArrayList<String> tabs = new ArrayList<>(webDriver.getWindowHandles());
