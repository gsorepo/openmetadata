/*
 *  Copyright 2021 Collate
 *  Licensed under the Apache License, Version 2.0 (the "License");
 *  you may not use this file except in compliance with the License.
 *  You may obtain a copy of the License at
 *  http://www.apache.org/licenses/LICENSE-2.0
 *  Unless required by applicable law or agreed to in writing, software
 *  distributed under the License is distributed on an "AS IS" BASIS,
 *  WITHOUT WARRANTIES OR CONDITIONS OF ANY KIND, either express or implied.
 *  See the License for the specific language governing permissions and
 *  limitations under the License.
 */

package org.openmetadata.catalog.selenium.pages.myData;

import java.time.Duration;
import java.util.ArrayList;
import java.util.logging.Logger;
import org.junit.jupiter.api.AfterEach;
import org.junit.jupiter.api.BeforeEach;
import org.junit.jupiter.api.MethodOrderer;
import org.junit.jupiter.api.Order;
import org.junit.jupiter.api.Test;
import org.junit.jupiter.api.TestMethodOrder;
import org.openmetadata.catalog.selenium.events.Events;
import org.openmetadata.catalog.selenium.objectRepository.*;
import org.openmetadata.catalog.selenium.properties.Property;
import org.openqa.selenium.*;
import org.openqa.selenium.chrome.ChromeDriver;
import org.openqa.selenium.chrome.ChromeOptions;
import org.openqa.selenium.interactions.Actions;
import org.openqa.selenium.support.ui.ExpectedConditions;
import org.openqa.selenium.support.ui.WebDriverWait;
import org.testng.Assert;

@Order(1)
@TestMethodOrder(MethodOrderer.OrderAnnotation.class)
public class MyDataPageTest {

  private static final Logger LOG = Logger.getLogger(MyDataPageTest.class.getName());

  static WebDriver webDriver;
  static String url = Property.getInstance().getURL();
  static Actions actions;
  static WebDriverWait wait;
  static String table = "dim_address";
  Integer waitTime = Property.getInstance().getSleepTime();
<<<<<<< HEAD
  myDataPage myDataPage;
  tagsPage tagsPage;
  servicesPage servicesPage;
  teamsPage teamsPage;
  ingestionPage ingestionPage;
  userListPage userListPage;
  tableDetails tableDetails;
=======
  String webDriverInstance = Property.getInstance().getWebDriver();
  String webDriverPath = Property.getInstance().getWebDriverPath();
>>>>>>> 60aa5f39

  @BeforeEach
  public void openMetadataWindow() {
    System.setProperty(webDriverInstance, webDriverPath);
    ChromeOptions options = new ChromeOptions();
    options.addArguments("--headless");
    options.addArguments("--window-size=1280,800");
    webDriver = new ChromeDriver();
    myDataPage = new myDataPage(webDriver);
    userListPage = new userListPage(webDriver);
    ingestionPage = new ingestionPage(webDriver);
    teamsPage = new teamsPage(webDriver);
    tagsPage = new tagsPage(webDriver);
    tableDetails = new tableDetails(webDriver);
    actions = new Actions(webDriver);
    wait = new WebDriverWait(webDriver, Duration.ofSeconds(30));
    webDriver.manage().window().maximize();
    webDriver.get(url);
  }

  @Test
  @Order(1)
  public void checkWhatsNew() {
    Events.click(webDriver, myDataPage.closeWhatsNew());
    Events.click(webDriver, myDataPage.openWhatsNew());
    Events.click(webDriver, myDataPage.page2());
    Events.click(webDriver, myDataPage.changeLog());
    try {
      WebElement version = webDriver.findElement(myDataPage.getVersion());
      Assert.assertTrue(version.isDisplayed());
    } catch (Exception e) {
      Assert.fail();
    }
  }

  @Test
  @Order(2)
  public void checkOverview() {
    myDataPage myDataPage = new myDataPage(webDriver);
    String url;
    webDriver.manage().timeouts().implicitlyWait(Duration.ofSeconds(10));
    Events.click(webDriver, myDataPage.closeWhatsNew());
    Events.click(webDriver, myDataPage.getTables());
    url = webDriver.getCurrentUrl();
    Assert.assertEquals(url, "http://localhost:8585/explore/tables/");
    webDriver.navigate().back();
    Events.click(webDriver, myDataPage.getTopics());
    url = webDriver.getCurrentUrl();
    Assert.assertEquals(url, "http://localhost:8585/explore/topics/");
    webDriver.navigate().back();
    Events.click(webDriver, myDataPage.getDashboard());
    url = webDriver.getCurrentUrl();
    Assert.assertEquals(url, "http://localhost:8585/explore/dashboards/");
    webDriver.navigate().back();
    Events.click(webDriver, myDataPage.getPipelines());
    url = webDriver.getCurrentUrl();
    Assert.assertEquals(url, "http://localhost:8585/explore/pipelines/");
    webDriver.navigate().back();
    Events.click(webDriver, myDataPage.getServices());
    url = webDriver.getCurrentUrl();
    Assert.assertEquals(url, "http://localhost:8585/services");
    webDriver.navigate().back();
    /*Events.click(webDriver, myDataPage.getIngestion());
    url = webDriver.getCurrentUrl();
    Assert.assertEquals(url, "http://localhost:8585/ingestion/");
    webDriver.navigate().back();*/
    Events.click(webDriver, myDataPage.getUsers());
    url = webDriver.getCurrentUrl();
    Assert.assertEquals(url, "http://localhost:8585/user-list");
    webDriver.navigate().back();
    Events.click(webDriver, myDataPage.getTeams());
    url = webDriver.getCurrentUrl();
    Assert.assertEquals(url, "http://localhost:8585/teams");
  }

  @Test
  @Order(3)
  public void checkSearchBar() throws InterruptedException {
    Events.click(webDriver, myDataPage.closeWhatsNew());
    wait.until(ExpectedConditions.elementToBeClickable(myDataPage.getSearchBox())); // Search bar/dim
    Events.sendKeys(webDriver, myDataPage.getSearchBox(), "dim"); // Search bar/dim
    Events.click(webDriver, myDataPage.selectTable());
    Thread.sleep(1000);
  }

  @Test
  public void checkExplore() {
    String url;
    explorePage explorePage = new explorePage(webDriver);
    Events.click(webDriver, myDataPage.closeWhatsNew());
    Events.click(webDriver, myDataPage.clickExplore());
    url = webDriver.getCurrentUrl();
    Assert.assertEquals(url, "http://localhost:8585/explore/tables");
    try {
      if (webDriver.findElement(explorePage.tables()).isDisplayed()) {
        LOG.info("Tables is displayed");
      }
    } catch (Exception e) {
      Assert.fail();
    }
  }

  @Test
  @Order(4)
  public void checkHeaders() throws InterruptedException {
    String url;
    Events.click(webDriver, myDataPage.closeWhatsNew());
    Events.click(webDriver, myDataPage.openSettings());
    Events.click(webDriver, myDataPage.getTeams());
    url = webDriver.getCurrentUrl();
    Assert.assertEquals(url, "http://localhost:8585/teams");
    try {
      if (teamsPage.heading().isDisplayed()) {
        LOG.info("Teams Heading is displayed");
      }
    } catch (Exception e) {
      Assert.fail();
    }
    webDriver.navigate().back();
    Events.click(webDriver, myDataPage.openSettings());
    Events.click(webDriver, myDataPage.getUsers());
    url = webDriver.getCurrentUrl();
    Assert.assertEquals(url, "http://localhost:8585/user-list");
    try {
      if (userListPage.allUsers().isDisplayed()) {
        LOG.info("All users is displayed");
      }
    } catch (Exception e) {
      e.printStackTrace();
    }
    webDriver.navigate().back();
    Events.click(webDriver, myDataPage.openSettings());
    Events.click(webDriver, myDataPage.getTags());
    url = webDriver.getCurrentUrl();
    Assert.assertEquals(url, "http://localhost:8585/tags");
    try {
      if (tagsPage.tagCategories().isDisplayed()) {
        LOG.info("Tag categories is displayed");
      }
    } catch (Exception e) {
      e.printStackTrace();
    }
    webDriver.navigate().back();
    Events.click(webDriver, myDataPage.openSettings());
    Events.click(webDriver, myDataPage.getServices());
    url = webDriver.getCurrentUrl();
    Assert.assertEquals(url, "http://localhost:8585/services");
    try {
      if (servicesPage.databaseService().isDisplayed()) {
        LOG.info("Database Service is displayed");
      }
    } catch (Exception e) {
      e.printStackTrace();
    }
    webDriver.navigate().back();
    Events.click(webDriver, myDataPage.openSettings());
    Events.click(webDriver, myDataPage.getIngestions());
    url = webDriver.getCurrentUrl();
    Assert.assertEquals(url, "http://localhost:8585/ingestion");
    try {
      if (ingestionPage.addIngestion().isDisplayed()) {
        LOG.info("Ingestion button is displayed");
      }
    } catch (Exception e) {
      e.printStackTrace();
    }
  }

  @Test
  @Order(5)
  public void checkMyDataTab() throws InterruptedException {
    Events.click(webDriver, myDataPage.closeWhatsNew());
    Events.click(webDriver, myDataPage.getTables());
    Events.sendKeys(webDriver, myDataPage.getSearchBox(), table);
    Events.click(webDriver, myDataPage.selectTable());
    Events.click(webDriver, tableDetails.manage());
    Events.click(webDriver, tableDetails.clickOwnerDropdown()); // Owner
    Events.click(webDriver, tableDetails.clickUsers());
    Events.click(webDriver, tableDetails.selectUser());
    Events.click(webDriver, tableDetails.saveManage());
    Events.click(webDriver, myDataPage.clickHome());
    webDriver.navigate().refresh();
    try {
      WebElement tableName = wait.until(ExpectedConditions.presenceOfElementLocated(By.linkText(table)));
      if (tableName.isDisplayed()) {
        Assert.assertEquals(tableName.getText(), "dim_address");
        webDriver.findElement(By.linkText(table)).click();
      }

    } catch (Exception e) {
      e.printStackTrace();
    }
  }

  @Test
  @Order(6)
  public void checkFollowingTab() throws InterruptedException {
    Events.click(webDriver, myDataPage.closeWhatsNew());
    Events.click(webDriver, myDataPage.getTables());
    Events.sendKeys(webDriver, myDataPage.getSearchBox(), table);
    Events.click(webDriver, myDataPage.selectTable());
    Thread.sleep(1000);
    // Events.click(webDriver, By.id("tabledatacard1Title"));
    String follow = webDriver.findElement(tableDetails.clickFollow()).getText();
    if (follow.equals("Unfollow")) {
      Events.click(webDriver, tableDetails.clickFollow());
      Thread.sleep(1000);
      Events.click(webDriver, tableDetails.clickFollow());
    } else {
      Events.click(webDriver, tableDetails.clickFollow());
    }
    Thread.sleep(2000);
    Events.click(webDriver, myDataPage.clickHome());
    Thread.sleep(1000);
    String tableName = myDataPage.following().toString();
    Assert.assertEquals(tableName, "Started Following " + table);
  }

  @Test
  @Order(7)
  public void checkRecentlyViewed() throws InterruptedException {
    Events.click(webDriver, myDataPage.closeWhatsNew());
    Events.sendKeys(webDriver, myDataPage.getSearchBox(), table);
    Events.click(webDriver, myDataPage.selectTable());
    Events.click(webDriver, myDataPage.clickHome());
    webDriver.navigate().refresh();
    Thread.sleep(1000);
    String table = webDriver.findElement(myDataPage.recentlyViewed()).getText();
    Assert.assertEquals(table, "dim_address");
  }

  @Test
  @Order(8)
  public void checkRecentlySearched() throws InterruptedException {
    String searchCriteria = "dim";
    Events.click(webDriver, myDataPage.closeWhatsNew());
    Events.sendKeys(webDriver, myDataPage.getSearchBox(), searchCriteria);
    Events.sendEnter(webDriver, myDataPage.getSearchBox());
    Events.click(webDriver, myDataPage.clickHome());
    try {
      WebElement recentSearch = webDriver.findElement(myDataPage.recentSearch());
      if (recentSearch.isDisplayed()) {
        Assert.assertEquals(recentSearch.getText(), searchCriteria);
      }
    } catch (Exception e) {
      Assert.fail();
    }
  }

  @Test
  @Order(9)
  public void checkRecentSearchWithSpaces() throws Exception {
    Events.click(webDriver, myDataPage.closeWhatsNew());
    Events.sendKeys(webDriver, myDataPage.getSearchBox(), " ");
    Events.sendEnter(webDriver, myDataPage.getSearchBox());
    Events.click(webDriver, myDataPage.clickHome());
    try {
      WebElement spaceSearch = webDriver.findElement(myDataPage.recentSearchWithSpace());
      if (spaceSearch.isDisplayed()) {
        throw new Exception("Spaces are captured in Recent Search");
      }
    } catch (TimeoutException exception) {
      LOG.info("Success");
    }
  }

  @Test
  @Order(10)
  public void checkHelp() throws InterruptedException {
    ArrayList<String> tabs = new ArrayList<String>(webDriver.getWindowHandles());
    Events.click(webDriver, myDataPage.closeWhatsNew());
    Events.click(webDriver, myDataPage.help());
    Events.click(webDriver, myDataPage.docs());
    webDriver.switchTo().window(tabs.get(0));
    Events.click(webDriver, myDataPage.help());
    Events.click(webDriver, myDataPage.api());
    webDriver.navigate().back();
    webDriver.switchTo().window(tabs.get(0));
    Events.click(webDriver, myDataPage.help());
    Thread.sleep(1000);
    Events.click(webDriver, myDataPage.slack());
    Thread.sleep(1000);
    webDriver.switchTo().window(tabs.get(0));
  }

  @Test
  @Order(11)
  public void checkLogout() {
    Events.click(webDriver, myDataPage.closeWhatsNew());
    Events.click(webDriver, myDataPage.profile());
    Events.click(webDriver, myDataPage.userName());
    Events.click(webDriver, myDataPage.logout());
  }

  @AfterEach
  public void closeTabs() {
    ArrayList<String> tabs = new ArrayList<>(webDriver.getWindowHandles());
    String originalHandle = webDriver.getWindowHandle();
    for (String handle : webDriver.getWindowHandles()) {
      if (!handle.equals(originalHandle)) {
        webDriver.switchTo().window(handle);
        webDriver.close();
      }
    }
    webDriver.switchTo().window(tabs.get(0)).close();
  }
}<|MERGE_RESOLUTION|>--- conflicted
+++ resolved
@@ -45,7 +45,6 @@
   static WebDriverWait wait;
   static String table = "dim_address";
   Integer waitTime = Property.getInstance().getSleepTime();
-<<<<<<< HEAD
   myDataPage myDataPage;
   tagsPage tagsPage;
   servicesPage servicesPage;
@@ -53,10 +52,8 @@
   ingestionPage ingestionPage;
   userListPage userListPage;
   tableDetails tableDetails;
-=======
   String webDriverInstance = Property.getInstance().getWebDriver();
   String webDriverPath = Property.getInstance().getWebDriverPath();
->>>>>>> 60aa5f39
 
   @BeforeEach
   public void openMetadataWindow() {
