/*
 *  Copyright 2021 Collate
 *  Licensed under the Apache License, Version 2.0 (the "License");
 *  you may not use this file except in compliance with the License.
 *  You may obtain a copy of the License at
 *  http://www.apache.org/licenses/LICENSE-2.0
 *  Unless required by applicable law or agreed to in writing, software
 *  distributed under the License is distributed on an "AS IS" BASIS,
 *  WITHOUT WARRANTIES OR CONDITIONS OF ANY KIND, either express or implied.
 *  See the License for the specific language governing permissions and
 *  limitations under the License.
 */

package org.openmetadata.catalog.selenium.pages.tableDetails;

import com.github.javafaker.Faker;
import java.time.Duration;
import java.util.ArrayList;
import java.util.List;
import org.junit.jupiter.api.*;
import org.openmetadata.catalog.selenium.events.Events;
import org.openmetadata.catalog.selenium.objectRepository.*;
import org.openmetadata.catalog.selenium.properties.Property;
import org.openqa.selenium.*;
import org.openqa.selenium.chrome.ChromeDriver;
import org.openqa.selenium.chrome.ChromeOptions;
import org.openqa.selenium.interactions.Actions;
import org.openqa.selenium.support.ui.WebDriverWait;
import org.testng.Assert;

@Order(4)
@TestMethodOrder(MethodOrderer.OrderAnnotation.class)
public class TableDetailsPageTest {
  WebDriver webDriver;
  static String url = Property.getInstance().getURL();
  static Faker faker = new Faker();
  static String enterDescription = "//div[@data-testid='enterDescription']/div/div[2]/div/div/div/div/div/div";
  Actions actions;
  static WebDriverWait wait;
  Integer waitTime = Property.getInstance().getSleepTime();
  String tableName = "dim_address";
<<<<<<< HEAD
  int counter = 2;
  String xpath = "//li[@data-testid='breadcrumb-link'][" + counter + "]";
  myDataPage myDataPage;
  tagsPage tagsPage;
  teamsPage teamsPage;
  ingestionPage ingestionPage;
  userListPage userListPage;
  tableDetails tableDetails;
  explorePage explorePage;
  topicDetails topicDetails;
=======
  String webDriverInstance = Property.getInstance().getWebDriver();
  String webDriverPath = Property.getInstance().getWebDriverPath();
>>>>>>> 60aa5f39

  @BeforeEach
  public void openMetadataWindow() {
    System.setProperty(webDriverInstance, webDriverPath);
    ChromeOptions options = new ChromeOptions();
    options.addArguments("--headless");
    options.addArguments("--window-size=1280,800");
    webDriver = new ChromeDriver();
    myDataPage = new myDataPage(webDriver);
    userListPage = new userListPage(webDriver);
    ingestionPage = new ingestionPage(webDriver);
    teamsPage = new teamsPage(webDriver);
    tagsPage = new tagsPage(webDriver);
    tableDetails = new tableDetails(webDriver);
    explorePage = new explorePage(webDriver);
    topicDetails = new topicDetails(webDriver);
    actions = new Actions(webDriver);
    wait = new WebDriverWait(webDriver, Duration.ofSeconds(30));
    webDriver.manage().window().maximize();
    webDriver.get(url);
  }

  @Test
  @Order(1)
  public void openExplorePage() {
    Events.click(webDriver, myDataPage.closeWhatsNew());
    Events.click(webDriver, explorePage.explore());
  }

  @Test
  @Order(2)
  public void checkTabs() throws InterruptedException {
    openExplorePage();
    Events.sendKeys(webDriver, myDataPage.getSearchBox(), tableName);
    Events.click(webDriver, myDataPage.selectTable());
    Events.click(webDriver, tableDetails.profiler());
    Events.click(webDriver, tableDetails.lineage());
    Events.click(webDriver, tableDetails.sampleData());
    Events.click(webDriver, tableDetails.manage());
  }

  @Test
  @Order(3)
  public void editDescription() throws InterruptedException {
    openExplorePage();
    String sendKeys = "Description Added";
    Events.click(webDriver, explorePage.selectTable());
    Events.click(webDriver, tableDetails.editDescriptionButton());
    Events.sendKeys(webDriver, tableDetails.editDescriptionBox(), Keys.CONTROL + "A");
    Events.sendKeys(webDriver, tableDetails.editDescriptionBox(), sendKeys);
    Events.click(webDriver, tableDetails.saveTableDescription());
    String description = webDriver.findElement(tableDetails.descriptionBox()).getText();
    Assert.assertTrue(description.equalsIgnoreCase(sendKeys));
  }

  @Test
  @Order(4)
  public void searchColumnAndEditDescription() throws InterruptedException {
    openExplorePage();
    WebElement columnDescripitonBox;
    String sendKeys = "Description Added";
    Events.click(webDriver, explorePage.selectTable());
    for (int i = 0; i < 1; i++) {
      Events.click(webDriver, tableDetails.columnDescription());
      columnDescripitonBox = webDriver.findElement(tableDetails.columnDescriptionBox());
      Events.click(webDriver, tableDetails.columnDescriptionBox());
      Events.sendKeys(webDriver, tableDetails.columnDescriptionBox(), Keys.CONTROL + "A");
      actions.moveToElement(columnDescripitonBox).sendKeys(sendKeys).perform();
      Events.click(webDriver, tableDetails.saveTableDescription());
      webDriver.navigate().refresh();
    }
    String verifyDescription = webDriver.findElement(tableDetails.columnDescription()).getText();
    Assert.assertEquals(verifyDescription, sendKeys);
    /*tableDetails tableDetails = new tableDetails(webDriver);
    String sendKeys = "Description Added";
    Thread.sleep(1000);
    myDataPage myDataPage = new myDataPage(webDriver);
    myDataPage.closeWhatsNew().click();
    Thread.sleep(1000);
    String editDescription = faker.address().toString();
    String updateDescription = faker.address().toString();
    */
    /*Events.sendKeys(webDriver, By.cssSelector("[data-testid='searchBox']"), tableName);
    Events.click(webDriver, By.cssSelector("[data-testid='data-name']"));
    wait.until(ExpectedConditions.elementToBeClickable(By.cssSelector("[data-testid='searchbar']")));
    Events.sendKeys(webDriver, By.cssSelector("[data-testid='searchbar']"), "address1");
    Thread.sleep(2000);*/
    /*
    // actions.moveToElement(webDriver.findElement(By.xpath("//div[@data-testid='description']//button"))).perform();
     Events.click(webDriver, By.xpath("//div[@data-testid='description']//button"));
     Events.sendKeys(webDriver, By.xpath(enterDescription), editDescription);
     Events.click(webDriver, By.cssSelector("[data-testid='save']"));
     webDriver.navigate().refresh();
     wait.until(ExpectedConditions.elementToBeClickable(By.cssSelector("[data-testid='searchbar']")));
     Events.sendKeys(webDriver, By.cssSelector("[data-testid='searchbar']"), "address1");
     Thread.sleep(2000);
     actions.moveToElement(webDriver.findElement(By.xpath("//div[@data-testid='description']//button"))).perform();
     Events.click(webDriver, By.xpath("//div[@data-testid='description']//button"));
     webDriver.findElement(By.xpath("//*[text()[contains(.,'" + editDescription + "')]] "));
     Events.sendKeys(webDriver, By.xpath(enterDescription), updateDescription);
     Events.click(webDriver, By.cssSelector("[data-testid='save']"));
     webDriver.navigate().refresh();
     wait.until(ExpectedConditions.elementToBeClickable(By.cssSelector("[data-testid='searchbar']")));
     Events.sendKeys(webDriver, By.cssSelector("[data-testid='searchbar']"), "address1");
     Thread.sleep(2000);
     actions.moveToElement(webDriver.findElement(By.xpath("//div[@data-testid='description']//button"))).perform();
     Events.click(webDriver, By.xpath("//div[@data-testid='description']//button"));
     Thread.sleep(1000);
     webDriver.findElement(By.xpath("//*[text()[contains(.,'" + editDescription + updateDescription + "')]] "));
     Events.click(webDriver, By.cssSelector("[data-testid='cancel']"));*/
  }

  @Test
  public void addTagsToColumn() throws InterruptedException {
    openExplorePage();
    List<WebElement> selectedTag = new ArrayList<>();
    Events.click(webDriver, explorePage.selectTable());
    ((JavascriptExecutor) webDriver).executeScript("arguments[0].scrollIntoView(true);", explorePage.addTag());
    Events.click(webDriver, explorePage.addTag());
    Events.click(webDriver, tableDetails.addTagTextBox());
    Events.sendKeys(webDriver, tableDetails.addTagTextBox(), "P");
    Events.click(webDriver, tableDetails.selectTag());
    Events.click(webDriver, tableDetails.saveTag());
    ((JavascriptExecutor) webDriver).executeScript("arguments[0].scrollIntoView(true);", explorePage.explore());
    selectedTag = webDriver.findElements(tableDetails.getSelectedTag());
    String TagDisplayed = webDriver.findElement(tableDetails.TagName()).getText();
  }

  @Test
  public void removeTags() throws InterruptedException {
    openExplorePage();
    List<WebElement> tagDisplayed = topicDetails.breadCrumbTag();
    Events.click(webDriver, explorePage.selectTable());
    Events.click(webDriver, tableDetails.tagName());
    Events.click(webDriver, tableDetails.removeTag());
    Events.click(webDriver, tableDetails.saveTag());
    webDriver.navigate().refresh();
  }

  @Test
  @Order(8)
  public void checkProfiler() throws InterruptedException {
    explorePage explorePage = new explorePage(webDriver);
    tableDetails tableDetails = new tableDetails(webDriver);
    webDriver.manage().timeouts().implicitlyWait(Duration.ofSeconds(2));
    openExplorePage();
    Events.click(webDriver, explorePage.selectTable());
    Events.click(webDriver, tableDetails.profiler());
    List<WebElement> profilerColumn = tableDetails.profilerColumn();
    List<WebElement> chart = tableDetails.chart();
    for (WebElement e : profilerColumn) {
      e.click();
    }
    for (WebElement c : chart) {
      actions.moveToElement(c).build().perform();
      Assert.assertTrue(c.isDisplayed());
    }
  }

  @Test
  @Order(9)
  public void checkManage() throws InterruptedException {
    openExplorePage();
    Events.click(webDriver, explorePage.selectTable());
    Events.click(webDriver, tableDetails.manage());
    Events.click(webDriver, tableDetails.clickOwnerDropdown());
    Events.click(webDriver, tableDetails.selectUser());
    Events.click(webDriver, tableDetails.selectTier1());
    Events.click(webDriver, tableDetails.saveManage());
  }

  @Test
  @Order(10)
  public void checkLineage() throws InterruptedException {
    openExplorePage();
    Events.click(webDriver, explorePage.selectTable());
    Events.click(webDriver, tableDetails.lineage());
    List<WebElement> nodes = tableDetails.lineageNodes();
    // Clicking and checking all the nodes text matches to side drawer text
    WebElement sideDrawer = webDriver.findElement(tableDetails.sideDrawer());
    for (WebElement e : nodes) {
      e.click();
      Assert.assertEquals(e.getText(), sideDrawer.getText());
      actions.dragAndDropBy(e, 100, 200).perform();
    }
  }

  @Test
  @Order(11)
  public void checkBreadCrumb() throws Exception {
    openExplorePage();
    Events.click(webDriver, explorePage.selectTable());
    Thread.sleep(1000);
    List<WebElement> br = tableDetails.breadCrumb();
    // Using for loop to check breadcrumb links
    // Since after navigating back we are facing StaleElementException using try catch block.
    for (WebElement link : br) {
      try {
        counter = counter + 1;
        link.click();
        Thread.sleep(1000);
        webDriver.navigate().back();
        Thread.sleep(1000);
      } catch (StaleElementReferenceException ex) {
        Thread.sleep(2000);
        WebElement breadcrumb_link = webDriver.findElement(By.xpath(xpath));
        breadcrumb_link.click();
      }
    }
  }

  /*String editDescription = faker.address().toString();
  String updateDescription = faker.address().toString();
  Events.click(webDriver, By.xpath("(//button[@data-testid='table-link'])[last()]"));
  Events.click(webDriver, By.cssSelector("[data-testid='breadcrumb-link']"));
  Events.click(webDriver, By.cssSelector("[data-testid='edit-description']")); // edit description
  Events.sendKeys(webDriver, By.xpath(enterDescription), editDescription);
  Events.click(webDriver, By.cssSelector("[data-testid='save']"));
  webDriver.navigate().refresh();
  Events.click(webDriver, By.cssSelector("[data-testid='edit-description']")); // edit description
  Thread.sleep(1000);
  webDriver.findElement(By.xpath("//*[text()[contains(.,'" + editDescription + "')]] "));
  Events.sendKeys(webDriver, By.xpath(enterDescription), updateDescription);
  Events.click(webDriver, By.cssSelector("[data-testid='save']"));
  webDriver.navigate().refresh();
  Events.click(webDriver, By.cssSelector("[data-testid='edit-description']"));
  Thread.sleep(1000);
  webDriver.findElement(By.xpath("//*[text()[contains(.,'" + editDescription + updateDescription + "')]] "));
  Events.click(webDriver, By.cssSelector("[data-testid='cancel']"));
  Events.click(webDriver, By.xpath("(//tr[@data-testid='column']//td[1]/a)[1]")); // database
  Events.click(webDriver, By.cssSelector("[data-testid='edit-description']")); // edit description
  Events.sendKeys(webDriver, By.xpath(enterDescription), editDescription);
  Events.click(webDriver, By.cssSelector("[data-testid='save']"));
  webDriver.navigate().refresh();
  Events.click(webDriver, By.cssSelector("[data-testid='edit-description']")); // edit description
  Thread.sleep(1000);
  webDriver.findElement(By.xpath("//*[text()[contains(.,'" + editDescription + "')]] "));
  Events.sendKeys(webDriver, By.xpath(enterDescription), updateDescription);
  Events.click(webDriver, By.cssSelector("[data-testid='save']"));
  webDriver.navigate().refresh();
  Events.click(webDriver, By.cssSelector("[data-testid='edit-description']"));
  Thread.sleep(1000);
  webDriver.findElement(By.xpath("//*[text()[contains(.,'" + editDescription + updateDescription + "')]] "));
  Events.click(webDriver, By.cssSelector("[data-testid='cancel']"));
  for (int i = 1; i <= 3; i++) { // check topics in service
      Events.click(webDriver, By.xpath("(//tr[@data-testid='tabale-column']//td[1]/a)" + "[" + i + "]")); // tables
      Events.click(webDriver, By.cssSelector("[data-testid='edit-description']")); // edit description
      Events.sendKeys(webDriver, By.xpath(enterDescription), editDescription);
      Events.click(webDriver, By.cssSelector("[data-testid='save']"));
      webDriver.navigate().refresh();
      Events.click(webDriver, By.cssSelector("[data-testid='edit-description']")); // edit description
      Thread.sleep(1000);
      webDriver.findElement(By.xpath("//*[text()[contains(.,'" + editDescription + "')]] "));
      Events.sendKeys(webDriver, By.xpath(enterDescription), updateDescription);
      Events.click(webDriver, By.cssSelector("[data-testid='save']"));
      webDriver.navigate().refresh();
      Events.click(webDriver, By.cssSelector("[data-testid='edit-description']"));
      Thread.sleep(1000);
      webDriver.findElement(By.xpath("//*[text()[contains(.,'" + editDescription + updateDescription + "')]] "));
      Events.click(webDriver, By.cssSelector("[data-testid='cancel']"));
      Thread.sleep(waitTime);
      webDriver.navigate().back();*/

  @Test
  @Order(12)
  public void checkVersion() throws InterruptedException {
    openExplorePage();
    Events.click(webDriver, explorePage.selectTable());
    Events.click(webDriver, tableDetails.version());
    Thread.sleep(1000);
    List<WebElement> versionGrid = tableDetails.versionDetailsGrid();
    List<WebElement> versionRadioButton = tableDetails.versionRadioButton();
    for (WebElement e : versionRadioButton) {
      e.click();
      ((JavascriptExecutor) webDriver).executeScript("arguments[0].scrollIntoView(true);", e);
    }
    Events.click(webDriver, tableDetails.version());
    Thread.sleep(1000);
    Events.click(webDriver, myDataPage.openWhatsNew());
  }

  @Test
  @Order(13)
  public void checkFrequentlyJoinedTables() throws InterruptedException {
    openExplorePage();
    Events.sendKeys(webDriver, myDataPage.getSearchBox(), "fact_sale");
    Events.click(webDriver, myDataPage.selectTable());
    Thread.sleep(2000);
    Events.click(webDriver, tableDetails.joinedTables());
  }

  @Test
  @Order(14)
  public void checkFrequentlyJoinedColumns() throws InterruptedException {
    openExplorePage();
    Events.sendKeys(webDriver, myDataPage.getSearchBox(), "fact_sale");
    Events.click(webDriver, myDataPage.selectTable());
    Thread.sleep(2000);
    Events.click(webDriver, tableDetails.joinedColumns());
  }

  @AfterEach
  public void closeTabs() {
    ArrayList<String> tabs = new ArrayList<>(webDriver.getWindowHandles());
    String originalHandle = webDriver.getWindowHandle();
    for (String handle : webDriver.getWindowHandles()) {
      if (!handle.equals(originalHandle)) {
        webDriver.switchTo().window(handle);
        webDriver.close();
      }
    }
    webDriver.switchTo().window(tabs.get(0)).close();
  }
}<|MERGE_RESOLUTION|>--- conflicted
+++ resolved
@@ -39,7 +39,6 @@
   static WebDriverWait wait;
   Integer waitTime = Property.getInstance().getSleepTime();
   String tableName = "dim_address";
-<<<<<<< HEAD
   int counter = 2;
   String xpath = "//li[@data-testid='breadcrumb-link'][" + counter + "]";
   myDataPage myDataPage;
@@ -50,10 +49,8 @@
   tableDetails tableDetails;
   explorePage explorePage;
   topicDetails topicDetails;
-=======
   String webDriverInstance = Property.getInstance().getWebDriver();
   String webDriverPath = Property.getInstance().getWebDriverPath();
->>>>>>> 60aa5f39
 
   @BeforeEach
   public void openMetadataWindow() {
