package org.openmetadata.catalog.selenium.pagesWithoutData.myData;

import java.time.Duration;
import java.util.ArrayList;
import org.junit.jupiter.api.AfterEach;
import org.junit.jupiter.api.BeforeEach;
import org.junit.jupiter.api.Order;
import org.junit.jupiter.api.Test;
import org.openmetadata.catalog.selenium.events.Events;
import org.openmetadata.catalog.selenium.properties.Property;
import org.openqa.selenium.By;
import org.openqa.selenium.WebDriver;
import org.openqa.selenium.WebElement;
import org.openqa.selenium.chrome.ChromeDriver;
import org.openqa.selenium.chrome.ChromeOptions;
import org.openqa.selenium.interactions.Actions;
import org.openqa.selenium.support.ui.WebDriverWait;
import org.testng.Assert;

public class MyDataPageTest {

  static WebDriver webDriver;
  static String url = Property.getInstance().getURL();
  static Actions actions;
  static WebDriverWait wait;

  @BeforeEach
  public void openMetadataWindow() {
    System.setProperty("webdriver.chrome.driver", "src/test/resources/drivers/linux/chromedriver");
    ChromeOptions options = new ChromeOptions();
    options.addArguments("--headless");
    options.addArguments("--window-size=1280,800");
    webDriver = new ChromeDriver(options);
    actions = new Actions(webDriver);
    wait = new WebDriverWait(webDriver, Duration.ofSeconds(30));
    webDriver.manage().window().maximize();
    webDriver.get(url);
  }

  @Test
  @Order(1)
  public void checkWhatsNew() {
    Events.click(webDriver, By.xpath("//ul[@class='slick-dots testid-dots-button']//li[2]")); // What's new page 2
    Events.click(webDriver, By.cssSelector("[data-testid='WhatsNewModalChangeLogs']")); // Change Logs
    Events.click(webDriver, By.cssSelector("[data-testid='closeWhatsNew']")); // Close What's new
  }

  @Test
  @Order(2)
  public void checkOverview() {
    checkWhatsNew();
    String tablesCount =
        webDriver
            .findElement(By.xpath("//div[@data-testid='tables-summary']//span[@data-testid='filter-count']"))
            .getAttribute("innerHTML");
    Assert.assertEquals(tablesCount, "0");

    String topicsCount =
        webDriver
            .findElement(By.xpath("//div[@data-testid='topics-summary']//span[@data-testid='filter-count']"))
            .getAttribute("innerHTML");
    Assert.assertEquals(topicsCount, "0");

    String dashboardsCount =
        webDriver
            .findElement(By.xpath("//div[@data-testid='dashboards-summary']//span[@data-testid='filter-count']"))
            .getAttribute("innerHTML");
    Assert.assertEquals(dashboardsCount, "0");

    String pipelinesCount =
        webDriver
            .findElement(By.xpath("//div[@data-testid='pipelines-summary']//span[@data-testid='filter-count']"))
            .getAttribute("innerHTML");
    Assert.assertEquals(pipelinesCount, "0");

    String servicesCount =
        webDriver
            .findElement(By.xpath("//div[@data-testid='service-summary']//span[@data-testid='filter-count']"))
            .getAttribute("innerHTML");
    Assert.assertEquals(servicesCount, "0");

    String ingestionCount =
        webDriver
            .findElement(By.xpath("//div[@data-testid='ingestion-summary']//span[@data-testid='filter-count']"))
            .getAttribute("innerHTML");
    Assert.assertEquals(ingestionCount, "0");

    String usersCount =
        webDriver
            .findElement(By.xpath("//div[@data-testid='user-summary']//span[@data-testid='filter-count']"))
            .getAttribute("innerHTML");
    Assert.assertEquals(usersCount, "0");

    String teamsCount =
        webDriver
            .findElement(By.xpath("//div[@data-testid='terms-summary']//span[@data-testid='filter-count']"))
            .getAttribute("innerHTML");
    Assert.assertEquals(teamsCount, "0");
  }

  @Test
  @Order(3)
  public void checkRecentViews() throws Exception {
    checkWhatsNew();
    WebElement recentViews =
<<<<<<< HEAD
        webDriver.findElement(By.xpath("//*[text()[contains(.,'" + "No recently viewed data!" + "')]] "));
=======
        webDriver.findElement(By.xpath("//*[text()[contains(.,'" + "No recently viewed data." + "')]] "));
>>>>>>> d3b6c7cf
    if (!recentViews.isDisplayed()) {
      throw new Exception("There shouldn't be any viewed data");
    }
  }

  @Test
  @Order(4)
  public void checkRecentSearch() throws Exception {
    checkWhatsNew();
    WebElement recentSearch =
<<<<<<< HEAD
        webDriver.findElement(By.xpath("//*[text()[contains(.,'" + "No searched terms!" + "')]] "));
=======
        webDriver.findElement(By.xpath("//*[text()[contains(.,'" + "No searched terms." + "')]] "));
>>>>>>> d3b6c7cf
    if (!recentSearch.isDisplayed()) {
      throw new Exception("There shouldn't be any searched terms");
    }
  }

  @Test
  @Order(5)
  public void checkMyDataTab() throws Exception {
    checkWhatsNew();
    WebElement myDataResults =
<<<<<<< HEAD
        webDriver.findElement(By.xpath("//*[text()[contains(.,'" + "You have not owned anything yet!" + "')]] "));
=======
        webDriver.findElement(By.xpath("//*[text()[contains(.,'" + "You have not owned anything yet." + "')]] "));
>>>>>>> d3b6c7cf
    if (!myDataResults.isDisplayed()) {
      throw new Exception("There shouldn't be any owned data");
    }
  }

  @Test
  @Order(6)
  public void checkFollowingTab() throws Exception {
    checkWhatsNew();
    WebElement followResults =
<<<<<<< HEAD
        webDriver.findElement(By.xpath("//*[text()[contains(.,'" + "You have not followed anything yet!" + "')]] "));
=======
        webDriver.findElement(By.xpath("//*[text()[contains(.,'" + "You have not followed anything yet." + "')]] "));
>>>>>>> d3b6c7cf
    if (!followResults.isDisplayed()) {
      throw new Exception("There shouldn't be any followed data");
    }
  }

  @Test
  @Order(7)
  public void checkSearchResults() throws Exception {
    checkWhatsNew();
    Events.sendEnter(webDriver, By.cssSelector("[id='searchBox']"));
    Thread.sleep(2000);
    String searchedEntity =
        webDriver.findElement(By.cssSelector("[data-testid='no-search-results']")).getAttribute("innerHTML");
    Assert.assertEquals(searchedEntity, "No matching data assets found");
  }

  @AfterEach
  public void closeTabs() {
    ArrayList<String> tabs = new ArrayList<>(webDriver.getWindowHandles());
    String originalHandle = webDriver.getWindowHandle();
    for (String handle : webDriver.getWindowHandles()) {
      if (!handle.equals(originalHandle)) {
        webDriver.switchTo().window(handle);
        webDriver.close();
      }
    }
    webDriver.switchTo().window(tabs.get(0)).close();
  }
}<|MERGE_RESOLUTION|>--- conflicted
+++ resolved
@@ -103,11 +103,7 @@
   public void checkRecentViews() throws Exception {
     checkWhatsNew();
     WebElement recentViews =
-<<<<<<< HEAD
-        webDriver.findElement(By.xpath("//*[text()[contains(.,'" + "No recently viewed data!" + "')]] "));
-=======
         webDriver.findElement(By.xpath("//*[text()[contains(.,'" + "No recently viewed data." + "')]] "));
->>>>>>> d3b6c7cf
     if (!recentViews.isDisplayed()) {
       throw new Exception("There shouldn't be any viewed data");
     }
@@ -118,11 +114,7 @@
   public void checkRecentSearch() throws Exception {
     checkWhatsNew();
     WebElement recentSearch =
-<<<<<<< HEAD
-        webDriver.findElement(By.xpath("//*[text()[contains(.,'" + "No searched terms!" + "')]] "));
-=======
         webDriver.findElement(By.xpath("//*[text()[contains(.,'" + "No searched terms." + "')]] "));
->>>>>>> d3b6c7cf
     if (!recentSearch.isDisplayed()) {
       throw new Exception("There shouldn't be any searched terms");
     }
@@ -133,11 +125,7 @@
   public void checkMyDataTab() throws Exception {
     checkWhatsNew();
     WebElement myDataResults =
-<<<<<<< HEAD
-        webDriver.findElement(By.xpath("//*[text()[contains(.,'" + "You have not owned anything yet!" + "')]] "));
-=======
         webDriver.findElement(By.xpath("//*[text()[contains(.,'" + "You have not owned anything yet." + "')]] "));
->>>>>>> d3b6c7cf
     if (!myDataResults.isDisplayed()) {
       throw new Exception("There shouldn't be any owned data");
     }
@@ -148,11 +136,7 @@
   public void checkFollowingTab() throws Exception {
     checkWhatsNew();
     WebElement followResults =
-<<<<<<< HEAD
-        webDriver.findElement(By.xpath("//*[text()[contains(.,'" + "You have not followed anything yet!" + "')]] "));
-=======
         webDriver.findElement(By.xpath("//*[text()[contains(.,'" + "You have not followed anything yet." + "')]] "));
->>>>>>> d3b6c7cf
     if (!followResults.isDisplayed()) {
       throw new Exception("There shouldn't be any followed data");
     }
